--- conflicted
+++ resolved
@@ -71,19 +71,11 @@
 
 section AddCommMonoid
 
-<<<<<<< HEAD
 variable [AddCommMonoid M] [Module N M]
 /-- The `weight` of the finitely supported function `f : σ →₀ N`
 with respect to `w : σ → M` is the sum `∑(f i)•(w i)`. -/
 noncomputable def weight : (σ →₀ N) →+ M :=
   (Finsupp.linearCombination N w).toAddMonoidHom
-=======
-variable [AddCommMonoid M]
-/-- The `weight` of the finitely supported function `f : σ →₀ ℕ`
-with respect to `w : σ → M` is the sum `∑ i, f i • w i`. -/
-noncomputable def weight : (σ →₀ ℕ) →+ M :=
-  (Finsupp.linearCombination ℕ w).toAddMonoidHom
->>>>>>> 9afdff78
 
 @[deprecated weight (since := "2024-07-20")]
 alias _root_.MvPolynomial.weightedDegree := weight
