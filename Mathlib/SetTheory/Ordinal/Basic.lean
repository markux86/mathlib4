/-
Copyright (c) 2017 Johannes Hölzl. All rights reserved.
Released under Apache 2.0 license as described in the file LICENSE.
Authors: Mario Carneiro, Floris van Doorn
-/
import Mathlib.Algebra.Order.SuccPred
import Mathlib.Data.Sum.Order
import Mathlib.SetTheory.Cardinal.Basic
import Mathlib.Tactic.PPWithUniv

/-!
# Ordinals

Ordinals are defined as equivalences of well-ordered sets under order isomorphism. They are endowed
with a total order, where an ordinal is smaller than another one if it embeds into it as an
initial segment (or, equivalently, in any way). This total order is well founded.

## Main definitions

* `Ordinal`: the type of ordinals (in a given universe)
* `Ordinal.type r`: given a well-founded order `r`, this is the corresponding ordinal
* `Ordinal.typein r a`: given a well-founded order `r` on a type `α`, and `a : α`, the ordinal
  corresponding to all elements smaller than `a`.
* `enum r ⟨o, h⟩`: given a well-order `r` on a type `α`, and an ordinal `o` strictly smaller than
  the ordinal corresponding to `r` (this is the assumption `h`), returns the `o`-th element of `α`.
  In other words, the elements of `α` can be enumerated using ordinals up to `type r`.
* `Ordinal.card o`: the cardinality of an ordinal `o`.
* `Ordinal.lift` lifts an ordinal in universe `u` to an ordinal in universe `max u v`.
  For a version registering additionally that this is an initial segment embedding, see
  `Ordinal.liftInitialSeg`.
  For a version registering that it is a principal segment embedding if `u < v`, see
  `Ordinal.liftPrincipalSeg`.
* `Ordinal.omega0` or `ω` is the order type of `ℕ`. It is called this to match `Cardinal.aleph0`
  and so that the omega function can be named `Ordinal.omega`. This definition is universe
  polymorphic: `Ordinal.omega0.{u} : Ordinal.{u}` (contrast with `ℕ : Type`, which lives in
  a specific universe). In some cases the universe level has to be given explicitly.

* `o₁ + o₂` is the order on the disjoint union of `o₁` and `o₂` obtained by declaring that
  every element of `o₁` is smaller than every element of `o₂`.
  The main properties of addition (and the other operations on ordinals) are stated and proved in
  `Mathlib/SetTheory/Ordinal/Arithmetic.lean`.
  Here, we only introduce it and prove its basic properties to deduce the fact that the order on
  ordinals is total (and well founded).
* `succ o` is the successor of the ordinal `o`.
* `Cardinal.ord c`: when `c` is a cardinal, `ord c` is the smallest ordinal with this cardinality.
  It is the canonical way to represent a cardinal with an ordinal.

A conditionally complete linear order with bot structure is registered on ordinals, where `⊥` is
`0`, the ordinal corresponding to the empty type, and `Inf` is the minimum for nonempty sets and `0`
for the empty set by convention.

## Notations

* `ω` is a notation for the first infinite ordinal in the locale `Ordinal`.
-/

assert_not_exists Module
assert_not_exists Field

noncomputable section

open Function Cardinal Set Equiv Order
open scoped Cardinal InitialSeg

universe u v w

variable {α : Type u} {β : Type*} {γ : Type*} {r : α → α → Prop} {s : β → β → Prop}
  {t : γ → γ → Prop}

/-! ### Definition of ordinals -/


/-- Bundled structure registering a well order on a type. Ordinals will be defined as a quotient
of this type. -/
structure WellOrder : Type (u + 1) where
  /-- The underlying type of the order. -/
  α : Type u
  /-- The underlying relation of the order. -/
  r : α → α → Prop
  /-- The proposition that `r` is a well-ordering for `α`. -/
  wo : IsWellOrder α r

attribute [instance] WellOrder.wo

namespace WellOrder

instance inhabited : Inhabited WellOrder :=
  ⟨⟨PEmpty, _, inferInstanceAs (IsWellOrder PEmpty EmptyRelation)⟩⟩

@[simp]
theorem eta (o : WellOrder) : mk o.α o.r o.wo = o := by
  cases o
  rfl

end WellOrder

/-- Equivalence relation on well orders on arbitrary types in universe `u`, given by order
isomorphism. -/
instance Ordinal.isEquivalent : Setoid WellOrder where
  r := fun ⟨_, r, _⟩ ⟨_, s, _⟩ => Nonempty (r ≃r s)
  iseqv :=
    ⟨fun _ => ⟨RelIso.refl _⟩, fun ⟨e⟩ => ⟨e.symm⟩, fun ⟨e₁⟩ ⟨e₂⟩ => ⟨e₁.trans e₂⟩⟩

/-- `Ordinal.{u}` is the type of well orders in `Type u`, up to order isomorphism. -/
@[pp_with_univ]
def Ordinal : Type (u + 1) :=
  Quotient Ordinal.isEquivalent

/-- A "canonical" type order-isomorphic to the ordinal `o`, living in the same universe. This is
defined through the axiom of choice.

Use this over `Iio o` only when it is paramount to have a `Type u` rather than a `Type (u + 1)`. -/
def Ordinal.toType (o : Ordinal.{u}) : Type u :=
  o.out.α

instance hasWellFounded_toType (o : Ordinal) : WellFoundedRelation o.toType :=
  ⟨o.out.r, o.out.wo.wf⟩

instance linearOrder_toType (o : Ordinal) : LinearOrder o.toType :=
  @IsWellOrder.linearOrder _ o.out.r o.out.wo

instance isWellOrder_toType_lt (o : Ordinal) : IsWellOrder o.toType (· < ·) :=
  o.out.wo

namespace Ordinal

/-! ### Basic properties of the order type -/

/-- The order type of a well order is an ordinal. -/
def type (r : α → α → Prop) [wo : IsWellOrder α r] : Ordinal :=
  ⟦⟨α, r, wo⟩⟧

instance zero : Zero Ordinal :=
  ⟨type <| @EmptyRelation PEmpty⟩

instance inhabited : Inhabited Ordinal :=
  ⟨0⟩

instance one : One Ordinal :=
  ⟨type <| @EmptyRelation PUnit⟩

@[simp]
theorem type_def' (w : WellOrder) : ⟦w⟧ = type w.r := by
  cases w
  rfl

@[simp]
theorem type_def (r) [wo : IsWellOrder α r] : (⟦⟨α, r, wo⟩⟧ : Ordinal) = type r := by
  rfl

@[simp]
theorem type_lt (o : Ordinal) : type (α := o.toType) (· < ·) = o :=
  (type_def' _).symm.trans <| Quotient.out_eq o

@[deprecated type_lt (since := "2024-08-26")]
theorem type_out (o : Ordinal) : Ordinal.type o.out.r = o :=
  type_lt o

theorem type_eq {α β} {r : α → α → Prop} {s : β → β → Prop} [IsWellOrder α r] [IsWellOrder β s] :
    type r = type s ↔ Nonempty (r ≃r s) :=
  Quotient.eq'

theorem _root_.RelIso.ordinal_type_eq {α β} {r : α → α → Prop} {s : β → β → Prop} [IsWellOrder α r]
    [IsWellOrder β s] (h : r ≃r s) : type r = type s :=
  type_eq.2 ⟨h⟩

theorem type_eq_zero_of_empty (r) [IsWellOrder α r] [IsEmpty α] : type r = 0 :=
  (RelIso.relIsoOfIsEmpty r _).ordinal_type_eq

@[simp]
theorem type_eq_zero_iff_isEmpty [IsWellOrder α r] : type r = 0 ↔ IsEmpty α :=
  ⟨fun h =>
    let ⟨s⟩ := type_eq.1 h
    s.toEquiv.isEmpty,
    @type_eq_zero_of_empty α r _⟩

theorem type_ne_zero_iff_nonempty [IsWellOrder α r] : type r ≠ 0 ↔ Nonempty α := by simp

theorem type_ne_zero_of_nonempty (r) [IsWellOrder α r] [h : Nonempty α] : type r ≠ 0 :=
  type_ne_zero_iff_nonempty.2 h

theorem type_pEmpty : type (@EmptyRelation PEmpty) = 0 :=
  rfl

theorem type_empty : type (@EmptyRelation Empty) = 0 :=
  type_eq_zero_of_empty _

theorem type_eq_one_of_unique (r) [IsWellOrder α r] [Nonempty α] [Subsingleton α] : type r = 1 := by
  cases nonempty_unique α
  exact (RelIso.relIsoOfUniqueOfIrrefl r _).ordinal_type_eq

@[simp]
theorem type_eq_one_iff_unique [IsWellOrder α r] : type r = 1 ↔ Nonempty (Unique α) :=
  ⟨fun h ↦ let ⟨s⟩ := type_eq.1 h; ⟨s.toEquiv.unique⟩,
    fun ⟨_⟩ ↦ type_eq_one_of_unique r⟩

theorem type_pUnit : type (@EmptyRelation PUnit) = 1 :=
  rfl

theorem type_unit : type (@EmptyRelation Unit) = 1 :=
  rfl

@[simp]
theorem toType_empty_iff_eq_zero {o : Ordinal} : IsEmpty o.toType ↔ o = 0 := by
  rw [← @type_eq_zero_iff_isEmpty o.toType (· < ·), type_lt]

@[deprecated toType_empty_iff_eq_zero (since := "2024-08-26")]
alias out_empty_iff_eq_zero := toType_empty_iff_eq_zero

@[deprecated toType_empty_iff_eq_zero (since := "2024-08-26")]
theorem eq_zero_of_out_empty (o : Ordinal) [h : IsEmpty o.toType] : o = 0 :=
  toType_empty_iff_eq_zero.1 h

instance isEmpty_toType_zero : IsEmpty (toType 0) :=
  toType_empty_iff_eq_zero.2 rfl

@[simp]
theorem toType_nonempty_iff_ne_zero {o : Ordinal} : Nonempty o.toType ↔ o ≠ 0 := by
  rw [← @type_ne_zero_iff_nonempty o.toType (· < ·), type_lt]

@[deprecated toType_nonempty_iff_ne_zero (since := "2024-08-26")]
alias out_nonempty_iff_ne_zero := toType_nonempty_iff_ne_zero

@[deprecated toType_nonempty_iff_ne_zero (since := "2024-08-26")]
theorem ne_zero_of_out_nonempty (o : Ordinal) [h : Nonempty o.toType] : o ≠ 0 :=
  toType_nonempty_iff_ne_zero.1 h

protected theorem one_ne_zero : (1 : Ordinal) ≠ 0 :=
  type_ne_zero_of_nonempty _

instance nontrivial : Nontrivial Ordinal.{u} :=
  ⟨⟨1, 0, Ordinal.one_ne_zero⟩⟩

@[simp]
theorem type_preimage {α β : Type u} (r : α → α → Prop) [IsWellOrder α r] (f : β ≃ α) :
    type (f ⁻¹'o r) = type r :=
  (RelIso.preimage f r).ordinal_type_eq

@[elab_as_elim]
theorem inductionOn {C : Ordinal → Prop} (o : Ordinal)
    (H : ∀ (α r) [IsWellOrder α r], C (type r)) : C o :=
  Quot.inductionOn o fun ⟨α, r, wo⟩ => @H α r wo

@[elab_as_elim]
theorem inductionOn₂ {C : Ordinal → Ordinal → Prop} (o₁ o₂ : Ordinal)
    (H : ∀ (α r) [IsWellOrder α r] (β s) [IsWellOrder β s], C (type r) (type s)) : C o₁ o₂ :=
  Quotient.inductionOn₂ o₁ o₂ fun ⟨α, r, wo₁⟩ ⟨β, s, wo₂⟩ => @H α r wo₁ β s wo₂

@[elab_as_elim]
theorem inductionOn₃ {C : Ordinal → Ordinal → Ordinal → Prop} (o₁ o₂ o₃ : Ordinal)
    (H : ∀ (α r) [IsWellOrder α r] (β s) [IsWellOrder β s] (γ t) [IsWellOrder γ t],
      C (type r) (type s) (type t)) : C o₁ o₂ o₃ :=
  Quotient.inductionOn₃ o₁ o₂ o₃ fun ⟨α, r, wo₁⟩ ⟨β, s, wo₂⟩ ⟨γ, t, wo₃⟩ =>
    @H α r wo₁ β s wo₂ γ t wo₃

/-! ### The order on ordinals -/

/--
For `Ordinal`:

* less-equal is defined such that well orders `r` and `s` satisfy `type r ≤ type s` if there exists
  a function embedding `r` as an *initial* segment of `s`.
* less-than is defined such that well orders `r` and `s` satisfy `type r < type s` if there exists
  a function embedding `r` as a *principal* segment of `s`.

Note that most of the relevant results on initial and principal segments are proved in the
`Order.InitialSeg` file.
-/
instance partialOrder : PartialOrder Ordinal where
  le a b :=
    Quotient.liftOn₂ a b (fun ⟨_, r, _⟩ ⟨_, s, _⟩ => Nonempty (r ≼i s))
      fun _ _ _ _ ⟨f⟩ ⟨g⟩ =>
      propext
        ⟨fun ⟨h⟩ => ⟨(InitialSeg.ofIso f.symm).trans <| h.trans (InitialSeg.ofIso g)⟩, fun ⟨h⟩ =>
          ⟨(InitialSeg.ofIso f).trans <| h.trans (InitialSeg.ofIso g.symm)⟩⟩
  lt a b :=
    Quotient.liftOn₂ a b (fun ⟨_, r, _⟩ ⟨_, s, _⟩ => Nonempty (r ≺i s))
      fun _ _ _ _ ⟨f⟩ ⟨g⟩ =>
      propext
        ⟨fun ⟨h⟩ => ⟨PrincipalSeg.equivLT f.symm <| h.ltLe (InitialSeg.ofIso g)⟩, fun ⟨h⟩ =>
          ⟨PrincipalSeg.equivLT f <| h.ltLe (InitialSeg.ofIso g.symm)⟩⟩
  le_refl := Quot.ind fun ⟨_, _, _⟩ => ⟨InitialSeg.refl _⟩
  le_trans a b c :=
    Quotient.inductionOn₃ a b c fun _ _ _ ⟨f⟩ ⟨g⟩ => ⟨f.trans g⟩
  lt_iff_le_not_le a b :=
    Quotient.inductionOn₂ a b fun _ _ =>
      ⟨fun ⟨f⟩ => ⟨⟨f⟩, fun ⟨g⟩ => (f.ltLe g).irrefl⟩, fun ⟨⟨f⟩, h⟩ =>
        f.ltOrEq.recOn (fun g => ⟨g⟩) fun g => (h ⟨InitialSeg.ofIso g.symm⟩).elim⟩
  le_antisymm a b :=
    Quotient.inductionOn₂ a b fun _ _ ⟨h₁⟩ ⟨h₂⟩ =>
      Quot.sound ⟨InitialSeg.antisymm h₁ h₂⟩

instance linearOrder : LinearOrder Ordinal :=
  {inferInstanceAs (PartialOrder Ordinal) with
    le_total := fun a b => Quotient.inductionOn₂ a b fun ⟨_, r, _⟩ ⟨_, s, _⟩ =>
      (InitialSeg.total r s).recOn (fun f => Or.inl ⟨f⟩) fun f => Or.inr ⟨f⟩
    decidableLE := Classical.decRel _ }

theorem type_le_iff {α β} {r : α → α → Prop} {s : β → β → Prop} [IsWellOrder α r]
    [IsWellOrder β s] : type r ≤ type s ↔ Nonempty (r ≼i s) :=
  Iff.rfl

theorem type_le_iff' {α β} {r : α → α → Prop} {s : β → β → Prop} [IsWellOrder α r]
    [IsWellOrder β s] : type r ≤ type s ↔ Nonempty (r ↪r s) :=
  ⟨fun ⟨f⟩ => ⟨f⟩, fun ⟨f⟩ => ⟨f.collapse⟩⟩

theorem _root_.InitialSeg.ordinal_type_le {α β} {r : α → α → Prop} {s : β → β → Prop}
    [IsWellOrder α r] [IsWellOrder β s] (h : r ≼i s) : type r ≤ type s :=
  ⟨h⟩

theorem _root_.RelEmbedding.ordinal_type_le {α β} {r : α → α → Prop} {s : β → β → Prop}
    [IsWellOrder α r] [IsWellOrder β s] (h : r ↪r s) : type r ≤ type s :=
  ⟨h.collapse⟩

@[simp]
theorem type_lt_iff {α β} {r : α → α → Prop} {s : β → β → Prop} [IsWellOrder α r]
    [IsWellOrder β s] : type r < type s ↔ Nonempty (r ≺i s) :=
  Iff.rfl

theorem _root_.PrincipalSeg.ordinal_type_lt {α β} {r : α → α → Prop} {s : β → β → Prop}
    [IsWellOrder α r] [IsWellOrder β s] (h : r ≺i s) : type r < type s :=
  ⟨h⟩

@[simp]
protected theorem zero_le (o : Ordinal) : 0 ≤ o :=
  inductionOn o fun _ r _ => (InitialSeg.ofIsEmpty _ r).ordinal_type_le

instance orderBot : OrderBot Ordinal where
  bot := 0
  bot_le := Ordinal.zero_le

@[simp]
theorem bot_eq_zero : (⊥ : Ordinal) = 0 :=
  rfl

@[simp]
protected theorem le_zero {o : Ordinal} : o ≤ 0 ↔ o = 0 :=
  le_bot_iff

protected theorem pos_iff_ne_zero {o : Ordinal} : 0 < o ↔ o ≠ 0 :=
  bot_lt_iff_ne_bot

protected theorem not_lt_zero (o : Ordinal) : ¬o < 0 :=
  not_lt_bot

theorem eq_zero_or_pos : ∀ a : Ordinal, a = 0 ∨ 0 < a :=
  eq_bot_or_bot_lt

instance zeroLEOneClass : ZeroLEOneClass Ordinal :=
  ⟨Ordinal.zero_le _⟩

instance NeZero.one : NeZero (1 : Ordinal) :=
  ⟨Ordinal.one_ne_zero⟩

/-- Given two ordinals `α ≤ β`, then `initialSegToType α β` is the initial segment embedding of
`α.toType` into `β.toType`. -/
def initialSegToType {α β : Ordinal} (h : α ≤ β) : α.toType ≤i β.toType := by
  apply Classical.choice (type_le_iff.mp _)
  rwa [type_lt, type_lt]

@[deprecated initialSegToType (since := "2024-08-26")]
noncomputable alias initialSegOut := initialSegToType

/-- Given two ordinals `α < β`, then `principalSegToType α β` is the principal segment embedding
of `α.toType` into `β.toType`. -/
def principalSegToType {α β : Ordinal} (h : α < β) : α.toType <i β.toType := by
  apply Classical.choice (type_lt_iff.mp _)
  rwa [type_lt, type_lt]

@[deprecated principalSegToType (since := "2024-08-26")]
noncomputable alias principalSegOut := principalSegToType

/-- The order type of an element inside a well order.

This is registered as a principal segment embedding into the ordinals, with top `type r`. -/
def typein (r : α → α → Prop) [IsWellOrder α r] : @PrincipalSeg α Ordinal.{u} r (· < ·) := by
  refine ⟨RelEmbedding.ofMonotone _ fun a b ha ↦
    ((PrincipalSeg.ofElement r a).codRestrict _ ?_ ?_).ordinal_type_lt, type r, fun a ↦ ⟨?_, ?_⟩⟩
  · rintro ⟨c, hc⟩
    exact trans hc ha
  · exact ha
  · rintro ⟨b, rfl⟩
    exact (PrincipalSeg.ofElement _ _).ordinal_type_lt
  · refine inductionOn a ?_
    rintro β s wo ⟨g⟩
    exact ⟨_, g.subrelIso.ordinal_type_eq⟩

@[deprecated typein (since := "2024-10-09")]
alias typein.principalSeg := typein

set_option linter.deprecated false in
@[deprecated (since := "2024-10-09")]
theorem typein.principalSeg_coe (r : α → α → Prop) [IsWellOrder α r] :
    (typein.principalSeg r : α → Ordinal) = typein r :=
  rfl

@[simp]
theorem type_subrel (r : α → α → Prop) [IsWellOrder α r] (a : α) :
    type (Subrel r { b | r b a }) = typein r a :=
  rfl

@[simp]
theorem top_typein (r : α → α → Prop) [IsWellOrder α r] : (typein r).top = type r :=
  rfl

theorem typein_lt_type (r : α → α → Prop) [IsWellOrder α r] (a : α) : typein r a < type r :=
  (typein r).lt_top a

theorem typein_lt_self {o : Ordinal} (i : o.toType) : typein (α := o.toType) (· < ·) i < o := by
  simp_rw [← type_lt o]
  apply typein_lt_type

@[simp]
theorem typein_top {α β} {r : α → α → Prop} {s : β → β → Prop}
    [IsWellOrder α r] [IsWellOrder β s] (f : r ≺i s) : typein s f.top = type r :=
  f.subrelIso.ordinal_type_eq

@[simp]
theorem typein_lt_typein (r : α → α → Prop) [IsWellOrder α r] {a b : α} :
    typein r a < typein r b ↔ r a b :=
  (typein r).map_rel_iff

theorem mem_range_typein_iff (r : α → α → Prop) [IsWellOrder α r] {o} :
    o ∈ Set.range (typein r) ↔ o < type r :=
  (typein r).mem_range_iff_rel

theorem typein_surj (r : α → α → Prop) [IsWellOrder α r] {o} (h : o < type r) :
    o ∈ Set.range (typein r) :=
  (typein r).mem_range_of_rel_top h

theorem typein_surjOn (r : α → α → Prop) [IsWellOrder α r] :
    Set.SurjOn (typein r) Set.univ (Set.Iio (type r)) :=
  (typein r).surjOn

theorem typein_injective (r : α → α → Prop) [IsWellOrder α r] : Injective (typein r) :=
  (typein r).injective

theorem typein_inj (r : α → α → Prop) [IsWellOrder α r] {a b} : typein r a = typein r b ↔ a = b :=
  (typein r).inj

/-! ### Enumerating elements in a well-order with ordinals. -/

/-- A well order `r` is order-isomorphic to the set of ordinals smaller than `type r`.
`enum r ⟨o, h⟩` is the `o`-th element of `α` ordered by `r`.

That is, `enum` maps an initial segment of the ordinals, those less than the order type of `r`, to
the elements of `α`. -/
-- The explicit typing is required in order for `simp` to work properly.
@[simps! symm_apply_coe]
def enum (r : α → α → Prop) [IsWellOrder α r] :
    @RelIso { o // o < type r } α (Subrel (· < ·) { o | o < type r }) r :=
  (typein r).subrelIso

@[simp]
theorem typein_enum (r : α → α → Prop) [IsWellOrder α r] {o} (h : o < type r) :
    typein r (enum r ⟨o, h⟩) = o :=
  (typein r).apply_subrelIso _

theorem enum_type {α β} {r : α → α → Prop} {s : β → β → Prop} [IsWellOrder α r] [IsWellOrder β s]
    (f : s ≺i r) {h : type s < type r} : enum r ⟨type s, h⟩ = f.top :=
  (typein r).injective <| (typein_enum _ _).trans (typein_top _).symm

@[simp]
theorem enum_typein (r : α → α → Prop) [IsWellOrder α r] (a : α) :
    enum r ⟨typein r a, typein_lt_type r a⟩ = a :=
  enum_type (PrincipalSeg.ofElement r a)

theorem enum_lt_enum {r : α → α → Prop} [IsWellOrder α r] {o₁ o₂ : {o // o < type r}} :
    r (enum r o₁) (enum r o₂) ↔ o₁ < o₂ := by
  rw [← typein_lt_typein r, typein_enum, typein_enum, Subtype.coe_lt_coe]

theorem relIso_enum' {α β : Type u} {r : α → α → Prop} {s : β → β → Prop} [IsWellOrder α r]
    [IsWellOrder β s] (f : r ≃r s) (o : Ordinal) :
    ∀ (hr : o < type r) (hs : o < type s), f (enum r ⟨o, hr⟩) = enum s ⟨o, hs⟩ := by
  refine inductionOn o ?_; rintro γ t wo ⟨g⟩ ⟨h⟩
  rw [enum_type g, enum_type (PrincipalSeg.ltEquiv g f)]; rfl

theorem relIso_enum {α β : Type u} {r : α → α → Prop} {s : β → β → Prop} [IsWellOrder α r]
    [IsWellOrder β s] (f : r ≃r s) (o : Ordinal) (hr : o < type r) :
    f (enum r ⟨o, hr⟩) = enum s ⟨o, hr.trans_eq (Quotient.sound ⟨f⟩)⟩ :=
  relIso_enum' _ _ _ _

theorem lt_wf : @WellFounded Ordinal (· < ·) :=
  wellFounded_iff_wellFounded_subrel.mpr (·.induction_on fun ⟨_, _, wo⟩ ↦
    RelHomClass.wellFounded (enum _) wo.wf)

instance wellFoundedRelation : WellFoundedRelation Ordinal :=
  ⟨(· < ·), lt_wf⟩

instance wellFoundedLT : WellFoundedLT Ordinal :=
  ⟨lt_wf⟩

instance isWellOrder : IsWellOrder Ordinal (· < ·) where

instance : ConditionallyCompleteLinearOrderBot Ordinal :=
  WellFoundedLT.conditionallyCompleteLinearOrderBot _

/-- Reformulation of well founded induction on ordinals as a lemma that works with the
`induction` tactic, as in `induction i using Ordinal.induction with | h i IH => ?_`. -/
theorem induction {p : Ordinal.{u} → Prop} (i : Ordinal.{u}) (h : ∀ j, (∀ k, k < j → p k) → p j) :
    p i :=
  lt_wf.induction i h

theorem typein_apply {α β} {r : α → α → Prop} {s : β → β → Prop} [IsWellOrder α r] [IsWellOrder β s]
    (f : r ≼i s) (a : α) : typein s (f a) = typein r a := by
  rw [← f.leLT_apply _ a, (f.leLT _).eq]

/-! ### Cardinality of ordinals -/


/-- The cardinal of an ordinal is the cardinality of any type on which a relation with that order
type is defined. -/
def card : Ordinal → Cardinal :=
  Quotient.map WellOrder.α fun _ _ ⟨e⟩ => ⟨e.toEquiv⟩

@[simp]
theorem card_type (r : α → α → Prop) [IsWellOrder α r] : card (type r) = #α :=
  rfl

@[simp]
theorem card_typein {r : α → α → Prop} [IsWellOrder α r] (x : α) :
    #{ y // r y x } = (typein r x).card :=
  rfl

theorem card_le_card {o₁ o₂ : Ordinal} : o₁ ≤ o₂ → card o₁ ≤ card o₂ :=
  inductionOn o₁ fun _ _ _ => inductionOn o₂ fun _ _ _ ⟨⟨⟨f, _⟩, _⟩⟩ => ⟨f⟩

@[simp]
theorem card_zero : card 0 = 0 := mk_eq_zero _

@[simp]
theorem card_one : card 1 = 1 := mk_eq_one _

/-! ### Lifting ordinals to a higher universe -/

-- Porting note: Needed to add universe hint .{u} below
/-- The universe lift operation for ordinals, which embeds `Ordinal.{u}` as
  a proper initial segment of `Ordinal.{v}` for `v > u`. For the initial segment version,
  see `liftInitialSeg`. -/
@[pp_with_univ]
def lift (o : Ordinal.{v}) : Ordinal.{max v u} :=
  Quotient.liftOn o (fun w => type <| ULift.down.{u} ⁻¹'o w.r) fun ⟨_, r, _⟩ ⟨_, s, _⟩ ⟨f⟩ =>
    Quot.sound
      ⟨(RelIso.preimage Equiv.ulift r).trans <| f.trans (RelIso.preimage Equiv.ulift s).symm⟩

@[simp]
theorem type_uLift (r : α → α → Prop) [IsWellOrder α r] :
    type (ULift.down ⁻¹'o r) = lift.{v} (type r) := by
  simp (config := { unfoldPartialApp := true })
  rfl

theorem _root_.RelIso.ordinal_lift_type_eq {α : Type u} {β : Type v} {r : α → α → Prop}
    {s : β → β → Prop} [IsWellOrder α r] [IsWellOrder β s] (f : r ≃r s) :
    lift.{v} (type r) = lift.{u} (type s) :=
  ((RelIso.preimage Equiv.ulift r).trans <|
      f.trans (RelIso.preimage Equiv.ulift s).symm).ordinal_type_eq

-- @[simp]
theorem type_lift_preimage {α : Type u} {β : Type v} (r : α → α → Prop) [IsWellOrder α r]
    (f : β ≃ α) : lift.{u} (type (f ⁻¹'o r)) = lift.{v} (type r) :=
  (RelIso.preimage f r).ordinal_lift_type_eq

@[simp, nolint simpNF]
theorem type_lift_preimage_aux {α : Type u} {β : Type v} (r : α → α → Prop) [IsWellOrder α r]
    (f : β ≃ α) : lift.{u} (@type _ (fun x y => r (f x) (f y))
      (inferInstanceAs (IsWellOrder β (f ⁻¹'o r)))) = lift.{v} (type r) :=
  (RelIso.preimage f r).ordinal_lift_type_eq

/-- `lift.{max u v, u}` equals `lift.{v, u}`.

Unfortunately, the simp lemma doesn't seem to work. -/
theorem lift_umax : lift.{max u v, u} = lift.{v, u} :=
  funext fun a =>
    inductionOn a fun _ r _ =>
      Quotient.sound ⟨(RelIso.preimage Equiv.ulift r).trans (RelIso.preimage Equiv.ulift r).symm⟩

/-- `lift.{max v u, u}` equals `lift.{v, u}`.

Unfortunately, the simp lemma doesn't seem to work. -/
theorem lift_umax' : lift.{max v u, u} = lift.{v, u} :=
  lift_umax

/-- An ordinal lifted to a lower or equal universe equals itself.

Unfortunately, the simp lemma doesn't work. -/
theorem lift_id' (a : Ordinal) : lift a = a :=
  inductionOn a fun _ r _ => Quotient.sound ⟨RelIso.preimage Equiv.ulift r⟩

/-- An ordinal lifted to the same universe equals itself. -/
@[simp]
theorem lift_id : ∀ a, lift.{u, u} a = a :=
  lift_id'.{u, u}

/-- An ordinal lifted to the zero universe equals itself. -/
@[simp]
theorem lift_uzero (a : Ordinal.{u}) : lift.{0} a = a :=
  lift_id' a

theorem lift_type_le {α : Type u} {β : Type v} {r s} [IsWellOrder α r] [IsWellOrder β s] :
    lift.{max v w} (type r) ≤ lift.{max u w} (type s) ↔ Nonempty (r ≼i s) :=
  ⟨fun ⟨f⟩ =>
    ⟨(InitialSeg.ofIso (RelIso.preimage Equiv.ulift r).symm).trans <|
        f.trans (InitialSeg.ofIso (RelIso.preimage Equiv.ulift s))⟩,
    fun ⟨f⟩ =>
    ⟨(InitialSeg.ofIso (RelIso.preimage Equiv.ulift r)).trans <|
        f.trans (InitialSeg.ofIso (RelIso.preimage Equiv.ulift s).symm)⟩⟩

theorem lift_type_eq {α : Type u} {β : Type v} {r s} [IsWellOrder α r] [IsWellOrder β s] :
    lift.{max v w} (type r) = lift.{max u w} (type s) ↔ Nonempty (r ≃r s) :=
  Quotient.eq'.trans
    ⟨fun ⟨f⟩ =>
      ⟨(RelIso.preimage Equiv.ulift r).symm.trans <| f.trans (RelIso.preimage Equiv.ulift s)⟩,
      fun ⟨f⟩ =>
      ⟨(RelIso.preimage Equiv.ulift r).trans <| f.trans (RelIso.preimage Equiv.ulift s).symm⟩⟩

theorem lift_type_lt {α : Type u} {β : Type v} {r s} [IsWellOrder α r] [IsWellOrder β s] :
    lift.{max v w} (type r) < lift.{max u w} (type s) ↔ Nonempty (r ≺i s) := by
  haveI := @RelEmbedding.isWellOrder _ _ (@Equiv.ulift.{max v w} α ⁻¹'o r) r
    (RelIso.preimage Equiv.ulift.{max v w} r) _
  haveI := @RelEmbedding.isWellOrder _ _ (@Equiv.ulift.{max u w} β ⁻¹'o s) s
    (RelIso.preimage Equiv.ulift.{max u w} s) _
  exact ⟨fun ⟨f⟩ =>
    ⟨(f.equivLT (RelIso.preimage Equiv.ulift r).symm).ltLe
        (InitialSeg.ofIso (RelIso.preimage Equiv.ulift s))⟩,
    fun ⟨f⟩ =>
    ⟨(f.equivLT (RelIso.preimage Equiv.ulift r)).ltLe
        (InitialSeg.ofIso (RelIso.preimage Equiv.ulift s).symm)⟩⟩

@[simp]
theorem lift_le {a b : Ordinal} : lift.{u,v} a ≤ lift.{u,v} b ↔ a ≤ b :=
  inductionOn₂ a b fun α r _ β s _ => by
    rw [← lift_umax]
    exact lift_type_le.{_,_,u}

@[simp]
theorem lift_inj {a b : Ordinal} : lift.{u,v} a = lift.{u,v} b ↔ a = b := by
  simp_rw [le_antisymm_iff, lift_le]

@[simp]
theorem lift_lt {a b : Ordinal} : lift.{u,v} a < lift.{u,v} b ↔ a < b := by
  simp_rw [lt_iff_le_not_le, lift_le]

@[simp]
theorem lift_typein_top {r : α → α → Prop} {s : β → β → Prop}
    [IsWellOrder α r] [IsWellOrder β s] (f : r ≺i s) : lift.{u} (typein s f.top) = lift (type r) :=
  f.subrelIso.ordinal_lift_type_eq

/-- Initial segment version of the lift operation on ordinals, embedding `Ordinal.{u}` in
`Ordinal.{v}` as an initial segment when `u ≤ v`. -/
def liftInitialSeg : Ordinal.{v} ≤i Ordinal.{max u v} := by
  refine ⟨RelEmbedding.ofMonotone lift.{u} (by simp),
    fun a b ↦ Ordinal.inductionOn₂ a b fun α r _ β s _ h ↦ ?_⟩
  rw [RelEmbedding.ofMonotone_coe, ← lift_id'.{max u v} (type s),
    ← lift_umax.{v, u}, lift_type_lt] at h
  obtain ⟨f⟩ := h
  use typein r f.top
  rw [RelEmbedding.ofMonotone_coe, ← lift_umax, lift_typein_top, lift_id']

@[deprecated liftInitialSeg (since := "2024-09-21")]
alias lift.initialSeg := liftInitialSeg

@[simp]
theorem liftInitialSeg_coe : (liftInitialSeg.{v, u} : Ordinal → Ordinal) = lift.{v, u} :=
  rfl

set_option linter.deprecated false in
@[deprecated liftInitialSeg_coe (since := "2024-09-21")]
theorem lift.initialSeg_coe : (lift.initialSeg.{v, u} : Ordinal → Ordinal) = lift.{v, u} :=
  rfl

@[simp]
theorem lift_lift (a : Ordinal.{u}) : lift.{w} (lift.{v} a) = lift.{max v w} a :=
  (liftInitialSeg.trans liftInitialSeg).eq liftInitialSeg a

@[simp]
theorem lift_zero : lift 0 = 0 :=
  type_eq_zero_of_empty _

@[simp]
theorem lift_one : lift 1 = 1 :=
  type_eq_one_of_unique _

@[simp]
theorem lift_card (a) : Cardinal.lift.{u, v} (card a) = card (lift.{u} a) :=
  inductionOn a fun _ _ _ => rfl

theorem mem_range_lift_of_le {a : Ordinal.{u}} {b : Ordinal.{max u v}} (h : b ≤ lift.{v} a) :
    b ∈ Set.range lift.{v} :=
  liftInitialSeg.mem_range_of_le h

@[deprecated mem_range_lift_of_le (since := "2024-10-07")]
theorem lift_down {a : Ordinal.{u}} {b : Ordinal.{max u v}} (h : b ≤ lift.{v,u} a) :
    ∃ a', lift.{v,u} a' = b :=
  mem_range_lift_of_le h

theorem le_lift_iff {a : Ordinal.{u}} {b : Ordinal.{max u v}} :
    b ≤ lift.{v} a ↔ ∃ a' ≤ a, lift.{v} a' = b :=
  liftInitialSeg.le_apply_iff

theorem lt_lift_iff {a : Ordinal.{u}} {b : Ordinal.{max u v}} :
<<<<<<< HEAD
    b < lift.{v,u} a ↔ ∃ a', lift.{v,u} a' = b ∧ a' < a :=
  ⟨fun h =>
    let ⟨a', e⟩ := lift_down (le_of_lt h)
    ⟨a', e, lift_lt.1 <| e.symm ▸ h⟩,
    fun ⟨_, e, h⟩ => e ▸ lift_lt.2 h⟩

/-- Initial segment version of the lift operation on ordinals, embedding `Ordinal.{u}` in
`Ordinal.{v}` as an initial segment when `u ≤ v`. -/
def liftInitialSeg : Ordinal.{v} ≤i Ordinal.{max u v} :=
  ⟨⟨⟨lift.{u}, fun _ _ => lift_inj.1⟩, lift_lt⟩, fun _ _ h => lift_down (le_of_lt h)⟩

@[deprecated liftInitialSeg (since := "2024-09-21")]
alias lift.initialSeg := liftInitialSeg

@[simp]
theorem liftInitialSeg_coe : (liftInitialSeg.{u, v} : Ordinal → Ordinal) = lift.{u, v} :=
  rfl

set_option linter.deprecated false in
@[deprecated liftInitialSeg_coe (since := "2024-09-21")]
theorem lift.initialSeg_coe : (lift.initialSeg.{u, v} : Ordinal → Ordinal) = lift.{u, v} :=
  rfl
=======
    b < lift.{v} a ↔ ∃ a' < a, lift.{v} a' = b :=
  liftInitialSeg.lt_apply_iff
>>>>>>> 92bf53df

/-! ### The first infinite ordinal ω -/


/-- `ω` is the first infinite ordinal, defined as the order type of `ℕ`. -/
def omega0 : Ordinal.{u} :=
  lift <| @type ℕ (· < ·) _

@[deprecated Ordinal.omega0 (since := "2024-09-26")]
alias omega := omega0

@[inherit_doc]
scoped notation "ω" => Ordinal.omega0

/-- Note that the presence of this lemma makes `simp [omega0]` form a loop. -/
@[simp]
theorem type_nat_lt : @type ℕ (· < ·) _ = ω :=
  (lift_id _).symm

@[simp]
theorem card_omega0 : card ω = ℵ₀ :=
  rfl

@[deprecated (since := "2024-09-30")]
alias card_omega := card_omega0

@[simp]
theorem lift_omega0 : lift ω = ω :=
  lift_lift _

@[deprecated (since := "2024-09-30")]
alias lift_omega := lift_omega0

/-!
### Definition and first properties of addition on ordinals

In this paragraph, we introduce the addition on ordinals, and prove just enough properties to
deduce that the order on ordinals is total (and therefore well-founded). Further properties of
the addition, together with properties of the other operations, are proved in
`Mathlib/SetTheory/Ordinal/Arithmetic.lean`.
-/


/-- `o₁ + o₂` is the order on the disjoint union of `o₁` and `o₂` obtained by declaring that
every element of `o₁` is smaller than every element of `o₂`. -/
instance add : Add Ordinal.{u} :=
  ⟨fun o₁ o₂ => Quotient.liftOn₂ o₁ o₂ (fun ⟨_, r, _⟩ ⟨_, s, _⟩ => type (Sum.Lex r s))
    fun _ _ _ _ ⟨f⟩ ⟨g⟩ => (RelIso.sumLexCongr f g).ordinal_type_eq⟩

instance addMonoidWithOne : AddMonoidWithOne Ordinal.{u} where
  add := (· + ·)
  zero := 0
  one := 1
  zero_add o :=
    inductionOn o fun α _ _ =>
      Eq.symm <| Quotient.sound ⟨⟨(emptySum PEmpty α).symm, Sum.lex_inr_inr⟩⟩
  add_zero o :=
    inductionOn o fun α _ _ =>
      Eq.symm <| Quotient.sound ⟨⟨(sumEmpty α PEmpty).symm, Sum.lex_inl_inl⟩⟩
  add_assoc o₁ o₂ o₃ :=
    Quotient.inductionOn₃ o₁ o₂ o₃ fun ⟨α, r, _⟩ ⟨β, s, _⟩ ⟨γ, t, _⟩ =>
      Quot.sound
        ⟨⟨sumAssoc _ _ _, by
          intros a b
          rcases a with (⟨a | a⟩ | a) <;> rcases b with (⟨b | b⟩ | b) <;>
            simp only [sumAssoc_apply_inl_inl, sumAssoc_apply_inl_inr, sumAssoc_apply_inr,
              Sum.lex_inl_inl, Sum.lex_inr_inr, Sum.Lex.sep, Sum.lex_inr_inl]⟩⟩
  nsmul := nsmulRec

@[simp]
theorem card_add (o₁ o₂ : Ordinal) : card (o₁ + o₂) = card o₁ + card o₂ :=
  inductionOn o₁ fun _ __ => inductionOn o₂ fun _ _ _ => rfl

@[simp]
theorem type_sum_lex {α β : Type u} (r : α → α → Prop) (s : β → β → Prop) [IsWellOrder α r]
    [IsWellOrder β s] : type (Sum.Lex r s) = type r + type s :=
  rfl

@[simp]
theorem card_nat (n : ℕ) : card.{u} n = n := by
  induction n <;> [simp; simp only [card_add, card_one, Nat.cast_succ, *]]

-- See note [no_index around OfNat.ofNat]
@[simp]
theorem card_ofNat (n : ℕ) [n.AtLeastTwo] :
    card.{u} (no_index (OfNat.ofNat n)) = OfNat.ofNat n :=
  card_nat n

instance add_covariantClass_le : CovariantClass Ordinal.{u} Ordinal.{u} (· + ·) (· ≤ ·) where
  elim c a b := by
    refine inductionOn₃ a b c fun α r _ β s _ γ t _ ⟨f⟩ ↦
      (RelEmbedding.ofMonotone (Sum.recOn · Sum.inl (Sum.inr ∘ f)) ?_).ordinal_type_le
    simp [f.map_rel_iff]

instance add_swap_covariantClass_le :
    CovariantClass Ordinal.{u} Ordinal.{u} (swap (· + ·)) (· ≤ ·) where
  elim c a b := by
    refine inductionOn₃ a b c fun α r _ β s _ γ t _  ⟨f⟩ ↦
      (RelEmbedding.ofMonotone (Sum.recOn · (Sum.inl ∘ f) Sum.inr) ?_).ordinal_type_le
    simp [f.map_rel_iff]

theorem le_add_right (a b : Ordinal) : a ≤ a + b := by
  simpa only [add_zero] using add_le_add_left (Ordinal.zero_le b) a

theorem le_add_left (a b : Ordinal) : a ≤ b + a := by
  simpa only [zero_add] using add_le_add_right (Ordinal.zero_le b) a

theorem max_zero_left : ∀ a : Ordinal, max 0 a = a :=
  max_bot_left

theorem max_zero_right : ∀ a : Ordinal, max a 0 = a :=
  max_bot_right

@[simp]
theorem max_eq_zero {a b : Ordinal} : max a b = 0 ↔ a = 0 ∧ b = 0 :=
  max_eq_bot

@[simp]
theorem sInf_empty : sInf (∅ : Set Ordinal) = 0 :=
  dif_neg Set.not_nonempty_empty

/-! ### Successor order properties -/

private theorem succ_le_iff' {a b : Ordinal} : a + 1 ≤ b ↔ a < b := by
  refine inductionOn₂ a b fun α r _ β s _ ↦ ⟨?_, ?_⟩ <;> rintro ⟨f⟩
  · refine ⟨((InitialSeg.leAdd _ _).trans f).toPrincipalSeg fun h ↦ ?_⟩
    simpa using h (f (Sum.inr PUnit.unit))
  · apply (RelEmbedding.ofMonotone (Sum.recOn · f fun _ ↦ f.top) ?_).ordinal_type_le
    simpa [f.map_rel_iff] using f.lt_top

instance noMaxOrder : NoMaxOrder Ordinal :=
  ⟨fun _ => ⟨_, succ_le_iff'.1 le_rfl⟩⟩

instance instSuccOrder : SuccOrder Ordinal.{u} :=
  SuccOrder.ofSuccLeIff (fun o => o + 1) succ_le_iff'

instance instSuccAddOrder : SuccAddOrder Ordinal := ⟨fun _ => rfl⟩

@[simp]
theorem add_one_eq_succ (o : Ordinal) : o + 1 = succ o :=
  rfl

@[simp]
theorem succ_zero : succ (0 : Ordinal) = 1 :=
  zero_add 1

-- Porting note: Proof used to be rfl
@[simp]
theorem succ_one : succ (1 : Ordinal) = 2 := by congr; simp only [Nat.unaryCast, zero_add]

theorem add_succ (o₁ o₂ : Ordinal) : o₁ + succ o₂ = succ (o₁ + o₂) :=
  (add_assoc _ _ _).symm

@[deprecated Order.one_le_iff_pos (since := "2024-09-04")]
protected theorem one_le_iff_pos {o : Ordinal} : 1 ≤ o ↔ 0 < o :=
  Order.one_le_iff_pos

theorem one_le_iff_ne_zero {o : Ordinal} : 1 ≤ o ↔ o ≠ 0 := by
  rw [Order.one_le_iff_pos, Ordinal.pos_iff_ne_zero]

theorem succ_pos (o : Ordinal) : 0 < succ o :=
  bot_lt_succ o

theorem succ_ne_zero (o : Ordinal) : succ o ≠ 0 :=
  ne_of_gt <| succ_pos o

@[simp]
theorem lt_one_iff_zero {a : Ordinal} : a < 1 ↔ a = 0 := by
  simpa using @lt_succ_bot_iff _ _ _ a _ _

theorem le_one_iff {a : Ordinal} : a ≤ 1 ↔ a = 0 ∨ a = 1 := by
  simpa using @le_succ_bot_iff _ _ _ a _

@[simp]
theorem card_succ (o : Ordinal) : card (succ o) = card o + 1 := by
  simp only [← add_one_eq_succ, card_add, card_one]

theorem natCast_succ (n : ℕ) : ↑n.succ = succ (n : Ordinal) :=
  rfl

@[deprecated (since := "2024-04-17")]
alias nat_cast_succ := natCast_succ

instance uniqueIioOne : Unique (Iio (1 : Ordinal)) where
  default := ⟨0, by simp⟩
  uniq a := Subtype.ext <| lt_one_iff_zero.1 a.2

instance uniqueToTypeOne : Unique (toType 1) where
  default := enum (α := toType 1) (· < ·) ⟨0, by simp⟩
  uniq a := by
    unfold default
    rw [← enum_typein (α := toType 1) (· < ·) a]
    congr
    rw [← lt_one_iff_zero]
    apply typein_lt_self

theorem one_toType_eq (x : toType 1) : x = enum (· < ·) ⟨0, by simp⟩ :=
  Unique.eq_default x

@[deprecated one_toType_eq (since := "2024-08-26")]
alias one_out_eq := one_toType_eq

/-! ### Extra properties of typein and enum -/

-- TODO: move this section with the other properties of `typein` and `enum`.
-- TODO: use `enumIsoToType` for lemmas on `toType` rather than `enum` and `typein`.

@[simp]
theorem typein_one_toType (x : toType 1) : typein (α := toType 1) (· < ·) x = 0 := by
  rw [one_toType_eq x, typein_enum]

@[deprecated typein_one_toType (since := "2024-08-26")]
alias typein_one_out := typein_one_toType

@[simp]
theorem typein_le_typein (r : α → α → Prop) [IsWellOrder α r] {x y : α} :
    typein r x ≤ typein r y ↔ ¬r y x := by
  rw [← not_lt, typein_lt_typein]

theorem typein_le_typein' (o : Ordinal) {x y : o.toType} :
    typein (α := o.toType) (· < ·) x ≤ typein (α := o.toType) (· < ·) y ↔ x ≤ y := by
  simp

theorem enum_le_enum (r : α → α → Prop) [IsWellOrder α r] {o₁ o₂ : {o // o < type r}} :
    ¬r (enum r o₁) (enum r o₂) ↔ o₂ ≤ o₁ := by
  rw [← @not_lt _ _ o₁ o₂, enum_lt_enum (r := r)]

@[simp]
theorem enum_le_enum' (a : Ordinal) {o₁ o₂ : {o // o < type (· < ·)}} :
    enum (· < ·) o₁ ≤ enum (α := a.toType) (· < ·) o₂ ↔ o₁ ≤ o₂ := by
  rw [← enum_le_enum (α := a.toType) (· < ·), ← not_lt]

theorem enum_zero_le {r : α → α → Prop} [IsWellOrder α r] (h0 : 0 < type r) (a : α) :
    ¬r a (enum r ⟨0, h0⟩) := by
  rw [← enum_typein r a, enum_le_enum r]
  apply Ordinal.zero_le

theorem enum_zero_le' {o : Ordinal} (h0 : 0 < o) (a : o.toType) :
    enum (α := o.toType) (· < ·) ⟨0, by rwa [type_lt]⟩ ≤ a := by
  rw [← not_lt]
  apply enum_zero_le

theorem le_enum_succ {o : Ordinal} (a : (succ o).toType) :
    a ≤ enum (α := (succ o).toType) (· < ·) ⟨o, (by rw [type_lt]; exact lt_succ o)⟩ := by
  rw [← enum_typein (α := (succ o).toType) (· < ·) a, enum_le_enum', Subtype.mk_le_mk,
    ← lt_succ_iff]
  apply typein_lt_self

theorem enum_inj {r : α → α → Prop} [IsWellOrder α r] {o₁ o₂ : {o // o < type r}} :
    enum r o₁ = enum r o₂ ↔ o₁ = o₂ := by
  rw [EmbeddingLike.apply_eq_iff_eq, Subtype.mk.injEq]

/-- The order isomorphism between ordinals less than `o` and `o.toType`. -/
@[simps! (config := .lemmasOnly)]
noncomputable def enumIsoToType (o : Ordinal) : Set.Iio o ≃o o.toType where
  toFun x :=
    enum (α := o.toType) (· < ·) ⟨x.1, by
      rw [type_lt]
      exact x.2⟩
  invFun x := ⟨typein (α := o.toType) (· < ·) x, typein_lt_self x⟩
  left_inv := fun ⟨_, _⟩ => Subtype.ext_val (typein_enum _ _)
  right_inv _ := enum_typein _ _
  map_rel_iff' := by
    rintro ⟨a, _⟩ ⟨b, _⟩
    apply enum_le_enum'

@[deprecated (since := "2024-08-26")]
alias enumIsoOut := enumIsoToType

instance small_Iio (o : Ordinal.{u}) : Small.{u} (Iio o) :=
  ⟨_, ⟨(enumIsoToType _).toEquiv⟩⟩

instance small_Iic (o : Ordinal.{u}) : Small.{u} (Iic o) := by
  rw [← Iio_succ]
  exact small_Iio _

instance small_Ico (a b : Ordinal.{u}) : Small.{u} (Ico a b) := small_subset Ico_subset_Iio_self
instance small_Icc (a b : Ordinal.{u}) : Small.{u} (Icc a b) := small_subset Icc_subset_Iic_self
instance small_Ioo (a b : Ordinal.{u}) : Small.{u} (Ioo a b) := small_subset Ioo_subset_Iio_self
instance small_Ioc (a b : Ordinal.{u}) : Small.{u} (Ioc a b) := small_subset Ioc_subset_Iic_self

/-- `o.toType` is an `OrderBot` whenever `0 < o`. -/
def toTypeOrderBotOfPos {o : Ordinal} (ho : 0 < o) : OrderBot o.toType where
  bot_le := enum_zero_le' ho

@[deprecated toTypeOrderBotOfPos (since := "2024-08-26")]
noncomputable alias outOrderBotOfPos := toTypeOrderBotOfPos

theorem enum_zero_eq_bot {o : Ordinal} (ho : 0 < o) :
    enum (α := o.toType) (· < ·) ⟨0, by rwa [type_lt]⟩ =
      have _ := toTypeOrderBotOfPos ho
      (⊥ : o.toType) :=
  rfl

<<<<<<< HEAD
=======
/-! ### Universal ordinal -/


-- intended to be used with explicit universe parameters
/-- `univ.{u v}` is the order type of the ordinals of `Type u` as a member
  of `Ordinal.{v}` (when `u < v`). It is an inaccessible cardinal. -/
@[pp_with_univ, nolint checkUnivs]
def univ : Ordinal.{max (u + 1) v} :=
  lift.{v, u + 1} (@type Ordinal (· < ·) _)

theorem univ_id : univ.{u, u + 1} = @type Ordinal (· < ·) _ :=
  lift_id _

@[simp]
theorem lift_univ : lift.{w} univ.{u, v} = univ.{u, max v w} :=
  lift_lift _

theorem univ_umax : univ.{u, max (u + 1) v} = univ.{u, v} :=
  congr_fun lift_umax _

/-- Principal segment version of the lift operation on ordinals, embedding `Ordinal.{u}` in
`Ordinal.{v}` as a principal segment when `u < v`. -/
def liftPrincipalSeg : Ordinal.{u} <i Ordinal.{max (u + 1) v} :=
  ⟨↑liftInitialSeg.{max (u + 1) v, u}, univ.{u, v}, by
    refine fun b => inductionOn b ?_; intro β s _
    rw [univ, ← lift_umax]; constructor <;> intro h
    · cases' h with a e
      rw [← e]
      refine inductionOn a ?_
      intro α r _
      exact lift_type_lt.{u, u + 1, max (u + 1) v}.2 ⟨typein r⟩
    · rw [← lift_id (type s)] at h ⊢
      cases' lift_type_lt.{_,_,v}.1 h with f
      cases' f with f a hf
      exists a
      revert hf
      -- Porting note: apply inductionOn does not work, refine does
      refine inductionOn a ?_
      intro α r _ hf
      refine lift_type_eq.{u, max (u + 1) v, max (u + 1) v}.2
        ⟨(RelIso.ofSurjective (RelEmbedding.ofMonotone ?_ ?_) ?_).symm⟩
      · exact fun b => enum r ⟨f b, (hf _).1 ⟨_, rfl⟩⟩
      · refine fun a b h => (typein_lt_typein r).1 ?_
        rw [typein_enum, typein_enum]
        exact f.map_rel_iff.2 h
      · intro a'
        cases' (hf _).2 (typein_lt_type _ a') with b e
        exists b
        simp only [RelEmbedding.ofMonotone_coe]
        simp [e]⟩

@[deprecated liftPrincipalSeg (since := "2024-09-21")]
alias lift.principalSeg := liftPrincipalSeg

@[simp]
theorem liftPrincipalSeg_coe :
    (liftPrincipalSeg.{u, v} : Ordinal → Ordinal) = lift.{max (u + 1) v} :=
  rfl

set_option linter.deprecated false in
@[deprecated liftPrincipalSeg_coe (since := "2024-09-21")]
theorem lift.principalSeg_coe :
    (lift.principalSeg.{u, v} : Ordinal → Ordinal) = lift.{max (u + 1) v} :=
  rfl

@[simp]
theorem liftPrincipalSeg_top : (liftPrincipalSeg.{u, v}).top = univ.{u, v} :=
  rfl

set_option linter.deprecated false in
@[deprecated liftPrincipalSeg_top (since := "2024-09-21")]
theorem lift.principalSeg_top : (lift.principalSeg.{u, v}).top = univ.{u, v} :=
  rfl

theorem liftPrincipalSeg_top' : liftPrincipalSeg.{u, u + 1}.top = @type Ordinal (· < ·) _ := by
  simp only [liftPrincipalSeg_top, univ_id]

set_option linter.deprecated false in
@[deprecated liftPrincipalSeg_top (since := "2024-09-21")]
theorem lift.principalSeg_top' : lift.principalSeg.{u, u + 1}.top = @type Ordinal (· < ·) _ := by
  simp only [lift.principalSeg_top, univ_id]

>>>>>>> 92bf53df
end Ordinal

/-! ### Representing a cardinal with an ordinal -/

namespace Cardinal

open Ordinal

@[simp]
theorem mk_toType (o : Ordinal) : #o.toType = o.card :=
  (Ordinal.card_type _).symm.trans <| by rw [Ordinal.type_lt]

@[deprecated mk_toType (since := "2024-08-26")]
alias mk_ordinal_out := mk_toType

/-- The ordinal corresponding to a cardinal `c` is the least ordinal
  whose cardinal is `c`. For the order-embedding version, see `ord.order_embedding`. -/
def ord (c : Cardinal) : Ordinal :=
  let F := fun α : Type u => ⨅ r : { r // IsWellOrder α r }, @type α r.1 r.2
  Quot.liftOn c F
    (by
      suffices ∀ {α β}, α ≈ β → F α ≤ F β from
        fun α β h => (this h).antisymm (this (Setoid.symm h))
      rintro α β ⟨f⟩
      refine le_ciInf_iff'.2 fun i => ?_
      haveI := @RelEmbedding.isWellOrder _ _ (f ⁻¹'o i.1) _ (↑(RelIso.preimage f i.1)) i.2
      exact
        (ciInf_le' _
              (Subtype.mk (f ⁻¹'o i.val)
                (@RelEmbedding.isWellOrder _ _ _ _ (↑(RelIso.preimage f i.1)) i.2))).trans_eq
          (Quot.sound ⟨RelIso.preimage f i.1⟩))

theorem ord_eq_Inf (α : Type u) : ord #α = ⨅ r : { r // IsWellOrder α r }, @type α r.1 r.2 :=
  rfl

theorem ord_eq (α) : ∃ (r : α → α → Prop) (wo : IsWellOrder α r), ord #α = @type α r wo :=
  let ⟨r, wo⟩ := ciInf_mem fun r : { r // IsWellOrder α r } => @type α r.1 r.2
  ⟨r.1, r.2, wo.symm⟩

theorem ord_le_type (r : α → α → Prop) [h : IsWellOrder α r] : ord #α ≤ type r :=
  ciInf_le' _ (Subtype.mk r h)

theorem ord_le {c o} : ord c ≤ o ↔ c ≤ o.card :=
  inductionOn c fun α =>
    Ordinal.inductionOn o fun β s _ => by
      let ⟨r, _, e⟩ := ord_eq α
      simp only [card_type]; constructor <;> intro h
      · rw [e] at h
        exact
          let ⟨f⟩ := h
          ⟨f.toEmbedding⟩
      · cases' h with f
        have g := RelEmbedding.preimage f s
        haveI := RelEmbedding.isWellOrder g
        exact le_trans (ord_le_type _) g.ordinal_type_le

theorem gc_ord_card : GaloisConnection ord card := fun _ _ => ord_le

theorem lt_ord {c o} : o < ord c ↔ o.card < c :=
  gc_ord_card.lt_iff_lt

@[simp]
theorem card_ord (c) : (ord c).card = c :=
  Quotient.inductionOn c fun α => by
    let ⟨r, _, e⟩ := ord_eq α
    -- Porting note: cardinal.mk_def is now Cardinal.mk'_def, not sure why
    simp only [mk'_def, e, card_type]

theorem card_surjective : Function.Surjective card :=
  fun c ↦ ⟨_, card_ord c⟩

/-- Galois coinsertion between `Cardinal.ord` and `Ordinal.card`. -/
def gciOrdCard : GaloisCoinsertion ord card :=
  gc_ord_card.toGaloisCoinsertion fun c => c.card_ord.le

theorem ord_card_le (o : Ordinal) : o.card.ord ≤ o :=
  gc_ord_card.l_u_le _

theorem lt_ord_succ_card (o : Ordinal) : o < (succ o.card).ord :=
  lt_ord.2 <| lt_succ _

theorem card_le_iff {o : Ordinal} {c : Cardinal} : o.card ≤ c ↔ o < (succ c).ord := by
  rw [lt_ord, lt_succ_iff]

/--
A variation on `Cardinal.lt_ord` using `≤`: If `o` is no greater than the
initial ordinal of cardinality `c`, then its cardinal is no greater than `c`.

The converse, however, is false (for instance, `o = ω+1` and `c = ℵ₀`).
-/
lemma card_le_of_le_ord {o : Ordinal} {c : Cardinal} (ho : o ≤ c.ord) :
    o.card ≤ c := by
  rw [← card_ord c]; exact Ordinal.card_le_card ho

@[mono]
theorem ord_strictMono : StrictMono ord :=
  gciOrdCard.strictMono_l

@[mono]
theorem ord_mono : Monotone ord :=
  gc_ord_card.monotone_l

@[simp]
theorem ord_le_ord {c₁ c₂} : ord c₁ ≤ ord c₂ ↔ c₁ ≤ c₂ :=
  gciOrdCard.l_le_l_iff

@[simp]
theorem ord_lt_ord {c₁ c₂} : ord c₁ < ord c₂ ↔ c₁ < c₂ :=
  ord_strictMono.lt_iff_lt

@[simp]
theorem ord_zero : ord 0 = 0 :=
  gc_ord_card.l_bot

@[simp]
theorem ord_nat (n : ℕ) : ord n = n :=
  (ord_le.2 (card_nat n).ge).antisymm
    (by
      induction' n with n IH
      · apply Ordinal.zero_le
      · exact succ_le_of_lt (IH.trans_lt <| ord_lt_ord.2 <| natCast_lt.2 (Nat.lt_succ_self n)))

@[simp]
theorem ord_one : ord 1 = 1 := by simpa using ord_nat 1

-- See note [no_index around OfNat.ofNat]
@[simp]
theorem ord_ofNat (n : ℕ) [n.AtLeastTwo] : ord (no_index (OfNat.ofNat n)) = OfNat.ofNat n :=
  ord_nat n

@[simp]
theorem ord_aleph0 : ord.{u} ℵ₀ = ω :=
  le_antisymm (ord_le.2 le_rfl) <|
    le_of_forall_lt fun o h => by
      rcases Ordinal.lt_lift_iff.1 h with ⟨o, h', rfl⟩
      rw [lt_ord, ← lift_card, lift_lt_aleph0, ← typein_enum (· < ·) h']
      exact lt_aleph0_iff_fintype.2 ⟨Set.fintypeLTNat _⟩

@[simp]
theorem lift_ord (c) : Ordinal.lift.{u,v} (ord c) = ord (lift.{u,v} c) := by
  refine le_antisymm (le_of_forall_lt fun a ha => ?_) ?_
  · rcases Ordinal.lt_lift_iff.1 ha with ⟨a, _, rfl⟩
    rwa [lt_ord, ← lift_card, lift_lt, ← lt_ord, ← Ordinal.lift_lt]
  · rw [ord_le, ← lift_card, card_ord]

theorem mk_ord_toType (c : Cardinal) : #c.ord.toType = c := by simp

@[deprecated mk_ord_toType (since := "2024-08-26")]
alias mk_ord_out := mk_ord_toType

theorem card_typein_lt (r : α → α → Prop) [IsWellOrder α r] (x : α) (h : ord #α = type r) :
    card (typein r x) < #α := by
  rw [← lt_ord, h]
  apply typein_lt_type

theorem card_typein_toType_lt (c : Cardinal) (x : c.ord.toType) :
    card (typein (α := c.ord.toType) (· < ·) x) < c := by
  rw [← lt_ord]
  apply typein_lt_self

@[deprecated card_typein_toType_lt (since := "2024-08-26")]
alias card_typein_out_lt := card_typein_toType_lt

theorem mk_Iio_ord_toType {c : Cardinal} (i : c.ord.toType) : #(Iio i) < c :=
  card_typein_toType_lt c i

@[deprecated (since := "2024-08-26")]
alias mk_Iio_ord_out_α := mk_Iio_ord_toType

theorem ord_injective : Injective ord := by
  intro c c' h
  rw [← card_ord c, ← card_ord c', h]

@[simp]
theorem ord_inj {a b : Cardinal} : a.ord = b.ord ↔ a = b :=
  ord_injective.eq_iff

@[simp]
theorem ord_eq_zero {a : Cardinal} : a.ord = 0 ↔ a = 0 :=
  ord_injective.eq_iff' ord_zero

@[simp]
theorem ord_eq_one {a : Cardinal} : a.ord = 1 ↔ a = 1 :=
  ord_injective.eq_iff' ord_one

/-- The ordinal corresponding to a cardinal `c` is the least ordinal
  whose cardinal is `c`. This is the order-embedding version. For the regular function, see `ord`.
-/
def ord.orderEmbedding : Cardinal ↪o Ordinal :=
  RelEmbedding.orderEmbeddingOfLTEmbedding
    (RelEmbedding.ofMonotone Cardinal.ord fun _ _ => Cardinal.ord_lt_ord.2)

@[simp]
theorem ord.orderEmbedding_coe : (ord.orderEmbedding : Cardinal → Ordinal) = ord :=
  rfl

end Cardinal

namespace Ordinal

@[simp]
theorem nat_le_card {o} {n : ℕ} : (n : Cardinal) ≤ card o ↔ (n : Ordinal) ≤ o := by
  rw [← Cardinal.ord_le, Cardinal.ord_nat]

@[simp]
theorem one_le_card {o} : 1 ≤ card o ↔ 1 ≤ o := by
  simpa using nat_le_card (n := 1)

-- See note [no_index around OfNat.ofNat]
@[simp]
theorem ofNat_le_card {o} {n : ℕ} [n.AtLeastTwo] :
    (no_index (OfNat.ofNat n : Cardinal)) ≤ card o ↔ (OfNat.ofNat n : Ordinal) ≤ o :=
  nat_le_card

@[simp]
theorem nat_lt_card {o} {n : ℕ} : (n : Cardinal) < card o ↔ (n : Ordinal) < o := by
  rw [← succ_le_iff, ← succ_le_iff, ← nat_succ, nat_le_card]
  rfl

@[simp]
theorem zero_lt_card {o} : 0 < card o ↔ 0 < o := by
  simpa using nat_lt_card (n := 0)

@[simp]
theorem one_lt_card {o} : 1 < card o ↔ 1 < o := by
  simpa using nat_lt_card (n := 1)

-- See note [no_index around OfNat.ofNat]
@[simp]
theorem ofNat_lt_card {o} {n : ℕ} [n.AtLeastTwo] :
    (no_index (OfNat.ofNat n : Cardinal)) < card o ↔ (OfNat.ofNat n : Ordinal) < o :=
  nat_lt_card

@[simp]
theorem card_lt_nat {o} {n : ℕ} : card o < n ↔ o < n :=
  lt_iff_lt_of_le_iff_le nat_le_card

-- See note [no_index around OfNat.ofNat]
@[simp]
theorem card_lt_ofNat {o} {n : ℕ} [n.AtLeastTwo] :
    card o < (no_index (OfNat.ofNat n)) ↔ o < OfNat.ofNat n :=
  card_lt_nat

@[simp]
theorem card_le_nat {o} {n : ℕ} : card o ≤ n ↔ o ≤ n :=
  le_iff_le_iff_lt_iff_lt.2 nat_lt_card

@[simp]
theorem card_le_one {o} : card o ≤ 1 ↔ o ≤ 1 := by
  simpa using card_le_nat (n := 1)

-- See note [no_index around OfNat.ofNat]
@[simp]
theorem card_le_ofNat {o} {n : ℕ} [n.AtLeastTwo] :
    card o ≤ (no_index (OfNat.ofNat n)) ↔ o ≤ OfNat.ofNat n :=
  card_le_nat

@[simp]
theorem card_eq_nat {o} {n : ℕ} : card o = n ↔ o = n := by
  simp only [le_antisymm_iff, card_le_nat, nat_le_card]

@[simp]
theorem card_eq_zero {o} : card o = 0 ↔ o = 0 := by
  simpa using card_eq_nat (n := 0)

@[simp]
theorem card_eq_one {o} : card o = 1 ↔ o = 1 := by
  simpa using card_eq_nat (n := 1)

theorem mem_range_lift_of_card_le {a : Cardinal.{u}} {b : Ordinal.{max u v}}
    (h : card b ≤ Cardinal.lift.{v, u} a) : b ∈ Set.range lift.{v, u} := by
  rw [card_le_iff, ← lift_succ, ← lift_ord] at h
  exact mem_range_lift_of_le h.le

@[deprecated mem_range_lift_of_card_le (since := "2024-10-07")]
theorem lift_down' {a : Cardinal.{u}} {b : Ordinal.{max u v}}
    (h : card.{max u v} b ≤ Cardinal.lift.{v, u} a) : ∃ a', lift.{v, u} a' = b :=
  mem_range_lift_of_card_le h

-- See note [no_index around OfNat.ofNat]
@[simp]
theorem card_eq_ofNat {o} {n : ℕ} [n.AtLeastTwo] :
    card o = (no_index (OfNat.ofNat n)) ↔ o = OfNat.ofNat n :=
  card_eq_nat

@[simp]
theorem type_fintype (r : α → α → Prop) [IsWellOrder α r] [Fintype α] :
    type r = Fintype.card α := by rw [← card_eq_nat, card_type, mk_fintype]

theorem type_fin (n : ℕ) : @type (Fin n) (· < ·) _ = n := by simp

end Ordinal

/-! ### Sorted lists -/

theorem List.Sorted.lt_ord_of_lt [LinearOrder α] [IsWellOrder α (· < ·)] {l m : List α}
    {o : Ordinal} (hl : l.Sorted (· > ·)) (hm : m.Sorted (· > ·)) (hmltl : m < l)
    (hlt : ∀ i ∈ l, Ordinal.typein (· < ·) i < o) : ∀ i ∈ m, Ordinal.typein (· < ·) i < o := by
  replace hmltl : List.Lex (· < ·) m l := hmltl
  cases l with
  | nil => simp at hmltl
  | cons a as =>
    cases m with
    | nil => intro i hi; simp at hi
    | cons b bs =>
      intro i hi
      suffices h : i ≤ a by refine lt_of_le_of_lt ?_ (hlt a (mem_cons_self a as)); simpa
      cases hi with
      | head as => exact List.head_le_of_lt hmltl
      | tail b hi => exact le_of_lt (lt_of_lt_of_le (List.rel_of_sorted_cons hm _ hi)
          (List.head_le_of_lt hmltl))<|MERGE_RESOLUTION|>--- conflicted
+++ resolved
@@ -698,33 +698,8 @@
   liftInitialSeg.le_apply_iff
 
 theorem lt_lift_iff {a : Ordinal.{u}} {b : Ordinal.{max u v}} :
-<<<<<<< HEAD
-    b < lift.{v,u} a ↔ ∃ a', lift.{v,u} a' = b ∧ a' < a :=
-  ⟨fun h =>
-    let ⟨a', e⟩ := lift_down (le_of_lt h)
-    ⟨a', e, lift_lt.1 <| e.symm ▸ h⟩,
-    fun ⟨_, e, h⟩ => e ▸ lift_lt.2 h⟩
-
-/-- Initial segment version of the lift operation on ordinals, embedding `Ordinal.{u}` in
-`Ordinal.{v}` as an initial segment when `u ≤ v`. -/
-def liftInitialSeg : Ordinal.{v} ≤i Ordinal.{max u v} :=
-  ⟨⟨⟨lift.{u}, fun _ _ => lift_inj.1⟩, lift_lt⟩, fun _ _ h => lift_down (le_of_lt h)⟩
-
-@[deprecated liftInitialSeg (since := "2024-09-21")]
-alias lift.initialSeg := liftInitialSeg
-
-@[simp]
-theorem liftInitialSeg_coe : (liftInitialSeg.{u, v} : Ordinal → Ordinal) = lift.{u, v} :=
-  rfl
-
-set_option linter.deprecated false in
-@[deprecated liftInitialSeg_coe (since := "2024-09-21")]
-theorem lift.initialSeg_coe : (lift.initialSeg.{u, v} : Ordinal → Ordinal) = lift.{u, v} :=
-  rfl
-=======
     b < lift.{v} a ↔ ∃ a' < a, lift.{v} a' = b :=
   liftInitialSeg.lt_apply_iff
->>>>>>> 92bf53df
 
 /-! ### The first infinite ordinal ω -/
 
@@ -1019,91 +994,6 @@
       (⊥ : o.toType) :=
   rfl
 
-<<<<<<< HEAD
-=======
-/-! ### Universal ordinal -/
-
-
--- intended to be used with explicit universe parameters
-/-- `univ.{u v}` is the order type of the ordinals of `Type u` as a member
-  of `Ordinal.{v}` (when `u < v`). It is an inaccessible cardinal. -/
-@[pp_with_univ, nolint checkUnivs]
-def univ : Ordinal.{max (u + 1) v} :=
-  lift.{v, u + 1} (@type Ordinal (· < ·) _)
-
-theorem univ_id : univ.{u, u + 1} = @type Ordinal (· < ·) _ :=
-  lift_id _
-
-@[simp]
-theorem lift_univ : lift.{w} univ.{u, v} = univ.{u, max v w} :=
-  lift_lift _
-
-theorem univ_umax : univ.{u, max (u + 1) v} = univ.{u, v} :=
-  congr_fun lift_umax _
-
-/-- Principal segment version of the lift operation on ordinals, embedding `Ordinal.{u}` in
-`Ordinal.{v}` as a principal segment when `u < v`. -/
-def liftPrincipalSeg : Ordinal.{u} <i Ordinal.{max (u + 1) v} :=
-  ⟨↑liftInitialSeg.{max (u + 1) v, u}, univ.{u, v}, by
-    refine fun b => inductionOn b ?_; intro β s _
-    rw [univ, ← lift_umax]; constructor <;> intro h
-    · cases' h with a e
-      rw [← e]
-      refine inductionOn a ?_
-      intro α r _
-      exact lift_type_lt.{u, u + 1, max (u + 1) v}.2 ⟨typein r⟩
-    · rw [← lift_id (type s)] at h ⊢
-      cases' lift_type_lt.{_,_,v}.1 h with f
-      cases' f with f a hf
-      exists a
-      revert hf
-      -- Porting note: apply inductionOn does not work, refine does
-      refine inductionOn a ?_
-      intro α r _ hf
-      refine lift_type_eq.{u, max (u + 1) v, max (u + 1) v}.2
-        ⟨(RelIso.ofSurjective (RelEmbedding.ofMonotone ?_ ?_) ?_).symm⟩
-      · exact fun b => enum r ⟨f b, (hf _).1 ⟨_, rfl⟩⟩
-      · refine fun a b h => (typein_lt_typein r).1 ?_
-        rw [typein_enum, typein_enum]
-        exact f.map_rel_iff.2 h
-      · intro a'
-        cases' (hf _).2 (typein_lt_type _ a') with b e
-        exists b
-        simp only [RelEmbedding.ofMonotone_coe]
-        simp [e]⟩
-
-@[deprecated liftPrincipalSeg (since := "2024-09-21")]
-alias lift.principalSeg := liftPrincipalSeg
-
-@[simp]
-theorem liftPrincipalSeg_coe :
-    (liftPrincipalSeg.{u, v} : Ordinal → Ordinal) = lift.{max (u + 1) v} :=
-  rfl
-
-set_option linter.deprecated false in
-@[deprecated liftPrincipalSeg_coe (since := "2024-09-21")]
-theorem lift.principalSeg_coe :
-    (lift.principalSeg.{u, v} : Ordinal → Ordinal) = lift.{max (u + 1) v} :=
-  rfl
-
-@[simp]
-theorem liftPrincipalSeg_top : (liftPrincipalSeg.{u, v}).top = univ.{u, v} :=
-  rfl
-
-set_option linter.deprecated false in
-@[deprecated liftPrincipalSeg_top (since := "2024-09-21")]
-theorem lift.principalSeg_top : (lift.principalSeg.{u, v}).top = univ.{u, v} :=
-  rfl
-
-theorem liftPrincipalSeg_top' : liftPrincipalSeg.{u, u + 1}.top = @type Ordinal (· < ·) _ := by
-  simp only [liftPrincipalSeg_top, univ_id]
-
-set_option linter.deprecated false in
-@[deprecated liftPrincipalSeg_top (since := "2024-09-21")]
-theorem lift.principalSeg_top' : lift.principalSeg.{u, u + 1}.top = @type Ordinal (· < ·) _ := by
-  simp only [lift.principalSeg_top, univ_id]
-
->>>>>>> 92bf53df
 end Ordinal
 
 /-! ### Representing a cardinal with an ordinal -/
