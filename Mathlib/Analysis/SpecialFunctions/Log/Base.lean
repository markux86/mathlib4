/-
Copyright (c) 2022 Bolton Bailey. All rights reserved.
Released under Apache 2.0 license as described in the file LICENSE.
Authors: Bolton Bailey, Chris Hughes, Abhimanyu Pallavi Sudhir, Jean Lo, Calle Sönne
-/
import Mathlib.Analysis.SpecialFunctions.Pow.Real
import Mathlib.Data.Int.Log

/-!
# Real logarithm base `b`

In this file we define `Real.logb` to be the logarithm of a real number in a given base `b`. We
define this as the division of the natural logarithms of the argument and the base, so that we have
a globally defined function with `logb b 0 = 0`, `logb b (-x) = logb b x` `logb 0 x = 0` and
`logb (-b) x = logb b x`.

We prove some basic properties of this function and its relation to `rpow`.

## Tags

logarithm, continuity
-/


open Set Filter Function

open Topology

noncomputable section

namespace Real

variable {b x y : ℝ}

/-- The real logarithm in a given base. As with the natural logarithm, we define `logb b x` to
be `logb b |x|` for `x < 0`, and `0` for `x = 0`. -/
@[pp_nodot]
noncomputable def logb (b x : ℝ) : ℝ :=
  log x / log b

theorem log_div_log : log x / log b = logb b x :=
  rfl

@[simp]
theorem logb_zero : logb b 0 = 0 := by simp [logb]

@[simp]
theorem logb_one : logb b 1 = 0 := by simp [logb]

@[simp]
theorem logb_zero_left : logb 0 x = 0 := by simp only [← log_div_log, log_zero, div_zero]

@[simp]
theorem logb_one_left : logb 1 x = 0 := by simp only [← log_div_log, log_one, div_zero]

@[simp]
lemma logb_self_eq_one (hb : 1 < b) : logb b b = 1 :=
  div_self (log_pos hb).ne'

lemma logb_self_eq_one_iff : logb b b = 1 ↔ b ≠ 0 ∧ b ≠ 1 ∧ b ≠ -1 :=
  Iff.trans ⟨fun h h' => by simp [logb, h'] at h, div_self⟩ log_ne_zero

@[simp]
theorem logb_abs (x : ℝ) : logb b |x| = logb b x := by rw [logb, logb, log_abs]

@[simp]
theorem logb_neg_eq_logb (x : ℝ) : logb b (-x) = logb b x := by
  rw [← logb_abs x, ← logb_abs (-x), abs_neg]

theorem logb_mul (hx : x ≠ 0) (hy : y ≠ 0) : logb b (x * y) = logb b x + logb b y := by
  simp_rw [logb, log_mul hx hy, add_div]

theorem logb_div (hx : x ≠ 0) (hy : y ≠ 0) : logb b (x / y) = logb b x - logb b y := by
  simp_rw [logb, log_div hx hy, sub_div]

@[simp]
theorem logb_inv (x : ℝ) : logb b x⁻¹ = -logb b x := by simp [logb, neg_div]

theorem inv_logb (a b : ℝ) : (logb a b)⁻¹ = logb b a := by simp_rw [logb, inv_div]

theorem inv_logb_mul_base {a b : ℝ} (h₁ : a ≠ 0) (h₂ : b ≠ 0) (c : ℝ) :
    (logb (a * b) c)⁻¹ = (logb a c)⁻¹ + (logb b c)⁻¹ := by
  simp_rw [inv_logb]; exact logb_mul h₁ h₂

theorem inv_logb_div_base {a b : ℝ} (h₁ : a ≠ 0) (h₂ : b ≠ 0) (c : ℝ) :
    (logb (a / b) c)⁻¹ = (logb a c)⁻¹ - (logb b c)⁻¹ := by
  simp_rw [inv_logb]; exact logb_div h₁ h₂

theorem logb_mul_base {a b : ℝ} (h₁ : a ≠ 0) (h₂ : b ≠ 0) (c : ℝ) :
    logb (a * b) c = ((logb a c)⁻¹ + (logb b c)⁻¹)⁻¹ := by rw [← inv_logb_mul_base h₁ h₂ c, inv_inv]

theorem logb_div_base {a b : ℝ} (h₁ : a ≠ 0) (h₂ : b ≠ 0) (c : ℝ) :
    logb (a / b) c = ((logb a c)⁻¹ - (logb b c)⁻¹)⁻¹ := by rw [← inv_logb_div_base h₁ h₂ c, inv_inv]

theorem mul_logb {a b c : ℝ} (h₁ : b ≠ 0) (h₂ : b ≠ 1) (h₃ : b ≠ -1) :
    logb a b * logb b c = logb a c := by
  unfold logb
  rw [mul_comm, div_mul_div_cancel₀ (log_ne_zero.mpr ⟨h₁, h₂, h₃⟩)]

theorem div_logb {a b c : ℝ} (h₁ : c ≠ 0) (h₂ : c ≠ 1) (h₃ : c ≠ -1) :
    logb a c / logb b c = logb a b :=
  div_div_div_cancel_left' _ _ <| log_ne_zero.mpr ⟨h₁, h₂, h₃⟩

theorem logb_rpow_eq_mul_logb_of_pos (hx : 0 < x) : logb b (x ^ y) = y * logb b x := by
  rw [logb, log_rpow hx, logb, mul_div_assoc]

theorem logb_pow {k : ℕ} (hx : 0 < x) : logb b (x ^ k) = k * logb b x := by
  rw [← rpow_natCast, logb_rpow_eq_mul_logb_of_pos hx]

section BPosAndNeOne

variable (b_pos : 0 < b) (b_ne_one : b ≠ 1)
include b_pos b_ne_one

private theorem log_b_ne_zero : log b ≠ 0 := by
  have b_ne_zero : b ≠ 0 := by linarith
  have b_ne_minus_one : b ≠ -1 := by linarith
  simp [b_ne_one, b_ne_zero, b_ne_minus_one]

@[simp]
theorem logb_rpow : logb b (b ^ x) = x := by
  rw [logb, div_eq_iff, log_rpow b_pos]
  exact log_b_ne_zero b_pos b_ne_one

theorem rpow_logb_eq_abs (hx : x ≠ 0) : b ^ logb b x = |x| := by
  apply log_injOn_pos
  · simp only [Set.mem_Ioi]
    apply rpow_pos_of_pos b_pos
  · simp only [abs_pos, mem_Ioi, Ne, hx, not_false_iff]
  rw [log_rpow b_pos, logb, log_abs]
  field_simp [log_b_ne_zero b_pos b_ne_one]

@[simp]
theorem rpow_logb (hx : 0 < x) : b ^ logb b x = x := by
  rw [rpow_logb_eq_abs b_pos b_ne_one hx.ne']
  exact abs_of_pos hx

theorem rpow_logb_of_neg (hx : x < 0) : b ^ logb b x = -x := by
  rw [rpow_logb_eq_abs b_pos b_ne_one (ne_of_lt hx)]
  exact abs_of_neg hx

theorem logb_eq_iff_rpow_eq (hy : 0 < y) : logb b y = x ↔ b ^ x = y := by
  constructor <;> rintro rfl
  · exact rpow_logb b_pos b_ne_one hy
  · exact logb_rpow b_pos b_ne_one

theorem surjOn_logb : SurjOn (logb b) (Ioi 0) univ := fun x _ =>
  ⟨b ^ x, rpow_pos_of_pos b_pos x, logb_rpow b_pos b_ne_one⟩
<<<<<<< HEAD
#align real.surj_on_logb Real.surjOn_logb
=======
>>>>>>> 99508fb5

theorem logb_surjective : Surjective (logb b) := fun x => ⟨b ^ x, logb_rpow b_pos b_ne_one⟩

@[simp]
theorem range_logb : range (logb b) = univ :=
  (logb_surjective b_pos b_ne_one).range_eq

theorem surjOn_logb' : SurjOn (logb b) (Iio 0) univ := by
  intro x _
  use -b ^ x
  constructor
  · simp only [Right.neg_neg_iff, Set.mem_Iio]
    apply rpow_pos_of_pos b_pos
  · rw [logb_neg_eq_logb, logb_rpow b_pos b_ne_one]

end BPosAndNeOne

section OneLtB

variable (hb : 1 < b)
include hb

private theorem b_pos : 0 < b := by linarith

-- Porting note: prime added to avoid clashing with `b_ne_one` further down the file
private theorem b_ne_one' : b ≠ 1 := by linarith

@[simp]
theorem logb_le_logb (h : 0 < x) (h₁ : 0 < y) : logb b x ≤ logb b y ↔ x ≤ y := by
  rw [logb, logb, div_le_div_right (log_pos hb), log_le_log_iff h h₁]

@[gcongr]
theorem logb_le_logb_of_le (h : 0 < x) (hxy : x ≤ y) : logb b x ≤ logb b y :=
  (logb_le_logb hb h (by linarith)).mpr hxy

@[gcongr]
theorem logb_lt_logb (hx : 0 < x) (hxy : x < y) : logb b x < logb b y := by
  rw [logb, logb, div_lt_div_right (log_pos hb)]
  exact log_lt_log hx hxy

@[simp]
theorem logb_lt_logb_iff (hx : 0 < x) (hy : 0 < y) : logb b x < logb b y ↔ x < y := by
  rw [logb, logb, div_lt_div_right (log_pos hb)]
  exact log_lt_log_iff hx hy

theorem logb_le_iff_le_rpow (hx : 0 < x) : logb b x ≤ y ↔ x ≤ b ^ y := by
  rw [← rpow_le_rpow_left_iff hb, rpow_logb (b_pos hb) (b_ne_one' hb) hx]

theorem logb_lt_iff_lt_rpow (hx : 0 < x) : logb b x < y ↔ x < b ^ y := by
  rw [← rpow_lt_rpow_left_iff hb, rpow_logb (b_pos hb) (b_ne_one' hb) hx]

theorem le_logb_iff_rpow_le (hy : 0 < y) : x ≤ logb b y ↔ b ^ x ≤ y := by
  rw [← rpow_le_rpow_left_iff hb, rpow_logb (b_pos hb) (b_ne_one' hb) hy]

theorem lt_logb_iff_rpow_lt (hy : 0 < y) : x < logb b y ↔ b ^ x < y := by
  rw [← rpow_lt_rpow_left_iff hb, rpow_logb (b_pos hb) (b_ne_one' hb) hy]

theorem logb_pos_iff (hx : 0 < x) : 0 < logb b x ↔ 1 < x := by
  rw [← @logb_one b]
  rw [logb_lt_logb_iff hb zero_lt_one hx]

theorem logb_pos (hx : 1 < x) : 0 < logb b x := by
  rw [logb_pos_iff hb (lt_trans zero_lt_one hx)]
  exact hx

theorem logb_neg_iff (h : 0 < x) : logb b x < 0 ↔ x < 1 := by
  rw [← logb_one]
  exact logb_lt_logb_iff hb h zero_lt_one

theorem logb_neg (h0 : 0 < x) (h1 : x < 1) : logb b x < 0 :=
  (logb_neg_iff hb h0).2 h1

theorem logb_nonneg_iff (hx : 0 < x) : 0 ≤ logb b x ↔ 1 ≤ x := by
  rw [← not_lt, logb_neg_iff hb hx, not_lt]

theorem logb_nonneg (hx : 1 ≤ x) : 0 ≤ logb b x :=
  (logb_nonneg_iff hb (zero_lt_one.trans_le hx)).2 hx

theorem logb_nonpos_iff (hx : 0 < x) : logb b x ≤ 0 ↔ x ≤ 1 := by
  rw [← not_lt, logb_pos_iff hb hx, not_lt]

theorem logb_nonpos_iff' (hx : 0 ≤ x) : logb b x ≤ 0 ↔ x ≤ 1 := by
  rcases hx.eq_or_lt with (rfl | hx)
  · simp [le_refl, zero_le_one]
  exact logb_nonpos_iff hb hx

theorem logb_nonpos (hx : 0 ≤ x) (h'x : x ≤ 1) : logb b x ≤ 0 :=
  (logb_nonpos_iff' hb hx).2 h'x

theorem strictMonoOn_logb : StrictMonoOn (logb b) (Set.Ioi 0) := fun _ hx _ _ hxy =>
  logb_lt_logb hb hx hxy

theorem strictAntiOn_logb : StrictAntiOn (logb b) (Set.Iio 0) := by
  rintro x (hx : x < 0) y (hy : y < 0) hxy
  rw [← logb_abs y, ← logb_abs x]
  refine logb_lt_logb hb (abs_pos.2 hy.ne) ?_
  rwa [abs_of_neg hy, abs_of_neg hx, neg_lt_neg_iff]

theorem logb_injOn_pos : Set.InjOn (logb b) (Set.Ioi 0) :=
  (strictMonoOn_logb hb).injOn

theorem eq_one_of_pos_of_logb_eq_zero (h₁ : 0 < x) (h₂ : logb b x = 0) : x = 1 :=
  logb_injOn_pos hb (Set.mem_Ioi.2 h₁) (Set.mem_Ioi.2 zero_lt_one) (h₂.trans Real.logb_one.symm)

theorem logb_ne_zero_of_pos_of_ne_one (hx_pos : 0 < x) (hx : x ≠ 1) : logb b x ≠ 0 :=
  mt (eq_one_of_pos_of_logb_eq_zero hb hx_pos) hx

theorem tendsto_logb_atTop : Tendsto (logb b) atTop atTop :=
  Tendsto.atTop_div_const (log_pos hb) tendsto_log_atTop

end OneLtB

section BPosAndBLtOne

variable (b_pos : 0 < b) (b_lt_one : b < 1)
include b_lt_one

private theorem b_ne_one : b ≠ 1 := by linarith

include b_pos

@[simp]
theorem logb_le_logb_of_base_lt_one (h : 0 < x) (h₁ : 0 < y) : logb b x ≤ logb b y ↔ y ≤ x := by
  rw [logb, logb, div_le_div_right_of_neg (log_neg b_pos b_lt_one), log_le_log_iff h₁ h]

theorem logb_lt_logb_of_base_lt_one (hx : 0 < x) (hxy : x < y) : logb b y < logb b x := by
  rw [logb, logb, div_lt_div_right_of_neg (log_neg b_pos b_lt_one)]
  exact log_lt_log hx hxy

@[simp]
theorem logb_lt_logb_iff_of_base_lt_one (hx : 0 < x) (hy : 0 < y) :
    logb b x < logb b y ↔ y < x := by
  rw [logb, logb, div_lt_div_right_of_neg (log_neg b_pos b_lt_one)]
  exact log_lt_log_iff hy hx

theorem logb_le_iff_le_rpow_of_base_lt_one (hx : 0 < x) : logb b x ≤ y ↔ b ^ y ≤ x := by
  rw [← rpow_le_rpow_left_iff_of_base_lt_one b_pos b_lt_one, rpow_logb b_pos (b_ne_one b_lt_one) hx]

theorem logb_lt_iff_lt_rpow_of_base_lt_one (hx : 0 < x) : logb b x < y ↔ b ^ y < x := by
  rw [← rpow_lt_rpow_left_iff_of_base_lt_one b_pos b_lt_one, rpow_logb b_pos (b_ne_one b_lt_one) hx]

theorem le_logb_iff_rpow_le_of_base_lt_one (hy : 0 < y) : x ≤ logb b y ↔ y ≤ b ^ x := by
  rw [← rpow_le_rpow_left_iff_of_base_lt_one b_pos b_lt_one, rpow_logb b_pos (b_ne_one b_lt_one) hy]

theorem lt_logb_iff_rpow_lt_of_base_lt_one (hy : 0 < y) : x < logb b y ↔ y < b ^ x := by
  rw [← rpow_lt_rpow_left_iff_of_base_lt_one b_pos b_lt_one, rpow_logb b_pos (b_ne_one b_lt_one) hy]

theorem logb_pos_iff_of_base_lt_one (hx : 0 < x) : 0 < logb b x ↔ x < 1 := by
  rw [← @logb_one b, logb_lt_logb_iff_of_base_lt_one b_pos b_lt_one zero_lt_one hx]

theorem logb_pos_of_base_lt_one (hx : 0 < x) (hx' : x < 1) : 0 < logb b x := by
  rw [logb_pos_iff_of_base_lt_one b_pos b_lt_one hx]
  exact hx'

theorem logb_neg_iff_of_base_lt_one (h : 0 < x) : logb b x < 0 ↔ 1 < x := by
  rw [← @logb_one b, logb_lt_logb_iff_of_base_lt_one b_pos b_lt_one h zero_lt_one]

theorem logb_neg_of_base_lt_one (h1 : 1 < x) : logb b x < 0 :=
  (logb_neg_iff_of_base_lt_one b_pos b_lt_one (lt_trans zero_lt_one h1)).2 h1

theorem logb_nonneg_iff_of_base_lt_one (hx : 0 < x) : 0 ≤ logb b x ↔ x ≤ 1 := by
  rw [← not_lt, logb_neg_iff_of_base_lt_one b_pos b_lt_one hx, not_lt]

theorem logb_nonneg_of_base_lt_one (hx : 0 < x) (hx' : x ≤ 1) : 0 ≤ logb b x := by
  rw [logb_nonneg_iff_of_base_lt_one b_pos b_lt_one hx]
  exact hx'

theorem logb_nonpos_iff_of_base_lt_one (hx : 0 < x) : logb b x ≤ 0 ↔ 1 ≤ x := by
  rw [← not_lt, logb_pos_iff_of_base_lt_one b_pos b_lt_one hx, not_lt]

theorem strictAntiOn_logb_of_base_lt_one : StrictAntiOn (logb b) (Set.Ioi 0) := fun _ hx _ _ hxy =>
  logb_lt_logb_of_base_lt_one b_pos b_lt_one hx hxy

theorem strictMonoOn_logb_of_base_lt_one : StrictMonoOn (logb b) (Set.Iio 0) := by
  rintro x (hx : x < 0) y (hy : y < 0) hxy
  rw [← logb_abs y, ← logb_abs x]
  refine logb_lt_logb_of_base_lt_one b_pos b_lt_one (abs_pos.2 hy.ne) ?_
  rwa [abs_of_neg hy, abs_of_neg hx, neg_lt_neg_iff]

theorem logb_injOn_pos_of_base_lt_one : Set.InjOn (logb b) (Set.Ioi 0) :=
  (strictAntiOn_logb_of_base_lt_one b_pos b_lt_one).injOn

theorem eq_one_of_pos_of_logb_eq_zero_of_base_lt_one (h₁ : 0 < x) (h₂ : logb b x = 0) : x = 1 :=
  logb_injOn_pos_of_base_lt_one b_pos b_lt_one (Set.mem_Ioi.2 h₁) (Set.mem_Ioi.2 zero_lt_one)
    (h₂.trans Real.logb_one.symm)

theorem logb_ne_zero_of_pos_of_ne_one_of_base_lt_one (hx_pos : 0 < x) (hx : x ≠ 1) : logb b x ≠ 0 :=
  mt (eq_one_of_pos_of_logb_eq_zero_of_base_lt_one b_pos b_lt_one hx_pos) hx

theorem tendsto_logb_atTop_of_base_lt_one : Tendsto (logb b) atTop atBot := by
  rw [tendsto_atTop_atBot]
  intro e
  use 1 ⊔ b ^ e
  intro a
  simp only [and_imp, sup_le_iff]
  intro ha
  rw [logb_le_iff_le_rpow_of_base_lt_one b_pos b_lt_one]
  · tauto
  · exact lt_of_lt_of_le zero_lt_one ha
<<<<<<< HEAD
#align real.tendsto_logb_at_top_of_base_lt_one Real.tendsto_logb_atTop_of_base_lt_one
=======
>>>>>>> 99508fb5

end BPosAndBLtOne

theorem floor_logb_natCast {b : ℕ} {r : ℝ} (hr : 0 ≤ r) :
    ⌊logb b r⌋ = Int.log b r := by
  obtain rfl | hr := hr.eq_or_lt
  · rw [logb_zero, Int.log_zero_right, Int.floor_zero]
  by_cases hb : 1 < b
  · have hb1' : 1 < (b : ℝ) := Nat.one_lt_cast.mpr hb
    apply le_antisymm
    · rw [← Int.zpow_le_iff_le_log hb hr, ← rpow_intCast b]
      refine le_of_le_of_eq ?_ (rpow_logb (zero_lt_one.trans hb1') hb1'.ne' hr)
      exact rpow_le_rpow_of_exponent_le hb1'.le (Int.floor_le _)
    · rw [Int.le_floor, le_logb_iff_rpow_le hb1' hr, rpow_intCast]
      exact Int.zpow_log_le_self hb hr
  · rw [Nat.one_lt_iff_ne_zero_and_ne_one, ← or_iff_not_and_not] at hb
    cases hb
    · simp_all only [CharP.cast_eq_zero, logb_zero_left, Int.floor_zero, Int.log_zero_left]
    · simp_all only [Nat.cast_one, logb_one_left, Int.floor_zero, Int.log_one_left]

@[deprecated (since := "2024-04-17")]
alias floor_logb_nat_cast := floor_logb_natCast

theorem ceil_logb_natCast {b : ℕ} {r : ℝ} (hr : 0 ≤ r) :
    ⌈logb b r⌉ = Int.clog b r := by
  obtain rfl | hr := hr.eq_or_lt
  · rw [logb_zero, Int.clog_zero_right, Int.ceil_zero]
  by_cases hb : 1 < b
  · have hb1' : 1 < (b : ℝ) := Nat.one_lt_cast.mpr hb
    apply le_antisymm
    · rw [Int.ceil_le, logb_le_iff_le_rpow hb1' hr, rpow_intCast]
      exact Int.self_le_zpow_clog hb r
    · rw [← Int.le_zpow_iff_clog_le hb hr, ← rpow_intCast b]
      refine (rpow_logb (zero_lt_one.trans hb1') hb1'.ne' hr).symm.trans_le ?_
      exact rpow_le_rpow_of_exponent_le hb1'.le (Int.le_ceil _)
  · rw [Nat.one_lt_iff_ne_zero_and_ne_one, ← or_iff_not_and_not] at hb
    cases hb
    · simp_all only [CharP.cast_eq_zero, logb_zero_left, Int.ceil_zero, Int.clog_zero_left]
    · simp_all only [Nat.cast_one, logb_one_left, Int.ceil_zero, Int.clog_one_left]

@[deprecated (since := "2024-04-17")]
alias ceil_logb_nat_cast := ceil_logb_natCast

lemma natLog_le_logb (a b : ℕ) : Nat.log b a ≤ Real.logb b a := by
  apply le_trans _ (Int.floor_le ((b : ℝ).logb a))
  rw [Real.floor_logb_natCast (Nat.cast_nonneg a), Int.log_natCast, Int.cast_natCast]

@[simp]
theorem logb_eq_zero : logb b x = 0 ↔ b = 0 ∨ b = 1 ∨ b = -1 ∨ x = 0 ∨ x = 1 ∨ x = -1 := by
  simp_rw [logb, div_eq_zero_iff, log_eq_zero]
  tauto

-- TODO add other limits and continuous API lemmas analogous to those in Log.lean

theorem logb_prod {α : Type*} (s : Finset α) (f : α → ℝ) (hf : ∀ x ∈ s, f x ≠ 0) :
    logb b (∏ i ∈ s, f i) = ∑ i ∈ s, logb b (f i) := by
  classical
    induction' s using Finset.induction_on with a s ha ih
    · simp
    simp only [Finset.mem_insert, forall_eq_or_imp] at hf
    simp [ha, ih hf.2, logb_mul hf.1 (Finset.prod_ne_zero_iff.2 hf.2)]

end Real

section Induction

/-- Induction principle for intervals of real numbers: if a proposition `P` is true
on `[x₀, r * x₀)` and if `P` for `[x₀, r^n * x₀)` implies `P` for `[r^n * x₀, r^(n+1) * x₀)`,
then `P` is true for all `x ≥ x₀`. -/
lemma Real.induction_Ico_mul {P : ℝ → Prop} (x₀ r : ℝ) (hr : 1 < r) (hx₀ : 0 < x₀)
    (base : ∀ x ∈ Set.Ico x₀ (r * x₀), P x)
    (step : ∀ n : ℕ, n ≥ 1 → (∀ z ∈ Set.Ico x₀ (r ^ n * x₀), P z) →
      (∀ z ∈ Set.Ico (r ^ n * x₀) (r ^ (n+1) * x₀), P z)) :
    ∀ x ≥ x₀, P x := by
  suffices ∀ n : ℕ, ∀ x ∈ Set.Ico x₀ (r ^ (n + 1) * x₀), P x by
    intro x hx
    have hx' : 0 < x / x₀ := div_pos (hx₀.trans_le hx) hx₀
    refine this ⌊logb r (x / x₀)⌋₊ x ?_
    rw [mem_Ico, ← div_lt_iff hx₀, ← rpow_natCast, ← logb_lt_iff_lt_rpow hr hx', Nat.cast_add,
      Nat.cast_one]
    exact ⟨hx, Nat.lt_floor_add_one _⟩
  intro n
  induction n with
  | zero => simpa using base
  | succ n ih =>
    exact fun x hx => (Ico_subset_Ico_union_Ico hx).elim (ih x) (step (n + 1) (by simp) ih _)

end Induction<|MERGE_RESOLUTION|>--- conflicted
+++ resolved
@@ -146,10 +146,6 @@
 
 theorem surjOn_logb : SurjOn (logb b) (Ioi 0) univ := fun x _ =>
   ⟨b ^ x, rpow_pos_of_pos b_pos x, logb_rpow b_pos b_ne_one⟩
-<<<<<<< HEAD
-#align real.surj_on_logb Real.surjOn_logb
-=======
->>>>>>> 99508fb5
 
 theorem logb_surjective : Surjective (logb b) := fun x => ⟨b ^ x, logb_rpow b_pos b_ne_one⟩
 
@@ -349,10 +345,6 @@
   rw [logb_le_iff_le_rpow_of_base_lt_one b_pos b_lt_one]
   · tauto
   · exact lt_of_lt_of_le zero_lt_one ha
-<<<<<<< HEAD
-#align real.tendsto_logb_at_top_of_base_lt_one Real.tendsto_logb_atTop_of_base_lt_one
-=======
->>>>>>> 99508fb5
 
 end BPosAndBLtOne
 
