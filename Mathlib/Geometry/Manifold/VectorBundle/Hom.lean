--- conflicted
+++ resolved
@@ -34,11 +34,7 @@
   {IB : ModelWithCorners 𝕜 EB HB} [TopologicalSpace B] [ChartedSpace HB B] {EM : Type*}
   [NormedAddCommGroup EM] [NormedSpace 𝕜 EM] {HM : Type*} [TopologicalSpace HM]
   {IM : ModelWithCorners 𝕜 EM HM} [TopologicalSpace M] [ChartedSpace HM M]
-<<<<<<< HEAD
-  {n : ℕ∞} [FiberBundle F₁ E₁] [VectorBundle 𝕜 F₁ E₁]
-=======
   [FiberBundle F₁ E₁] [VectorBundle 𝕜 F₁ E₁]
->>>>>>> d0df76bd
   [FiberBundle F₂ E₂] [VectorBundle 𝕜 F₂ E₂] {e₁ e₁' : Trivialization F₁ (π F₁ E₁)}
   {e₂ e₂' : Trivialization F₂ (π F₂ E₂)}
 
