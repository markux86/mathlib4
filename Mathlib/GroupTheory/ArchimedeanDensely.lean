/-
Copyright (c) 2024 Yakov Pechersky. All rights reserved.
Released under Apache 2.0 license as described in the file LICENSE.
Authors: Yakov Pechersky
-/
import Mathlib.GroupTheory.Archimedean
import Mathlib.Algebra.Group.Equiv.TypeTags
import Mathlib.Algebra.Group.Subgroup.Pointwise
import Mathlib.Algebra.Order.Group.TypeTags
import Mathlib.Algebra.Order.Hom.Monoid

/-!
# Archimedean groups are either discrete or densely ordere

This file proves a few additional facts about linearly ordered additive groups which satisfy the
  `Archimedean` property --
  they are either order-isomorphic and additvely isomorphic to the integers,
  or they are densely ordered.

They are placed here in a separate file (rather than incorporated as a continuation of
`GroupTheory.Archimedean`) because they rely on some imports from pointwise lemmas.
-/

open Multiplicative Set

-- no earlier file imports the necessary requirements for the next two

/-- The subgroup generated by an element of a group equals the set of
integer powers of the element, such that each power is a unique element.
This is the stronger version of `Subgroup.mem_closure_singleton`. -/
@[to_additive "The additive subgroup generated by an element of an additive group equals the set of
integer multiples of the element, such that each multiple is a unique element.
This is the stronger version of `AddSubgroup.mem_closure_singleton`."]
lemma Subgroup.mem_closure_singleton_iff_existsUnique_zpow {G : Type*}
    [LinearOrderedCommGroup G] {a b : G} (ha : a ≠ 1) :
    b ∈ closure {a} ↔ ∃! k : ℤ, a ^ k = b := by
  constructor <;> intro h
  · wlog ha : 1 < a generalizing a b
    · simp only [not_lt] at ha
      rcases ha.eq_or_lt with rfl|ha
      · contradiction
      specialize @this a⁻¹ b (by simpa) (by simpa) (by simpa)
      simp only [inv_zpow'] at this
      obtain ⟨k, rfl, hk'⟩ := this
      refine ⟨-k, rfl, ?_⟩
      intro y hy
      rw [← neg_eq_iff_eq_neg]
      exact hk' _ (by simpa using hy)
    · rw [mem_closure_singleton] at h
      obtain ⟨k, hk⟩ := h
      refine ⟨k, hk, ?_⟩
      rintro l rfl
      rwa [← zpow_right_inj ha, eq_comm]
  · rw [mem_closure_singleton]
    exact h.exists

open Subgroup in
/-- In two linearly ordered groups, the closure of an element of one group
is isomorphic (and order-isomorphic) to the closure of an element in the other group. -/
@[to_additive "In two linearly ordered additive groups, the closure of an element of one group
is isomorphic (and order-isomorphic) to the closure of an element in the other group."]
noncomputable def LinearOrderedCommGroup.closure_equiv_closure {G G' : Type*}
    [LinearOrderedCommGroup G] [LinearOrderedCommGroup G'] (x : G) (y : G') (hxy : x = 1 ↔ y = 1) :
    closure ({x} : Set G) ≃*o closure ({y} : Set G') :=
  if hx : x = 1 then by
    refine ⟨⟨⟨fun _ ↦ ⟨1, by simp [hxy.mp hx]⟩, fun _ ↦ ⟨1, by simp [hx]⟩, ?_, ?_⟩, ?_⟩, ?_⟩
    · intro ⟨a, ha⟩
      simpa [hx, closure_singleton_one, eq_comm] using ha
    · intro ⟨a, ha⟩
      simpa [hxy.mp hx, closure_singleton_one, eq_comm] using ha
    · intros
      simp
    · intro ⟨a, ha⟩ ⟨b, hb⟩
      simp only [hx, closure_singleton_one, mem_bot] at ha hb
      simp [ha, hb]
  else by
    set x' := max x x⁻¹ with hx'
    have xpos : 1 < x' := by
      simp [hx', eq_comm, hx]
    set y' := max y y⁻¹ with hy'
    have ypos : 1 < y' := by
      simp [hy', eq_comm, ← hxy, hx]
    have hxc : closure {x} = closure {x'} := by
      rcases max_cases x x⁻¹ with H|H <;>
      simp [hx', H.left]
    have hyc : closure {y} = closure {y'} := by
      rcases max_cases y y⁻¹ with H|H <;>
      simp [hy', H.left]
    refine ⟨⟨⟨
      fun a ↦ ⟨y' ^ ((mem_closure_singleton).mp
        (by simpa [hxc] using a.prop)).choose, ?_⟩,
      fun a ↦ ⟨x' ^ ((mem_closure_singleton).mp
        (by simpa [hyc] using a.prop)).choose, ?_⟩,
        ?_, ?_⟩, ?_⟩, ?_⟩
    · rw [hyc, mem_closure_singleton]
      exact ⟨_, rfl⟩
    · rw [hxc, mem_closure_singleton]
      exact ⟨_, rfl⟩
    · intro a
      generalize_proofs A B C D
      rw [Subtype.ext_iff, ← (C a).choose_spec, zpow_right_inj xpos,
          ← zpow_right_inj ypos, (A ⟨_, D a⟩).choose_spec]
    · intro a
      generalize_proofs A B C D
      rw [Subtype.ext_iff, ← (C a).choose_spec, zpow_right_inj ypos,
          ← zpow_right_inj xpos, (A ⟨_, D a⟩).choose_spec]
    · intro a b
      generalize_proofs A B C D E F
      simp only [Submonoid.coe_mul, coe_toSubmonoid, Submonoid.mk_mul_mk, Subtype.mk.injEq,
                 coe_mul, MulMemClass.mk_mul_mk, Subtype.ext_iff]
      rw [← zpow_add, zpow_right_inj ypos, ← zpow_right_inj xpos, zpow_add,
          (A a).choose_spec, (A b).choose_spec, (A (a * b)).choose_spec]
      simp
    · intro a b
      simp only [MulEquiv.coe_mk, Equiv.coe_fn_mk, Subtype.mk_le_mk]
      generalize_proofs A B C D
      simp [zpow_le_zpow_iff ypos, ← zpow_le_zpow_iff xpos, A.choose_spec, B.choose_spec]

variable {G : Type*} [LinearOrderedCommGroup G] [MulArchimedean G]

@[to_additive]
lemma Subgroup.isLeast_of_closure_iff_eq_mabs {a b : G} :
    IsLeast {y : G | y ∈ closure ({a} : Set G) ∧ 1 < y} b ↔ b = |a|ₘ ∧ 1 < b := by
  constructor <;> intro h
  · have := Subgroup.cyclic_of_min h
    have ha : a ∈ closure ({b} : Set G) := by
      simp [← this]
    rw [mem_closure_singleton] at ha
    obtain ⟨n, rfl⟩ := ha
    have := h.left
    simp only [mem_closure_singleton, mem_setOf_eq, ← mul_zsmul] at this
    obtain ⟨m, hm⟩ := this.left
    have key : m * n = 1 := by
      rw [← zpow_right_inj this.right, zpow_mul', hm, zpow_one]
    rw [Int.mul_eq_one_iff_eq_one_or_neg_one] at key
    rw [eq_comm]
    rcases key with ⟨rfl, rfl⟩|⟨rfl, rfl⟩ <;>
    simp [this.right.le, this.right, mabs]
  · wlog ha : 1 ≤ a generalizing a
    · convert @this (a⁻¹) ?_ (by simpa using le_of_not_le ha) using 4
      · simp
      · rwa [mabs_inv]
    rw [mabs, sup_eq_left.mpr ((inv_le_one'.mpr ha).trans ha)] at h
    rcases h with ⟨rfl, h⟩
    refine ⟨?_, ?_⟩
    · simp [h]
    · intro x
      simp only [mem_closure_singleton, mem_setOf_eq, and_imp, forall_exists_index]
      rintro k rfl hk
      rw [← zpow_one b, ← zpow_mul, one_mul, zpow_le_zpow_iff h, ← zero_add 1,
          ← Int.lt_iff_add_one_le]
      contrapose! hk
      rw [← Left.one_le_inv_iff, ← zpow_neg]
      exact one_le_zpow ha (by simp [hk])

/-- If an element of a linearly ordered archimedean additive group is the least positive element,
then the whole group is isomorphic (and order-isomorphic) to the integers. -/
noncomputable def LinearOrderedAddCommGroup.int_orderAddMonoidIso_of_isLeast_pos {G : Type*}
    [LinearOrderedAddCommGroup G] [Archimedean G] {x : G}
    (h : IsLeast {y : G | 0 < y} x) : G ≃+o ℤ := by
  have : IsLeast {y : G | y ∈ (⊤ : AddSubgroup G) ∧ 0 < y} x := by simpa using h
  replace this := AddSubgroup.cyclic_of_min this
  let e : G ≃+o (⊤ : AddSubgroup G) := ⟨AddSubsemigroup.topEquiv.symm,
    (AddEquiv.strictMono_symm AddSubsemigroup.strictMono_topEquiv).le_iff_le⟩
  let e' : (⊤ : AddSubgroup G) ≃+o AddSubgroup.closure {x} :=
    ⟨AddEquiv.subsemigroupCongr (by simp [this]),
     (AddEquiv.strictMono_subsemigroupCongr _).le_iff_le⟩
  let g : (⊤ : AddSubgroup ℤ) ≃+o ℤ := ⟨AddSubsemigroup.topEquiv,
    (AddSubsemigroup.strictMono_topEquiv).le_iff_le⟩
  let g' : AddSubgroup.closure ({1} : Set ℤ) ≃+o (⊤ : AddSubgroup ℤ) :=
    ⟨(.subsemigroupCongr (by simp [AddSubgroup.closure_singleton_int_one_eq_top])),
     (AddEquiv.strictMono_subsemigroupCongr _).le_iff_le⟩
  let f := closure_equiv_closure x (1 : ℤ) (by simp [h.left.ne'])
  exact ((((e.trans e').trans f).trans g').trans g : G ≃+o ℤ)

/-- If an element of a linearly ordered mul-archimedean group is the least element greater than 1,
then the whole group is isomorphic (and order-isomorphic) to the multiplicative integers. -/
@[to_additive existing LinearOrderedAddCommGroup.int_orderAddMonoidIso_of_isLeast_pos]
noncomputable def LinearOrderedCommGroup.multiplicative_int_orderMonoidIso_of_isLeast_one_lt
    {x : G} (h : IsLeast {y : G | 1 < y} x) : G ≃*o Multiplicative ℤ := by
  have : IsLeast {y : Additive G | 0 < y} (.ofMul x) := h
  let f' := LinearOrderedAddCommGroup.int_orderAddMonoidIso_of_isLeast_pos (G := Additive G) this
  exact ⟨AddEquiv.toMultiplicative' f', by simp⟩

/-- Any linearly ordered archimedean additive group is either isomorphic (and order-isomorphic)
to the integers, or is densely ordered. -/
lemma LinearOrderedAddCommGroup.discrete_or_denselyOrdered (G : Type*)
    [LinearOrderedAddCommGroup G] [Archimedean G] :
    Nonempty (G ≃+o ℤ) ∨ DenselyOrdered G := by
  by_cases H : ∃ x, IsLeast {y : G | 0 < y} x
  · obtain ⟨x, hx⟩ := H
    exact Or.inl ⟨(int_orderAddMonoidIso_of_isLeast_pos hx)⟩
  · push_neg at H
    refine Or.inr ⟨?_⟩
    intro x y hxy
    specialize H (y - x)
    obtain ⟨z, hz⟩ : ∃ z : G, 0 < z ∧ z < y - x := by
      contrapose! H
      refine ⟨by simp [hxy], fun _ ↦ H _⟩
    refine ⟨x + z, ?_, ?_⟩
    · simp [hz.left]
    · simpa [lt_sub_iff_add_lt'] using hz.right

/-- Any linearly ordered archimedean additive group is either isomorphic (and order-isomorphic)
to the integers, or is densely ordered, exclusively. -/
lemma LinearOrderedAddCommGroup.discrete_iff_not_denselyOrdered (G : Type*)
    [LinearOrderedAddCommGroup G] [Archimedean G] :
    Nonempty (G ≃+o ℤ) ↔ ¬ DenselyOrdered G := by
  suffices ∀ (_ : G ≃+o ℤ), ¬ DenselyOrdered G by
    rcases LinearOrderedAddCommGroup.discrete_or_denselyOrdered G with ⟨⟨h⟩⟩|h
    · simpa [this h] using ⟨h⟩
    · simp only [h, not_true_eq_false, iff_false, not_nonempty_iff]
      exact ⟨fun H ↦ (this H) h⟩
  intro e H
  rw [denselyOrdered_iff_of_orderIsoClass e] at H
  obtain ⟨_, _⟩ := exists_between (one_pos (α := ℤ))
  linarith

variable (G) in
/-- Any linearly ordered mul-archimedean group is either isomorphic (and order-isomorphic)
to the multiplicative integers, or is densely ordered. -/
@[to_additive existing]
lemma LinearOrderedCommGroup.discrete_or_denselyOrdered :
    Nonempty (G ≃*o Multiplicative ℤ) ∨ DenselyOrdered G := by
  refine (LinearOrderedAddCommGroup.discrete_or_denselyOrdered (Additive G)).imp ?_ id
  rintro ⟨f, hf⟩
  exact ⟨AddEquiv.toMultiplicative' f, hf⟩

variable (G) in
/-- Any linearly ordered mul-archimedean group is either isomorphic (and order-isomorphic)
to the multiplicative integers, or is densely ordered, exclusively. -/
@[to_additive existing]
lemma LinearOrderedCommGroup.discrete_iff_not_denselyOrdered :
    Nonempty (G ≃*o Multiplicative ℤ) ↔ ¬ DenselyOrdered G := by
  let e : G ≃o Additive G := OrderIso.refl G
  rw [denselyOrdered_iff_of_orderIsoClass e,
    ← LinearOrderedAddCommGroup.discrete_iff_not_denselyOrdered (Additive G)]
  refine Nonempty.congr ?_ ?_ <;> intro f
  · exact ⟨MulEquiv.toAdditive' f, by simp⟩
  · exact ⟨MulEquiv.toAdditive'.symm f, by simp⟩

lemma denselyOrdered_units_iff {G₀ : Type*} [LinearOrderedCommGroupWithZero G₀] [Nontrivial G₀ˣ] :
    DenselyOrdered G₀ˣ ↔ DenselyOrdered G₀ := by
  constructor
  · intro H
    refine ⟨fun x y h ↦ ?_⟩
    rcases (zero_le' (a := x)).eq_or_lt with rfl|hx
    · let y' := Units.mk0 y h.ne'
      have hy' : y = y' := rfl
      rw [hy']
      obtain ⟨z, hz⟩ := exists_ne (1 : G₀ˣ)
      refine ⟨(y' * |z|ₘ⁻¹ : G₀ˣ), ?_, ?_⟩
<<<<<<< HEAD
=======

/-- Any nontrivial (has other than 0 and 1) linearly ordered mul-archimedean group with zero is
either isomorphic (and order-isomorphic) to `ℤₘ₀`, or is densely ordered. -/
lemma LinearOrderedCommGroupWithZero.discrete_or_denselyOrdered (G : Type*)
    [LinearOrderedCommGroupWithZero G] [Nontrivial Gˣ] [MulArchimedean G] :
    Nonempty (G ≃*o ℤₘ₀) ∨ DenselyOrdered G := by
  classical
  refine (LinearOrderedCommGroup.discrete_or_denselyOrdered Gˣ).imp ?_ ?_
  · intro ⟨f⟩
    refine ⟨OrderMonoidIso.trans
      ⟨WithZero.withZeroUnitsEquiv.symm, ?_⟩ ⟨f.withZero, ?_⟩⟩
    · intro
      simp only [WithZero.withZeroUnitsEquiv, MulEquiv.symm_mk,
        MulEquiv.toEquiv_eq_coe, Equiv.toFun_as_coe, EquivLike.coe_coe, MulEquiv.coe_mk,
        Equiv.coe_fn_symm_mk ]
      split_ifs <;>
      simp_all [← Units.val_le_val]
    · intro a b
      induction a <;> induction b <;>
      simp [MulEquiv.withZero]
  · intro H
    refine ⟨fun x y h ↦ ?_⟩
    rcases (zero_le' (a := x)).eq_or_lt with rfl|hx
    · lift y to Gˣ using h.ne'.isUnit
      obtain ⟨z, hz⟩ := exists_ne (1 : Gˣ)
      refine ⟨(y * |z|ₘ⁻¹ : Gˣ), ?_, ?_⟩
>>>>>>> 4139c5ce
      · simp [zero_lt_iff]
      · rw [Units.val_lt_val]
        simp [hz]
    · obtain ⟨z, hz, hz'⟩ := H.dense (Units.mk0 x hx.ne') (Units.mk0 y (hx.trans h).ne')
        (by simp [← Units.val_lt_val, h])
      refine ⟨z, ?_, ?_⟩ <;>
      simpa [← Units.val_lt_val]
  · intro H
    refine ⟨fun x y h ↦ ?_⟩
    obtain ⟨z, hz⟩ := exists_between (Units.val_lt_val.mpr h)
    rcases (zero_le' (a := z)).eq_or_lt with rfl|hz'
    · simp at hz
    refine ⟨Units.mk0 z hz'.ne', ?_⟩
    simp [← Units.val_lt_val, hz]

/-- Any nontrivial (has other than 0 and 1) linearly ordered mul-archimedean group with zero is
either isomorphic (and order-isomorphic) to `ℤₘ₀`, or is densely ordered. -/
lemma LinearOrderedCommGroupWithZero.discrete_or_denselyOrdered (G : Type*)
    [LinearOrderedCommGroupWithZero G] [Nontrivial Gˣ] [MulArchimedean G] :
    Nonempty (G ≃*o WithZero (Multiplicative ℤ)) ∨ DenselyOrdered G := by
  classical
  rw [← denselyOrdered_units_iff]
  refine (LinearOrderedCommGroup.discrete_or_denselyOrdered Gˣ).imp_left ?_
  intro ⟨f⟩
  refine ⟨OrderMonoidIso.trans
    ⟨WithZero.withZeroUnitsEquiv.symm, ?_⟩ ⟨f.withZero, ?_⟩⟩
  · intro
    simp only [WithZero.withZeroUnitsEquiv, MulEquiv.symm_mk,
      MulEquiv.toEquiv_eq_coe, Equiv.toFun_as_coe, EquivLike.coe_coe, MulEquiv.coe_mk,
      Equiv.coe_fn_symm_mk ]
    split_ifs <;>
    simp_all [← Units.val_le_val]
  · intro a b
    induction a <;> induction b <;>
    simp [MulEquiv.withZero]

open WithZero in
/-- Any nontrivial (has other than 0 and 1) linearly ordered mul-archimedean group with zero is
either isomorphic (and order-isomorphic) to `ℤₘ₀`, or is densely ordered, exclusively -/
lemma LinearOrderedCommGroupWithZero.discrete_iff_not_denselyOrdered (G : Type*)
    [LinearOrderedCommGroupWithZero G] [Nontrivial Gˣ] [MulArchimedean G] :
    Nonempty (G ≃*o WithZero (Multiplicative ℤ)) ↔ ¬ DenselyOrdered G := by
  rw [← denselyOrdered_units_iff,
      ← LinearOrderedCommGroup.discrete_iff_not_denselyOrdered]
  refine Nonempty.congr ?_ ?_ <;> intro f
  · refine ⟨MulEquiv.unzero (withZeroUnitsEquiv.trans f), ?_⟩
    intros
    simp only [MulEquiv.unzero, withZeroUnitsEquiv, MulEquiv.trans_apply,
      MulEquiv.coe_mk, Equiv.coe_fn_mk, recZeroCoe_coe, OrderMonoidIso.coe_mulEquiv,
      MulEquiv.symm_trans_apply, MulEquiv.symm_mk, Equiv.coe_fn_symm_mk, map_eq_zero, coe_ne_zero,
      ↓reduceDIte, unzero_coe, MulEquiv.toEquiv_eq_coe, Equiv.toFun_as_coe, EquivLike.coe_coe]
    rw [← Units.val_le_val, ← map_le_map_iff f, ← coe_le_coe, coe_unzero, coe_unzero]
  · refine ⟨withZeroUnitsEquiv.symm.trans (MulEquiv.withZero f), ?_⟩
    intros
    simp only [withZeroUnitsEquiv, MulEquiv.symm_mk, MulEquiv.withZero,
      MulEquiv.toMonoidHom_eq_coe, MulEquiv.toEquiv_eq_coe, Equiv.toFun_as_coe, EquivLike.coe_coe,
      MulEquiv.trans_apply, MulEquiv.coe_mk, Equiv.coe_fn_symm_mk, Equiv.coe_fn_mk]
    split_ifs <;>
    simp_all [← Units.val_le_val]<|MERGE_RESOLUTION|>--- conflicted
+++ resolved
@@ -250,8 +250,6 @@
       rw [hy']
       obtain ⟨z, hz⟩ := exists_ne (1 : G₀ˣ)
       refine ⟨(y' * |z|ₘ⁻¹ : G₀ˣ), ?_, ?_⟩
-<<<<<<< HEAD
-=======
 
 /-- Any nontrivial (has other than 0 and 1) linearly ordered mul-archimedean group with zero is
 either isomorphic (and order-isomorphic) to `ℤₘ₀`, or is densely ordered. -/
@@ -278,7 +276,6 @@
     · lift y to Gˣ using h.ne'.isUnit
       obtain ⟨z, hz⟩ := exists_ne (1 : Gˣ)
       refine ⟨(y * |z|ₘ⁻¹ : Gˣ), ?_, ?_⟩
->>>>>>> 4139c5ce
       · simp [zero_lt_iff]
       · rw [Units.val_lt_val]
         simp [hz]
