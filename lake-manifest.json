--- conflicted
+++ resolved
@@ -4,11 +4,7 @@
  [{"url": "https://github.com/leanprover-community/batteries",
    "type": "git",
    "subDir": null,
-<<<<<<< HEAD
-   "rev": "59d6b63bcc25aad35411eb718e2e08e04dfa61fa",
-=======
-   "rev": "dfe82086e9904edfc04eb0f5205c85647956897d",
->>>>>>> ae0be756
+   "rev": "85a351acbdb8370d1cc987841e1ce78e70d28e69",
    "name": "batteries",
    "manifestFile": "lake-manifest.json",
    "inputRev": "nightly-testing",
@@ -26,11 +22,7 @@
   {"url": "https://github.com/leanprover-community/aesop",
    "type": "git",
    "subDir": null,
-<<<<<<< HEAD
-   "rev": "671dca9fe79518a6f32059248bcb4a7164b951df",
-=======
-   "rev": "d68b34fabd37681e6732be752b7e90aaac7aa0e0",
->>>>>>> ae0be756
+   "rev": "2e95e1e89b76803ef1f5aef362fcc0f36182dd68",
    "name": "aesop",
    "manifestFile": "lake-manifest.json",
    "inputRev": "nightly-testing",
