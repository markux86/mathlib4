--- conflicted
+++ resolved
@@ -1061,7 +1061,6 @@
 
 end MulOneClass
 
-<<<<<<< HEAD
 section MulZeroOneClass
 
 variable [MulZeroOneClass α]
@@ -1083,7 +1082,7 @@
 end Preorder
 
 end MulZeroOneClass
-=======
+
 section MonoidWithZero
 variable [MonoidWithZero M₀]
 
@@ -1221,7 +1220,6 @@
     StrictMono (f * g) := fun _ _ h ↦ mul_lt_mul'' (hf h) (hg h) (hf₀ _) (hg₀ _)
 
 end MonoidWithZero.PartialOrder
->>>>>>> a0f40a65
 
 section CancelMonoidWithZero
 
