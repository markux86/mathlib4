--- conflicted
+++ resolved
@@ -6,12 +6,8 @@
 import Mathlib.Data.Setoid.Partition
 import Mathlib.GroupTheory.GroupAction.Pointwise
 import Mathlib.GroupTheory.GroupAction.SubMulAction
-<<<<<<< HEAD
-import Mathlib.Algebra.Group.Subgroup.Actions
-=======
 import Mathlib.GroupTheory.Index
 import Mathlib.Tactic.IntervalCases
->>>>>>> d0df76bd
 
 /-! # Blocks
 
@@ -125,76 +121,9 @@
     IsBlock G B ↔ ∀ g₁ g₂ : G, g₁ • B = g₂ • B ∨ Disjoint (g₁ • B) (g₂ • B) :=
   forall₂_congr fun _ _ ↦ or_iff_not_imp_left.symm
 
-<<<<<<< HEAD
-theorem IsBlock.smul_eq_or_disjoint {B : Set X} (hB : IsBlock G B) (g : G) :
-    g • B = B ∨ Disjoint (g • B) B := by
-  rw [IsBlock.def] at hB
-  simpa only [one_smul] using hB g 1
-
-theorem IsBlock.def_one {B : Set X} :
-    IsBlock G B ↔ ∀ g : G, g • B = B ∨ Disjoint (g • B) B := by
-  refine ⟨IsBlock.smul_eq_or_disjoint, ?_⟩
-  rw [IsBlock.def]
-  intro hB g g'
-  apply (hB (g'⁻¹ * g)).imp
-  · rw [← smul_smul, ← eq_inv_smul_iff, inv_inv]
-    exact id
-  · intro h
-    rw [Set.disjoint_iff] at h ⊢
-    rintro x hx
-    suffices g'⁻¹ • x ∈ (g'⁻¹ * g) • B ∩ B by apply h this
-    rw [Set.mem_inter_iff]
-    simp only [← smul_smul, ← Set.mem_smul_set_iff_inv_smul_mem, smul_inv_smul]
-    exact hx
-
-theorem IsBlock.mk_notempty_one {B : Set X} :
-    IsBlock G B ↔ ∀ g : G, g • B ∩ B ≠ ∅ → g • B = B := by
-  simp_rw [IsBlock.def_one, Set.disjoint_iff_inter_eq_empty, or_iff_not_imp_right]
-
-theorem IsBlock.mk_mem {B : Set X} :
-    IsBlock G B ↔ ∀ (g : G) (a : X) (_ : a ∈ B) (_ : g • a ∈ B), g • B = B := by
-  rw [IsBlock.mk_notempty_one]
-  simp only [← Set.nonempty_iff_ne_empty, Set.nonempty_def, Set.mem_inter_iff,
-    exists_imp, and_imp, Set.mem_smul_set_iff_inv_smul_mem]
-  constructor
-  · intro H g a ha hga
-    apply H g (g • a) _ hga
-    simpa only [inv_smul_smul] using ha
-  · intro H g a ha hga
-    rw [← eq_inv_smul_iff, eq_comm]
-    exact H g⁻¹ a hga ha
-
-theorem IsBlock.def_mem {B : Set X} (hB : IsBlock G B) {a : X} {g : G} :
-    a ∈ B → g • a ∈ B → g • B = B :=
-  IsBlock.mk_mem.mp hB g a
-
-theorem IsBlock.mk_subset {B : Set X} :
-    IsBlock G B ↔ ∀ {g : G} {b : X} (_ : b ∈ B) (_ : b ∈ g • B), g • B ⊆ B := by
-  simp_rw [IsBlock.mk_notempty_one, ← Set.nonempty_iff_ne_empty]
-  constructor
-  · intro hB g b hb hgb
-    exact (hB g ⟨b, hgb, hb⟩).le
-  · intro hB g ⟨b, hb', hb⟩
-    apply le_antisymm (hB hb hb')
-    suffices g⁻¹ • B ≤ B by
-      rw [Set.le_iff_subset] at this ⊢
-      rwa [← inv_inv g, ← Set.set_smul_subset_iff]
-    exact hB (Set.mem_smul_set_iff_inv_smul_mem.mp hb') (Set.smul_mem_smul_set_iff.mpr hb)
-
-/-- An invariant block is a fixed block -/
-theorem IsInvariantBlock.isFixedBlock {B : Set X} (hfB : IsInvariantBlock G B) :
-    IsFixedBlock G B := by
-  intro g
-  apply le_antisymm (hfB g)
-  intro x hx
-  rw [Set.mem_smul_set_iff_inv_smul_mem]
-  apply hfB g⁻¹
-  rwa [Set.smul_mem_smul_set_iff]
-=======
 alias ⟨IsBlock.smul_eq_smul_of_nonempty, _⟩ := isBlock_iff_smul_eq_smul_of_nonempty
 alias ⟨IsBlock.pairwiseDisjoint_range_smul, _⟩ := isBlock_iff_pairwiseDisjoint_range_smul
 alias ⟨IsBlock.smul_eq_smul_or_disjoint, _⟩ := isBlock_iff_smul_eq_smul_or_disjoint
->>>>>>> d0df76bd
 
 /-- A fixed block is a block. -/
 @[to_additive "A fixed block is a block."]
