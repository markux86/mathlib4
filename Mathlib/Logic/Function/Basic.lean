/-
Copyright (c) 2016 Johannes Hölzl. All rights reserved.
Released under Apache 2.0 license as described in the file LICENSE.
Authors: Johannes Hölzl, Mario Carneiro
-/
import Mathlib.Init.Algebra.Classes
import Mathlib.Data.Set.Defs
import Mathlib.Logic.Basic
import Mathlib.Logic.Nonempty
import Batteries.Tactic.Init

/-!
# Miscellaneous function constructions and lemmas
-/

open Function

universe u v w

namespace Function

section

variable {α β γ : Sort*} {f : α → β}

/-- Evaluate a function at an argument. Useful if you want to talk about the partially applied
  `Function.eval x : (∀ x, β x) → β x`. -/
@[reducible, simp] def eval {β : α → Sort*} (x : α) (f : ∀ x, β x) : β x := f x

theorem eval_apply {β : α → Sort*} (x : α) (f : ∀ x, β x) : eval x f = f x :=
  rfl

theorem const_def {y : β} : (fun _ : α ↦ y) = const α y :=
  rfl

theorem const_injective [Nonempty α] : Injective (const α : β → α → β) := fun y₁ y₂ h ↦
  let ⟨x⟩ := ‹Nonempty α›
  congr_fun h x

@[simp]
theorem const_inj [Nonempty α] {y₁ y₂ : β} : const α y₁ = const α y₂ ↔ y₁ = y₂ :=
  ⟨fun h ↦ const_injective h, fun h ↦ h ▸ rfl⟩
<<<<<<< HEAD
#align function.const_inj Function.const_inj

#align function.id_def Function.id_def
=======
>>>>>>> 99508fb5

-- Porting note: `Function.onFun` is now reducible
-- @[simp]
theorem onFun_apply (f : β → β → γ) (g : α → β) (a b : α) : onFun f g a b = f (g a) (g b) :=
  rfl

lemma hfunext {α α' : Sort u} {β : α → Sort v} {β' : α' → Sort v} {f : ∀a, β a} {f' : ∀a, β' a}
    (hα : α = α') (h : ∀a a', HEq a a' → HEq (f a) (f' a')) : HEq f f' := by
  subst hα
  have : ∀a, HEq (f a) (f' a) := fun a ↦ h a a (HEq.refl a)
  have : β = β' := by funext a; exact type_eq_of_heq (this a)
  subst this
  apply heq_of_eq
  funext a
  exact eq_of_heq (this a)

theorem ne_iff {β : α → Sort*} {f₁ f₂ : ∀ a, β a} : f₁ ≠ f₂ ↔ ∃ a, f₁ a ≠ f₂ a :=
  funext_iff.not.trans not_forall

lemma funext_iff_of_subsingleton [Subsingleton α] {g : α → β} (x y : α) :
    f x = g y ↔ f = g := by
  refine ⟨fun h ↦ funext fun z ↦ ?_, fun h ↦ ?_⟩
  · rwa [Subsingleton.elim x z, Subsingleton.elim y z] at h
  · rw [h, Subsingleton.elim x y]

protected theorem Bijective.injective {f : α → β} (hf : Bijective f) : Injective f := hf.1
protected theorem Bijective.surjective {f : α → β} (hf : Bijective f) : Surjective f := hf.2

theorem Injective.eq_iff (I : Injective f) {a b : α} : f a = f b ↔ a = b :=
  ⟨@I _ _, congr_arg f⟩

theorem Injective.beq_eq {α β : Type*} [BEq α] [LawfulBEq α] [BEq β] [LawfulBEq β] {f : α → β}
    (I : Injective f) {a b : α} : (f a == f b) = (a == b) := by
  by_cases h : a == b <;> simp [h] <;> simpa [I.eq_iff] using h

theorem Injective.eq_iff' (I : Injective f) {a b : α} {c : β} (h : f b = c) : f a = c ↔ a = b :=
  h ▸ I.eq_iff

theorem Injective.ne (hf : Injective f) {a₁ a₂ : α} : a₁ ≠ a₂ → f a₁ ≠ f a₂ :=
  mt fun h ↦ hf h

theorem Injective.ne_iff (hf : Injective f) {x y : α} : f x ≠ f y ↔ x ≠ y :=
  ⟨mt <| congr_arg f, hf.ne⟩

theorem Injective.ne_iff' (hf : Injective f) {x y : α} {z : β} (h : f y = z) : f x ≠ z ↔ x ≠ y :=
  h ▸ hf.ne_iff

theorem not_injective_iff : ¬ Injective f ↔ ∃ a b, f a = f b ∧ a ≠ b := by
  simp only [Injective, not_forall, exists_prop]

/-- If the co-domain `β` of an injective function `f : α → β` has decidable equality, then
the domain `α` also has decidable equality. -/
protected def Injective.decidableEq [DecidableEq β] (I : Injective f) : DecidableEq α :=
  fun _ _ ↦ decidable_of_iff _ I.eq_iff

theorem Injective.of_comp {g : γ → α} (I : Injective (f ∘ g)) : Injective g :=
  fun _ _ h ↦ I <| congr_arg f h

@[simp]
theorem Injective.of_comp_iff (hf : Injective f) (g : γ → α) :
    Injective (f ∘ g) ↔ Injective g :=
  ⟨Injective.of_comp, hf.comp⟩

theorem Injective.of_comp_right {g : γ → α} (I : Injective (f ∘ g)) (hg : Surjective g) :
    Injective f := fun x y h ↦ by
  obtain ⟨x, rfl⟩ := hg x
  obtain ⟨y, rfl⟩ := hg y
  exact congr_arg g (I h)

theorem Surjective.bijective₂_of_injective {g : γ → α} (hf : Surjective f) (hg : Surjective g)
    (I : Injective (f ∘ g)) : Bijective f ∧ Bijective g :=
  ⟨⟨I.of_comp_right hg, hf⟩, I.of_comp, hg⟩

@[simp]
theorem Injective.of_comp_iff' (f : α → β) {g : γ → α} (hg : Bijective g) :
    Injective (f ∘ g) ↔ Injective f :=
  ⟨fun I ↦ I.of_comp_right hg.2, fun h ↦ h.comp hg.injective⟩

/-- Composition by an injective function on the left is itself injective. -/
theorem Injective.comp_left {g : β → γ} (hg : Function.Injective g) :
    Function.Injective (g ∘ · : (α → β) → α → γ) :=
  fun _ _ hgf ↦ funext fun i ↦ hg <| (congr_fun hgf i : _)

theorem injective_of_subsingleton [Subsingleton α] (f : α → β) : Injective f :=
  fun _ _ _ ↦ Subsingleton.elim _ _

lemma Injective.dite (p : α → Prop) [DecidablePred p]
    {f : {a : α // p a} → β} {f' : {a : α // ¬ p a} → β}
    (hf : Injective f) (hf' : Injective f')
    (im_disj : ∀ {x x' : α} {hx : p x} {hx' : ¬ p x'}, f ⟨x, hx⟩ ≠ f' ⟨x', hx'⟩) :
    Function.Injective (fun x ↦ if h : p x then f ⟨x, h⟩ else f' ⟨x, h⟩) := fun x₁ x₂ h => by
 dsimp only at h
 by_cases h₁ : p x₁ <;> by_cases h₂ : p x₂
 · rw [dif_pos h₁, dif_pos h₂] at h; injection (hf h)
 · rw [dif_pos h₁, dif_neg h₂] at h; exact (im_disj h).elim
 · rw [dif_neg h₁, dif_pos h₂] at h; exact (im_disj h.symm).elim
 · rw [dif_neg h₁, dif_neg h₂] at h; injection (hf' h)

theorem Surjective.of_comp {g : γ → α} (S : Surjective (f ∘ g)) : Surjective f := fun y ↦
  let ⟨x, h⟩ := S y
  ⟨g x, h⟩

@[simp]
theorem Surjective.of_comp_iff (f : α → β) {g : γ → α} (hg : Surjective g) :
    Surjective (f ∘ g) ↔ Surjective f :=
  ⟨Surjective.of_comp, fun h ↦ h.comp hg⟩

theorem Surjective.of_comp_left {g : γ → α} (S : Surjective (f ∘ g)) (hf : Injective f) :
    Surjective g := fun a ↦ let ⟨c, hc⟩ := S (f a); ⟨c, hf hc⟩

theorem Injective.bijective₂_of_surjective {g : γ → α} (hf : Injective f) (hg : Injective g)
    (S : Surjective (f ∘ g)) : Bijective f ∧ Bijective g :=
  ⟨⟨hf, S.of_comp⟩, hg, S.of_comp_left hf⟩

@[simp]
theorem Surjective.of_comp_iff' (hf : Bijective f) (g : γ → α) :
    Surjective (f ∘ g) ↔ Surjective g :=
  ⟨fun S ↦ S.of_comp_left hf.1, hf.surjective.comp⟩

instance decidableEqPFun (p : Prop) [Decidable p] (α : p → Type*) [∀ hp, DecidableEq (α hp)] :
    DecidableEq (∀ hp, α hp)
  | f, g => decidable_of_iff (∀ hp, f hp = g hp) funext_iff.symm

protected theorem Surjective.forall (hf : Surjective f) {p : β → Prop} :
    (∀ y, p y) ↔ ∀ x, p (f x) :=
  ⟨fun h x ↦ h (f x), fun h y ↦
    let ⟨x, hx⟩ := hf y
    hx ▸ h x⟩

protected theorem Surjective.forall₂ (hf : Surjective f) {p : β → β → Prop} :
    (∀ y₁ y₂, p y₁ y₂) ↔ ∀ x₁ x₂, p (f x₁) (f x₂) :=
  hf.forall.trans <| forall_congr' fun _ ↦ hf.forall

protected theorem Surjective.forall₃ (hf : Surjective f) {p : β → β → β → Prop} :
    (∀ y₁ y₂ y₃, p y₁ y₂ y₃) ↔ ∀ x₁ x₂ x₃, p (f x₁) (f x₂) (f x₃) :=
  hf.forall.trans <| forall_congr' fun _ ↦ hf.forall₂

protected theorem Surjective.exists (hf : Surjective f) {p : β → Prop} :
    (∃ y, p y) ↔ ∃ x, p (f x) :=
  ⟨fun ⟨y, hy⟩ ↦
    let ⟨x, hx⟩ := hf y
    ⟨x, hx.symm ▸ hy⟩,
    fun ⟨x, hx⟩ ↦ ⟨f x, hx⟩⟩

protected theorem Surjective.exists₂ (hf : Surjective f) {p : β → β → Prop} :
    (∃ y₁ y₂, p y₁ y₂) ↔ ∃ x₁ x₂, p (f x₁) (f x₂) :=
  hf.exists.trans <| exists_congr fun _ ↦ hf.exists

protected theorem Surjective.exists₃ (hf : Surjective f) {p : β → β → β → Prop} :
    (∃ y₁ y₂ y₃, p y₁ y₂ y₃) ↔ ∃ x₁ x₂ x₃, p (f x₁) (f x₂) (f x₃) :=
  hf.exists.trans <| exists_congr fun _ ↦ hf.exists₂

theorem Surjective.injective_comp_right (hf : Surjective f) : Injective fun g : β → γ ↦ g ∘ f :=
  fun _ _ h ↦ funext <| hf.forall.2 <| congr_fun h

protected theorem Surjective.right_cancellable (hf : Surjective f) {g₁ g₂ : β → γ} :
    g₁ ∘ f = g₂ ∘ f ↔ g₁ = g₂ :=
  hf.injective_comp_right.eq_iff

theorem surjective_of_right_cancellable_Prop (h : ∀ g₁ g₂ : β → Prop, g₁ ∘ f = g₂ ∘ f → g₁ = g₂) :
    Surjective f := by
  specialize h (fun y ↦ ∃ x, f x = y) (fun _ ↦ True) (funext fun x ↦ eq_true ⟨_, rfl⟩)
  intro y; rw [congr_fun h y]; trivial

theorem bijective_iff_existsUnique (f : α → β) : Bijective f ↔ ∀ b : β, ∃! a : α, f a = b :=
  ⟨fun hf b ↦
      let ⟨a, ha⟩ := hf.surjective b
      ⟨a, ha, fun _ ha' ↦ hf.injective (ha'.trans ha.symm)⟩,
    fun he ↦ ⟨fun {_a a'} h ↦ (he (f a')).unique h rfl, fun b ↦ (he b).exists⟩⟩

/-- Shorthand for using projection notation with `Function.bijective_iff_existsUnique`. -/
protected theorem Bijective.existsUnique {f : α → β} (hf : Bijective f) (b : β) :
    ∃! a : α, f a = b :=
  (bijective_iff_existsUnique f).mp hf b

theorem Bijective.existsUnique_iff {f : α → β} (hf : Bijective f) {p : β → Prop} :
    (∃! y, p y) ↔ ∃! x, p (f x) :=
  ⟨fun ⟨y, hpy, hy⟩ ↦
    let ⟨x, hx⟩ := hf.surjective y
    ⟨x, by simpa [hx], fun z (hz : p (f z)) ↦ hf.injective <| hx.symm ▸ hy _ hz⟩,
    fun ⟨x, hpx, hx⟩ ↦
    ⟨f x, hpx, fun y hy ↦
      let ⟨z, hz⟩ := hf.surjective y
      hz ▸ congr_arg f (hx _ (by simpa [hz]))⟩⟩

theorem Bijective.of_comp_iff (f : α → β) {g : γ → α} (hg : Bijective g) :
    Bijective (f ∘ g) ↔ Bijective f :=
  and_congr (Injective.of_comp_iff' _ hg) (Surjective.of_comp_iff _ hg.surjective)

theorem Bijective.of_comp_iff' {f : α → β} (hf : Bijective f) (g : γ → α) :
    Function.Bijective (f ∘ g) ↔ Function.Bijective g :=
  and_congr (Injective.of_comp_iff hf.injective _) (Surjective.of_comp_iff' hf _)

/-- **Cantor's diagonal argument** implies that there are no surjective functions from `α`
to `Set α`. -/
theorem cantor_surjective {α} (f : α → Set α) : ¬Surjective f
  | h => let ⟨D, e⟩ := h {a | ¬ f a a}
        @iff_not_self (D ∈ f D) <| iff_of_eq <| congr_arg (D ∈ ·) e

/-- **Cantor's diagonal argument** implies that there are no injective functions from `Set α`
to `α`. -/
theorem cantor_injective {α : Type*} (f : Set α → α) : ¬Injective f
  | i => cantor_surjective (fun a ↦ {b | ∀ U, a = f U → U b}) <|
         RightInverse.surjective (fun U ↦ Set.ext fun _ ↦ ⟨fun h ↦ h U rfl, fun h _ e ↦ i e ▸ h⟩)

/-- There is no surjection from `α : Type u` into `Type (max u v)`. This theorem
  demonstrates why `Type : Type` would be inconsistent in Lean. -/
theorem not_surjective_Type {α : Type u} (f : α → Type max u v) : ¬Surjective f := by
  intro hf
  let T : Type max u v := Sigma f
  cases hf (Set T) with | intro U hU =>
  let g : Set T → T := fun s ↦ ⟨U, cast hU.symm s⟩
  have hg : Injective g := by
    intro s t h
    suffices cast hU (g s).2 = cast hU (g t).2 by
      simp only [cast_cast, cast_eq] at this
      assumption
    · congr
  exact cantor_injective g hg

/-- `g` is a partial inverse to `f` (an injective but not necessarily
  surjective function) if `g y = some x` implies `f x = y`, and `g y = none`
  implies that `y` is not in the range of `f`. -/
def IsPartialInv {α β} (f : α → β) (g : β → Option α) : Prop :=
  ∀ x y, g y = some x ↔ f x = y

theorem isPartialInv_left {α β} {f : α → β} {g} (H : IsPartialInv f g) (x) : g (f x) = some x :=
  (H _ _).2 rfl

theorem injective_of_isPartialInv {α β} {f : α → β} {g} (H : IsPartialInv f g) :
    Injective f := fun _ _ h ↦
  Option.some.inj <| ((H _ _).2 h).symm.trans ((H _ _).2 rfl)

theorem injective_of_isPartialInv_right {α β} {f : α → β} {g} (H : IsPartialInv f g) (x y b)
    (h₁ : b ∈ g x) (h₂ : b ∈ g y) : x = y :=
  ((H _ _).1 h₁).symm.trans ((H _ _).1 h₂)

theorem LeftInverse.comp_eq_id {f : α → β} {g : β → α} (h : LeftInverse f g) : f ∘ g = id :=
  funext h

theorem leftInverse_iff_comp {f : α → β} {g : β → α} : LeftInverse f g ↔ f ∘ g = id :=
  ⟨LeftInverse.comp_eq_id, congr_fun⟩

theorem RightInverse.comp_eq_id {f : α → β} {g : β → α} (h : RightInverse f g) : g ∘ f = id :=
  funext h

theorem rightInverse_iff_comp {f : α → β} {g : β → α} : RightInverse f g ↔ g ∘ f = id :=
  ⟨RightInverse.comp_eq_id, congr_fun⟩

theorem LeftInverse.comp {f : α → β} {g : β → α} {h : β → γ} {i : γ → β} (hf : LeftInverse f g)
    (hh : LeftInverse h i) : LeftInverse (h ∘ f) (g ∘ i) :=
  fun a ↦ show h (f (g (i a))) = a by rw [hf (i a), hh a]

theorem RightInverse.comp {f : α → β} {g : β → α} {h : β → γ} {i : γ → β} (hf : RightInverse f g)
    (hh : RightInverse h i) : RightInverse (h ∘ f) (g ∘ i) :=
  LeftInverse.comp hh hf

theorem LeftInverse.rightInverse {f : α → β} {g : β → α} (h : LeftInverse g f) : RightInverse f g :=
  h

theorem RightInverse.leftInverse {f : α → β} {g : β → α} (h : RightInverse g f) : LeftInverse f g :=
  h

theorem LeftInverse.surjective {f : α → β} {g : β → α} (h : LeftInverse f g) : Surjective f :=
  h.rightInverse.surjective

theorem RightInverse.injective {f : α → β} {g : β → α} (h : RightInverse f g) : Injective f :=
  h.leftInverse.injective

theorem LeftInverse.rightInverse_of_injective {f : α → β} {g : β → α} (h : LeftInverse f g)
    (hf : Injective f) : RightInverse f g :=
  fun x ↦ hf <| h (f x)

theorem LeftInverse.rightInverse_of_surjective {f : α → β} {g : β → α} (h : LeftInverse f g)
    (hg : Surjective g) : RightInverse f g :=
  fun x ↦ let ⟨y, hy⟩ := hg x; hy ▸ congr_arg g (h y)

theorem RightInverse.leftInverse_of_surjective {f : α → β} {g : β → α} :
    RightInverse f g → Surjective f → LeftInverse f g :=
  LeftInverse.rightInverse_of_surjective

theorem RightInverse.leftInverse_of_injective {f : α → β} {g : β → α} :
    RightInverse f g → Injective g → LeftInverse f g :=
  LeftInverse.rightInverse_of_injective

theorem LeftInverse.eq_rightInverse {f : α → β} {g₁ g₂ : β → α} (h₁ : LeftInverse g₁ f)
    (h₂ : RightInverse g₂ f) : g₁ = g₂ :=
  calc
    g₁ = g₁ ∘ f ∘ g₂ := by rw [h₂.comp_eq_id, comp_id]
     _ = g₂ := by rw [← comp.assoc, h₁.comp_eq_id, id_comp]

attribute [local instance] Classical.propDecidable

/-- We can use choice to construct explicitly a partial inverse for
  a given injective function `f`. -/
noncomputable def partialInv {α β} (f : α → β) (b : β) : Option α :=
  if h : ∃ a, f a = b then some (Classical.choose h) else none

theorem partialInv_of_injective {α β} {f : α → β} (I : Injective f) : IsPartialInv f (partialInv f)
  | a, b =>
  ⟨fun h =>
    have hpi : partialInv f b = if h : ∃ a, f a = b then some (Classical.choose h) else none :=
      rfl
    if h' : ∃ a, f a = b
    then by rw [hpi, dif_pos h'] at h
            injection h with h
            subst h
            apply Classical.choose_spec h'
    else by rw [hpi, dif_neg h'] at h; contradiction,
  fun e => e ▸ have h : ∃ a', f a' = f a := ⟨_, rfl⟩
              (dif_pos h).trans (congr_arg _ (I <| Classical.choose_spec h))⟩

theorem partialInv_left {α β} {f : α → β} (I : Injective f) : ∀ x, partialInv f (f x) = some x :=
  isPartialInv_left (partialInv_of_injective I)

end

section InvFun

variable {α β : Sort*} [Nonempty α] {f : α → β} {a : α} {b : β}

attribute [local instance] Classical.propDecidable

/-- The inverse of a function (which is a left inverse if `f` is injective
  and a right inverse if `f` is surjective). -/
-- Explicit Sort so that `α` isn't inferred to be Prop via `exists_prop_decidable`
noncomputable def invFun {α : Sort u} {β} [Nonempty α] (f : α → β) : β → α :=
  fun y ↦ if h : (∃ x, f x = y) then h.choose else Classical.arbitrary α

theorem invFun_eq (h : ∃ a, f a = b) : f (invFun f b) = b := by
  simp only [invFun, dif_pos h, h.choose_spec]

theorem apply_invFun_apply {α β : Type*} {f : α → β} {a : α} :
    f (@invFun _ _ ⟨a⟩ f (f a)) = f a :=
  @invFun_eq _ _ ⟨a⟩ _ _ ⟨_, rfl⟩

theorem invFun_neg (h : ¬∃ a, f a = b) : invFun f b = Classical.choice ‹_› :=
  dif_neg h

theorem invFun_eq_of_injective_of_rightInverse {g : β → α} (hf : Injective f)
    (hg : RightInverse g f) : invFun f = g :=
  funext fun b ↦
    hf
      (by
        rw [hg b]
        exact invFun_eq ⟨g b, hg b⟩)

theorem rightInverse_invFun (hf : Surjective f) : RightInverse (invFun f) f :=
  fun b ↦ invFun_eq <| hf b

theorem leftInverse_invFun (hf : Injective f) : LeftInverse (invFun f) f :=
  fun b ↦ hf <| invFun_eq ⟨b, rfl⟩

theorem invFun_surjective (hf : Injective f) : Surjective (invFun f) :=
  (leftInverse_invFun hf).surjective

theorem invFun_comp (hf : Injective f) : invFun f ∘ f = id :=
  funext <| leftInverse_invFun hf

theorem Injective.hasLeftInverse (hf : Injective f) : HasLeftInverse f :=
  ⟨invFun f, leftInverse_invFun hf⟩

theorem injective_iff_hasLeftInverse : Injective f ↔ HasLeftInverse f :=
  ⟨Injective.hasLeftInverse, HasLeftInverse.injective⟩

end InvFun

section SurjInv

variable {α : Sort u} {β : Sort v} {γ : Sort w} {f : α → β}

/-- The inverse of a surjective function. (Unlike `invFun`, this does not require
  `α` to be inhabited.) -/
noncomputable def surjInv {f : α → β} (h : Surjective f) (b : β) : α :=
  Classical.choose (h b)

theorem surjInv_eq (h : Surjective f) (b) : f (surjInv h b) = b :=
  Classical.choose_spec (h b)

theorem rightInverse_surjInv (hf : Surjective f) : RightInverse (surjInv hf) f :=
  surjInv_eq hf

theorem leftInverse_surjInv (hf : Bijective f) : LeftInverse (surjInv hf.2) f :=
  rightInverse_of_injective_of_leftInverse hf.1 (rightInverse_surjInv hf.2)

theorem Surjective.hasRightInverse (hf : Surjective f) : HasRightInverse f :=
  ⟨_, rightInverse_surjInv hf⟩

theorem surjective_iff_hasRightInverse : Surjective f ↔ HasRightInverse f :=
  ⟨Surjective.hasRightInverse, HasRightInverse.surjective⟩

theorem bijective_iff_has_inverse : Bijective f ↔ ∃ g, LeftInverse g f ∧ RightInverse g f :=
  ⟨fun hf ↦ ⟨_, leftInverse_surjInv hf, rightInverse_surjInv hf.2⟩, fun ⟨_, gl, gr⟩ ↦
    ⟨gl.injective, gr.surjective⟩⟩

theorem injective_surjInv (h : Surjective f) : Injective (surjInv h) :=
  (rightInverse_surjInv h).injective

theorem surjective_to_subsingleton [na : Nonempty α] [Subsingleton β] (f : α → β) :
    Surjective f :=
  fun _ ↦ let ⟨a⟩ := na; ⟨a, Subsingleton.elim _ _⟩

/-- Composition by a surjective function on the left is itself surjective. -/
theorem Surjective.comp_left {g : β → γ} (hg : Surjective g) :
    Surjective (g ∘ · : (α → β) → α → γ) := fun f ↦
  ⟨surjInv hg ∘ f, funext fun _ ↦ rightInverse_surjInv _ _⟩

/-- Composition by a bijective function on the left is itself bijective. -/
theorem Bijective.comp_left {g : β → γ} (hg : Bijective g) :
    Bijective (g ∘ · : (α → β) → α → γ) :=
  ⟨hg.injective.comp_left, hg.surjective.comp_left⟩

end SurjInv

section Update

variable {α : Sort u} {β : α → Sort v} {α' : Sort w} [DecidableEq α]
  {f g : (a : α) → β a} {a : α} {b : β a}


/-- Replacing the value of a function at a given point by a given value. -/
def update (f : ∀ a, β a) (a' : α) (v : β a') (a : α) : β a :=
  if h : a = a' then Eq.ndrec v h.symm else f a

@[simp]
theorem update_same (a : α) (v : β a) (f : ∀ a, β a) : update f a v a = v :=
  dif_pos rfl

@[simp]
theorem update_noteq {a a' : α} (h : a ≠ a') (v : β a') (f : ∀ a, β a) : update f a' v a = f a :=
  dif_neg h

/-- On non-dependent functions, `Function.update` can be expressed as an `ite` -/
theorem update_apply {β : Sort*} (f : α → β) (a' : α) (b : β) (a : α) :
    update f a' b a = if a = a' then b else f a := by
  rcases Decidable.eq_or_ne a a' with rfl | hne <;> simp [*]

@[nontriviality]
theorem update_eq_const_of_subsingleton [Subsingleton α] (a : α) (v : α') (f : α → α') :
    update f a v = const α v :=
  funext fun a' ↦ Subsingleton.elim a a' ▸ update_same _ _ _

theorem surjective_eval {α : Sort u} {β : α → Sort v} [h : ∀ a, Nonempty (β a)] (a : α) :
    Surjective (eval a : (∀ a, β a) → β a) := fun b ↦
  ⟨@update _ _ (Classical.decEq α) (fun a ↦ (h a).some) a b,
   @update_same _ _ (Classical.decEq α) _ _ _⟩

theorem update_injective (f : ∀ a, β a) (a' : α) : Injective (update f a') := fun v v' h ↦ by
  have := congr_fun h a'
  rwa [update_same, update_same] at this

lemma forall_update_iff (f : ∀a, β a) {a : α} {b : β a} (p : ∀a, β a → Prop) :
    (∀ x, p x (update f a b x)) ↔ p a b ∧ ∀ x, x ≠ a → p x (f x) := by
  rw [← and_forall_ne a, update_same]
  simp (config := { contextual := true })

theorem exists_update_iff (f : ∀ a, β a) {a : α} {b : β a} (p : ∀ a, β a → Prop) :
    (∃ x, p x (update f a b x)) ↔ p a b ∨ ∃ x ≠ a, p x (f x) := by
  rw [← not_forall_not, forall_update_iff f fun a b ↦ ¬p a b]
  simp [-not_and, not_and_or]

theorem update_eq_iff {a : α} {b : β a} {f g : ∀ a, β a} :
    update f a b = g ↔ b = g a ∧ ∀ x ≠ a, f x = g x :=
  funext_iff.trans <| forall_update_iff _ fun x y ↦ y = g x

theorem eq_update_iff {a : α} {b : β a} {f g : ∀ a, β a} :
    g = update f a b ↔ g a = b ∧ ∀ x ≠ a, g x = f x :=
  funext_iff.trans <| forall_update_iff _ fun x y ↦ g x = y

@[simp] lemma update_eq_self_iff : update f a b = f ↔ b = f a := by simp [update_eq_iff]

@[simp] lemma eq_update_self_iff : f = update f a b ↔ f a = b := by simp [eq_update_iff]

lemma ne_update_self_iff : f ≠ update f a b ↔ f a ≠ b := eq_update_self_iff.not

lemma update_ne_self_iff : update f a b ≠ f ↔ b ≠ f a := update_eq_self_iff.not

@[simp]
theorem update_eq_self (a : α) (f : ∀ a, β a) : update f a (f a) = f :=
  update_eq_iff.2 ⟨rfl, fun _ _ ↦ rfl⟩

theorem update_comp_eq_of_forall_ne' {α'} (g : ∀ a, β a) {f : α' → α} {i : α} (a : β i)
    (h : ∀ x, f x ≠ i) : (fun j ↦ (update g i a) (f j)) = fun j ↦ g (f j) :=
  funext fun _ ↦ update_noteq (h _) _ _

variable [DecidableEq α']

/-- Non-dependent version of `Function.update_comp_eq_of_forall_ne'` -/
theorem update_comp_eq_of_forall_ne {α β : Sort*} (g : α' → β) {f : α → α'} {i : α'} (a : β)
    (h : ∀ x, f x ≠ i) : update g i a ∘ f = g ∘ f :=
  update_comp_eq_of_forall_ne' g a h

theorem update_comp_eq_of_injective' (g : ∀ a, β a) {f : α' → α} (hf : Function.Injective f)
    (i : α') (a : β (f i)) : (fun j ↦ update g (f i) a (f j)) = update (fun i ↦ g (f i)) i a :=
  eq_update_iff.2 ⟨update_same _ _ _, fun _ hj ↦ update_noteq (hf.ne hj) _ _⟩

/-- Non-dependent version of `Function.update_comp_eq_of_injective'` -/
theorem update_comp_eq_of_injective {β : Sort*} (g : α' → β) {f : α → α'}
    (hf : Function.Injective f) (i : α) (a : β) :
    Function.update g (f i) a ∘ f = Function.update (g ∘ f) i a :=
  update_comp_eq_of_injective' g hf i a

theorem apply_update {ι : Sort*} [DecidableEq ι] {α β : ι → Sort*} (f : ∀ i, α i → β i)
    (g : ∀ i, α i) (i : ι) (v : α i) (j : ι) :
    f j (update g i v j) = update (fun k ↦ f k (g k)) i (f i v) j := by
  by_cases h : j = i
  · subst j
    simp
  · simp [h]

theorem apply_update₂ {ι : Sort*} [DecidableEq ι] {α β γ : ι → Sort*} (f : ∀ i, α i → β i → γ i)
    (g : ∀ i, α i) (h : ∀ i, β i) (i : ι) (v : α i) (w : β i) (j : ι) :
    f j (update g i v j) (update h i w j) = update (fun k ↦ f k (g k) (h k)) i (f i v w) j := by
  by_cases h : j = i
  · subst j
    simp
  · simp [h]

theorem pred_update (P : ∀ ⦃a⦄, β a → Prop) (f : ∀ a, β a) (a' : α) (v : β a') (a : α) :
    P (update f a' v a) ↔ a = a' ∧ P v ∨ a ≠ a' ∧ P (f a) := by
  rw [apply_update P, update_apply, ite_prop_iff_or]

theorem comp_update {α' : Sort*} {β : Sort*} (f : α' → β) (g : α → α') (i : α) (v : α') :
    f ∘ update g i v = update (f ∘ g) i (f v) :=
  funext <| apply_update _ _ _ _

theorem update_comm {α} [DecidableEq α] {β : α → Sort*} {a b : α} (h : a ≠ b) (v : β a) (w : β b)
    (f : ∀ a, β a) : update (update f a v) b w = update (update f b w) a v := by
  funext c
  simp only [update]
  by_cases h₁ : c = b <;> by_cases h₂ : c = a
  · rw [dif_pos h₁, dif_pos h₂]
    cases h (h₂.symm.trans h₁)
  · rw [dif_pos h₁, dif_pos h₁, dif_neg h₂]
  · rw [dif_neg h₁, dif_neg h₁]
  · rw [dif_neg h₁, dif_neg h₁]

@[simp]
theorem update_idem {α} [DecidableEq α] {β : α → Sort*} {a : α} (v w : β a) (f : ∀ a, β a) :
    update (update f a v) a w = update f a w := by
  funext b
  by_cases h : b = a <;> simp [update, h]

end Update

noncomputable section Extend

attribute [local instance] Classical.propDecidable

variable {α β γ : Sort*} {f : α → β}

/-- Extension of a function `g : α → γ` along a function `f : α → β`.

For every `a : α`, `f a` is sent to `g a`. `f` might not be surjective, so we use an auxiliary
function `j : β → γ` by sending `b : β` not in the range of `f` to `j b`. If you do not care about
the behavior outside the range, `j` can be used as a junk value by setting it to be `0` or
`Classical.arbitrary` (assuming `γ` is nonempty).

This definition is mathematically meaningful only when `f a₁ = f a₂ → g a₁ = g a₂` (spelled
`g.FactorsThrough f`). In particular this holds if `f` is injective.

A typical use case is extending a function from a subtype to the entire type. If you wish to extend
`g : {b : β // p b} → γ` to a function `β → γ`, you should use `Function.extend Subtype.val g j`. -/
def extend (f : α → β) (g : α → γ) (j : β → γ) : β → γ := fun b ↦
  if h : ∃ a, f a = b then g (Classical.choose h) else j b

/-- g factors through f : `f a = f b → g a = g b` -/
def FactorsThrough (g : α → γ) (f : α → β) : Prop :=
  ∀ ⦃a b⦄, f a = f b → g a = g b

theorem extend_def (f : α → β) (g : α → γ) (e' : β → γ) (b : β) [Decidable (∃ a, f a = b)] :
    extend f g e' b = if h : ∃ a, f a = b then g (Classical.choose h) else e' b := by
  unfold extend
  congr

lemma Injective.factorsThrough (hf : Injective f) (g : α → γ) : g.FactorsThrough f :=
  fun _ _ h => congr_arg g (hf h)

lemma FactorsThrough.extend_apply {g : α → γ} (hf : g.FactorsThrough f) (e' : β → γ) (a : α) :
    extend f g e' (f a) = g a := by
  simp only [extend_def, dif_pos, exists_apply_eq_apply]
  exact hf (Classical.choose_spec (exists_apply_eq_apply f a))

@[simp]
theorem Injective.extend_apply (hf : Injective f) (g : α → γ) (e' : β → γ) (a : α) :
    extend f g e' (f a) = g a :=
  (hf.factorsThrough g).extend_apply e' a

@[simp]
theorem extend_apply' (g : α → γ) (e' : β → γ) (b : β) (hb : ¬∃ a, f a = b) :
    extend f g e' b = e' b := by
  simp [Function.extend_def, hb]

lemma factorsThrough_iff (g : α → γ) [Nonempty γ] : g.FactorsThrough f ↔ ∃ (e : β → γ), g = e ∘ f :=
⟨fun hf => ⟨extend f g (const β (Classical.arbitrary γ)),
      funext (fun x => by simp only [comp_apply, hf.extend_apply])⟩,
  fun h _ _ hf => by rw [Classical.choose_spec h, comp_apply, comp_apply, hf]⟩

lemma apply_extend {δ} {g : α → γ} (F : γ → δ) (f : α → β) (e' : β → γ) (b : β) :
    F (extend f g e' b) = extend f (F ∘ g) (F ∘ e') b :=
  apply_dite F _ _ _

theorem extend_injective (hf : Injective f) (e' : β → γ) : Injective fun g ↦ extend f g e' := by
  intro g₁ g₂ hg
  refine funext fun x ↦ ?_
  have H := congr_fun hg (f x)
  simp only [hf.extend_apply] at H
  exact H

lemma FactorsThrough.extend_comp {g : α → γ} (e' : β → γ) (hf : FactorsThrough g f) :
    extend f g e' ∘ f = g :=
  funext fun a => hf.extend_apply e' a

@[simp]
theorem extend_comp (hf : Injective f) (g : α → γ) (e' : β → γ) : extend f g e' ∘ f = g :=
  funext fun a ↦ hf.extend_apply g e' a

theorem Injective.surjective_comp_right' (hf : Injective f) (g₀ : β → γ) :
    Surjective fun g : β → γ ↦ g ∘ f :=
  fun g ↦ ⟨extend f g g₀, extend_comp hf _ _⟩

theorem Injective.surjective_comp_right [Nonempty γ] (hf : Injective f) :
    Surjective fun g : β → γ ↦ g ∘ f :=
  hf.surjective_comp_right' fun _ ↦ Classical.choice ‹_›

theorem Bijective.comp_right (hf : Bijective f) : Bijective fun g : β → γ ↦ g ∘ f :=
  ⟨hf.surjective.injective_comp_right, fun g ↦
    ⟨g ∘ surjInv hf.surjective,
     by simp only [comp.assoc g _ f, (leftInverse_surjInv hf).comp_eq_id, comp_id]⟩⟩

end Extend

namespace FactorsThrough

protected theorem rfl {α β : Sort*} {f : α → β} : FactorsThrough f f := fun _ _ ↦ id

theorem comp_left {α β γ δ : Sort*} {f : α → β} {g : α → γ} (h : FactorsThrough g f) (g' : γ → δ) :
    FactorsThrough (g' ∘ g) f := fun _x _y hxy ↦
  congr_arg g' (h hxy)

theorem comp_right {α β γ δ : Sort*} {f : α → β} {g : α → γ} (h : FactorsThrough g f) (g' : δ → α) :
    FactorsThrough (g ∘ g') (f ∘ g') := fun _x _y hxy ↦
  h hxy

end FactorsThrough

theorem uncurry_def {α β γ} (f : α → β → γ) : uncurry f = fun p ↦ f p.1 p.2 :=
  rfl

@[simp]
theorem uncurry_apply_pair {α β γ} (f : α → β → γ) (x : α) (y : β) : uncurry f (x, y) = f x y :=
  rfl

@[simp]
theorem curry_apply {α β γ} (f : α × β → γ) (x : α) (y : β) : curry f x y = f (x, y) :=
  rfl

section Bicomp

variable {α β γ δ ε : Type*}

/-- Compose a binary function `f` with a pair of unary functions `g` and `h`.
If both arguments of `f` have the same type and `g = h`, then `bicompl f g g = f on g`. -/
def bicompl (f : γ → δ → ε) (g : α → γ) (h : β → δ) (a b) :=
  f (g a) (h b)

/-- Compose a unary function `f` with a binary function `g`. -/
def bicompr (f : γ → δ) (g : α → β → γ) (a b) :=
  f (g a b)

-- Suggested local notation:
local notation f " ∘₂ " g => bicompr f g

theorem uncurry_bicompr (f : α → β → γ) (g : γ → δ) : uncurry (g ∘₂ f) = g ∘ uncurry f :=
  rfl

theorem uncurry_bicompl (f : γ → δ → ε) (g : α → γ) (h : β → δ) :
    uncurry (bicompl f g h) = uncurry f ∘ Prod.map g h :=
  rfl

end Bicomp

section Uncurry

variable {α β γ δ : Type*}

/-- Records a way to turn an element of `α` into a function from `β` to `γ`. The most generic use
is to recursively uncurry. For instance `f : α → β → γ → δ` will be turned into
`↿f : α × β × γ → δ`. One can also add instances for bundled maps. -/
class HasUncurry (α : Type*) (β : outParam Type*) (γ : outParam Type*) where
  /-- Uncurrying operator. The most generic use is to recursively uncurry. For instance
  `f : α → β → γ → δ` will be turned into `↿f : α × β × γ → δ`. One can also add instances
  for bundled maps. -/
  uncurry : α → β → γ

@[inherit_doc] notation:arg "↿" x:arg => HasUncurry.uncurry x

instance hasUncurryBase : HasUncurry (α → β) α β :=
  ⟨id⟩

instance hasUncurryInduction [HasUncurry β γ δ] : HasUncurry (α → β) (α × γ) δ :=
  ⟨fun f p ↦ (↿(f p.1)) p.2⟩

end Uncurry

/-- A function is involutive, if `f ∘ f = id`. -/
def Involutive {α} (f : α → α) : Prop :=
  ∀ x, f (f x) = x

theorem _root_.Bool.involutive_not : Involutive not :=
  Bool.not_not

namespace Involutive

variable {α : Sort u} {f : α → α} (h : Involutive f)

include h

@[simp]
theorem comp_self : f ∘ f = id :=
  funext h

protected theorem leftInverse : LeftInverse f f := h

theorem leftInverse_iff {g : α → α} :
    g.LeftInverse f ↔ g = f :=
  ⟨fun hg ↦ funext fun x ↦ by rw [← h x, hg, h], fun he ↦ he ▸ h.leftInverse⟩

protected theorem rightInverse : RightInverse f f := h

protected theorem injective : Injective f := h.leftInverse.injective

protected theorem surjective : Surjective f := fun x ↦ ⟨f x, h x⟩

protected theorem bijective : Bijective f := ⟨h.injective, h.surjective⟩

/-- Involuting an `ite` of an involuted value `x : α` negates the `Prop` condition in the `ite`. -/
protected theorem ite_not (P : Prop) [Decidable P] (x : α) :
    f (ite P x (f x)) = ite (¬P) x (f x) := by rw [apply_ite f, h, ite_not]

/-- An involution commutes across an equality. Compare to `Function.Injective.eq_iff`. -/
protected theorem eq_iff {x y : α} : f x = y ↔ x = f y :=
  h.injective.eq_iff' (h y)

end Involutive

lemma not_involutive : Involutive Not := fun _ ↦ propext not_not
lemma not_injective : Injective Not := not_involutive.injective
lemma not_surjective : Surjective Not := not_involutive.surjective
lemma not_bijective : Bijective Not := not_involutive.bijective

@[simp]
lemma symmetric_apply_eq_iff {α : Sort*} {f : α → α} : Symmetric (f · = ·) ↔ Involutive f := by
  simp [Symmetric, Involutive]

/-- The property of a binary function `f : α → β → γ` being injective.
Mathematically this should be thought of as the corresponding function `α × β → γ` being injective.
-/
def Injective2 {α β γ : Sort*} (f : α → β → γ) : Prop :=
  ∀ ⦃a₁ a₂ b₁ b₂⦄, f a₁ b₁ = f a₂ b₂ → a₁ = a₂ ∧ b₁ = b₂

namespace Injective2

variable {α β γ : Sort*} {f : α → β → γ}

/-- A binary injective function is injective when only the left argument varies. -/
protected theorem left (hf : Injective2 f) (b : β) : Function.Injective fun a ↦ f a b :=
  fun _ _ h ↦ (hf h).left

/-- A binary injective function is injective when only the right argument varies. -/
protected theorem right (hf : Injective2 f) (a : α) : Function.Injective (f a) :=
  fun _ _ h ↦ (hf h).right

protected theorem uncurry {α β γ : Type*} {f : α → β → γ} (hf : Injective2 f) :
    Function.Injective (uncurry f) :=
  fun ⟨_, _⟩ ⟨_, _⟩ h ↦ (hf h).elim (congr_arg₂ _)

/-- As a map from the left argument to a unary function, `f` is injective. -/
theorem left' (hf : Injective2 f) [Nonempty β] : Function.Injective f := fun a₁ a₂ h ↦
  let ⟨b⟩ := ‹Nonempty β›
  hf.left b <| (congr_fun h b : _)

/-- As a map from the right argument to a unary function, `f` is injective. -/
theorem right' (hf : Injective2 f) [Nonempty α] : Function.Injective fun b a ↦ f a b :=
  fun b₁ b₂ h ↦
    let ⟨a⟩ := ‹Nonempty α›
    hf.right a <| (congr_fun h a : _)

theorem eq_iff (hf : Injective2 f) {a₁ a₂ b₁ b₂} : f a₁ b₁ = f a₂ b₂ ↔ a₁ = a₂ ∧ b₁ = b₂ :=
  ⟨fun h ↦ hf h, fun ⟨h1, h2⟩ ↦ congr_arg₂ f h1 h2⟩

end Injective2

section Sometimes

attribute [local instance] Classical.propDecidable

/-- `sometimes f` evaluates to some value of `f`, if it exists. This function is especially
interesting in the case where `α` is a proposition, in which case `f` is necessarily a
constant function, so that `sometimes f = f a` for all `a`. -/
noncomputable def sometimes {α β} [Nonempty β] (f : α → β) : β :=
  if h : Nonempty α then f (Classical.choice h) else Classical.choice ‹_›

theorem sometimes_eq {p : Prop} {α} [Nonempty α] (f : p → α) (a : p) : sometimes f = f a :=
  dif_pos ⟨a⟩

theorem sometimes_spec {p : Prop} {α} [Nonempty α] (P : α → Prop) (f : p → α) (a : p)
    (h : P (f a)) : P (sometimes f) := by
  rwa [sometimes_eq]

end Sometimes

end Function

variable {α β : Sort*}

/-- A relation `r : α → β → Prop` is "function-like"
(for each `a` there exists a unique `b` such that `r a b`)
if and only if it is `(f · = ·)` for some function `f`. -/
lemma forall_existsUnique_iff {r : α → β → Prop} :
    (∀ a, ∃! b, r a b) ↔ ∃ f : α → β, ∀ {a b}, r a b ↔ f a = b := by
  refine ⟨fun h ↦ ?_, ?_⟩
  · refine ⟨fun a ↦ (h a).choose, fun hr ↦ ?_, fun h' ↦ h' ▸ ?_⟩
    exacts [((h _).choose_spec.2 _ hr).symm, (h _).choose_spec.1]
  · rintro ⟨f, hf⟩
    simp [hf]

/-- A relation `r : α → β → Prop` is "function-like"
(for each `a` there exists a unique `b` such that `r a b`)
if and only if it is `(f · = ·)` for some function `f`. -/
lemma forall_existsUnique_iff' {r : α → β → Prop} :
    (∀ a, ∃! b, r a b) ↔ ∃ f : α → β, r = (f · = ·) := by
  simp [forall_existsUnique_iff, Function.funext_iff]

/-- A symmetric relation `r : α → α → Prop` is "function-like"
(for each `a` there exists a unique `b` such that `r a b`)
if and only if it is `(f · = ·)` for some involutive function `f`. -/
protected lemma Symmetric.forall_existsUnique_iff' {r : α → α → Prop} (hr : Symmetric r) :
    (∀ a, ∃! b, r a b) ↔ ∃ f : α → α, Involutive f ∧ r = (f · = ·) := by
  refine ⟨fun h ↦ ?_, fun ⟨f, _, hf⟩ ↦ forall_existsUnique_iff'.2 ⟨f, hf⟩⟩
  rcases forall_existsUnique_iff'.1 h with ⟨f, rfl : r = _⟩
  exact ⟨f, symmetric_apply_eq_iff.1 hr, rfl⟩

/-- A symmetric relation `r : α → α → Prop` is "function-like"
(for each `a` there exists a unique `b` such that `r a b`)
if and only if it is `(f · = ·)` for some involutive function `f`. -/
protected lemma Symmetric.forall_existsUnique_iff {r : α → α → Prop} (hr : Symmetric r) :
    (∀ a, ∃! b, r a b) ↔ ∃ f : α → α, Involutive f ∧ ∀ {a b}, r a b ↔ f a = b := by
  simp [hr.forall_existsUnique_iff', funext_iff]

/-- `s.piecewise f g` is the function equal to `f` on the set `s`, and to `g` on its complement. -/
def Set.piecewise {α : Type u} {β : α → Sort v} (s : Set α) (f g : ∀ i, β i)
    [∀ j, Decidable (j ∈ s)] : ∀ i, β i :=
  fun i ↦ if i ∈ s then f i else g i


/-! ### Bijectivity of `Eq.rec`, `Eq.mp`, `Eq.mpr`, and `cast` -/

theorem eq_rec_on_bijective {C : α → Sort*} :
    ∀ {a a' : α} (h : a = a'), Function.Bijective (@Eq.ndrec _ _ C · _ h)
  | _, _, rfl => ⟨fun _ _ ↦ id, fun x ↦ ⟨x, rfl⟩⟩

theorem eq_mp_bijective {α β : Sort _} (h : α = β) : Function.Bijective (Eq.mp h) := by
  -- TODO: mathlib3 uses `eq_rec_on_bijective`, difference in elaboration here
  -- due to `@[macro_inline]` possibly?
  cases h
  exact ⟨fun _ _ ↦ id, fun x ↦ ⟨x, rfl⟩⟩

theorem eq_mpr_bijective {α β : Sort _} (h : α = β) : Function.Bijective (Eq.mpr h) := by
  cases h
  exact ⟨fun _ _ ↦ id, fun x ↦ ⟨x, rfl⟩⟩

theorem cast_bijective {α β : Sort _} (h : α = β) : Function.Bijective (cast h) := by
  cases h
  exact ⟨fun _ _ ↦ id, fun x ↦ ⟨x, rfl⟩⟩

/-! Note these lemmas apply to `Type*` not `Sort*`, as the latter interferes with `simp`, and
is trivial anyway. -/

@[simp]
theorem eq_rec_inj {a a' : α} (h : a = a') {C : α → Type*} (x y : C a) :
    (Eq.ndrec x h : C a') = Eq.ndrec y h ↔ x = y :=
  (eq_rec_on_bijective h).injective.eq_iff

@[simp]
theorem cast_inj {α β : Type u} (h : α = β) {x y : α} : cast h x = cast h y ↔ x = y :=
  (cast_bijective h).injective.eq_iff

theorem Function.LeftInverse.eq_rec_eq {γ : β → Sort v} {f : α → β} {g : β → α}
    (h : Function.LeftInverse g f) (C : ∀ a : α, γ (f a)) (a : α) :
    -- TODO: mathlib3 uses `(congr_arg f (h a)).rec (C (g (f a)))` for LHS
    @Eq.rec β (f (g (f a))) (fun x _ ↦ γ x) (C (g (f a))) (f a) (congr_arg f (h a)) = C a :=
  eq_of_heq <| (eq_rec_heq _ _).trans <| by rw [h]

theorem Function.LeftInverse.eq_rec_on_eq {γ : β → Sort v} {f : α → β} {g : β → α}
    (h : Function.LeftInverse g f) (C : ∀ a : α, γ (f a)) (a : α) :
    -- TODO: mathlib3 uses `(congr_arg f (h a)).recOn (C (g (f a)))` for LHS
    @Eq.recOn β (f (g (f a))) (fun x _ ↦ γ x) (f a) (congr_arg f (h a)) (C (g (f a))) = C a :=
  h.eq_rec_eq _ _

theorem Function.LeftInverse.cast_eq {γ : β → Sort v} {f : α → β} {g : β → α}
    (h : Function.LeftInverse g f) (C : ∀ a : α, γ (f a)) (a : α) :
    cast (congr_arg (fun a ↦ γ (f a)) (h a)) (C (g (f a))) = C a := by
  rw [cast_eq_iff_heq, h]

/-- A set of functions "separates points"
if for each pair of distinct points there is a function taking different values on them. -/
def Set.SeparatesPoints {α β : Type*} (A : Set (α → β)) : Prop :=
  ∀ ⦃x y : α⦄, x ≠ y → ∃ f ∈ A, (f x : β) ≠ f y

theorem IsSymmOp.flip_eq (op) [IsSymmOp α β op] : flip op = op :=
  funext fun a ↦ funext fun b ↦ (IsSymmOp.symm_op a b).symm

theorem InvImage.equivalence {α : Sort u} {β : Sort v} (r : β → β → Prop) (f : α → β)
    (h : Equivalence r) : Equivalence (InvImage r f) :=
  ⟨fun _ ↦ h.1 _, fun w ↦ h.symm w, fun h₁ h₂ ↦ InvImage.trans r f (fun _ _ _ ↦ h.trans) h₁ h₂⟩

instance {α β : Type*} {r : α → β → Prop} {x : α × β} [Decidable (r x.1 x.2)] :
  Decidable (uncurry r x) :=
‹Decidable _›

instance {α β : Type*} {r : α × β → Prop} {a : α} {b : β} [Decidable (r (a, b))] :
  Decidable (curry r a b) :=
‹Decidable _›<|MERGE_RESOLUTION|>--- conflicted
+++ resolved
@@ -40,12 +40,6 @@
 @[simp]
 theorem const_inj [Nonempty α] {y₁ y₂ : β} : const α y₁ = const α y₂ ↔ y₁ = y₂ :=
   ⟨fun h ↦ const_injective h, fun h ↦ h ▸ rfl⟩
-<<<<<<< HEAD
-#align function.const_inj Function.const_inj
-
-#align function.id_def Function.id_def
-=======
->>>>>>> 99508fb5
 
 -- Porting note: `Function.onFun` is now reducible
 -- @[simp]
