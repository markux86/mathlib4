--- conflicted
+++ resolved
@@ -60,11 +60,7 @@
 
 end
 
-<<<<<<< HEAD
 variable [AddZeroClass α] [LE α] [CanonicallyOrderedAdd α] [Sub α] [OrderedSub α]
-=======
-variable [CanonicallyOrderedAddCommMonoid α] [Sub α] [OrderedSub α]
->>>>>>> 08a8af0b
 
 instance : OrderedSub (WithTop α) := by
   constructor
