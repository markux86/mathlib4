--- conflicted
+++ resolved
@@ -79,11 +79,7 @@
         · simp_rw [update_noteq hne, y, I.piecewise_eq_of_mem _ _ hi]
           exact hc _ _ le_rfl _ hx
       _ = a • f x := by
-<<<<<<< HEAD
-        rw [f.map_smul, update_eq_self, f.map_piecewise_smul, div_eq_mul_inv, mul_smul,
-=======
         rw [f.map_update_smul, update_eq_self, f.map_piecewise_smul, div_eq_mul_inv, mul_smul,
->>>>>>> d0df76bd
           inv_smul_smul₀ hc₀']
 
 /-- The image of a von Neumann bounded set under a continuous multilinear map
