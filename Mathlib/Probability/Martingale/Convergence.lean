/-
Copyright (c) 2022 Kexing Ying. All rights reserved.
Released under Apache 2.0 license as described in the file LICENSE.
Authors: Kexing Ying
-/
import Mathlib.Probability.Martingale.Upcrossing
import Mathlib.MeasureTheory.Function.UniformIntegrable
import Mathlib.MeasureTheory.Constructions.Polish

/-!

# Martingale convergence theorems

The martingale convergence theorems are a collection of theorems characterizing the convergence
of a martingale provided it satisfies some boundedness conditions. This file contains the
almost everywhere martingale convergence theorem which provides an almost everywhere limit to
an L¹ bounded submartingale. It also contains the L¹ martingale convergence theorem which provides
an L¹ limit to a uniformly integrable submartingale. Finally, it also contains the Lévy upwards
theorems.

## Main results

* `MeasureTheory.Submartingale.ae_tendsto_limitProcess`: the almost everywhere martingale
  convergence theorem: an L¹-bounded submartingale adapted to the filtration `ℱ` converges almost
  everywhere to its limit process.
* `MeasureTheory.Submartingale.memℒp_limitProcess`: the limit process of an Lᵖ-bounded
  submartingale is Lᵖ.
* `MeasureTheory.Submartingale.tendsto_snorm_one_limitProcess`: part a of the L¹ martingale
  convergence theorem: a uniformly integrable submartingale adapted to the filtration `ℱ` converges
  almost everywhere and in L¹ to an integrable function which is measurable with respect to
  the σ-algebra `⨆ n, ℱ n`.
* `MeasureTheory.Martingale.ae_eq_condexp_limitProcess`: part b the L¹ martingale convergence
  theorem: if `f` is a uniformly integrable martingale adapted to the filtration `ℱ`, then
  `f n` equals `𝔼[g | ℱ n]` almost everywhere where `g` is the limiting process of `f`.
* `MeasureTheory.Integrable.tendsto_ae_condexp`: part c the L¹ martingale convergence theorem:
  given a `⨆ n, ℱ n`-measurable function `g` where `ℱ` is a filtration, `𝔼[g | ℱ n]` converges
  almost everywhere to `g`.
* `MeasureTheory.Integrable.tendsto_snorm_condexp`: part c the L¹ martingale convergence theorem:
  given a `⨆ n, ℱ n`-measurable function `g` where `ℱ` is a filtration, `𝔼[g | ℱ n]` converges in
  L¹ to `g`.

-/


open TopologicalSpace Filter MeasureTheory.Filtration

open scoped NNReal ENNReal MeasureTheory ProbabilityTheory Topology

namespace MeasureTheory

variable {Ω ι : Type*} {m0 : MeasurableSpace Ω} {μ : Measure Ω} {ℱ : Filtration ℕ m0}
variable {a b : ℝ} {f : ℕ → Ω → ℝ} {ω : Ω} {R : ℝ≥0}

section AeConvergence

/-!

### Almost everywhere martingale convergence theorem

We will now prove the almost everywhere martingale convergence theorem.

The a.e. martingale convergence theorem states: if `f` is an L¹-bounded `ℱ`-submartingale, then
it converges almost everywhere to an integrable function which is measurable with respect to
the σ-algebra `ℱ∞ := ⨆ n, ℱ n`.

Mathematically, we proceed by first noting that a real sequence $(x_n)$ converges if
(a) $\limsup_{n \to \infty} |x_n| < \infty$, (b) for all $a < b \in \mathbb{Q}$ we have the
number of upcrossings of $(x_n)$ from below $a$ to above $b$ is finite.
Thus, for all $\omega$ satisfying $\limsup_{n \to \infty} |f_n(\omega)| < \infty$ and the number of
upcrossings of $(f_n(\omega))$ from below $a$ to above $b$ is finite for all $a < b \in \mathbb{Q}$,
we have $(f_n(\omega))$ is convergent.

Hence, assuming $(f_n)$ is L¹-bounded, using Fatou's lemma, we have
$$
  \mathbb{E} \limsup_{n \to \infty} |f_n| \le \limsup_{n \to \infty} \mathbb{E}|f_n| < \infty
$$
implying $\limsup_{n \to \infty} |f_n| < \infty$ a.e. Furthermore, by the upcrossing estimate,
the number of upcrossings is finite almost everywhere implying $f$ converges pointwise almost
everywhere.

Thus, denoting $g$ the a.e. limit of $(f_n)$, $g$ is $\mathcal{F}_\infty$-measurable as for all
$n$, $f_n$ is $\mathcal{F}_n$-measurable and $\mathcal{F}_n \le \mathcal{F}_\infty$. Finally, $g$
is integrable as $|g| \le \liminf_{n \to \infty} |f_n|$ so
$$
  \mathbb{E}|g| \le \mathbb{E} \limsup_{n \to \infty} |f_n| \le
    \limsup_{n \to \infty} \mathbb{E}|f_n| < \infty
$$
as required.

Implementationwise, we have `tendsto_of_no_upcrossings` which shows that
a bounded sequence converges if it does not visit below $a$ and above $b$ infinitely often
for all $a, b ∈ s$ for some dense set $s$. So, we may skip the first step provided we can prove
that the realizations are bounded almost everywhere. Indeed, suppose $|f_n(\omega)|$ is not
bounded, then either $f_n(\omega) \to \pm \infty$ or one of $\limsup f_n(\omega)$ or
$\liminf f_n(\omega)$ equals $\pm \infty$ while the other is finite. But the first case
contradicts $\liminf |f_n(\omega)| < \infty$ while the second case contradicts finite upcrossings.

Furthermore, we introduce `Filtration.limitProcess` which chooses the limiting random variable
of a stochastic process if it exists, otherwise returning 0. Hence, instead of showing an
existence statement, we phrase the a.e. martingale convergence theorem by showing that a
submartingale converges to its `limitProcess` almost everywhere.

-/


/-- If a stochastic process has bounded upcrossing from below `a` to above `b`,
then it does not frequently visit both below `a` and above `b`. -/
theorem not_frequently_of_upcrossings_lt_top (hab : a < b) (hω : upcrossings a b f ω ≠ ∞) :
    ¬((∃ᶠ n in atTop, f n ω < a) ∧ ∃ᶠ n in atTop, b < f n ω) := by
  rw [← lt_top_iff_ne_top, upcrossings_lt_top_iff] at hω
  replace hω : ∃ k, ∀ N, upcrossingsBefore a b f N ω < k := by
    obtain ⟨k, hk⟩ := hω
    exact ⟨k + 1, fun N => lt_of_le_of_lt (hk N) k.lt_succ_self⟩
  rintro ⟨h₁, h₂⟩
  rw [frequently_atTop] at h₁ h₂
  refine Classical.not_not.2 hω ?_
  push_neg
  intro k
  induction' k with k ih
  · simp only [Nat.zero_eq, zero_le, exists_const]
  · obtain ⟨N, hN⟩ := ih
    obtain ⟨N₁, hN₁, hN₁'⟩ := h₁ N
    obtain ⟨N₂, hN₂, hN₂'⟩ := h₂ N₁
    exact ⟨N₂ + 1, Nat.succ_le_of_lt <|
      lt_of_le_of_lt hN (upcrossingsBefore_lt_of_exists_upcrossing hab hN₁ hN₁' hN₂ hN₂')⟩

/-- A stochastic process that frequently visits below `a` and above `b` has infinite upcrossings. -/
theorem upcrossings_eq_top_of_frequently_lt (hab : a < b) (h₁ : ∃ᶠ n in atTop, f n ω < a)
    (h₂ : ∃ᶠ n in atTop, b < f n ω) : upcrossings a b f ω = ∞ :=
  by_contradiction fun h => not_frequently_of_upcrossings_lt_top hab h ⟨h₁, h₂⟩

/-- A realization of a stochastic process with bounded upcrossings and bounded liminfs is
convergent.

We use the spelling `< ∞` instead of the standard `≠ ∞` in the assumptions since it is not as easy
to change `<` to `≠` under binders. -/
theorem tendsto_of_uncrossing_lt_top (hf₁ : liminf (fun n => (‖f n ω‖₊ : ℝ≥0∞)) atTop < ∞)
    (hf₂ : ∀ a b : ℚ, a < b → upcrossings a b f ω < ∞) :
    ∃ c, Tendsto (fun n => f n ω) atTop (𝓝 c) := by
  by_cases h : IsBoundedUnder (· ≤ ·) atTop fun n => |f n ω|
  · rw [isBoundedUnder_le_abs] at h
    refine tendsto_of_no_upcrossings Rat.denseRange_cast ?_ h.1 h.2
    rintro _ ⟨a, rfl⟩ _ ⟨b, rfl⟩ hab
    exact not_frequently_of_upcrossings_lt_top hab (hf₂ a b (Rat.cast_lt.1 hab)).ne
  · obtain ⟨a, b, hab, h₁, h₂⟩ := ENNReal.exists_upcrossings_of_not_bounded_under hf₁.ne h
    exact
      False.elim ((hf₂ a b hab).ne (upcrossings_eq_top_of_frequently_lt (Rat.cast_lt.2 hab) h₁ h₂))

/-- An L¹-bounded submartingale has bounded upcrossings almost everywhere. -/
theorem Submartingale.upcrossings_ae_lt_top' [IsFiniteMeasure μ] (hf : Submartingale f ℱ μ)
    (hbdd : ∀ n, snorm (f n) 1 μ ≤ R) (hab : a < b) : ∀ᵐ ω ∂μ, upcrossings a b f ω < ∞ := by
  refine ae_lt_top (hf.adapted.measurable_upcrossings hab) ?_
  have := hf.mul_lintegral_upcrossings_le_lintegral_pos_part a b
  rw [mul_comm, ← ENNReal.le_div_iff_mul_le] at this
  · refine (lt_of_le_of_lt this (ENNReal.div_lt_top ?_ ?_)).ne
    · have hR' : ∀ n, ∫⁻ ω, ‖f n ω - a‖₊ ∂μ ≤ R + ‖a‖₊ * μ Set.univ := by
        simp_rw [snorm_one_eq_lintegral_nnnorm] at hbdd
        intro n
        refine (lintegral_mono ?_ : ∫⁻ ω, ‖f n ω - a‖₊ ∂μ ≤ ∫⁻ ω, ‖f n ω‖₊ + ‖a‖₊ ∂μ).trans ?_
        · intro ω
          simp_rw [sub_eq_add_neg, ← nnnorm_neg a, ← ENNReal.coe_add, ENNReal.coe_le_coe]
          exact nnnorm_add_le _ _
        · simp_rw [lintegral_add_right _ measurable_const, lintegral_const]
          exact add_le_add (hbdd _) le_rfl
      refine ne_of_lt (iSup_lt_iff.2 ⟨R + ‖a‖₊ * μ Set.univ, ENNReal.add_lt_top.2
        ⟨ENNReal.coe_lt_top, ENNReal.mul_lt_top ENNReal.coe_lt_top.ne (measure_ne_top _ _)⟩,
        fun n => le_trans ?_ (hR' n)⟩)
      refine lintegral_mono fun ω => ?_
      rw [ENNReal.ofReal_le_iff_le_toReal, ENNReal.coe_toReal, coe_nnnorm]
<<<<<<< HEAD
      by_cases hnonneg : 0 ≤ f n ω - a
      · rw [posPart_eq_self.2 hnonneg, Real.norm_eq_abs, abs_of_nonneg hnonneg]
      · rw [posPart_eq_zero.2 (not_le.1 hnonneg).le]
        exact norm_nonneg _
=======
      · by_cases hnonneg : 0 ≤ f n ω - a
        · rw [posPart_eq_self.2 hnonneg, Real.norm_eq_abs, abs_of_nonneg hnonneg]
        · rw [posPart_eq_zero.2 (not_le.1 hnonneg).le]
          exact norm_nonneg _
>>>>>>> 59de845a
      · simp only [Ne, ENNReal.coe_ne_top, not_false_iff]
    · simp only [hab, Ne, ENNReal.ofReal_eq_zero, sub_nonpos, not_le]
  · simp only [hab, Ne, ENNReal.ofReal_eq_zero, sub_nonpos, not_le, true_or_iff]
  · simp only [Ne, ENNReal.ofReal_ne_top, not_false_iff, true_or_iff]
<<<<<<< HEAD
#align measure_theory.submartingale.upcrossings_ae_lt_top' MeasureTheory.Submartingale.upcrossings_ae_lt_top'
=======
>>>>>>> 59de845a

theorem Submartingale.upcrossings_ae_lt_top [IsFiniteMeasure μ] (hf : Submartingale f ℱ μ)
    (hbdd : ∀ n, snorm (f n) 1 μ ≤ R) : ∀ᵐ ω ∂μ, ∀ a b : ℚ, a < b → upcrossings a b f ω < ∞ := by
  simp only [ae_all_iff, eventually_imp_distrib_left]
  rintro a b hab
  exact hf.upcrossings_ae_lt_top' hbdd (Rat.cast_lt.2 hab)

/-- An L¹-bounded submartingale converges almost everywhere. -/
theorem Submartingale.exists_ae_tendsto_of_bdd [IsFiniteMeasure μ] (hf : Submartingale f ℱ μ)
    (hbdd : ∀ n, snorm (f n) 1 μ ≤ R) : ∀ᵐ ω ∂μ, ∃ c, Tendsto (fun n => f n ω) atTop (𝓝 c) := by
  filter_upwards [hf.upcrossings_ae_lt_top hbdd, ae_bdd_liminf_atTop_of_snorm_bdd one_ne_zero
    (fun n => (hf.stronglyMeasurable n).measurable.mono (ℱ.le n) le_rfl) hbdd] with ω h₁ h₂
  exact tendsto_of_uncrossing_lt_top h₂ h₁

theorem Submartingale.exists_ae_trim_tendsto_of_bdd [IsFiniteMeasure μ] (hf : Submartingale f ℱ μ)
    (hbdd : ∀ n, snorm (f n) 1 μ ≤ R) :
    ∀ᵐ ω ∂μ.trim (sSup_le fun m ⟨n, hn⟩ => hn ▸ ℱ.le _ : ⨆ n, ℱ n ≤ m0),
      ∃ c, Tendsto (fun n => f n ω) atTop (𝓝 c) := by
  letI := (⨆ n, ℱ n)
  rw [ae_iff, trim_measurableSet_eq]
  · exact hf.exists_ae_tendsto_of_bdd hbdd
  · exact MeasurableSet.compl <| measurableSet_exists_tendsto
      fun n => (hf.stronglyMeasurable n).measurable.mono (le_sSup ⟨n, rfl⟩) le_rfl

/-- **Almost everywhere martingale convergence theorem**: An L¹-bounded submartingale converges
almost everywhere to a `⨆ n, ℱ n`-measurable function. -/
theorem Submartingale.ae_tendsto_limitProcess [IsFiniteMeasure μ] (hf : Submartingale f ℱ μ)
    (hbdd : ∀ n, snorm (f n) 1 μ ≤ R) :
    ∀ᵐ ω ∂μ, Tendsto (fun n => f n ω) atTop (𝓝 (ℱ.limitProcess f μ ω)) := by
  classical
  suffices
      ∃ g, StronglyMeasurable[⨆ n, ℱ n] g ∧ ∀ᵐ ω ∂μ, Tendsto (fun n => f n ω) atTop (𝓝 (g ω)) by
    rw [limitProcess, dif_pos this]
    exact (Classical.choose_spec this).2
  set g' : Ω → ℝ := fun ω => if h : ∃ c, Tendsto (fun n => f n ω) atTop (𝓝 c) then h.choose else 0
  have hle : ⨆ n, ℱ n ≤ m0 := sSup_le fun m ⟨n, hn⟩ => hn ▸ ℱ.le _
  have hg' : ∀ᵐ ω ∂μ.trim hle, Tendsto (fun n => f n ω) atTop (𝓝 (g' ω)) := by
    filter_upwards [hf.exists_ae_trim_tendsto_of_bdd hbdd] with ω hω
    simp_rw [g', dif_pos hω]
    exact hω.choose_spec
  have hg'm : @AEStronglyMeasurable _ _ _ (⨆ n, ℱ n) g' (μ.trim hle) :=
    (@aemeasurable_of_tendsto_metrizable_ae' _ _ (⨆ n, ℱ n) _ _ _ _ _ _ _
      (fun n => ((hf.stronglyMeasurable n).measurable.mono (le_sSup ⟨n, rfl⟩ : ℱ n ≤ ⨆ n, ℱ n)
        le_rfl).aemeasurable) hg').aestronglyMeasurable
  obtain ⟨g, hgm, hae⟩ := hg'm
  have hg : ∀ᵐ ω ∂μ.trim hle, Tendsto (fun n => f n ω) atTop (𝓝 (g ω)) := by
    filter_upwards [hae, hg'] with ω hω hg'ω
    exact hω ▸ hg'ω
  exact ⟨g, hgm, measure_eq_zero_of_trim_eq_zero hle hg⟩

/-- The limiting process of an Lᵖ-bounded submartingale is Lᵖ. -/
theorem Submartingale.memℒp_limitProcess {p : ℝ≥0∞} (hf : Submartingale f ℱ μ)
    (hbdd : ∀ n, snorm (f n) p μ ≤ R) : Memℒp (ℱ.limitProcess f μ) p μ :=
  memℒp_limitProcess_of_snorm_bdd
    (fun n => ((hf.stronglyMeasurable n).mono (ℱ.le n)).aestronglyMeasurable) hbdd

end AeConvergence

section L1Convergence

variable [IsFiniteMeasure μ] {g : Ω → ℝ}

/-!

### L¹ martingale convergence theorem

We will now prove the L¹ martingale convergence theorems.

The L¹ martingale convergence theorem states that:
(a) if `f` is a uniformly integrable (in the probability sense) submartingale adapted to the
  filtration `ℱ`, it converges in L¹ to an integrable function `g` which is measurable with
  respect to `ℱ∞ := ⨆ n, ℱ n` and
(b) if `f` is actually a martingale, `f n = 𝔼[g | ℱ n]` almost everywhere.
(c) Finally, if `h` is integrable and measurable with respect to `ℱ∞`, `(𝔼[h | ℱ n])ₙ` is a
  uniformly integrable martingale which converges to `h` almost everywhere and in L¹.

The proof is quite simple. (a) follows directly from the a.e. martingale convergence theorem
and the Vitali convergence theorem as our definition of uniform integrability (in the probability
sense) directly implies L¹-uniform boundedness. We note that our definition of uniform
integrability is slightly non-standard but is equivalent to the usual literary definition. This
equivalence is provided by `MeasureTheory.uniformIntegrable_iff`.

(b) follows since given $n$, we have for all $m \ge n$,
$$
  \|f_n - \mathbb{E}[g \mid \mathcal{F}_n]\|_1 =
    \|\mathbb{E}[f_m - g \mid \mathcal{F}_n]\|_1 \le \|\|f_m - g\|_1.
$$
Thus, taking $m \to \infty$ provides the almost everywhere equality.

Finally, to prove (c), we define $f_n := \mathbb{E}[h \mid \mathcal{F}_n]$. It is clear that
$(f_n)_n$ is a martingale by the tower property for conditional expectations. Furthermore,
$(f_n)_n$ is uniformly integrable in the probability sense. Indeed, as a single function is
uniformly integrable in the measure theory sense, for all $\epsilon > 0$, there exists some
$\delta > 0$ such that for all measurable set $A$ with $\mu(A) < δ$, we have
$\mathbb{E}|h|\mathbf{1}_A < \epsilon$. So, since for sufficently large $\lambda$, by the Markov
inequality, we have for all $n$,
$$
  \mu(|f_n| \ge \lambda) \le \lambda^{-1}\mathbb{E}|f_n| \le \lambda^{-1}\mathbb|g| < \delta,
$$
we have for sufficently large $\lambda$, for all $n$,
$$
  \mathbb{E}|f_n|\mathbf{1}_{|f_n| \ge \lambda} \le
    \mathbb|g|\mathbf{1}_{|f_n| \ge \lambda} < \epsilon,
$$
implying $(f_n)_n$ is uniformly integrable. Now, to prove $f_n \to h$ almost everywhere and in
L¹, it suffices to show that $h = g$ almost everywhere where $g$ is the almost everywhere and L¹
limit of $(f_n)_n$ from part (b) of the theorem. By noting that, for all $s \in \mathcal{F}_n$,
we have
$$
  \mathbb{E}g\mathbf{1}_s = \mathbb{E}[\mathbb{E}[g \mid \mathcal{F}_n]\mathbf{1}_s] =
    \mathbb{E}[\mathbb{E}[h \mid \mathcal{F}_n]\mathbf{1}_s] = \mathbb{E}h\mathbf{1}_s
$$
where $\mathbb{E}[g \mid \mathcal{F}_n = \mathbb{E}[h \mid \mathcal{F}_n]$ almost everywhere
by part (b); the equality also holds for all $s \in \mathcal{F}_\infty$ by Dynkin's theorem.
Thus, as both $h$ and $g$ are $\mathcal{F}_\infty$-measurable, $h = g$ almost everywhere as
required.

Similar to the a.e. martingale convergence theorem, rather than showing the existence of the
limiting process, we phrase the L¹-martingale convergence theorem by proving that a submartingale
does converge in L¹ to its `limitProcess`. However, in contrast to the a.e. martingale convergence
theorem, we do not need to introduce an L¹ version of `Filtration.limitProcess` as the L¹ limit
and the a.e. limit of a submartingale coincide.

-/


/-- Part a of the **L¹ martingale convergence theorem**: a uniformly integrable submartingale
adapted to the filtration `ℱ` converges a.e. and in L¹ to an integrable function which is
measurable with respect to the σ-algebra `⨆ n, ℱ n`. -/
theorem Submartingale.tendsto_snorm_one_limitProcess (hf : Submartingale f ℱ μ)
    (hunif : UniformIntegrable f 1 μ) :
    Tendsto (fun n => snorm (f n - ℱ.limitProcess f μ) 1 μ) atTop (𝓝 0) := by
  obtain ⟨R, hR⟩ := hunif.2.2
  have hmeas : ∀ n, AEStronglyMeasurable (f n) μ := fun n =>
    ((hf.stronglyMeasurable n).mono (ℱ.le _)).aestronglyMeasurable
  exact tendsto_Lp_of_tendstoInMeasure le_rfl ENNReal.one_ne_top hmeas
    (memℒp_limitProcess_of_snorm_bdd hmeas hR) hunif.2.1
    (tendstoInMeasure_of_tendsto_ae hmeas <| hf.ae_tendsto_limitProcess hR)

theorem Submartingale.ae_tendsto_limitProcess_of_uniformIntegrable (hf : Submartingale f ℱ μ)
    (hunif : UniformIntegrable f 1 μ) :
    ∀ᵐ ω ∂μ, Tendsto (fun n => f n ω) atTop (𝓝 (ℱ.limitProcess f μ ω)) :=
  let ⟨_, hR⟩ := hunif.2.2
  hf.ae_tendsto_limitProcess hR

/-- If a martingale `f` adapted to `ℱ` converges in L¹ to `g`, then for all `n`, `f n` is almost
everywhere equal to `𝔼[g | ℱ n]`. -/
theorem Martingale.eq_condexp_of_tendsto_snorm {μ : Measure Ω} (hf : Martingale f ℱ μ)
    (hg : Integrable g μ) (hgtends : Tendsto (fun n => snorm (f n - g) 1 μ) atTop (𝓝 0)) (n : ℕ) :
    f n =ᵐ[μ] μ[g|ℱ n] := by
  rw [← sub_ae_eq_zero, ← snorm_eq_zero_iff (((hf.stronglyMeasurable n).mono (ℱ.le _)).sub
    (stronglyMeasurable_condexp.mono (ℱ.le _))).aestronglyMeasurable one_ne_zero]
  have ht : Tendsto (fun m => snorm (μ[f m - g|ℱ n]) 1 μ) atTop (𝓝 0) :=
    haveI hint : ∀ m, Integrable (f m - g) μ := fun m => (hf.integrable m).sub hg
    tendsto_of_tendsto_of_tendsto_of_le_of_le tendsto_const_nhds hgtends (fun m => zero_le _)
      fun m => snorm_one_condexp_le_snorm _
  have hev : ∀ m ≥ n, snorm (μ[f m - g|ℱ n]) 1 μ = snorm (f n - μ[g|ℱ n]) 1 μ := by
    refine fun m hm => snorm_congr_ae ((condexp_sub (hf.integrable m) hg).trans ?_)
    filter_upwards [hf.2 n m hm] with x hx
    simp only [hx, Pi.sub_apply]
  exact tendsto_nhds_unique (tendsto_atTop_of_eventually_const hev) ht

/-- Part b of the **L¹ martingale convergence theorem**: if `f` is a uniformly integrable martingale
adapted to the filtration `ℱ`, then for all `n`, `f n` is almost everywhere equal to the conditional
expectation of its limiting process wrt. `ℱ n`. -/
theorem Martingale.ae_eq_condexp_limitProcess (hf : Martingale f ℱ μ)
    (hbdd : UniformIntegrable f 1 μ) (n : ℕ) : f n =ᵐ[μ] μ[ℱ.limitProcess f μ|ℱ n] :=
  let ⟨_, hR⟩ := hbdd.2.2
  hf.eq_condexp_of_tendsto_snorm ((memℒp_limitProcess_of_snorm_bdd hbdd.1 hR).integrable le_rfl)
    (hf.submartingale.tendsto_snorm_one_limitProcess hbdd) n

/-- Part c of the **L¹ martingale convergence theorem**: Given an integrable function `g` which
is measurable with respect to `⨆ n, ℱ n` where `ℱ` is a filtration, the martingale defined by
`𝔼[g | ℱ n]` converges almost everywhere to `g`.

This martingale also converges to `g` in L¹ and this result is provided by
`MeasureTheory.Integrable.tendsto_snorm_condexp` -/
theorem Integrable.tendsto_ae_condexp (hg : Integrable g μ)
    (hgmeas : StronglyMeasurable[⨆ n, ℱ n] g) :
    ∀ᵐ x ∂μ, Tendsto (fun n => (μ[g|ℱ n]) x) atTop (𝓝 (g x)) := by
  have hle : ⨆ n, ℱ n ≤ m0 := sSup_le fun m ⟨n, hn⟩ => hn ▸ ℱ.le _
  have hunif : UniformIntegrable (fun n => μ[g|ℱ n]) 1 μ :=
    hg.uniformIntegrable_condexp_filtration
  obtain ⟨R, hR⟩ := hunif.2.2
  have hlimint : Integrable (ℱ.limitProcess (fun n => μ[g|ℱ n]) μ) μ :=
    (memℒp_limitProcess_of_snorm_bdd hunif.1 hR).integrable le_rfl
  suffices g =ᵐ[μ] ℱ.limitProcess (fun n x => (μ[g|ℱ n]) x) μ by
    filter_upwards [this, (martingale_condexp g ℱ μ).submartingale.ae_tendsto_limitProcess hR] with
      x heq ht
    rwa [heq]
  have : ∀ n s, MeasurableSet[ℱ n] s →
      ∫ x in s, g x ∂μ = ∫ x in s, ℱ.limitProcess (fun n x => (μ[g|ℱ n]) x) μ x ∂μ := by
    intro n s hs
    rw [← setIntegral_condexp (ℱ.le n) hg hs, ← setIntegral_condexp (ℱ.le n) hlimint hs]
    refine setIntegral_congr_ae (ℱ.le _ _ hs) ?_
    filter_upwards [(martingale_condexp g ℱ μ).ae_eq_condexp_limitProcess hunif n] with x hx _
    rw [hx]
  refine ae_eq_of_forall_setIntegral_eq_of_sigmaFinite' hle (fun s _ _ => hg.integrableOn)
    (fun s _ _ => hlimint.integrableOn) (fun s hs => ?_) hgmeas.aeStronglyMeasurable'
    stronglyMeasurable_limitProcess.aeStronglyMeasurable'
  apply @MeasurableSpace.induction_on_inter _ _ _ (⨆ n, ℱ n)
    (MeasurableSpace.measurableSpace_iSup_eq ℱ) _ _ _ _ _ _ hs
  · rintro s ⟨n, hs⟩ t ⟨m, ht⟩ -
    by_cases hnm : n ≤ m
    · exact ⟨m, (ℱ.mono hnm _ hs).inter ht⟩
    · exact ⟨n, hs.inter (ℱ.mono (not_le.1 hnm).le _ ht)⟩
  · simp only [measure_empty, ENNReal.zero_lt_top, Measure.restrict_empty, integral_zero_measure,
      forall_true_left]
  · rintro t ⟨n, ht⟩ -
    exact this n _ ht
  · rintro t htmeas ht -
    have hgeq := @setIntegral_compl _ _ (⨆ n, ℱ n) _ _ _ _ _ htmeas (hg.trim hle hgmeas)
    have hheq := @setIntegral_compl _ _ (⨆ n, ℱ n) _ _ _ _ _ htmeas
      (hlimint.trim hle stronglyMeasurable_limitProcess)
    rw [setIntegral_trim hle hgmeas htmeas.compl,
      setIntegral_trim hle stronglyMeasurable_limitProcess htmeas.compl, hgeq, hheq, ←
      setIntegral_trim hle hgmeas htmeas, ←
      setIntegral_trim hle stronglyMeasurable_limitProcess htmeas, ← integral_trim hle hgmeas, ←
      integral_trim hle stronglyMeasurable_limitProcess, ← integral_univ,
      this 0 _ MeasurableSet.univ, integral_univ, ht (measure_lt_top _ _)]
  · rintro f hf hfmeas heq -
    rw [integral_iUnion (fun n => hle _ (hfmeas n)) hf hg.integrableOn,
      integral_iUnion (fun n => hle _ (hfmeas n)) hf hlimint.integrableOn]
    exact tsum_congr fun n => heq _ (measure_lt_top _ _)

/-- Part c of the **L¹ martingale convergence theorem**: Given an integrable function `g` which
is measurable with respect to `⨆ n, ℱ n` where `ℱ` is a filtration, the martingale defined by
`𝔼[g | ℱ n]` converges in L¹ to `g`.

This martingale also converges to `g` almost everywhere and this result is provided by
`MeasureTheory.Integrable.tendsto_ae_condexp` -/
theorem Integrable.tendsto_snorm_condexp (hg : Integrable g μ)
    (hgmeas : StronglyMeasurable[⨆ n, ℱ n] g) :
    Tendsto (fun n => snorm (μ[g|ℱ n] - g) 1 μ) atTop (𝓝 0) :=
  tendsto_Lp_of_tendstoInMeasure le_rfl ENNReal.one_ne_top
    (fun n => (stronglyMeasurable_condexp.mono (ℱ.le n)).aestronglyMeasurable)
    (memℒp_one_iff_integrable.2 hg) hg.uniformIntegrable_condexp_filtration.2.1
    (tendstoInMeasure_of_tendsto_ae
      (fun n => (stronglyMeasurable_condexp.mono (ℱ.le n)).aestronglyMeasurable)
      (hg.tendsto_ae_condexp hgmeas))

/-- **Lévy's upward theorem**, almost everywhere version: given a function `g` and a filtration
`ℱ`, the sequence defined by `𝔼[g | ℱ n]` converges almost everywhere to `𝔼[g | ⨆ n, ℱ n]`. -/
theorem tendsto_ae_condexp (g : Ω → ℝ) :
    ∀ᵐ x ∂μ, Tendsto (fun n => (μ[g|ℱ n]) x) atTop (𝓝 ((μ[g|⨆ n, ℱ n]) x)) := by
  have ht : ∀ᵐ x ∂μ, Tendsto (fun n => (μ[μ[g|⨆ n, ℱ n]|ℱ n]) x) atTop (𝓝 ((μ[g|⨆ n, ℱ n]) x)) :=
    integrable_condexp.tendsto_ae_condexp stronglyMeasurable_condexp
  have heq : ∀ n, ∀ᵐ x ∂μ, (μ[μ[g|⨆ n, ℱ n]|ℱ n]) x = (μ[g|ℱ n]) x := fun n =>
    condexp_condexp_of_le (le_iSup _ n) (iSup_le fun n => ℱ.le n)
  rw [← ae_all_iff] at heq
  filter_upwards [heq, ht] with x hxeq hxt
  exact hxt.congr hxeq

/-- **Lévy's upward theorem**, L¹ version: given a function `g` and a filtration `ℱ`, the
sequence defined by `𝔼[g | ℱ n]` converges in L¹ to `𝔼[g | ⨆ n, ℱ n]`. -/
theorem tendsto_snorm_condexp (g : Ω → ℝ) :
    Tendsto (fun n => snorm (μ[g|ℱ n] - μ[g|⨆ n, ℱ n]) 1 μ) atTop (𝓝 0) := by
  have ht : Tendsto (fun n => snorm (μ[μ[g|⨆ n, ℱ n]|ℱ n] - μ[g|⨆ n, ℱ n]) 1 μ) atTop (𝓝 0) :=
    integrable_condexp.tendsto_snorm_condexp stronglyMeasurable_condexp
  have heq : ∀ n, ∀ᵐ x ∂μ, (μ[μ[g|⨆ n, ℱ n]|ℱ n]) x = (μ[g|ℱ n]) x := fun n =>
    condexp_condexp_of_le (le_iSup _ n) (iSup_le fun n => ℱ.le n)
  refine ht.congr fun n => snorm_congr_ae ?_
  filter_upwards [heq n] with x hxeq
  simp only [hxeq, Pi.sub_apply]

end L1Convergence

end MeasureTheory<|MERGE_RESOLUTION|>--- conflicted
+++ resolved
@@ -167,25 +167,14 @@
         fun n => le_trans ?_ (hR' n)⟩)
       refine lintegral_mono fun ω => ?_
       rw [ENNReal.ofReal_le_iff_le_toReal, ENNReal.coe_toReal, coe_nnnorm]
-<<<<<<< HEAD
-      by_cases hnonneg : 0 ≤ f n ω - a
-      · rw [posPart_eq_self.2 hnonneg, Real.norm_eq_abs, abs_of_nonneg hnonneg]
-      · rw [posPart_eq_zero.2 (not_le.1 hnonneg).le]
-        exact norm_nonneg _
-=======
       · by_cases hnonneg : 0 ≤ f n ω - a
         · rw [posPart_eq_self.2 hnonneg, Real.norm_eq_abs, abs_of_nonneg hnonneg]
         · rw [posPart_eq_zero.2 (not_le.1 hnonneg).le]
           exact norm_nonneg _
->>>>>>> 59de845a
       · simp only [Ne, ENNReal.coe_ne_top, not_false_iff]
     · simp only [hab, Ne, ENNReal.ofReal_eq_zero, sub_nonpos, not_le]
   · simp only [hab, Ne, ENNReal.ofReal_eq_zero, sub_nonpos, not_le, true_or_iff]
   · simp only [Ne, ENNReal.ofReal_ne_top, not_false_iff, true_or_iff]
-<<<<<<< HEAD
-#align measure_theory.submartingale.upcrossings_ae_lt_top' MeasureTheory.Submartingale.upcrossings_ae_lt_top'
-=======
->>>>>>> 59de845a
 
 theorem Submartingale.upcrossings_ae_lt_top [IsFiniteMeasure μ] (hf : Submartingale f ℱ μ)
     (hbdd : ∀ n, snorm (f n) 1 μ ≤ R) : ∀ᵐ ω ∂μ, ∀ a b : ℚ, a < b → upcrossings a b f ω < ∞ := by
