/-
Copyright (c) 2015 Microsoft Corporation. All rights reserved.
Released under Apache 2.0 license as described in the file LICENSE.
Authors: Leonardo de Moura, Mario Carneiro
-/
import Mathlib.Data.Bool.Basic
import Mathlib.Data.Option.Defs
import Mathlib.Data.Prod.Basic
import Mathlib.Data.Sigma.Basic
import Mathlib.Data.Subtype
import Mathlib.Data.Sum.Basic
import Mathlib.Init.Data.Sigma.Basic
import Mathlib.Logic.Equiv.Defs
import Mathlib.Logic.Function.Conjugate
import Mathlib.Tactic.Lift
import Mathlib.Tactic.Convert
import Mathlib.Tactic.Contrapose
import Mathlib.Tactic.GeneralizeProofs
import Mathlib.Tactic.SimpRw

#align_import logic.equiv.basic from "leanprover-community/mathlib"@"cd391184c85986113f8c00844cfe6dda1d34be3d"

/-!
# Equivalence between types

In this file we continue the work on equivalences begun in `Logic/Equiv/Defs.lean`, defining

* canonical isomorphisms between various types: e.g.,

  - `Equiv.sumEquivSigmaBool` is the canonical equivalence between the sum of two types `α ⊕ β`
    and the sigma-type `Σ b : Bool, b.casesOn α β`;

  - `Equiv.prodSumDistrib : α × (β ⊕ γ) ≃ (α × β) ⊕ (α × γ)` shows that type product and type sum
    satisfy the distributive law up to a canonical equivalence;

* operations on equivalences: e.g.,

  - `Equiv.prodCongr ea eb : α₁ × β₁ ≃ α₂ × β₂`: combine two equivalences `ea : α₁ ≃ α₂` and
    `eb : β₁ ≃ β₂` using `Prod.map`.

  More definitions of this kind can be found in other files.
  E.g., `Data/Equiv/TransferInstance.lean` does it for many algebraic type classes like
  `Group`, `Module`, etc.

## Tags

equivalence, congruence, bijective map
-/

set_option autoImplicit true

universe u

open Function

namespace Equiv

/-- `PProd α β` is equivalent to `α × β` -/
@[simps apply symm_apply]
def pprodEquivProd : PProd α β ≃ α × β where
  toFun x := (x.1, x.2)
  invFun x := ⟨x.1, x.2⟩
  left_inv := fun _ => rfl
  right_inv := fun _ => rfl
#align equiv.pprod_equiv_prod Equiv.pprodEquivProd
#align equiv.pprod_equiv_prod_apply Equiv.pprodEquivProd_apply
#align equiv.pprod_equiv_prod_symm_apply Equiv.pprodEquivProd_symm_apply

/-- Product of two equivalences, in terms of `PProd`. If `α ≃ β` and `γ ≃ δ`, then
`PProd α γ ≃ PProd β δ`. -/
-- Porting note: in Lean 3 this had `@[congr]`
@[simps apply]
def pprodCongr (e₁ : α ≃ β) (e₂ : γ ≃ δ) : PProd α γ ≃ PProd β δ where
  toFun x := ⟨e₁ x.1, e₂ x.2⟩
  invFun x := ⟨e₁.symm x.1, e₂.symm x.2⟩
  left_inv := fun ⟨x, y⟩ => by simp
  right_inv := fun ⟨x, y⟩ => by simp
#align equiv.pprod_congr Equiv.pprodCongr
#align equiv.pprod_congr_apply Equiv.pprodCongr_apply

/-- Combine two equivalences using `PProd` in the domain and `Prod` in the codomain. -/
@[simps! apply symm_apply]
def pprodProd (ea : α₁ ≃ α₂) (eb : β₁ ≃ β₂) :
    PProd α₁ β₁ ≃ α₂ × β₂ :=
  (ea.pprodCongr eb).trans pprodEquivProd
#align equiv.pprod_prod Equiv.pprodProd
#align equiv.pprod_prod_apply Equiv.pprodProd_apply
#align equiv.pprod_prod_symm_apply Equiv.pprodProd_symm_apply

/-- Combine two equivalences using `PProd` in the codomain and `Prod` in the domain. -/
@[simps! apply symm_apply]
def prodPProd (ea : α₁ ≃ α₂) (eb : β₁ ≃ β₂) :
    α₁ × β₁ ≃ PProd α₂ β₂ :=
  (ea.symm.pprodProd eb.symm).symm
#align equiv.prod_pprod Equiv.prodPProd
#align equiv.prod_pprod_symm_apply Equiv.prodPProd_symm_apply
#align equiv.prod_pprod_apply Equiv.prodPProd_apply

/-- `PProd α β` is equivalent to `PLift α × PLift β` -/
@[simps! apply symm_apply]
def pprodEquivProdPLift : PProd α β ≃ PLift α × PLift β :=
  Equiv.plift.symm.pprodProd Equiv.plift.symm
#align equiv.pprod_equiv_prod_plift Equiv.pprodEquivProdPLift
#align equiv.pprod_equiv_prod_plift_symm_apply Equiv.pprodEquivProdPLift_symm_apply
#align equiv.pprod_equiv_prod_plift_apply Equiv.pprodEquivProdPLift_apply

/-- Product of two equivalences. If `α₁ ≃ α₂` and `β₁ ≃ β₂`, then `α₁ × β₁ ≃ α₂ × β₂`. This is
`Prod.map` as an equivalence. -/
-- Porting note: in Lean 3 there was also a @[congr] tag
@[simps (config := .asFn) apply]
def prodCongr (e₁ : α₁ ≃ α₂) (e₂ : β₁ ≃ β₂) : α₁ × β₁ ≃ α₂ × β₂ :=
  ⟨Prod.map e₁ e₂, Prod.map e₁.symm e₂.symm, fun ⟨a, b⟩ => by simp, fun ⟨a, b⟩ => by simp⟩
#align equiv.prod_congr Equiv.prodCongr
#align equiv.prod_congr_apply Equiv.prodCongr_apply

@[simp]
theorem prodCongr_symm (e₁ : α₁ ≃ α₂) (e₂ : β₁ ≃ β₂) :
    (prodCongr e₁ e₂).symm = prodCongr e₁.symm e₂.symm :=
  rfl
#align equiv.prod_congr_symm Equiv.prodCongr_symm

/-- Type product is commutative up to an equivalence: `α × β ≃ β × α`. This is `Prod.swap` as an
equivalence. -/
def prodComm (α β) : α × β ≃ β × α :=
  ⟨Prod.swap, Prod.swap, Prod.swap_swap, Prod.swap_swap⟩
#align equiv.prod_comm Equiv.prodComm

@[simp]
theorem coe_prodComm (α β) : (⇑(prodComm α β) : α × β → β × α) = Prod.swap :=
  rfl
#align equiv.coe_prod_comm Equiv.coe_prodComm

@[simp]
theorem prodComm_apply (x : α × β) : prodComm α β x = x.swap :=
  rfl
#align equiv.prod_comm_apply Equiv.prodComm_apply

@[simp]
theorem prodComm_symm (α β) : (prodComm α β).symm = prodComm β α :=
  rfl
#align equiv.prod_comm_symm Equiv.prodComm_symm

/-- Type product is associative up to an equivalence. -/
@[simps]
def prodAssoc (α β γ) : (α × β) × γ ≃ α × β × γ :=
  ⟨fun p => (p.1.1, p.1.2, p.2), fun p => ((p.1, p.2.1), p.2.2), fun ⟨⟨_, _⟩, _⟩ => rfl,
    fun ⟨_, ⟨_, _⟩⟩ => rfl⟩
#align equiv.prod_assoc Equiv.prodAssoc
#align equiv.prod_assoc_symm_apply Equiv.prodAssoc_symm_apply
#align equiv.prod_assoc_apply Equiv.prodAssoc_apply

/-- Four-way commutativity of `prod`. The name matches `mul_mul_mul_comm`. -/
@[simps apply]
def prodProdProdComm (α β γ δ : Type*) : (α × β) × γ × δ ≃ (α × γ) × β × δ where
  toFun abcd := ((abcd.1.1, abcd.2.1), (abcd.1.2, abcd.2.2))
  invFun acbd := ((acbd.1.1, acbd.2.1), (acbd.1.2, acbd.2.2))
  left_inv := fun ⟨⟨_a, _b⟩, ⟨_c, _d⟩⟩ => rfl
  right_inv := fun ⟨⟨_a, _c⟩, ⟨_b, _d⟩⟩ => rfl
#align equiv.prod_prod_prod_comm Equiv.prodProdProdComm

@[simp]
theorem prodProdProdComm_symm (α β γ δ : Type*) :
    (prodProdProdComm α β γ δ).symm = prodProdProdComm α γ β δ :=
  rfl
#align equiv.prod_prod_prod_comm_symm Equiv.prodProdProdComm_symm

/-- `γ`-valued functions on `α × β` are equivalent to functions `α → β → γ`. -/
@[simps (config := .asFn)]
def curry (α β γ) : (α × β → γ) ≃ (α → β → γ) where
  toFun := Function.curry
  invFun := uncurry
  left_inv := uncurry_curry
  right_inv := curry_uncurry
#align equiv.curry Equiv.curry
#align equiv.curry_symm_apply Equiv.curry_symm_apply
#align equiv.curry_apply Equiv.curry_apply

section

/-- `PUnit` is a right identity for type product up to an equivalence. -/
@[simps]
def prodPUnit (α) : α × PUnit ≃ α :=
  ⟨fun p => p.1, fun a => (a, PUnit.unit), fun ⟨_, PUnit.unit⟩ => rfl, fun _ => rfl⟩
#align equiv.prod_punit Equiv.prodPUnit
#align equiv.prod_punit_apply Equiv.prodPUnit_apply
#align equiv.prod_punit_symm_apply Equiv.prodPUnit_symm_apply

/-- `PUnit` is a left identity for type product up to an equivalence. -/
@[simps!]
def punitProd (α) : PUnit × α ≃ α :=
  calc
    PUnit × α ≃ α × PUnit := prodComm _ _
    _ ≃ α := prodPUnit _
#align equiv.punit_prod Equiv.punitProd
#align equiv.punit_prod_symm_apply Equiv.punitProd_symm_apply
#align equiv.punit_prod_apply Equiv.punitProd_apply

/-- `PUnit` is a right identity for dependent type product up to an equivalence. -/
@[simps]
def sigmaPUnit (α) : (_ : α) × PUnit ≃ α :=
  ⟨fun p => p.1, fun a => ⟨a, PUnit.unit⟩, fun ⟨_, PUnit.unit⟩ => rfl, fun _ => rfl⟩

/-- Any `Unique` type is a right identity for type product up to equivalence. -/
def prodUnique (α β) [Unique β] : α × β ≃ α :=
  ((Equiv.refl α).prodCongr <| equivPUnit.{_,1} β).trans <| prodPUnit α
#align equiv.prod_unique Equiv.prodUnique

@[simp]
theorem coe_prodUnique [Unique β] : (⇑(prodUnique α β) : α × β → α) = Prod.fst :=
  rfl
#align equiv.coe_prod_unique Equiv.coe_prodUnique

theorem prodUnique_apply [Unique β] (x : α × β) : prodUnique α β x = x.1 :=
  rfl
#align equiv.prod_unique_apply Equiv.prodUnique_apply

@[simp]
theorem prodUnique_symm_apply [Unique β] (x : α) :
    (prodUnique α β).symm x = (x, default) :=
  rfl
#align equiv.prod_unique_symm_apply Equiv.prodUnique_symm_apply

/-- Any `Unique` type is a left identity for type product up to equivalence. -/
def uniqueProd (α β) [Unique β] : β × α ≃ α :=
  ((equivPUnit.{_,1} β).prodCongr <| Equiv.refl α).trans <| punitProd α
#align equiv.unique_prod Equiv.uniqueProd

@[simp]
theorem coe_uniqueProd [Unique β] : (⇑(uniqueProd α β) : β × α → α) = Prod.snd :=
  rfl
#align equiv.coe_unique_prod Equiv.coe_uniqueProd

theorem uniqueProd_apply [Unique β] (x : β × α) : uniqueProd α β x = x.2 :=
  rfl
#align equiv.unique_prod_apply Equiv.uniqueProd_apply

@[simp]
theorem uniqueProd_symm_apply [Unique β] (x : α) :
    (uniqueProd α β).symm x = (default, x) :=
  rfl
#align equiv.unique_prod_symm_apply Equiv.uniqueProd_symm_apply

/-- Any family of `Unique` types is a right identity for dependent type product up to
equivalence. -/
def sigmaUnique (α) (β : α → Type*) [∀ a, Unique (β a)] : (a : α) × (β a) ≃ α :=
  (Equiv.sigmaCongrRight fun a ↦ equivPUnit.{_,1} (β a)).trans <| sigmaPUnit α

@[simp]
theorem coe_sigmaUnique {β : α → Type*} [∀ a, Unique (β a)] :
    (⇑(sigmaUnique α β) : (a : α) × (β a) → α) = Sigma.fst :=
  rfl

theorem sigmaUnique_apply {β : α → Type*} [∀ a, Unique (β a)] (x : (a : α) × β a) :
    sigmaUnique α β x = x.1 :=
  rfl

@[simp]
theorem sigmaUnique_symm_apply {β : α → Type*} [∀ a, Unique (β a)] (x : α) :
    (sigmaUnique α β).symm x = ⟨x, default⟩ :=
  rfl

/-- `Empty` type is a right absorbing element for type product up to an equivalence. -/
def prodEmpty (α) : α × Empty ≃ Empty :=
  equivEmpty _
#align equiv.prod_empty Equiv.prodEmpty

/-- `Empty` type is a left absorbing element for type product up to an equivalence. -/
def emptyProd (α) : Empty × α ≃ Empty :=
  equivEmpty _
#align equiv.empty_prod Equiv.emptyProd

/-- `PEmpty` type is a right absorbing element for type product up to an equivalence. -/
def prodPEmpty (α) : α × PEmpty ≃ PEmpty :=
  equivPEmpty _
#align equiv.prod_pempty Equiv.prodPEmpty

/-- `PEmpty` type is a left absorbing element for type product up to an equivalence. -/
def pemptyProd (α) : PEmpty × α ≃ PEmpty :=
  equivPEmpty _
#align equiv.pempty_prod Equiv.pemptyProd

end

section

open Sum

/-- `PSum` is equivalent to `Sum`. -/
def psumEquivSum (α β) : PSum α β ≃ Sum α β where
  toFun s := PSum.casesOn s inl inr
  invFun := Sum.elim PSum.inl PSum.inr
  left_inv s := by cases s <;> rfl
  right_inv s := by cases s <;> rfl
#align equiv.psum_equiv_sum Equiv.psumEquivSum

/-- If `α ≃ α'` and `β ≃ β'`, then `α ⊕ β ≃ α' ⊕ β'`. This is `Sum.map` as an equivalence. -/
@[simps apply]
def sumCongr (ea : α₁ ≃ α₂) (eb : β₁ ≃ β₂) : Sum α₁ β₁ ≃ Sum α₂ β₂ :=
  ⟨Sum.map ea eb, Sum.map ea.symm eb.symm, fun x => by simp, fun x => by simp⟩
#align equiv.sum_congr Equiv.sumCongr
#align equiv.sum_congr_apply Equiv.sumCongr_apply

/-- If `α ≃ α'` and `β ≃ β'`, then `PSum α β ≃ PSum α' β'`. -/
def psumCongr (e₁ : α ≃ β) (e₂ : γ ≃ δ) : PSum α γ ≃ PSum β δ where
  toFun x := PSum.casesOn x (PSum.inl ∘ e₁) (PSum.inr ∘ e₂)
  invFun x := PSum.casesOn x (PSum.inl ∘ e₁.symm) (PSum.inr ∘ e₂.symm)
  left_inv := by rintro (x | x) <;> simp
  right_inv := by rintro (x | x) <;> simp
#align equiv.psum_congr Equiv.psumCongr

/-- Combine two `Equiv`s using `PSum` in the domain and `Sum` in the codomain. -/
def psumSum (ea : α₁ ≃ α₂) (eb : β₁ ≃ β₂) :
    PSum α₁ β₁ ≃ Sum α₂ β₂ :=
  (ea.psumCongr eb).trans (psumEquivSum _ _)
#align equiv.psum_sum Equiv.psumSum

/-- Combine two `Equiv`s using `Sum` in the domain and `PSum` in the codomain. -/
def sumPSum (ea : α₁ ≃ α₂) (eb : β₁ ≃ β₂) :
    Sum α₁ β₁ ≃ PSum α₂ β₂ :=
  (ea.symm.psumSum eb.symm).symm
#align equiv.sum_psum Equiv.sumPSum

@[simp]
theorem sumCongr_trans (e : α₁ ≃ β₁) (f : α₂ ≃ β₂) (g : β₁ ≃ γ₁) (h : β₂ ≃ γ₂) :
    (Equiv.sumCongr e f).trans (Equiv.sumCongr g h) = Equiv.sumCongr (e.trans g) (f.trans h) := by
  ext i
  cases i <;> rfl
#align equiv.sum_congr_trans Equiv.sumCongr_trans

@[simp]
theorem sumCongr_symm (e : α ≃ β) (f : γ ≃ δ) :
    (Equiv.sumCongr e f).symm = Equiv.sumCongr e.symm f.symm :=
  rfl
#align equiv.sum_congr_symm Equiv.sumCongr_symm

@[simp]
theorem sumCongr_refl : Equiv.sumCongr (Equiv.refl α) (Equiv.refl β) = Equiv.refl (Sum α β) := by
  ext i
  cases i <;> rfl
#align equiv.sum_congr_refl Equiv.sumCongr_refl

/-- A subtype of a sum is equivalent to a sum of subtypes. -/
def subtypeSum {p : α ⊕ β → Prop} : {c // p c} ≃ {a // p (Sum.inl a)} ⊕ {b // p (Sum.inr b)} where
  toFun c := match h : c.1 with
    | Sum.inl a => Sum.inl ⟨a, h ▸ c.2⟩
    | Sum.inr b => Sum.inr ⟨b, h ▸ c.2⟩
  invFun c := match c with
    | Sum.inl a => ⟨Sum.inl a, a.2⟩
    | Sum.inr b => ⟨Sum.inr b, b.2⟩
  left_inv := by rintro ⟨a | b, h⟩ <;> rfl
  right_inv := by rintro (a | b) <;> rfl

namespace Perm

/-- Combine a permutation of `α` and of `β` into a permutation of `α ⊕ β`. -/
abbrev sumCongr (ea : Equiv.Perm α) (eb : Equiv.Perm β) : Equiv.Perm (Sum α β) :=
  Equiv.sumCongr ea eb
#align equiv.perm.sum_congr Equiv.Perm.sumCongr

@[simp]
theorem sumCongr_apply (ea : Equiv.Perm α) (eb : Equiv.Perm β) (x : Sum α β) :
    sumCongr ea eb x = Sum.map (⇑ea) (⇑eb) x :=
  Equiv.sumCongr_apply ea eb x
#align equiv.perm.sum_congr_apply Equiv.Perm.sumCongr_apply

-- Porting note: it seems the general theorem about `Equiv` is now applied, so there's no need
-- to have this version also have `@[simp]`. Similarly for below.
theorem sumCongr_trans (e : Equiv.Perm α) (f : Equiv.Perm β) (g : Equiv.Perm α)
    (h : Equiv.Perm β) : (sumCongr e f).trans (sumCongr g h) = sumCongr (e.trans g) (f.trans h) :=
  Equiv.sumCongr_trans e f g h
#align equiv.perm.sum_congr_trans Equiv.Perm.sumCongr_trans

theorem sumCongr_symm (e : Equiv.Perm α) (f : Equiv.Perm β) :
    (sumCongr e f).symm = sumCongr e.symm f.symm :=
  Equiv.sumCongr_symm e f
#align equiv.perm.sum_congr_symm Equiv.Perm.sumCongr_symm

theorem sumCongr_refl : sumCongr (Equiv.refl α) (Equiv.refl β) = Equiv.refl (Sum α β) :=
  Equiv.sumCongr_refl
#align equiv.perm.sum_congr_refl Equiv.Perm.sumCongr_refl

end Perm

/-- `Bool` is equivalent the sum of two `PUnit`s. -/
def boolEquivPUnitSumPUnit : Bool ≃ Sum PUnit.{u + 1} PUnit.{v + 1} :=
  ⟨fun b => b.casesOn (inl PUnit.unit) (inr PUnit.unit) , Sum.elim (fun _ => false) fun _ => true,
    fun b => by cases b <;> rfl, fun s => by rcases s with (⟨⟨⟩⟩ | ⟨⟨⟩⟩) <;> rfl⟩
#align equiv.bool_equiv_punit_sum_punit Equiv.boolEquivPUnitSumPUnit

/-- Sum of types is commutative up to an equivalence. This is `Sum.swap` as an equivalence. -/
@[simps (config := .asFn) apply]
def sumComm (α β) : Sum α β ≃ Sum β α :=
  ⟨Sum.swap, Sum.swap, Sum.swap_swap, Sum.swap_swap⟩
#align equiv.sum_comm Equiv.sumComm
#align equiv.sum_comm_apply Equiv.sumComm_apply

@[simp]
theorem sumComm_symm (α β) : (sumComm α β).symm = sumComm β α :=
  rfl
#align equiv.sum_comm_symm Equiv.sumComm_symm

/-- Sum of types is associative up to an equivalence. -/
def sumAssoc (α β γ) : Sum (Sum α β) γ ≃ Sum α (Sum β γ) :=
  ⟨Sum.elim (Sum.elim Sum.inl (Sum.inr ∘ Sum.inl)) (Sum.inr ∘ Sum.inr),
    Sum.elim (Sum.inl ∘ Sum.inl) <| Sum.elim (Sum.inl ∘ Sum.inr) Sum.inr,
      by rintro (⟨_ | _⟩ | _) <;> rfl, by
    rintro (_ | ⟨_ | _⟩) <;> rfl⟩
#align equiv.sum_assoc Equiv.sumAssoc

@[simp]
theorem sumAssoc_apply_inl_inl (a) : sumAssoc α β γ (inl (inl a)) = inl a :=
  rfl
#align equiv.sum_assoc_apply_inl_inl Equiv.sumAssoc_apply_inl_inl

@[simp]
theorem sumAssoc_apply_inl_inr (b) : sumAssoc α β γ (inl (inr b)) = inr (inl b) :=
  rfl
#align equiv.sum_assoc_apply_inl_inr Equiv.sumAssoc_apply_inl_inr

@[simp]
theorem sumAssoc_apply_inr (c) : sumAssoc α β γ (inr c) = inr (inr c) :=
  rfl
#align equiv.sum_assoc_apply_inr Equiv.sumAssoc_apply_inr

@[simp]
theorem sumAssoc_symm_apply_inl {α β γ} (a) : (sumAssoc α β γ).symm (inl a) = inl (inl a) :=
  rfl
#align equiv.sum_assoc_symm_apply_inl Equiv.sumAssoc_symm_apply_inl

@[simp]
theorem sumAssoc_symm_apply_inr_inl {α β γ} (b) :
    (sumAssoc α β γ).symm (inr (inl b)) = inl (inr b) :=
  rfl
#align equiv.sum_assoc_symm_apply_inr_inl Equiv.sumAssoc_symm_apply_inr_inl

@[simp]
theorem sumAssoc_symm_apply_inr_inr {α β γ} (c) : (sumAssoc α β γ).symm (inr (inr c)) = inr c :=
  rfl
#align equiv.sum_assoc_symm_apply_inr_inr Equiv.sumAssoc_symm_apply_inr_inr

/-- Sum with `IsEmpty` is equivalent to the original type. -/
@[simps symm_apply]
def sumEmpty (α β) [IsEmpty β] : Sum α β ≃ α where
  toFun := Sum.elim id isEmptyElim
  invFun := inl
  left_inv s := by
    rcases s with (_ | x)
    · rfl
    · exact isEmptyElim x
  right_inv _ := rfl
#align equiv.sum_empty Equiv.sumEmpty
#align equiv.sum_empty_symm_apply Equiv.sumEmpty_symm_apply

@[simp]
theorem sumEmpty_apply_inl [IsEmpty β] (a : α) : sumEmpty α β (Sum.inl a) = a :=
  rfl
#align equiv.sum_empty_apply_inl Equiv.sumEmpty_apply_inl

/-- The sum of `IsEmpty` with any type is equivalent to that type. -/
@[simps! symm_apply]
def emptySum (α β) [IsEmpty α] : Sum α β ≃ β :=
  (sumComm _ _).trans <| sumEmpty _ _
#align equiv.empty_sum Equiv.emptySum
#align equiv.empty_sum_symm_apply Equiv.emptySum_symm_apply

@[simp]
theorem emptySum_apply_inr [IsEmpty α] (b : β) : emptySum α β (Sum.inr b) = b :=
  rfl
#align equiv.empty_sum_apply_inr Equiv.emptySum_apply_inr

/-- `Option α` is equivalent to `α ⊕ PUnit` -/
def optionEquivSumPUnit (α) : Option α ≃ Sum α PUnit :=
  ⟨fun o => o.elim (inr PUnit.unit) inl, fun s => s.elim some fun _ => none,
    fun o => by cases o <;> rfl,
    fun s => by rcases s with (_ | ⟨⟨⟩⟩) <;> rfl⟩
#align equiv.option_equiv_sum_punit Equiv.optionEquivSumPUnit

@[simp]
theorem optionEquivSumPUnit_none : optionEquivSumPUnit α none = Sum.inr PUnit.unit :=
  rfl
#align equiv.option_equiv_sum_punit_none Equiv.optionEquivSumPUnit_none

@[simp]
theorem optionEquivSumPUnit_some (a) : optionEquivSumPUnit α (some a) = Sum.inl a :=
  rfl
#align equiv.option_equiv_sum_punit_some Equiv.optionEquivSumPUnit_some

@[simp]
theorem optionEquivSumPUnit_coe (a : α) : optionEquivSumPUnit α a = Sum.inl a :=
  rfl
#align equiv.option_equiv_sum_punit_coe Equiv.optionEquivSumPUnit_coe

@[simp]
theorem optionEquivSumPUnit_symm_inl (a) : (optionEquivSumPUnit α).symm (Sum.inl a) = a :=
  rfl
#align equiv.option_equiv_sum_punit_symm_inl Equiv.optionEquivSumPUnit_symm_inl

@[simp]
theorem optionEquivSumPUnit_symm_inr (a) : (optionEquivSumPUnit α).symm (Sum.inr a) = none :=
  rfl
#align equiv.option_equiv_sum_punit_symm_inr Equiv.optionEquivSumPUnit_symm_inr

/-- The set of `x : Option α` such that `isSome x` is equivalent to `α`. -/
@[simps]
def optionIsSomeEquiv (α) : { x : Option α // x.isSome } ≃ α where
  toFun o := Option.get _ o.2
  invFun x := ⟨some x, rfl⟩
  left_inv _ := Subtype.eq <| Option.some_get _
  right_inv _ := Option.get_some _ _
#align equiv.option_is_some_equiv Equiv.optionIsSomeEquiv
#align equiv.option_is_some_equiv_apply Equiv.optionIsSomeEquiv_apply
#align equiv.option_is_some_equiv_symm_apply_coe Equiv.optionIsSomeEquiv_symm_apply_coe

/-- The product over `Option α` of `β a` is the binary product of the
product over `α` of `β (some α)` and `β none` -/
@[simps]
def piOptionEquivProd {β : Option α → Type*} :
    (∀ a : Option α, β a) ≃ β none × ∀ a : α, β (some a) where
  toFun f := (f none, fun a => f (some a))
  invFun x a := Option.casesOn a x.fst x.snd
  left_inv f := funext fun a => by cases a <;> rfl
  right_inv x := by simp
#align equiv.pi_option_equiv_prod Equiv.piOptionEquivProd
#align equiv.pi_option_equiv_prod_symm_apply Equiv.piOptionEquivProd_symm_apply
#align equiv.pi_option_equiv_prod_apply Equiv.piOptionEquivProd_apply

/-- `α ⊕ β` is equivalent to a `Sigma`-type over `Bool`. Note that this definition assumes `α` and
`β` to be types from the same universe, so it cannot be used directly to transfer theorems about
sigma types to theorems about sum types. In many cases one can use `ULift` to work around this
difficulty. -/
def sumEquivSigmaBool (α β : Type u) : Sum α β ≃ Σ b : Bool, b.casesOn α β :=
  ⟨fun s => s.elim (fun x => ⟨false, x⟩) fun x => ⟨true, x⟩, fun s =>
    match s with
    | ⟨false, a⟩ => inl a
    | ⟨true, b⟩ => inr b,
    fun s => by cases s <;> rfl, fun s => by rcases s with ⟨_ | _, _⟩ <;> rfl⟩
#align equiv.sum_equiv_sigma_bool Equiv.sumEquivSigmaBool

-- See also `Equiv.sigmaPreimageEquiv`.
/-- `sigmaFiberEquiv f` for `f : α → β` is the natural equivalence between
the type of all fibres of `f` and the total space `α`. -/
@[simps]
def sigmaFiberEquiv {α β : Type*} (f : α → β) : (Σ y : β, { x // f x = y }) ≃ α :=
  ⟨fun x => ↑x.2, fun x => ⟨f x, x, rfl⟩, fun ⟨_, _, rfl⟩ => rfl, fun _ => rfl⟩
#align equiv.sigma_fiber_equiv Equiv.sigmaFiberEquiv
#align equiv.sigma_fiber_equiv_apply Equiv.sigmaFiberEquiv_apply
#align equiv.sigma_fiber_equiv_symm_apply_fst Equiv.sigmaFiberEquiv_symm_apply_fst
#align equiv.sigma_fiber_equiv_symm_apply_snd_coe Equiv.sigmaFiberEquiv_symm_apply_snd_coe

/-- Inhabited types are equivalent to `Option β` for some `β` by identifying `default` with `none`.
-/
def sigmaEquivOptionOfInhabited (α : Type u) [Inhabited α] [DecidableEq α] :
    Σ β : Type u, α ≃ Option β where
  fst := {a // a ≠ default}
  snd.toFun a := if h : a = default then none else some ⟨a, h⟩
  snd.invFun := Option.elim' default (↑)
  snd.left_inv a := by dsimp only; split_ifs <;> simp [*]
  snd.right_inv
    | none => by simp
    | some ⟨a, ha⟩ => dif_neg ha
#align equiv.sigma_equiv_option_of_inhabited Equiv.sigmaEquivOptionOfInhabited

end

section sumCompl

/-- For any predicate `p` on `α`,
the sum of the two subtypes `{a // p a}` and its complement `{a // ¬ p a}`
is naturally equivalent to `α`.

See `subtypeOrEquiv` for sum types over subtypes `{x // p x}` and `{x // q x}`
that are not necessarily `IsCompl p q`.  -/
def sumCompl {α : Type*} (p : α → Prop) [DecidablePred p] :
    Sum { a // p a } { a // ¬p a } ≃ α where
  toFun := Sum.elim Subtype.val Subtype.val
  invFun a := if h : p a then Sum.inl ⟨a, h⟩ else Sum.inr ⟨a, h⟩
  left_inv := by
    rintro (⟨x, hx⟩ | ⟨x, hx⟩) <;> dsimp
    · rw [dif_pos]
    · rw [dif_neg]
  right_inv a := by
    dsimp
    split_ifs <;> rfl
#align equiv.sum_compl Equiv.sumCompl

@[simp]
theorem sumCompl_apply_inl (p : α → Prop) [DecidablePred p] (x : { a // p a }) :
    sumCompl p (Sum.inl x) = x :=
  rfl
#align equiv.sum_compl_apply_inl Equiv.sumCompl_apply_inl

@[simp]
theorem sumCompl_apply_inr (p : α → Prop) [DecidablePred p] (x : { a // ¬p a }) :
    sumCompl p (Sum.inr x) = x :=
  rfl
#align equiv.sum_compl_apply_inr Equiv.sumCompl_apply_inr

@[simp]
theorem sumCompl_apply_symm_of_pos (p : α → Prop) [DecidablePred p] (a : α) (h : p a) :
    (sumCompl p).symm a = Sum.inl ⟨a, h⟩ :=
  dif_pos h
#align equiv.sum_compl_apply_symm_of_pos Equiv.sumCompl_apply_symm_of_pos

@[simp]
theorem sumCompl_apply_symm_of_neg (p : α → Prop) [DecidablePred p] (a : α) (h : ¬p a) :
    (sumCompl p).symm a = Sum.inr ⟨a, h⟩ :=
  dif_neg h
#align equiv.sum_compl_apply_symm_of_neg Equiv.sumCompl_apply_symm_of_neg

/-- Combines an `Equiv` between two subtypes with an `Equiv` between their complements to form a
  permutation. -/
def subtypeCongr {p q : α → Prop} [DecidablePred p] [DecidablePred q]
    (e : { x // p x } ≃ { x // q x }) (f : { x // ¬p x } ≃ { x // ¬q x }) : Perm α :=
  (sumCompl p).symm.trans ((sumCongr e f).trans (sumCompl q))
#align equiv.subtype_congr Equiv.subtypeCongr

variable {p : ε → Prop} [DecidablePred p]
variable (ep ep' : Perm { a // p a }) (en en' : Perm { a // ¬p a })

/-- Combining permutations on `ε` that permute only inside or outside the subtype
split induced by `p : ε → Prop` constructs a permutation on `ε`. -/
def Perm.subtypeCongr : Equiv.Perm ε :=
  permCongr (sumCompl p) (sumCongr ep en)
#align equiv.perm.subtype_congr Equiv.Perm.subtypeCongr

theorem Perm.subtypeCongr.apply (a : ε) : ep.subtypeCongr en a =
    if h : p a then (ep ⟨a, h⟩ : ε) else en ⟨a, h⟩ := by
  by_cases h : p a <;> simp [Perm.subtypeCongr, h]
#align equiv.perm.subtype_congr.apply Equiv.Perm.subtypeCongr.apply

@[simp]
theorem Perm.subtypeCongr.left_apply {a : ε} (h : p a) : ep.subtypeCongr en a = ep ⟨a, h⟩ := by
  simp [Perm.subtypeCongr.apply, h]
#align equiv.perm.subtype_congr.left_apply Equiv.Perm.subtypeCongr.left_apply

@[simp]
theorem Perm.subtypeCongr.left_apply_subtype (a : { a // p a }) : ep.subtypeCongr en a = ep a :=
    Perm.subtypeCongr.left_apply ep en a.property
#align equiv.perm.subtype_congr.left_apply_subtype Equiv.Perm.subtypeCongr.left_apply_subtype

@[simp]
theorem Perm.subtypeCongr.right_apply {a : ε} (h : ¬p a) : ep.subtypeCongr en a = en ⟨a, h⟩ := by
  simp [Perm.subtypeCongr.apply, h]
#align equiv.perm.subtype_congr.right_apply Equiv.Perm.subtypeCongr.right_apply

@[simp]
theorem Perm.subtypeCongr.right_apply_subtype (a : { a // ¬p a }) : ep.subtypeCongr en a = en a :=
  Perm.subtypeCongr.right_apply ep en a.property
#align equiv.perm.subtype_congr.right_apply_subtype Equiv.Perm.subtypeCongr.right_apply_subtype

@[simp]
theorem Perm.subtypeCongr.refl :
    Perm.subtypeCongr (Equiv.refl { a // p a }) (Equiv.refl { a // ¬p a }) = Equiv.refl ε := by
  ext x
  by_cases h:p x <;> simp [h]
#align equiv.perm.subtype_congr.refl Equiv.Perm.subtypeCongr.refl

@[simp]
theorem Perm.subtypeCongr.symm : (ep.subtypeCongr en).symm = Perm.subtypeCongr ep.symm en.symm := by
  ext x
  by_cases h:p x
  · have : p (ep.symm ⟨x, h⟩) := Subtype.property _
    simp [Perm.subtypeCongr.apply, h, symm_apply_eq, this]
  · have : ¬p (en.symm ⟨x, h⟩) := Subtype.property (en.symm _)
    simp [Perm.subtypeCongr.apply, h, symm_apply_eq, this]
#align equiv.perm.subtype_congr.symm Equiv.Perm.subtypeCongr.symm

@[simp]
theorem Perm.subtypeCongr.trans :
    (ep.subtypeCongr en).trans (ep'.subtypeCongr en')
    = Perm.subtypeCongr (ep.trans ep') (en.trans en') := by
  ext x
  by_cases h:p x
  · have : p (ep ⟨x, h⟩) := Subtype.property _
    simp [Perm.subtypeCongr.apply, h, this]
  · have : ¬p (en ⟨x, h⟩) := Subtype.property (en _)
    simp [Perm.subtypeCongr.apply, h, symm_apply_eq, this]
#align equiv.perm.subtype_congr.trans Equiv.Perm.subtypeCongr.trans

end sumCompl

section subtypePreimage

variable (p : α → Prop) [DecidablePred p] (x₀ : { a // p a } → β)

/-- For a fixed function `x₀ : {a // p a} → β` defined on a subtype of `α`,
the subtype of functions `x : α → β` that agree with `x₀` on the subtype `{a // p a}`
is naturally equivalent to the type of functions `{a // ¬ p a} → β`. -/
@[simps]
def subtypePreimage : { x : α → β // x ∘ Subtype.val = x₀ } ≃ ({ a // ¬p a } → β) where
  toFun (x : { x : α → β // x ∘ Subtype.val = x₀ }) a := (x : α → β) a
  invFun x := ⟨fun a => if h : p a then x₀ ⟨a, h⟩ else x ⟨a, h⟩, funext fun ⟨a, h⟩ => dif_pos h⟩
  left_inv := fun ⟨x, hx⟩ =>
    Subtype.val_injective <|
      funext fun a => by
        dsimp only
        split_ifs
        · rw [← hx]; rfl
        · rfl
  right_inv x :=
    funext fun ⟨a, h⟩ =>
      show dite (p a) _ _ = _ by
        dsimp only
        rw [dif_neg h]
#align equiv.subtype_preimage Equiv.subtypePreimage
#align equiv.subtype_preimage_symm_apply_coe Equiv.subtypePreimage_symm_apply_coe
#align equiv.subtype_preimage_apply Equiv.subtypePreimage_apply

theorem subtypePreimage_symm_apply_coe_pos (x : { a // ¬p a } → β) (a : α) (h : p a) :
    ((subtypePreimage p x₀).symm x : α → β) a = x₀ ⟨a, h⟩ :=
  dif_pos h
#align equiv.subtype_preimage_symm_apply_coe_pos Equiv.subtypePreimage_symm_apply_coe_pos

theorem subtypePreimage_symm_apply_coe_neg (x : { a // ¬p a } → β) (a : α) (h : ¬p a) :
    ((subtypePreimage p x₀).symm x : α → β) a = x ⟨a, h⟩ :=
  dif_neg h
#align equiv.subtype_preimage_symm_apply_coe_neg Equiv.subtypePreimage_symm_apply_coe_neg

end subtypePreimage

section

/-- A family of equivalences `∀ a, β₁ a ≃ β₂ a` generates an equivalence between `∀ a, β₁ a` and
`∀ a, β₂ a`. -/
def piCongrRight {β₁ β₂ : α → Sort*} (F : ∀ a, β₁ a ≃ β₂ a) : (∀ a, β₁ a) ≃ (∀ a, β₂ a) :=
  ⟨fun H a => F a (H a), fun H a => (F a).symm (H a), fun H => funext <| by simp,
    fun H => funext <| by simp⟩
#align equiv.Pi_congr_right Equiv.piCongrRight

/-- Given `φ : α → β → Sort*`, we have an equivalence between `∀ a b, φ a b` and `∀ b a, φ a b`.
This is `Function.swap` as an `Equiv`. -/
@[simps apply]
def piComm (φ : α → β → Sort*) : (∀ a b, φ a b) ≃ ∀ b a, φ a b :=
  ⟨swap, swap, fun _ => rfl, fun _ => rfl⟩
#align equiv.Pi_comm Equiv.piComm
#align equiv.Pi_comm_apply Equiv.piComm_apply

@[simp]
theorem piComm_symm {φ : α → β → Sort*} : (piComm φ).symm = (piComm <| swap φ) :=
  rfl
#align equiv.Pi_comm_symm Equiv.piComm_symm

/-- Dependent `curry` equivalence: the type of dependent functions on `Σ i, β i` is equivalent
to the type of dependent functions of two arguments (i.e., functions to the space of functions).

This is `Sigma.curry` and `Sigma.uncurry` together as an equiv. -/
def piCurry {β : α → Type*} (γ : ∀ a, β a → Type*) :
    (∀ x : Σ i, β i, γ x.1 x.2) ≃ ∀ a b, γ a b where
  toFun := Sigma.curry
  invFun := Sigma.uncurry
  left_inv := Sigma.uncurry_curry
  right_inv := Sigma.curry_uncurry
#align equiv.Pi_curry Equiv.piCurry

<<<<<<< HEAD
@[simp] theorem piCurry_apply {β : α → Sort _} (γ : ∀ a, β a → Sort _)
=======
-- `simps` overapplies these but `simps (config := .asFn)` under-applies them
@[simp] theorem piCurry_apply {β : α → Type*} (γ : ∀ a, β a → Type*)
>>>>>>> e6ea7987
    (f : ∀ x : Σ i, β i, γ x.1 x.2) :
    piCurry γ f = Sigma.curry f :=
  rfl

<<<<<<< HEAD
@[simp] theorem piCurry_symm_apply {β : α → Sort _} (γ : ∀ a, β a → Sort _) (f : ∀ a b, γ a b) :
=======
@[simp] theorem piCurry_symm_apply {β : α → Type*} (γ : ∀ a, β a → Type*) (f : ∀ a b, γ a b) :
>>>>>>> e6ea7987
    (piCurry γ).symm f = Sigma.uncurry f :=
  rfl

end

section prodCongr

variable (e : α₁ → β₁ ≃ β₂)

/-- A family of equivalences `∀ (a : α₁), β₁ ≃ β₂` generates an equivalence
between `β₁ × α₁` and `β₂ × α₁`. -/
def prodCongrLeft : β₁ × α₁ ≃ β₂ × α₁ where
  toFun ab := ⟨e ab.2 ab.1, ab.2⟩
  invFun ab := ⟨(e ab.2).symm ab.1, ab.2⟩
  left_inv := by
    rintro ⟨a, b⟩
    simp
  right_inv := by
    rintro ⟨a, b⟩
    simp
#align equiv.prod_congr_left Equiv.prodCongrLeft

@[simp]
theorem prodCongrLeft_apply (b : β₁) (a : α₁) : prodCongrLeft e (b, a) = (e a b, a) :=
  rfl
#align equiv.prod_congr_left_apply Equiv.prodCongrLeft_apply

theorem prodCongr_refl_right (e : β₁ ≃ β₂) :
    prodCongr e (Equiv.refl α₁) = prodCongrLeft fun _ => e := by
  ext ⟨a, b⟩ : 1
  simp
#align equiv.prod_congr_refl_right Equiv.prodCongr_refl_right

/-- A family of equivalences `∀ (a : α₁), β₁ ≃ β₂` generates an equivalence
between `α₁ × β₁` and `α₁ × β₂`. -/
def prodCongrRight : α₁ × β₁ ≃ α₁ × β₂ where
  toFun ab := ⟨ab.1, e ab.1 ab.2⟩
  invFun ab := ⟨ab.1, (e ab.1).symm ab.2⟩
  left_inv := by
    rintro ⟨a, b⟩
    simp
  right_inv := by
    rintro ⟨a, b⟩
    simp
#align equiv.prod_congr_right Equiv.prodCongrRight

@[simp]
theorem prodCongrRight_apply (a : α₁) (b : β₁) : prodCongrRight e (a, b) = (a, e a b) :=
  rfl
#align equiv.prod_congr_right_apply Equiv.prodCongrRight_apply

theorem prodCongr_refl_left (e : β₁ ≃ β₂) :
    prodCongr (Equiv.refl α₁) e = prodCongrRight fun _ => e := by
  ext ⟨a, b⟩ : 1
  simp
#align equiv.prod_congr_refl_left Equiv.prodCongr_refl_left

@[simp]
theorem prodCongrLeft_trans_prodComm :
    (prodCongrLeft e).trans (prodComm _ _) = (prodComm _ _).trans (prodCongrRight e) := by
  ext ⟨a, b⟩ : 1
  simp
#align equiv.prod_congr_left_trans_prod_comm Equiv.prodCongrLeft_trans_prodComm

@[simp]
theorem prodCongrRight_trans_prodComm :
    (prodCongrRight e).trans (prodComm _ _) = (prodComm _ _).trans (prodCongrLeft e) := by
  ext ⟨a, b⟩ : 1
  simp
#align equiv.prod_congr_right_trans_prod_comm Equiv.prodCongrRight_trans_prodComm

theorem sigmaCongrRight_sigmaEquivProd :
    (sigmaCongrRight e).trans (sigmaEquivProd α₁ β₂)
    = (sigmaEquivProd α₁ β₁).trans (prodCongrRight e) := by
  ext ⟨a, b⟩ : 1
  simp
#align equiv.sigma_congr_right_sigma_equiv_prod Equiv.sigmaCongrRight_sigmaEquivProd

theorem sigmaEquivProd_sigmaCongrRight :
    (sigmaEquivProd α₁ β₁).symm.trans (sigmaCongrRight e)
    = (prodCongrRight e).trans (sigmaEquivProd α₁ β₂).symm := by
  ext ⟨a, b⟩ : 1
  simp only [trans_apply, sigmaCongrRight_apply, prodCongrRight_apply]
  rfl
#align equiv.sigma_equiv_prod_sigma_congr_right Equiv.sigmaEquivProd_sigmaCongrRight

-- See also `Equiv.ofPreimageEquiv`.
/-- A family of equivalences between fibers gives an equivalence between domains. -/
@[simps!]
def ofFiberEquiv {f : α → γ} {g : β → γ} (e : ∀ c, { a // f a = c } ≃ { b // g b = c }) : α ≃ β :=
  (sigmaFiberEquiv f).symm.trans <| (Equiv.sigmaCongrRight e).trans (sigmaFiberEquiv g)
#align equiv.of_fiber_equiv Equiv.ofFiberEquiv
#align equiv.of_fiber_equiv_apply Equiv.ofFiberEquiv_apply
#align equiv.of_fiber_equiv_symm_apply Equiv.ofFiberEquiv_symm_apply

theorem ofFiberEquiv_map {α β γ} {f : α → γ} {g : β → γ}
    (e : ∀ c, { a // f a = c } ≃ { b // g b = c }) (a : α) : g (ofFiberEquiv e a) = f a :=
  (_ : { b // g b = _ }).property
#align equiv.of_fiber_equiv_map Equiv.ofFiberEquiv_map

/-- A variation on `Equiv.prodCongr` where the equivalence in the second component can depend
  on the first component. A typical example is a shear mapping, explaining the name of this
  declaration. -/
@[simps (config := .asFn)]
def prodShear (e₁ : α₁ ≃ α₂) (e₂ : α₁ → β₁ ≃ β₂) : α₁ × β₁ ≃ α₂ × β₂ where
  toFun := fun x : α₁ × β₁ => (e₁ x.1, e₂ x.1 x.2)
  invFun := fun y : α₂ × β₂ => (e₁.symm y.1, (e₂ <| e₁.symm y.1).symm y.2)
  left_inv := by
    rintro ⟨x₁, y₁⟩
    simp only [symm_apply_apply]
  right_inv := by
    rintro ⟨x₁, y₁⟩
    simp only [apply_symm_apply]
#align equiv.prod_shear Equiv.prodShear
#align equiv.prod_shear_apply Equiv.prodShear_apply
#align equiv.prod_shear_symm_apply Equiv.prodShear_symm_apply

end prodCongr

namespace Perm

variable [DecidableEq α₁] (a : α₁) (e : Perm β₁)

/-- `prodExtendRight a e` extends `e : Perm β` to `Perm (α × β)` by sending `(a, b)` to
`(a, e b)` and keeping the other `(a', b)` fixed. -/
def prodExtendRight : Perm (α₁ × β₁) where
  toFun ab := if ab.fst = a then (a, e ab.snd) else ab
  invFun ab := if ab.fst = a then (a, e.symm ab.snd) else ab
  left_inv := by
    rintro ⟨k', x⟩
    dsimp only
    split_ifs with h₁ h₂
    · simp [h₁]
    · simp at h₂
    · simp
  right_inv := by
    rintro ⟨k', x⟩
    dsimp only
    split_ifs with h₁ h₂
    · simp [h₁]
    · simp at h₂
    · simp
#align equiv.perm.prod_extend_right Equiv.Perm.prodExtendRight

@[simp]
theorem prodExtendRight_apply_eq (b : β₁) : prodExtendRight a e (a, b) = (a, e b) :=
  if_pos rfl
#align equiv.perm.prod_extend_right_apply_eq Equiv.Perm.prodExtendRight_apply_eq

theorem prodExtendRight_apply_ne {a a' : α₁} (h : a' ≠ a) (b : β₁) :
    prodExtendRight a e (a', b) = (a', b) :=
  if_neg h
#align equiv.perm.prod_extend_right_apply_ne Equiv.Perm.prodExtendRight_apply_ne

theorem eq_of_prodExtendRight_ne {e : Perm β₁} {a a' : α₁} {b : β₁}
    (h : prodExtendRight a e (a', b) ≠ (a', b)) : a' = a := by
  contrapose! h
  exact prodExtendRight_apply_ne _ h _
#align equiv.perm.eq_of_prod_extend_right_ne Equiv.Perm.eq_of_prodExtendRight_ne

@[simp]
theorem fst_prodExtendRight (ab : α₁ × β₁) : (prodExtendRight a e ab).fst = ab.fst := by
  rw [prodExtendRight]
  dsimp
  split_ifs with h
  · rw [h]
  · rfl
#align equiv.perm.fst_prod_extend_right Equiv.Perm.fst_prodExtendRight

end Perm

section

/-- The type of functions to a product `α × β` is equivalent to the type of pairs of functions
`γ → α` and `γ → β`. -/
def arrowProdEquivProdArrow (α β γ : Type*) : (γ → α × β) ≃ (γ → α) × (γ → β) where
  toFun := fun f => (fun c => (f c).1, fun c => (f c).2)
  invFun := fun p c => (p.1 c, p.2 c)
  left_inv := fun f => rfl
  right_inv := fun p => by cases p; rfl
#align equiv.arrow_prod_equiv_prod_arrow Equiv.arrowProdEquivProdArrow

open Sum

/-- The type of dependent functions on a sum type `ι ⊕ ι'` is equivalent to the type of pairs of
functions on `ι` and on `ι'`. This is a dependent version of `Equiv.sumArrowEquivProdArrow`. -/
@[simps]
def sumPiEquivProdPi (π : ι ⊕ ι' → Type*) : (∀ i, π i) ≃ (∀ i, π (inl i)) × ∀ i', π (inr i')
    where
  toFun f := ⟨fun i => f (inl i), fun i' => f (inr i')⟩
  invFun g := Sum.rec g.1 g.2
  left_inv f := by ext (i | i) <;> rfl
  right_inv g := Prod.ext rfl rfl

/-- The equivalence between a product of two dependent functions types and a single dependent
function type. Basically a symmetric version of `Equiv.sumPiEquivProdPi`. -/
@[simps!]
def prodPiEquivSumPi (π : ι → Type u) (π' : ι' → Type u) :
    ((∀ i, π i) × ∀ i', π' i') ≃ ∀ i, Sum.elim π π' i :=
  sumPiEquivProdPi (Sum.elim π π') |>.symm

/-- The type of functions on a sum type `α ⊕ β` is equivalent to the type of pairs of functions
on `α` and on `β`. -/
def sumArrowEquivProdArrow (α β γ : Type*) : (Sum α β → γ) ≃ (α → γ) × (β → γ) :=
  ⟨fun f => (f ∘ inl, f ∘ inr), fun p => Sum.elim p.1 p.2, fun f => by ext ⟨⟩ <;> rfl, fun p => by
    cases p
    rfl⟩
#align equiv.sum_arrow_equiv_prod_arrow Equiv.sumArrowEquivProdArrow

@[simp]
theorem sumArrowEquivProdArrow_apply_fst (f : Sum α β → γ) (a : α) :
    (sumArrowEquivProdArrow α β γ f).1 a = f (inl a) :=
  rfl
#align equiv.sum_arrow_equiv_prod_arrow_apply_fst Equiv.sumArrowEquivProdArrow_apply_fst

@[simp]
theorem sumArrowEquivProdArrow_apply_snd (f : Sum α β → γ) (b : β) :
    (sumArrowEquivProdArrow α β γ f).2 b = f (inr b) :=
  rfl
#align equiv.sum_arrow_equiv_prod_arrow_apply_snd Equiv.sumArrowEquivProdArrow_apply_snd

@[simp]
theorem sumArrowEquivProdArrow_symm_apply_inl (f : α → γ) (g : β → γ) (a : α) :
    ((sumArrowEquivProdArrow α β γ).symm (f, g)) (inl a) = f a :=
  rfl
#align equiv.sum_arrow_equiv_prod_arrow_symm_apply_inl Equiv.sumArrowEquivProdArrow_symm_apply_inl

@[simp]
theorem sumArrowEquivProdArrow_symm_apply_inr (f : α → γ) (g : β → γ) (b : β) :
    ((sumArrowEquivProdArrow α β γ).symm (f, g)) (inr b) = g b :=
  rfl
#align equiv.sum_arrow_equiv_prod_arrow_symm_apply_inr Equiv.sumArrowEquivProdArrow_symm_apply_inr

/-- Type product is right distributive with respect to type sum up to an equivalence. -/
def sumProdDistrib (α β γ) : Sum α β × γ ≃ Sum (α × γ) (β × γ) :=
  ⟨fun p => p.1.map (fun x => (x, p.2)) fun x => (x, p.2),
    fun s => s.elim (Prod.map inl id) (Prod.map inr id), by
      rintro ⟨_ | _, _⟩ <;> rfl, by rintro (⟨_, _⟩ | ⟨_, _⟩) <;> rfl⟩
#align equiv.sum_prod_distrib Equiv.sumProdDistrib

@[simp]
theorem sumProdDistrib_apply_left (a : α) (c : γ) :
    sumProdDistrib α β γ (Sum.inl a, c) = Sum.inl (a, c) :=
  rfl
#align equiv.sum_prod_distrib_apply_left Equiv.sumProdDistrib_apply_left

@[simp]
theorem sumProdDistrib_apply_right (b : β) (c : γ) :
    sumProdDistrib α β γ (Sum.inr b, c) = Sum.inr (b, c) :=
  rfl
#align equiv.sum_prod_distrib_apply_right Equiv.sumProdDistrib_apply_right

@[simp]
theorem sumProdDistrib_symm_apply_left (a : α × γ) :
    (sumProdDistrib α β γ).symm (inl a) = (inl a.1, a.2) :=
  rfl
#align equiv.sum_prod_distrib_symm_apply_left Equiv.sumProdDistrib_symm_apply_left

@[simp]
theorem sumProdDistrib_symm_apply_right (b : β × γ) :
    (sumProdDistrib α β γ).symm (inr b) = (inr b.1, b.2) :=
  rfl
#align equiv.sum_prod_distrib_symm_apply_right Equiv.sumProdDistrib_symm_apply_right

/-- Type product is left distributive with respect to type sum up to an equivalence. -/
def prodSumDistrib (α β γ) : α × Sum β γ ≃ Sum (α × β) (α × γ) :=
  calc
    α × Sum β γ ≃ Sum β γ × α := prodComm _ _
    _ ≃ Sum (β × α) (γ × α) := sumProdDistrib _ _ _
    _ ≃ Sum (α × β) (α × γ) := sumCongr (prodComm _ _) (prodComm _ _)
#align equiv.prod_sum_distrib Equiv.prodSumDistrib

@[simp]
theorem prodSumDistrib_apply_left (a : α) (b : β) :
    prodSumDistrib α β γ (a, Sum.inl b) = Sum.inl (a, b) :=
  rfl
#align equiv.prod_sum_distrib_apply_left Equiv.prodSumDistrib_apply_left

@[simp]
theorem prodSumDistrib_apply_right (a : α) (c : γ) :
    prodSumDistrib α β γ (a, Sum.inr c) = Sum.inr (a, c) :=
  rfl
#align equiv.prod_sum_distrib_apply_right Equiv.prodSumDistrib_apply_right

@[simp]
theorem prodSumDistrib_symm_apply_left (a : α × β) :
    (prodSumDistrib α β γ).symm (inl a) = (a.1, inl a.2) :=
  rfl
#align equiv.prod_sum_distrib_symm_apply_left Equiv.prodSumDistrib_symm_apply_left

@[simp]
theorem prodSumDistrib_symm_apply_right (a : α × γ) :
    (prodSumDistrib α β γ).symm (inr a) = (a.1, inr a.2) :=
  rfl
#align equiv.prod_sum_distrib_symm_apply_right Equiv.prodSumDistrib_symm_apply_right

/-- An indexed sum of disjoint sums of types is equivalent to the sum of the indexed sums. -/
@[simps]
def sigmaSumDistrib (α β : ι → Type*) :
    (Σ i, Sum (α i) (β i)) ≃ Sum (Σ i, α i) (Σ i, β i) :=
  ⟨fun p => p.2.map (Sigma.mk p.1) (Sigma.mk p.1),
    Sum.elim (Sigma.map id fun _ => Sum.inl) (Sigma.map id fun _ => Sum.inr), fun p => by
    rcases p with ⟨i, a | b⟩ <;> rfl, fun p => by rcases p with (⟨i, a⟩ | ⟨i, b⟩) <;> rfl⟩
#align equiv.sigma_sum_distrib Equiv.sigmaSumDistrib
#align equiv.sigma_sum_distrib_apply Equiv.sigmaSumDistrib_apply
#align equiv.sigma_sum_distrib_symm_apply Equiv.sigmaSumDistrib_symm_apply

/-- The product of an indexed sum of types (formally, a `Sigma`-type `Σ i, α i`) by a type `β` is
equivalent to the sum of products `Σ i, (α i × β)`. -/
def sigmaProdDistrib (α : ι → Type*) (β : Type*) : (Σ i, α i) × β ≃ Σ i, α i × β :=
  ⟨fun p => ⟨p.1.1, (p.1.2, p.2)⟩, fun p => (⟨p.1, p.2.1⟩, p.2.2), fun p => by
    rcases p with ⟨⟨_, _⟩, _⟩
    rfl, fun p => by
    rcases p with ⟨_, ⟨_, _⟩⟩
    rfl⟩
#align equiv.sigma_prod_distrib Equiv.sigmaProdDistrib

/-- An equivalence that separates out the 0th fiber of `(Σ (n : ℕ), f n)`. -/
def sigmaNatSucc (f : ℕ → Type u) : (Σ n, f n) ≃ Sum (f 0) (Σ n, f (n + 1)) :=
  ⟨fun x =>
    @Sigma.casesOn ℕ f (fun _ => Sum (f 0) (Σn, f (n + 1))) x fun n =>
      @Nat.casesOn (fun i => f i → Sum (f 0) (Σn : ℕ, f (n + 1))) n (fun x : f 0 => Sum.inl x)
        fun (n : ℕ) (x : f n.succ) => Sum.inr ⟨n, x⟩,
    Sum.elim (Sigma.mk 0) (Sigma.map Nat.succ fun _ => id), by rintro ⟨n | n, x⟩ <;> rfl, by
    rintro (x | ⟨n, x⟩) <;> rfl⟩
#align equiv.sigma_nat_succ Equiv.sigmaNatSucc

/-- The product `Bool × α` is equivalent to `α ⊕ α`. -/
@[simps]
def boolProdEquivSum (α) : Bool × α ≃ Sum α α where
  toFun p := p.1.casesOn (inl p.2) (inr p.2)
  invFun := Sum.elim (Prod.mk false) (Prod.mk true)
  left_inv := by rintro ⟨_ | _, _⟩ <;> rfl
  right_inv := by rintro (_ | _) <;> rfl
#align equiv.bool_prod_equiv_sum Equiv.boolProdEquivSum
#align equiv.bool_prod_equiv_sum_apply Equiv.boolProdEquivSum_apply
#align equiv.bool_prod_equiv_sum_symm_apply Equiv.boolProdEquivSum_symm_apply

/-- The function type `Bool → α` is equivalent to `α × α`. -/
@[simps]
def boolArrowEquivProd (α) : (Bool → α) ≃ α × α where
  toFun f := (f false, f true)
  invFun p b := b.casesOn p.1 p.2
  left_inv _ := funext <| Bool.forall_bool.2 ⟨rfl, rfl⟩
  right_inv := fun _ => rfl
#align equiv.bool_arrow_equiv_prod Equiv.boolArrowEquivProd
#align equiv.bool_arrow_equiv_prod_apply Equiv.boolArrowEquivProd_apply
#align equiv.bool_arrow_equiv_prod_symm_apply Equiv.boolArrowEquivProd_symm_apply

end

section

open Sum Nat

/-- The set of natural numbers is equivalent to `ℕ ⊕ PUnit`. -/
def natEquivNatSumPUnit : ℕ ≃ Sum ℕ PUnit where
  toFun n := Nat.casesOn n (inr PUnit.unit) inl
  invFun := Sum.elim Nat.succ fun _ => 0
  left_inv n := by cases n <;> rfl
  right_inv := by rintro (_ | _) <;> rfl
#align equiv.nat_equiv_nat_sum_punit Equiv.natEquivNatSumPUnit

/-- `ℕ ⊕ PUnit` is equivalent to `ℕ`. -/
def natSumPUnitEquivNat : Sum ℕ PUnit ≃ ℕ :=
  natEquivNatSumPUnit.symm
#align equiv.nat_sum_punit_equiv_nat Equiv.natSumPUnitEquivNat

/-- The type of integer numbers is equivalent to `ℕ ⊕ ℕ`. -/
def intEquivNatSumNat : ℤ ≃ Sum ℕ ℕ where
  toFun z := Int.casesOn z inl inr
  invFun := Sum.elim Int.ofNat Int.negSucc
  left_inv := by rintro (m | n) <;> rfl
  right_inv := by rintro (m | n) <;> rfl
#align equiv.int_equiv_nat_sum_nat Equiv.intEquivNatSumNat

end

/-- An equivalence between `α` and `β` generates an equivalence between `List α` and `List β`. -/
def listEquivOfEquiv (e : α ≃ β) : List α ≃ List β where
  toFun := List.map e
  invFun := List.map e.symm
  left_inv l := by rw [List.map_map, e.symm_comp_self, List.map_id]
  right_inv l := by rw [List.map_map, e.self_comp_symm, List.map_id]
#align equiv.list_equiv_of_equiv Equiv.listEquivOfEquiv

/-- If `α` is equivalent to `β`, then `Unique α` is equivalent to `Unique β`. -/
def uniqueCongr (e : α ≃ β) : Unique α ≃ Unique β where
  toFun h := @Equiv.unique _ _ h e.symm
  invFun h := @Equiv.unique _ _ h e
  left_inv _ := Subsingleton.elim _ _
  right_inv _ := Subsingleton.elim _ _
#align equiv.unique_congr Equiv.uniqueCongr

/-- If `α` is equivalent to `β`, then `IsEmpty α` is equivalent to `IsEmpty β`. -/
theorem isEmpty_congr (e : α ≃ β) : IsEmpty α ↔ IsEmpty β :=
  ⟨fun h => @Function.isEmpty _ _ h e.symm, fun h => @Function.isEmpty _ _ h e⟩
#align equiv.is_empty_congr Equiv.isEmpty_congr

protected theorem isEmpty (e : α ≃ β) [IsEmpty β] : IsEmpty α :=
  e.isEmpty_congr.mpr ‹_›
#align equiv.is_empty Equiv.isEmpty

section

open Subtype

/-- If `α` is equivalent to `β` and the predicates `p : α → Prop` and `q : β → Prop` are equivalent
at corresponding points, then `{a // p a}` is equivalent to `{b // q b}`.
For the statement where `α = β`, that is, `e : perm α`, see `Perm.subtypePerm`. -/
def subtypeEquiv {p : α → Prop} {q : β → Prop} (e : α ≃ β) (h : ∀ a, p a ↔ q (e a)) :
    { a : α // p a } ≃ { b : β // q b } where
  toFun a := ⟨e a, (h _).mp a.property⟩
  invFun b := ⟨e.symm b, (h _).mpr ((e.apply_symm_apply b).symm ▸ b.property)⟩
  left_inv a := Subtype.ext <| by simp
  right_inv b := Subtype.ext <| by simp
#align equiv.subtype_equiv Equiv.subtypeEquiv

lemma coe_subtypeEquiv_eq_map {X Y : Type*} {p : X → Prop} {q : Y → Prop} (e : X ≃ Y)
    (h : ∀ x, p x ↔ q (e x)) : ⇑(e.subtypeEquiv h) = Subtype.map e (h · |>.mp) :=
  rfl

@[simp]
theorem subtypeEquiv_refl {p : α → Prop} (h : ∀ a, p a ↔ p (Equiv.refl _ a) := fun a => Iff.rfl) :
    (Equiv.refl α).subtypeEquiv h = Equiv.refl { a : α // p a } := by
  ext
  rfl
#align equiv.subtype_equiv_refl Equiv.subtypeEquiv_refl

@[simp]
theorem subtypeEquiv_symm {p : α → Prop} {q : β → Prop} (e : α ≃ β) (h : ∀ a : α, p a ↔ q (e a)) :
    (e.subtypeEquiv h).symm =
      e.symm.subtypeEquiv fun a => by
        convert (h <| e.symm a).symm
        exact (e.apply_symm_apply a).symm :=
  rfl
#align equiv.subtype_equiv_symm Equiv.subtypeEquiv_symm

@[simp]
theorem subtypeEquiv_trans {p : α → Prop} {q : β → Prop} {r : γ → Prop} (e : α ≃ β) (f : β ≃ γ)
    (h : ∀ a : α, p a ↔ q (e a)) (h' : ∀ b : β, q b ↔ r (f b)) :
    (e.subtypeEquiv h).trans (f.subtypeEquiv h')
    = (e.trans f).subtypeEquiv fun a => (h a).trans (h' <| e a) :=
  rfl
#align equiv.subtype_equiv_trans Equiv.subtypeEquiv_trans

@[simp]
theorem subtypeEquiv_apply {p : α → Prop} {q : β → Prop}
    (e : α ≃ β) (h : ∀ a : α, p a ↔ q (e a)) (x : { x // p x }) :
    e.subtypeEquiv h x = ⟨e x, (h _).1 x.2⟩ :=
  rfl
#align equiv.subtype_equiv_apply Equiv.subtypeEquiv_apply

/-- If two predicates `p` and `q` are pointwise equivalent, then `{x // p x}` is equivalent to
`{x // q x}`. -/
@[simps!]
def subtypeEquivRight {p q : α → Prop} (e : ∀ x, p x ↔ q x) : { x // p x } ≃ { x // q x } :=
  subtypeEquiv (Equiv.refl _) e
#align equiv.subtype_equiv_right Equiv.subtypeEquivRight
#align equiv.subtype_equiv_right_apply_coe Equiv.subtypeEquivRight_apply_coe
#align equiv.subtype_equiv_right_symm_apply_coe Equiv.subtypeEquivRight_symm_apply_coe

lemma subtypeEquivRight_apply {p q : α → Prop} (e : ∀ x, p x ↔ q x)
    (z : { x // p x }) : subtypeEquivRight e z = ⟨z, (e z.1).mp z.2⟩ := rfl

lemma subtypeEquivRight_symm_apply {p q : α → Prop} (e : ∀ x, p x ↔ q x)
    (z : { x // q x }) : (subtypeEquivRight e).symm z = ⟨z, (e z.1).mpr z.2⟩ := rfl

/-- If `α ≃ β`, then for any predicate `p : β → Prop` the subtype `{a // p (e a)}` is equivalent
to the subtype `{b // p b}`. -/
def subtypeEquivOfSubtype {p : β → Prop} (e : α ≃ β) : { a : α // p (e a) } ≃ { b : β // p b } :=
  subtypeEquiv e <| by simp
#align equiv.subtype_equiv_of_subtype Equiv.subtypeEquivOfSubtype

/-- If `α ≃ β`, then for any predicate `p : α → Prop` the subtype `{a // p a}` is equivalent
to the subtype `{b // p (e.symm b)}`. This version is used by `equiv_rw`. -/
def subtypeEquivOfSubtype' {p : α → Prop} (e : α ≃ β) :
    { a : α // p a } ≃ { b : β // p (e.symm b) } :=
  e.symm.subtypeEquivOfSubtype.symm
#align equiv.subtype_equiv_of_subtype' Equiv.subtypeEquivOfSubtype'

/-- If two predicates are equal, then the corresponding subtypes are equivalent. -/
def subtypeEquivProp {p q : α → Prop} (h : p = q) : Subtype p ≃ Subtype q :=
  subtypeEquiv (Equiv.refl α) fun _ => h ▸ Iff.rfl
#align equiv.subtype_equiv_prop Equiv.subtypeEquivProp

/-- A subtype of a subtype is equivalent to the subtype of elements satisfying both predicates. This
version allows the “inner” predicate to depend on `h : p a`. -/
@[simps]
def subtypeSubtypeEquivSubtypeExists (p : α → Prop) (q : Subtype p → Prop) :
    Subtype q ≃ { a : α // ∃ h : p a, q ⟨a, h⟩ } :=
  ⟨fun a =>
    ⟨a.1, a.1.2, by
      rcases a with ⟨⟨a, hap⟩, haq⟩
      exact haq⟩,
    fun a => ⟨⟨a, a.2.fst⟩, a.2.snd⟩, fun ⟨⟨a, ha⟩, h⟩ => rfl, fun ⟨a, h₁, h₂⟩ => rfl⟩
#align equiv.subtype_subtype_equiv_subtype_exists Equiv.subtypeSubtypeEquivSubtypeExists
#align equiv.subtype_subtype_equiv_subtype_exists_symm_apply_coe_coe Equiv.subtypeSubtypeEquivSubtypeExists_symm_apply_coe_coe
#align equiv.subtype_subtype_equiv_subtype_exists_apply_coe Equiv.subtypeSubtypeEquivSubtypeExists_apply_coe

/-- A subtype of a subtype is equivalent to the subtype of elements satisfying both predicates. -/
@[simps!]
def subtypeSubtypeEquivSubtypeInter {α : Type u} (p q : α → Prop) :
    { x : Subtype p // q x.1 } ≃ Subtype fun x => p x ∧ q x :=
  (subtypeSubtypeEquivSubtypeExists p _).trans <|
    subtypeEquivRight fun x => @exists_prop (q x) (p x)
#align equiv.subtype_subtype_equiv_subtype_inter Equiv.subtypeSubtypeEquivSubtypeInter
#align equiv.subtype_subtype_equiv_subtype_inter_apply_coe Equiv.subtypeSubtypeEquivSubtypeInter_apply_coe
#align equiv.subtype_subtype_equiv_subtype_inter_symm_apply_coe_coe Equiv.subtypeSubtypeEquivSubtypeInter_symm_apply_coe_coe

/-- If the outer subtype has more restrictive predicate than the inner one,
then we can drop the latter. -/
@[simps!]
def subtypeSubtypeEquivSubtype {p q : α → Prop} (h : ∀ {x}, q x → p x) :
    { x : Subtype p // q x.1 } ≃ Subtype q :=
  (subtypeSubtypeEquivSubtypeInter p _).trans <| subtypeEquivRight fun _ => and_iff_right_of_imp h
#align equiv.subtype_subtype_equiv_subtype Equiv.subtypeSubtypeEquivSubtype
#align equiv.subtype_subtype_equiv_subtype_apply_coe Equiv.subtypeSubtypeEquivSubtype_apply_coe
#align equiv.subtype_subtype_equiv_subtype_symm_apply_coe_coe Equiv.subtypeSubtypeEquivSubtype_symm_apply_coe_coe

/-- If a proposition holds for all elements, then the subtype is
equivalent to the original type. -/
@[simps apply symm_apply]
def subtypeUnivEquiv {p : α → Prop} (h : ∀ x, p x) : Subtype p ≃ α :=
  ⟨fun x => x, fun x => ⟨x, h x⟩, fun _ => Subtype.eq rfl, fun _ => rfl⟩
#align equiv.subtype_univ_equiv Equiv.subtypeUnivEquiv
#align equiv.subtype_univ_equiv_apply Equiv.subtypeUnivEquiv_apply
#align equiv.subtype_univ_equiv_symm_apply Equiv.subtypeUnivEquiv_symm_apply

/-- A subtype of a sigma-type is a sigma-type over a subtype. -/
def subtypeSigmaEquiv (p : α → Type v) (q : α → Prop) : { y : Sigma p // q y.1 } ≃ Σ x :
    Subtype q, p x.1 :=
  ⟨fun x => ⟨⟨x.1.1, x.2⟩, x.1.2⟩, fun x => ⟨⟨x.1.1, x.2⟩, x.1.2⟩, fun _ => rfl,
    fun _ => rfl⟩
#align equiv.subtype_sigma_equiv Equiv.subtypeSigmaEquiv

/-- A sigma type over a subtype is equivalent to the sigma set over the original type,
if the fiber is empty outside of the subset -/
def sigmaSubtypeEquivOfSubset (p : α → Type v) (q : α → Prop) (h : ∀ x, p x → q x) :
    (Σ x : Subtype q, p x) ≃ Σ x : α, p x :=
  (subtypeSigmaEquiv p q).symm.trans <| subtypeUnivEquiv fun x => h x.1 x.2
#align equiv.sigma_subtype_equiv_of_subset Equiv.sigmaSubtypeEquivOfSubset

/-- If a predicate `p : β → Prop` is true on the range of a map `f : α → β`, then
`Σ y : {y // p y}, {x // f x = y}` is equivalent to `α`. -/
def sigmaSubtypeFiberEquiv {α β : Type*} (f : α → β) (p : β → Prop) (h : ∀ x, p (f x)) :
    (Σ y : Subtype p, { x : α // f x = y }) ≃ α :=
  calc
    _ ≃ Σy : β, { x : α // f x = y } := sigmaSubtypeEquivOfSubset _ p fun _ ⟨x, h'⟩ => h' ▸ h x
    _ ≃ α := sigmaFiberEquiv f
#align equiv.sigma_subtype_fiber_equiv Equiv.sigmaSubtypeFiberEquiv

/-- If for each `x` we have `p x ↔ q (f x)`, then `Σ y : {y // q y}, f ⁻¹' {y}` is equivalent
to `{x // p x}`. -/
def sigmaSubtypeFiberEquivSubtype {α β : Type*} (f : α → β) {p : α → Prop} {q : β → Prop}
    (h : ∀ x, p x ↔ q (f x)) : (Σ y : Subtype q, { x : α // f x = y }) ≃ Subtype p :=
  calc
    (Σy : Subtype q, { x : α // f x = y }) ≃ Σy :
        Subtype q, { x : Subtype p // Subtype.mk (f x) ((h x).1 x.2) = y } := by {
          apply sigmaCongrRight
          intro y
          apply Equiv.symm
          refine' (subtypeSubtypeEquivSubtypeExists _ _).trans (subtypeEquivRight _)
          intro x
          exact ⟨fun ⟨hp, h'⟩ => congr_arg Subtype.val h', fun h' => ⟨(h x).2 (h'.symm ▸ y.2),
            Subtype.eq h'⟩⟩ }
    _ ≃ Subtype p := sigmaFiberEquiv fun x : Subtype p => (⟨f x, (h x).1 x.property⟩ : Subtype q)
#align equiv.sigma_subtype_fiber_equiv_subtype Equiv.sigmaSubtypeFiberEquivSubtype

/-- A sigma type over an `Option` is equivalent to the sigma set over the original type,
if the fiber is empty at none. -/
def sigmaOptionEquivOfSome (p : Option α → Type v) (h : p none → False) :
    (Σ x : Option α, p x) ≃ Σ x : α, p (some x) :=
  haveI h' : ∀ x, p x → x.isSome := by
    intro x
    cases x
    · intro n
      exfalso
      exact h n
    · intro _
      exact rfl
  (sigmaSubtypeEquivOfSubset _ _ h').symm.trans (sigmaCongrLeft' (optionIsSomeEquiv α))
#align equiv.sigma_option_equiv_of_some Equiv.sigmaOptionEquivOfSome

/-- The `Pi`-type `∀ i, π i` is equivalent to the type of sections `f : ι → Σ i, π i` of the
`Sigma` type such that for all `i` we have `(f i).fst = i`. -/
def piEquivSubtypeSigma (ι) (π : ι → Type*) :
    (∀ i, π i) ≃ { f : ι → Σ i, π i // ∀ i, (f i).1 = i } where
  toFun := fun f => ⟨fun i => ⟨i, f i⟩, fun i => rfl⟩
  invFun := fun f i => by rw [← f.2 i]; exact (f.1 i).2
  left_inv := fun f => funext fun i => rfl
  right_inv := fun ⟨f, hf⟩ =>
    Subtype.eq <| funext fun i =>
      Sigma.eq (hf i).symm <| eq_of_heq <| rec_heq_of_heq _ <| by simp
#align equiv.pi_equiv_subtype_sigma Equiv.piEquivSubtypeSigma

/-- The type of functions `f : ∀ a, β a` such that for all `a` we have `p a (f a)` is equivalent
to the type of functions `∀ a, {b : β a // p a b}`. -/
def subtypePiEquivPi {β : α → Sort v} {p : ∀ a, β a → Prop} :
    { f : ∀ a, β a // ∀ a, p a (f a) } ≃ ∀ a, { b : β a // p a b } where
  toFun := fun f a => ⟨f.1 a, f.2 a⟩
  invFun := fun f => ⟨fun a => (f a).1, fun a => (f a).2⟩
  left_inv := by
    rintro ⟨f, h⟩
    rfl
  right_inv := by
    rintro f
    funext a
    exact Subtype.ext_val rfl
#align equiv.subtype_pi_equiv_pi Equiv.subtypePiEquivPi

/-- A subtype of a product defined by componentwise conditions
is equivalent to a product of subtypes. -/
def subtypeProdEquivProd {p : α → Prop} {q : β → Prop} :
    { c : α × β // p c.1 ∧ q c.2 } ≃ { a // p a } × { b // q b } where
  toFun := fun x => ⟨⟨x.1.1, x.2.1⟩, ⟨x.1.2, x.2.2⟩⟩
  invFun := fun x => ⟨⟨x.1.1, x.2.1⟩, ⟨x.1.2, x.2.2⟩⟩
  left_inv := fun ⟨⟨_, _⟩, ⟨_, _⟩⟩ => rfl
  right_inv := fun ⟨⟨_, _⟩, ⟨_, _⟩⟩ => rfl
#align equiv.subtype_prod_equiv_prod Equiv.subtypeProdEquivProd

/-- A subtype of a `Prod` is equivalent to a sigma type whose fibers are subtypes. -/
def subtypeProdEquivSigmaSubtype (p : α → β → Prop) :
    { x : α × β // p x.1 x.2 } ≃ Σa, { b : β // p a b } where
  toFun x := ⟨x.1.1, x.1.2, x.property⟩
  invFun x := ⟨⟨x.1, x.2⟩, x.2.property⟩
  left_inv x := by ext <;> rfl
  right_inv := fun ⟨a, b, pab⟩ => rfl
#align equiv.subtype_prod_equiv_sigma_subtype Equiv.subtypeProdEquivSigmaSubtype

/-- The type `∀ (i : α), β i` can be split as a product by separating the indices in `α`
depending on whether they satisfy a predicate `p` or not. -/
@[simps]
def piEquivPiSubtypeProd {α : Type*} (p : α → Prop) (β : α → Type*) [DecidablePred p] :
    (∀ i : α, β i) ≃ (∀ i : { x // p x }, β i) × ∀ i : { x // ¬p x }, β i where
  toFun f := (fun x => f x, fun x => f x)
  invFun f x := if h : p x then f.1 ⟨x, h⟩ else f.2 ⟨x, h⟩
  right_inv := by
    rintro ⟨f, g⟩
    ext1 <;>
      · ext y
        rcases y with ⟨val, property⟩
        simp only [property, dif_pos, dif_neg, not_false_iff, Subtype.coe_mk]
  left_inv f := by
    ext x
    by_cases h:p x <;>
      · simp only [h, dif_neg, dif_pos, not_false_iff]
#align equiv.pi_equiv_pi_subtype_prod Equiv.piEquivPiSubtypeProd
#align equiv.pi_equiv_pi_subtype_prod_symm_apply Equiv.piEquivPiSubtypeProd_symm_apply
#align equiv.pi_equiv_pi_subtype_prod_apply Equiv.piEquivPiSubtypeProd_apply

/-- A product of types can be split as the binary product of one of the types and the product
  of all the remaining types. -/
@[simps]
def piSplitAt {α : Type*} [DecidableEq α] (i : α) (β : α → Type*) :
    (∀ j, β j) ≃ β i × ∀ j : { j // j ≠ i }, β j where
  toFun f := ⟨f i, fun j => f j⟩
  invFun f j := if h : j = i then h.symm.rec f.1 else f.2 ⟨j, h⟩
  right_inv f := by
    ext x
    exacts [dif_pos rfl, (dif_neg x.2).trans (by cases x; rfl)]
  left_inv f := by
    ext x
    dsimp only
    split_ifs with h
    · subst h; rfl
    · rfl
#align equiv.pi_split_at Equiv.piSplitAt
#align equiv.pi_split_at_apply Equiv.piSplitAt_apply
#align equiv.pi_split_at_symm_apply Equiv.piSplitAt_symm_apply

/-- A product of copies of a type can be split as the binary product of one copy and the product
  of all the remaining copies. -/
@[simps!]
def funSplitAt {α : Type*} [DecidableEq α] (i : α) (β : Type*) :
    (α → β) ≃ β × ({ j // j ≠ i } → β) :=
  piSplitAt i _
#align equiv.fun_split_at Equiv.funSplitAt
#align equiv.fun_split_at_symm_apply Equiv.funSplitAt_symm_apply
#align equiv.fun_split_at_apply Equiv.funSplitAt_apply

end

section subtypeEquivCodomain

variable [DecidableEq X] {x : X}

/-- The type of all functions `X → Y` with prescribed values for all `x' ≠ x`
is equivalent to the codomain `Y`. -/
def subtypeEquivCodomain (f : { x' // x' ≠ x } → Y) :
    { g : X → Y // g ∘ (↑) = f } ≃ Y :=
  (subtypePreimage _ f).trans <|
    @funUnique { x' // ¬x' ≠ x } _ <|
      show Unique { x' // ¬x' ≠ x } from
        @Equiv.unique _ _
          (show Unique { x' // x' = x } from {
            default := ⟨x, rfl⟩, uniq := fun ⟨_, h⟩ => Subtype.val_injective h })
          (subtypeEquivRight fun _ => not_not)
#align equiv.subtype_equiv_codomain Equiv.subtypeEquivCodomain

@[simp]
theorem coe_subtypeEquivCodomain (f : { x' // x' ≠ x } → Y) :
    (subtypeEquivCodomain f : _ → Y) =
      fun g : { g : X → Y // g ∘ (↑) = f } => (g : X → Y) x :=
  rfl
#align equiv.coe_subtype_equiv_codomain Equiv.coe_subtypeEquivCodomain

@[simp]
theorem subtypeEquivCodomain_apply (f : { x' // x' ≠ x } → Y) (g) :
    subtypeEquivCodomain f g = (g : X → Y) x :=
  rfl
#align equiv.subtype_equiv_codomain_apply Equiv.subtypeEquivCodomain_apply

theorem coe_subtypeEquivCodomain_symm (f : { x' // x' ≠ x } → Y) :
    ((subtypeEquivCodomain f).symm : Y → _) = fun y =>
      ⟨fun x' => if h : x' ≠ x then f ⟨x', h⟩ else y, by
        funext x'
        simp only [ne_eq, dite_not, comp_apply, Subtype.coe_eta, dite_eq_ite, ite_eq_right_iff]
        intro w
        exfalso
        exact x'.property w⟩ :=
  rfl
#align equiv.coe_subtype_equiv_codomain_symm Equiv.coe_subtypeEquivCodomain_symm

@[simp]
theorem subtypeEquivCodomain_symm_apply (f : { x' // x' ≠ x } → Y) (y : Y) (x' : X) :
    ((subtypeEquivCodomain f).symm y : X → Y) x' = if h : x' ≠ x then f ⟨x', h⟩ else y :=
  rfl
#align equiv.subtype_equiv_codomain_symm_apply Equiv.subtypeEquivCodomain_symm_apply

theorem subtypeEquivCodomain_symm_apply_eq (f : { x' // x' ≠ x } → Y) (y : Y) :
    ((subtypeEquivCodomain f).symm y : X → Y) x = y :=
  dif_neg (not_not.mpr rfl)
#align equiv.subtype_equiv_codomain_symm_apply_eq Equiv.subtypeEquivCodomain_symm_apply_eq

theorem subtypeEquivCodomain_symm_apply_ne
    (f : { x' // x' ≠ x } → Y) (y : Y) (x' : X) (h : x' ≠ x) :
    ((subtypeEquivCodomain f).symm y : X → Y) x' = f ⟨x', h⟩ :=
  dif_pos h
#align equiv.subtype_equiv_codomain_symm_apply_ne Equiv.subtypeEquivCodomain_symm_apply_ne

end subtypeEquivCodomain

instance : CanLift (α → β) (α ≃ β) (↑) Bijective where prf f hf := ⟨ofBijective f hf, rfl⟩

section

variable {α' β' : Type*} (e : Perm α') {p : β' → Prop} [DecidablePred p] (f : α' ≃ Subtype p)

/-- Extend the domain of `e : Equiv.Perm α` to one that is over `β` via `f : α → Subtype p`,
where `p : β → Prop`, permuting only the `b : β` that satisfy `p b`.
This can be used to extend the domain across a function `f : α → β`,
keeping everything outside of `Set.range f` fixed. For this use-case `Equiv` given by `f` can
be constructed by `Equiv.of_leftInverse'` or `Equiv.of_leftInverse` when there is a known
inverse, or `Equiv.ofInjective` in the general case.
-/
def Perm.extendDomain : Perm β' :=
  (permCongr f e).subtypeCongr (Equiv.refl _)
#align equiv.perm.extend_domain Equiv.Perm.extendDomain

@[simp]
theorem Perm.extendDomain_apply_image (a : α') : e.extendDomain f (f a) = f (e a) := by
  simp [Perm.extendDomain]
#align equiv.perm.extend_domain_apply_image Equiv.Perm.extendDomain_apply_image

theorem Perm.extendDomain_apply_subtype {b : β'} (h : p b) :
    e.extendDomain f b = f (e (f.symm ⟨b, h⟩)) := by
  simp [Perm.extendDomain, h]
#align equiv.perm.extend_domain_apply_subtype Equiv.Perm.extendDomain_apply_subtype

theorem Perm.extendDomain_apply_not_subtype {b : β'} (h : ¬p b) : e.extendDomain f b = b := by
  simp [Perm.extendDomain, h]
#align equiv.perm.extend_domain_apply_not_subtype Equiv.Perm.extendDomain_apply_not_subtype

@[simp]
theorem Perm.extendDomain_refl : Perm.extendDomain (Equiv.refl _) f = Equiv.refl _ := by
  simp [Perm.extendDomain]
#align equiv.perm.extend_domain_refl Equiv.Perm.extendDomain_refl

@[simp]
theorem Perm.extendDomain_symm : (e.extendDomain f).symm = Perm.extendDomain e.symm f :=
  rfl
#align equiv.perm.extend_domain_symm Equiv.Perm.extendDomain_symm

theorem Perm.extendDomain_trans (e e' : Perm α') :
    (e.extendDomain f).trans (e'.extendDomain f) = Perm.extendDomain (e.trans e') f := by
  simp [Perm.extendDomain, permCongr_trans]
#align equiv.perm.extend_domain_trans Equiv.Perm.extendDomain_trans

end

/-- Subtype of the quotient is equivalent to the quotient of the subtype. Let `α` be a setoid with
equivalence relation `~`. Let `p₂` be a predicate on the quotient type `α/~`, and `p₁` be the lift
of this predicate to `α`: `p₁ a ↔ p₂ ⟦a⟧`. Let `~₂` be the restriction of `~` to `{x // p₁ x}`.
Then `{x // p₂ x}` is equivalent to the quotient of `{x // p₁ x}` by `~₂`. -/
def subtypeQuotientEquivQuotientSubtype (p₁ : α → Prop) [s₁ : Setoid α] [s₂ : Setoid (Subtype p₁)]
    (p₂ : Quotient s₁ → Prop) (hp₂ : ∀ a, p₁ a ↔ p₂ ⟦a⟧)
    (h : ∀ x y : Subtype p₁, @Setoid.r _ s₂ x y ↔ (x : α) ≈ y) :
    { x // p₂ x } ≃ Quotient s₂ where
  toFun a :=
    Quotient.hrecOn a.1 (fun a h => ⟦⟨a, (hp₂ _).2 h⟩⟧)
      (fun a b hab => hfunext (by rw [Quotient.sound hab]) fun h₁ h₂ _ =>
        heq_of_eq (Quotient.sound ((h _ _).2 hab)))
      a.2
  invFun a :=
    Quotient.liftOn a (fun a => (⟨⟦a.1⟧, (hp₂ _).1 a.2⟩ : { x // p₂ x })) fun a b hab =>
      Subtype.ext_val (Quotient.sound ((h _ _).1 hab))
  left_inv := by exact fun ⟨a, ha⟩ => Quotient.inductionOn a (fun b hb => rfl) ha
  right_inv a := Quotient.inductionOn a fun ⟨a, ha⟩ => rfl
#align equiv.subtype_quotient_equiv_quotient_subtype Equiv.subtypeQuotientEquivQuotientSubtype

@[simp]
theorem subtypeQuotientEquivQuotientSubtype_mk (p₁ : α → Prop)
    [s₁ : Setoid α] [s₂ : Setoid (Subtype p₁)] (p₂ : Quotient s₁ → Prop) (hp₂ : ∀ a, p₁ a ↔ p₂ ⟦a⟧)
    (h : ∀ x y : Subtype p₁, @Setoid.r _ s₂ x y ↔ (x : α) ≈ y)
    (x hx) : subtypeQuotientEquivQuotientSubtype p₁ p₂ hp₂ h ⟨⟦x⟧, hx⟩ = ⟦⟨x, (hp₂ _).2 hx⟩⟧ :=
  rfl
#align equiv.subtype_quotient_equiv_quotient_subtype_mk Equiv.subtypeQuotientEquivQuotientSubtype_mk

@[simp]
theorem subtypeQuotientEquivQuotientSubtype_symm_mk (p₁ : α → Prop)
    [s₁ : Setoid α] [s₂ : Setoid (Subtype p₁)] (p₂ : Quotient s₁ → Prop) (hp₂ : ∀ a, p₁ a ↔ p₂ ⟦a⟧)
    (h : ∀ x y : Subtype p₁, @Setoid.r _ s₂ x y ↔ (x : α) ≈ y) (x) :
    (subtypeQuotientEquivQuotientSubtype p₁ p₂ hp₂ h).symm ⟦x⟧ = ⟨⟦x⟧, (hp₂ _).1 x.property⟩ :=
  rfl
#align equiv.subtype_quotient_equiv_quotient_subtype_symm_mk Equiv.subtypeQuotientEquivQuotientSubtype_symm_mk

section Swap

variable [DecidableEq α]

/-- A helper function for `Equiv.swap`. -/
def swapCore (a b r : α) : α :=
  if r = a then b else if r = b then a else r
#align equiv.swap_core Equiv.swapCore

theorem swapCore_self (r a : α) : swapCore a a r = r := by
  unfold swapCore
  split_ifs <;> simp [*]
#align equiv.swap_core_self Equiv.swapCore_self

theorem swapCore_swapCore (r a b : α) : swapCore a b (swapCore a b r) = r := by
  unfold swapCore
  -- Porting note: cc missing.
  -- `casesm` would work here, with `casesm _ = _, ¬ _ = _`,
  -- if it would just continue past failures on hypotheses matching the pattern
  split_ifs with h₁ h₂ h₃ h₄ h₅
  · subst h₁; exact h₂
  · subst h₁; rfl
  · cases h₃ rfl
  · exact h₄.symm
  · cases h₅ rfl
  · cases h₅ rfl
  · rfl
#align equiv.swap_core_swap_core Equiv.swapCore_swapCore

theorem swapCore_comm (r a b : α) : swapCore a b r = swapCore b a r := by
  unfold swapCore
  -- Porting note: whatever solution works for `swapCore_swapCore` will work here too.
  split_ifs with h₁ h₂ h₃ <;> try simp
  · cases h₁; cases h₂; rfl
#align equiv.swap_core_comm Equiv.swapCore_comm

/-- `swap a b` is the permutation that swaps `a` and `b` and
  leaves other values as is. -/
def swap (a b : α) : Perm α :=
  ⟨swapCore a b, swapCore a b, fun r => swapCore_swapCore r a b,
    fun r => swapCore_swapCore r a b⟩
#align equiv.swap Equiv.swap

@[simp]
theorem swap_self (a : α) : swap a a = Equiv.refl _ :=
  ext fun r => swapCore_self r a
#align equiv.swap_self Equiv.swap_self

theorem swap_comm (a b : α) : swap a b = swap b a :=
  ext fun r => swapCore_comm r _ _
#align equiv.swap_comm Equiv.swap_comm

theorem swap_apply_def (a b x : α) : swap a b x = if x = a then b else if x = b then a else x :=
  rfl
#align equiv.swap_apply_def Equiv.swap_apply_def

@[simp]
theorem swap_apply_left (a b : α) : swap a b a = b :=
  if_pos rfl
#align equiv.swap_apply_left Equiv.swap_apply_left

@[simp]
theorem swap_apply_right (a b : α) : swap a b b = a := by
  by_cases h:b = a <;> simp [swap_apply_def, h]
#align equiv.swap_apply_right Equiv.swap_apply_right

theorem swap_apply_of_ne_of_ne {a b x : α} : x ≠ a → x ≠ b → swap a b x = x := by
  simp (config := { contextual := true }) [swap_apply_def]
#align equiv.swap_apply_of_ne_of_ne Equiv.swap_apply_of_ne_of_ne

theorem eq_or_eq_of_swap_apply_ne_self {a b x : α} (h : swap a b x ≠ x) : x = a ∨ x = b := by
  contrapose! h
  exact swap_apply_of_ne_of_ne h.1 h.2

@[simp]
theorem swap_swap (a b : α) : (swap a b).trans (swap a b) = Equiv.refl _ :=
  ext fun _ => swapCore_swapCore _ _ _
#align equiv.swap_swap Equiv.swap_swap

@[simp]
theorem symm_swap (a b : α) : (swap a b).symm = swap a b :=
  rfl
#align equiv.symm_swap Equiv.symm_swap

@[simp]
theorem swap_eq_refl_iff {x y : α} : swap x y = Equiv.refl _ ↔ x = y := by
  refine' ⟨fun h => (Equiv.refl _).injective _, fun h => h ▸ swap_self _⟩
  rw [← h, swap_apply_left, h, refl_apply]
#align equiv.swap_eq_refl_iff Equiv.swap_eq_refl_iff

theorem swap_comp_apply {a b x : α} (π : Perm α) :
    π.trans (swap a b) x = if π x = a then b else if π x = b then a else π x := by
  cases π
  rfl
#align equiv.swap_comp_apply Equiv.swap_comp_apply

theorem swap_eq_update (i j : α) : (Equiv.swap i j : α → α) = update (update id j i) i j :=
  funext fun x => by rw [update_apply _ i j, update_apply _ j i, Equiv.swap_apply_def, id]
#align equiv.swap_eq_update Equiv.swap_eq_update

theorem comp_swap_eq_update (i j : α) (f : α → β) :
    f ∘ Equiv.swap i j = update (update f j (f i)) i (f j) := by
  rw [swap_eq_update, comp_update, comp_update, comp_id]
#align equiv.comp_swap_eq_update Equiv.comp_swap_eq_update

@[simp]
theorem symm_trans_swap_trans [DecidableEq β] (a b : α) (e : α ≃ β) :
    (e.symm.trans (swap a b)).trans e = swap (e a) (e b) :=
  Equiv.ext fun x => by
    have : ∀ a, e.symm x = a ↔ x = e a := fun a => by
      rw [@eq_comm _ (e.symm x)]
      constructor <;> intros <;> simp_all
    simp only [trans_apply, swap_apply_def, this]
    split_ifs <;> simp
#align equiv.symm_trans_swap_trans Equiv.symm_trans_swap_trans

@[simp]
theorem trans_swap_trans_symm [DecidableEq β] (a b : β) (e : α ≃ β) :
    (e.trans (swap a b)).trans e.symm = swap (e.symm a) (e.symm b) :=
  symm_trans_swap_trans a b e.symm
#align equiv.trans_swap_trans_symm Equiv.trans_swap_trans_symm

@[simp]
theorem swap_apply_self (i j a : α) : swap i j (swap i j a) = a := by
  rw [← Equiv.trans_apply, Equiv.swap_swap, Equiv.refl_apply]
#align equiv.swap_apply_self Equiv.swap_apply_self

/-- A function is invariant to a swap if it is equal at both elements -/
theorem apply_swap_eq_self {v : α → β} {i j : α} (hv : v i = v j) (k : α) :
    v (swap i j k) = v k := by
  by_cases hi : k = i
  · rw [hi, swap_apply_left, hv]

  by_cases hj : k = j
  · rw [hj, swap_apply_right, hv]

  rw [swap_apply_of_ne_of_ne hi hj]
#align equiv.apply_swap_eq_self Equiv.apply_swap_eq_self

theorem swap_apply_eq_iff {x y z w : α} : swap x y z = w ↔ z = swap x y w := by
  rw [apply_eq_iff_eq_symm_apply, symm_swap]
#align equiv.swap_apply_eq_iff Equiv.swap_apply_eq_iff

theorem swap_apply_ne_self_iff {a b x : α} : swap a b x ≠ x ↔ a ≠ b ∧ (x = a ∨ x = b) := by
  by_cases hab : a = b
  · simp [hab]

  by_cases hax : x = a
  · simp [hax, eq_comm]

  by_cases hbx : x = b
  · simp [hbx]

  simp [hab, hax, hbx, swap_apply_of_ne_of_ne]
#align equiv.swap_apply_ne_self_iff Equiv.swap_apply_ne_self_iff

namespace Perm

@[simp]
theorem sumCongr_swap_refl {α β : Sort _} [DecidableEq α] [DecidableEq β] (i j : α) :
    Equiv.Perm.sumCongr (Equiv.swap i j) (Equiv.refl β) = Equiv.swap (Sum.inl i) (Sum.inl j) := by
  ext x
  cases x
  · simp only [Equiv.sumCongr_apply, Sum.map, coe_refl, comp_id, Sum.elim_inl, comp_apply,
      swap_apply_def, Sum.inl.injEq]
    split_ifs <;> rfl
  · simp [Sum.map, swap_apply_of_ne_of_ne]
#align equiv.perm.sum_congr_swap_refl Equiv.Perm.sumCongr_swap_refl

@[simp]
theorem sumCongr_refl_swap {α β : Sort _} [DecidableEq α] [DecidableEq β] (i j : β) :
    Equiv.Perm.sumCongr (Equiv.refl α) (Equiv.swap i j) = Equiv.swap (Sum.inr i) (Sum.inr j) := by
  ext x
  cases x
  · simp [Sum.map, swap_apply_of_ne_of_ne]

  · simp only [Equiv.sumCongr_apply, Sum.map, coe_refl, comp_id, Sum.elim_inr, comp_apply,
      swap_apply_def, Sum.inr.injEq]
    split_ifs <;> rfl
#align equiv.perm.sum_congr_refl_swap Equiv.Perm.sumCongr_refl_swap

end Perm

/-- Augment an equivalence with a prescribed mapping `f a = b` -/
def setValue (f : α ≃ β) (a : α) (b : β) : α ≃ β :=
  (swap a (f.symm b)).trans f
#align equiv.set_value Equiv.setValue

@[simp]
theorem setValue_eq (f : α ≃ β) (a : α) (b : β) : setValue f a b a = b := by
  simp [setValue, swap_apply_left]
#align equiv.set_value_eq Equiv.setValue_eq

end Swap

end Equiv

namespace Function.Involutive

/-- Convert an involutive function `f` to a permutation with `toFun = invFun = f`. -/
def toPerm (f : α → α) (h : Involutive f) : Equiv.Perm α :=
  ⟨f, f, h.leftInverse, h.rightInverse⟩
#align function.involutive.to_perm Function.Involutive.toPerm

@[simp]
theorem coe_toPerm {f : α → α} (h : Involutive f) : (h.toPerm f : α → α) = f :=
  rfl
#align function.involutive.coe_to_perm Function.Involutive.coe_toPerm

@[simp]
theorem toPerm_symm {f : α → α} (h : Involutive f) : (h.toPerm f).symm = h.toPerm f :=
  rfl
#align function.involutive.to_perm_symm Function.Involutive.toPerm_symm

theorem toPerm_involutive {f : α → α} (h : Involutive f) : Involutive (h.toPerm f) :=
  h
#align function.involutive.to_perm_involutive Function.Involutive.toPerm_involutive

end Function.Involutive

theorem PLift.eq_up_iff_down_eq {x : PLift α} {y : α} : x = PLift.up y ↔ x.down = y :=
  Equiv.plift.eq_symm_apply
#align plift.eq_up_iff_down_eq PLift.eq_up_iff_down_eq

theorem Function.Injective.map_swap [DecidableEq α] [DecidableEq β] {f : α → β}
    (hf : Function.Injective f) (x y z : α) :
    f (Equiv.swap x y z) = Equiv.swap (f x) (f y) (f z) := by
  conv_rhs => rw [Equiv.swap_apply_def]
  split_ifs with h₁ h₂
  · rw [hf h₁, Equiv.swap_apply_left]
  · rw [hf h₂, Equiv.swap_apply_right]
  · rw [Equiv.swap_apply_of_ne_of_ne (mt (congr_arg f) h₁) (mt (congr_arg f) h₂)]
#align function.injective.map_swap Function.Injective.map_swap

namespace Equiv

section

variable (P : α → Sort w) (e : α ≃ β)

/-- Transport dependent functions through an equivalence of the base space.
-/
@[simps]
def piCongrLeft' (P : α → Sort*) (e : α ≃ β) : (∀ a, P a) ≃ ∀ b, P (e.symm b) where
  toFun f x := f (e.symm x)
  invFun f x := (e.symm_apply_apply x).ndrec (f (e x))
  left_inv f := funext fun x =>
    (by rintro _ rfl; rfl : ∀ {y} (h : y = x), h.ndrec (f y) = f x) (e.symm_apply_apply x)
  right_inv f := funext fun x =>
    (by rintro _ rfl; rfl : ∀ {y} (h : y = x), (congr_arg e.symm h).ndrec (f y) = f x)
      (e.apply_symm_apply x)
#align equiv.Pi_congr_left' Equiv.piCongrLeft'
#align equiv.Pi_congr_left'_apply Equiv.piCongrLeft'_apply
#align equiv.Pi_congr_left'_symm_apply Equiv.piCongrLeft'_symm_apply

/-- Note: the "obvious" statement `(piCongrLeft' P e).symm g a = g (e a)` doesn't typecheck: the
LHS would have type `P a` while the RHS would have type `P (e.symm (e a))`. For that reason,
we have to explicitly substitute along `e.symm (e a) = a` in the statement of this lemma. -/
add_decl_doc Equiv.piCongrLeft'_symm_apply

/-- This lemma is impractical to state in the dependent case. -/
@[simp]
theorem piCongrLeft'_symm (P : Sort*) (e : α ≃ β) :
    (piCongrLeft' (fun _ => P) e).symm = piCongrLeft' _ e.symm := by ext; simp [piCongrLeft']

/-- Note: the "obvious" statement `(piCongrLeft' P e).symm g a = g (e a)` doesn't typecheck: the
LHS would have type `P a` while the RHS would have type `P (e.symm (e a))`. This lemma is a way
around it in the case where `a` is of the form `e.symm b`, so we can use `g b` instead of
`g (e (e.symm b))`. -/
lemma piCongrLeft'_symm_apply_apply (P : α → Sort*) (e : α ≃ β) (g : ∀ b, P (e.symm b)) (b : β) :
    (piCongrLeft' P e).symm g (e.symm b) = g b := by
  change Eq.ndrec _ _ = _
  generalize_proofs hZa
  revert hZa
  rw [e.apply_symm_apply b]
  simp

end

section

variable (P : β → Sort w) (e : α ≃ β)

/-- Transporting dependent functions through an equivalence of the base,
expressed as a "simplification".
-/
def piCongrLeft : (∀ a, P (e a)) ≃ ∀ b, P b :=
  (piCongrLeft' P e.symm).symm
#align equiv.Pi_congr_left Equiv.piCongrLeft

/-- Note: the "obvious" statement `(piCongrLeft P e) f b = f (e.symm b)` doesn't typecheck: the
LHS would have type `P b` while the RHS would have type `P (e (e.symm b))`. For that reason,
we have to explicitly substitute along `e (e.symm b) = b` in the statement of this lemma. -/
@[simp]
lemma piCongrLeft_apply (f : ∀ a, P (e a)) (b : β) :
    (piCongrLeft P e) f b = e.apply_symm_apply b ▸ f (e.symm b) :=
  rfl

@[simp]
lemma piCongrLeft_symm_apply (g : ∀ b, P b) (a : α) :
    (piCongrLeft P e).symm g a = g (e a) :=
  piCongrLeft'_apply P e.symm g a

/-- Note: the "obvious" statement `(piCongrLeft P e) f b = f (e.symm b)` doesn't typecheck: the
LHS would have type `P b` while the RHS would have type `P (e (e.symm b))`. This lemma is a way
around it in the case where `b` is of the form `e a`, so we can use `f a` instead of
`f (e.symm (e a))`. -/
lemma piCongrLeft_apply_apply (f : ∀ a, P (e a)) (a : α) :
    (piCongrLeft P e) f (e a) = f a :=
  piCongrLeft'_symm_apply_apply P e.symm f a

open Sum

lemma piCongrLeft_apply_eq_cast {P : β → Sort v} {e : α ≃ β}
    (f : (a : α) → P (e a)) (b : β) :
    piCongrLeft P e f b = cast (congr_arg P (e.apply_symm_apply b)) (f (e.symm b)) :=
  Eq.rec_eq_cast _ _

theorem piCongrLeft_sum_inl (π : ι'' → Type*) (e : ι ⊕ ι' ≃ ι'') (f : ∀ i, π (e (inl i)))
    (g : ∀ i, π (e (inr i))) (i : ι) :
    piCongrLeft π e (sumPiEquivProdPi (fun x => π (e x)) |>.symm (f, g)) (e (inl i)) = f i := by
  simp_rw [piCongrLeft_apply_eq_cast, sumPiEquivProdPi_symm_apply,
    sum_rec_congr _ _ _ (e.symm_apply_apply (inl i)), cast_cast, cast_eq]

theorem piCongrLeft_sum_inr (π : ι'' → Type*) (e : ι ⊕ ι' ≃ ι'') (f : ∀ i, π (e (inl i)))
    (g : ∀ i, π (e (inr i))) (j : ι') :
    piCongrLeft π e (sumPiEquivProdPi (fun x => π (e x)) |>.symm (f, g)) (e (inr j)) = g j := by
  simp_rw [piCongrLeft_apply_eq_cast, sumPiEquivProdPi_symm_apply,
    sum_rec_congr _ _ _ (e.symm_apply_apply (inr j)), cast_cast, cast_eq]

end

section

variable {W : α → Sort w} {Z : β → Sort z} (h₁ : α ≃ β) (h₂ : ∀ a : α, W a ≃ Z (h₁ a))

/-- Transport dependent functions through
an equivalence of the base spaces and a family
of equivalences of the matching fibers.
-/
def piCongr : (∀ a, W a) ≃ ∀ b, Z b :=
  (Equiv.piCongrRight h₂).trans (Equiv.piCongrLeft _ h₁)
#align equiv.Pi_congr Equiv.piCongr

@[simp]
theorem coe_piCongr_symm : ((h₁.piCongr h₂).symm :
    (∀ b, Z b) → ∀ a, W a) = fun f a => (h₂ a).symm (f (h₁ a)) :=
  rfl
#align equiv.coe_Pi_congr_symm Equiv.coe_piCongr_symm

theorem piCongr_symm_apply (f : ∀ b, Z b) :
    (h₁.piCongr h₂).symm f = fun a => (h₂ a).symm (f (h₁ a)) :=
  rfl
#align equiv.Pi_congr_symm_apply Equiv.piCongr_symm_apply

@[simp]
theorem piCongr_apply_apply (f : ∀ a, W a) (a : α) : h₁.piCongr h₂ f (h₁ a) = h₂ a (f a) := by
  simp only [piCongr, piCongrRight, trans_apply, coe_fn_mk, piCongrLeft_apply_apply]
#align equiv.Pi_congr_apply_apply Equiv.piCongr_apply_apply

end

section

variable {W : α → Sort w} {Z : β → Sort z} (h₁ : α ≃ β) (h₂ : ∀ b : β, W (h₁.symm b) ≃ Z b)

/-- Transport dependent functions through
an equivalence of the base spaces and a family
of equivalences of the matching fibres.
-/
def piCongr' : (∀ a, W a) ≃ ∀ b, Z b :=
  (piCongr h₁.symm fun b => (h₂ b).symm).symm
#align equiv.Pi_congr' Equiv.piCongr'

@[simp]
theorem coe_piCongr' :
    (h₁.piCongr' h₂ : (∀ a, W a) → ∀ b, Z b) = fun f b => h₂ b <| f <| h₁.symm b :=
  rfl
#align equiv.coe_Pi_congr' Equiv.coe_piCongr'

theorem piCongr'_apply (f : ∀ a, W a) : h₁.piCongr' h₂ f = fun b => h₂ b <| f <| h₁.symm b :=
  rfl
#align equiv.Pi_congr'_apply Equiv.piCongr'_apply

@[simp]
theorem piCongr'_symm_apply_symm_apply (f : ∀ b, Z b) (b : β) :
    (h₁.piCongr' h₂).symm f (h₁.symm b) = (h₂ b).symm (f b) := by
  simp [piCongr', piCongr_apply_apply]
#align equiv.Pi_congr'_symm_apply_symm_apply Equiv.piCongr'_symm_apply_symm_apply

end

section BinaryOp

variable (e : α₁ ≃ β₁) (f : α₁ → α₁ → α₁)

theorem semiconj_conj (f : α₁ → α₁) : Semiconj e f (e.conj f) := fun x => by simp
#align equiv.semiconj_conj Equiv.semiconj_conj

theorem semiconj₂_conj : Semiconj₂ e f (e.arrowCongr e.conj f) := fun x y => by simp [arrowCongr]
#align equiv.semiconj₂_conj Equiv.semiconj₂_conj

instance [Std.Associative f] : Std.Associative (e.arrowCongr (e.arrowCongr e) f) :=
  (e.semiconj₂_conj f).isAssociative_right e.surjective

instance [Std.IdempotentOp f] : Std.IdempotentOp (e.arrowCongr (e.arrowCongr e) f) :=
  (e.semiconj₂_conj f).isIdempotent_right e.surjective

instance [IsLeftCancel α₁ f] : IsLeftCancel β₁ (e.arrowCongr (e.arrowCongr e) f) :=
  ⟨e.surjective.forall₃.2 fun x y z => by simpa using @IsLeftCancel.left_cancel _ f _ x y z⟩

instance [IsRightCancel α₁ f] : IsRightCancel β₁ (e.arrowCongr (e.arrowCongr e) f) :=
  ⟨e.surjective.forall₃.2 fun x y z => by simpa using @IsRightCancel.right_cancel _ f _ x y z⟩

end BinaryOp

section ULift

@[simp]
theorem ulift_symm_down (x : α) : (Equiv.ulift.{u, v}.symm x).down = x :=
  rfl

end ULift

end Equiv

theorem Function.Injective.swap_apply
    [DecidableEq α] [DecidableEq β] {f : α → β} (hf : Function.Injective f) (x y z : α) :
    Equiv.swap (f x) (f y) (f z) = f (Equiv.swap x y z) := by
  by_cases hx:z = x
  · simp [hx]

  by_cases hy:z = y
  · simp [hy]

  rw [Equiv.swap_apply_of_ne_of_ne hx hy, Equiv.swap_apply_of_ne_of_ne (hf.ne hx) (hf.ne hy)]
#align function.injective.swap_apply Function.Injective.swap_apply

theorem Function.Injective.swap_comp
    [DecidableEq α] [DecidableEq β] {f : α → β} (hf : Function.Injective f) (x y : α) :
    Equiv.swap (f x) (f y) ∘ f = f ∘ Equiv.swap x y :=
  funext fun _ => hf.swap_apply _ _ _
#align function.injective.swap_comp Function.Injective.swap_comp

/-- If `α` is a subsingleton, then it is equivalent to `α × α`. -/
def subsingletonProdSelfEquiv [Subsingleton α] : α × α ≃ α where
  toFun p := p.1
  invFun a := (a, a)
  left_inv _ := Subsingleton.elim _ _
  right_inv _ := Subsingleton.elim _ _
#align subsingleton_prod_self_equiv subsingletonProdSelfEquiv

/-- To give an equivalence between two subsingleton types, it is sufficient to give any two
    functions between them. -/
def equivOfSubsingletonOfSubsingleton [Subsingleton α] [Subsingleton β] (f : α → β) (g : β → α) :
    α ≃ β where
  toFun := f
  invFun := g
  left_inv _ := Subsingleton.elim _ _
  right_inv _ := Subsingleton.elim _ _
#align equiv_of_subsingleton_of_subsingleton equivOfSubsingletonOfSubsingleton

/-- A nonempty subsingleton type is (noncomputably) equivalent to `PUnit`. -/
noncomputable def Equiv.punitOfNonemptyOfSubsingleton [h : Nonempty α] [Subsingleton α] :
    α ≃ PUnit :=
  equivOfSubsingletonOfSubsingleton (fun _ => PUnit.unit) fun _ => h.some
#align equiv.punit_of_nonempty_of_subsingleton Equiv.punitOfNonemptyOfSubsingleton

/-- `Unique (Unique α)` is equivalent to `Unique α`. -/
def uniqueUniqueEquiv : Unique (Unique α) ≃ Unique α :=
  equivOfSubsingletonOfSubsingleton (fun h => h.default) fun h =>
    { default := h, uniq := fun _ => Subsingleton.elim _ _ }
#align unique_unique_equiv uniqueUniqueEquiv

/-- If `Unique β`, then `Unique α` is equivalent to `α ≃ β`. -/
def uniqueEquivEquivUnique (α : Sort u) (β : Sort v) [Unique β] : Unique α ≃ (α ≃ β) :=
  equivOfSubsingletonOfSubsingleton (fun _ => Equiv.equivOfUnique _ _) Equiv.unique

namespace Function

theorem update_comp_equiv [DecidableEq α'] [DecidableEq α] (f : α → β)
    (g : α' ≃ α) (a : α) (v : β) :
    update f a v ∘ g = update (f ∘ g) (g.symm a) v := by
  rw [← update_comp_eq_of_injective _ g.injective, g.apply_symm_apply]
#align function.update_comp_equiv Function.update_comp_equiv

theorem update_apply_equiv_apply [DecidableEq α'] [DecidableEq α] (f : α → β)
    (g : α' ≃ α) (a : α) (v : β) (a' : α') : update f a v (g a') = update (f ∘ g) (g.symm a) v a' :=
  congr_fun (update_comp_equiv f g a v) a'
#align function.update_apply_equiv_apply Function.update_apply_equiv_apply

-- Porting note: EmbeddingLike.apply_eq_iff_eq broken here too
theorem piCongrLeft'_update [DecidableEq α] [DecidableEq β] (P : α → Sort*) (e : α ≃ β)
    (f : ∀ a, P a) (b : β) (x : P (e.symm b)) :
    e.piCongrLeft' P (update f (e.symm b) x) = update (e.piCongrLeft' P f) b x := by
  ext b'
  rcases eq_or_ne b' b with (rfl | h)
  · simp
  · simp only [Equiv.piCongrLeft'_apply, ne_eq, h, not_false_iff, update_noteq]
    rw [update_noteq _]
    rw [ne_eq]
    intro h'
    /- an example of something that should work, or also putting `EmbeddingLike.apply_eq_iff_eq`
      in the `simp` should too:
    have := (EmbeddingLike.apply_eq_iff_eq e).mp h' -/
    cases e.symm.injective h' |> h
#align function.Pi_congr_left'_update Function.piCongrLeft'_update

theorem piCongrLeft'_symm_update [DecidableEq α] [DecidableEq β] (P : α → Sort*) (e : α ≃ β)
    (f : ∀ b, P (e.symm b)) (b : β) (x : P (e.symm b)) :
    (e.piCongrLeft' P).symm (update f b x) = update ((e.piCongrLeft' P).symm f) (e.symm b) x := by
  simp [(e.piCongrLeft' P).symm_apply_eq, piCongrLeft'_update]
#align function.Pi_congr_left'_symm_update Function.piCongrLeft'_symm_update

end Function<|MERGE_RESOLUTION|>--- conflicted
+++ resolved
@@ -752,21 +752,13 @@
   right_inv := Sigma.curry_uncurry
 #align equiv.Pi_curry Equiv.piCurry
 
-<<<<<<< HEAD
-@[simp] theorem piCurry_apply {β : α → Sort _} (γ : ∀ a, β a → Sort _)
-=======
 -- `simps` overapplies these but `simps (config := .asFn)` under-applies them
 @[simp] theorem piCurry_apply {β : α → Type*} (γ : ∀ a, β a → Type*)
->>>>>>> e6ea7987
     (f : ∀ x : Σ i, β i, γ x.1 x.2) :
     piCurry γ f = Sigma.curry f :=
   rfl
 
-<<<<<<< HEAD
-@[simp] theorem piCurry_symm_apply {β : α → Sort _} (γ : ∀ a, β a → Sort _) (f : ∀ a b, γ a b) :
-=======
 @[simp] theorem piCurry_symm_apply {β : α → Type*} (γ : ∀ a, β a → Type*) (f : ∀ a b, γ a b) :
->>>>>>> e6ea7987
     (piCurry γ).symm f = Sigma.uncurry f :=
   rfl
 
