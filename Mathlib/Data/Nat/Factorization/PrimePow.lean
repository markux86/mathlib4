/-
Copyright (c) 2022 Bhavik Mehta. All rights reserved.
Released under Apache 2.0 license as described in the file LICENSE.
Authors: Bhavik Mehta
-/
import Mathlib.Algebra.IsPrimePow
import Mathlib.Data.Nat.Factorization.Basic

#align_import data.nat.factorization.prime_pow from "leanprover-community/mathlib"@"6ca1a09bc9aa75824bf97388c9e3b441fc4ccf3f"

/-!
# Prime powers and factorizations

This file deals with factorizations of prime powers.
-/


variable {R : Type*} [CommMonoidWithZero R] (n p : R) (k : ℕ)

theorem IsPrimePow.minFac_pow_factorization_eq {n : ℕ} (hn : IsPrimePow n) :
    n.minFac ^ n.factorization n.minFac = n := by
  obtain ⟨p, k, hp, hk, rfl⟩ := hn
  rw [← Nat.prime_iff] at hp
  rw [hp.pow_minFac hk.ne', hp.factorization_pow, Finsupp.single_eq_same]
#align is_prime_pow.min_fac_pow_factorization_eq IsPrimePow.minFac_pow_factorization_eq

theorem isPrimePow_of_minFac_pow_factorization_eq {n : ℕ}
    (h : n.minFac ^ n.factorization n.minFac = n) (hn : n ≠ 1) : IsPrimePow n := by
  rcases eq_or_ne n 0 with (rfl | hn')
  · simp_all
  refine ⟨_, _, (Nat.minFac_prime hn).prime, ?_, h⟩
  simp [pos_iff_ne_zero, ← Finsupp.mem_support_iff, Nat.support_factorization, hn',
    Nat.minFac_prime hn, Nat.minFac_dvd]
#align is_prime_pow_of_min_fac_pow_factorization_eq isPrimePow_of_minFac_pow_factorization_eq

theorem isPrimePow_iff_minFac_pow_factorization_eq {n : ℕ} (hn : n ≠ 1) :
    IsPrimePow n ↔ n.minFac ^ n.factorization n.minFac = n :=
  ⟨fun h => h.minFac_pow_factorization_eq, fun h => isPrimePow_of_minFac_pow_factorization_eq h hn⟩
#align is_prime_pow_iff_min_fac_pow_factorization_eq isPrimePow_iff_minFac_pow_factorization_eq

theorem isPrimePow_iff_factorization_eq_single {n : ℕ} :
    IsPrimePow n ↔ ∃ p k : ℕ, 0 < k ∧ n.factorization = Finsupp.single p k := by
  rw [isPrimePow_nat_iff]
  refine exists₂_congr fun p k => ?_
  constructor
  · rintro ⟨hp, hk, hn⟩
    exact ⟨hk, by rw [← hn, Nat.Prime.factorization_pow hp]⟩
  · rintro ⟨hk, hn⟩
    have hn0 : n ≠ 0 := by
      rintro rfl
      simp_all only [Finsupp.single_eq_zero, eq_comm, Nat.factorization_zero, hk.ne']
    rw [Nat.eq_pow_of_factorization_eq_single hn0 hn]
    exact ⟨Nat.prime_of_mem_primeFactors <|
      Finsupp.mem_support_iff.2 (by simp [hn, hk.ne'] : n.factorization p ≠ 0), hk, rfl⟩
#align is_prime_pow_iff_factorization_eq_single isPrimePow_iff_factorization_eq_single

theorem isPrimePow_iff_card_primeFactors_eq_one {n : ℕ} :
    IsPrimePow n ↔ n.primeFactors.card = 1 := by
  simp_rw [isPrimePow_iff_factorization_eq_single, ← Nat.support_factorization,
    Finsupp.card_support_eq_one', pos_iff_ne_zero]
#align is_prime_pow_iff_card_support_factorization_eq_one isPrimePow_iff_card_primeFactors_eq_one

theorem IsPrimePow.exists_ord_compl_eq_one {n : ℕ} (h : IsPrimePow n) :
    ∃ p : ℕ, p.Prime ∧ ord_compl[p] n = 1 := by
  rcases eq_or_ne n 0 with (rfl | hn0); · cases not_isPrimePow_zero h
  rcases isPrimePow_iff_factorization_eq_single.mp h with ⟨p, k, hk0, h1⟩
  rcases em' p.Prime with (pp | pp)
  · refine absurd ?_ hk0.ne'
    simp [← Nat.factorization_eq_zero_of_non_prime n pp, h1]
  refine ⟨p, pp, ?_⟩
<<<<<<< HEAD
  refine' Nat.eq_of_factorization_eq (Nat.ord_compl_pos p hn0).ne' (by simp) fun q => _
=======
  refine Nat.eq_of_factorization_eq (Nat.ord_compl_pos p hn0).ne' (by simp) fun q => ?_
>>>>>>> 20c42930
  rw [Nat.factorization_ord_compl n p, h1]
  simp
#align is_prime_pow.exists_ord_compl_eq_one IsPrimePow.exists_ord_compl_eq_one

theorem exists_ord_compl_eq_one_iff_isPrimePow {n : ℕ} (hn : n ≠ 1) :
    IsPrimePow n ↔ ∃ p : ℕ, p.Prime ∧ ord_compl[p] n = 1 := by
  refine ⟨fun h => IsPrimePow.exists_ord_compl_eq_one h, fun h => ?_⟩
  rcases h with ⟨p, pp, h⟩
  rw [isPrimePow_nat_iff]
  rw [← Nat.eq_of_dvd_of_div_eq_one (Nat.ord_proj_dvd n p) h] at hn ⊢
  refine ⟨p, n.factorization p, pp, ?_, by simp⟩
  contrapose! hn
  simp [Nat.le_zero.1 hn]
#align exists_ord_compl_eq_one_iff_is_prime_pow exists_ord_compl_eq_one_iff_isPrimePow

/-- An equivalent definition for prime powers: `n` is a prime power iff there is a unique prime
dividing it. -/
theorem isPrimePow_iff_unique_prime_dvd {n : ℕ} : IsPrimePow n ↔ ∃! p : ℕ, p.Prime ∧ p ∣ n := by
  rw [isPrimePow_nat_iff]
  constructor
  · rintro ⟨p, k, hp, hk, rfl⟩
    refine ⟨p, ⟨hp, dvd_pow_self _ hk.ne'⟩, ?_⟩
    rintro q ⟨hq, hq'⟩
    exact (Nat.prime_dvd_prime_iff_eq hq hp).1 (hq.dvd_of_dvd_pow hq')
  rintro ⟨p, ⟨hp, hn⟩, hq⟩
  rcases eq_or_ne n 0 with (rfl | hn₀)
  · cases (hq 2 ⟨Nat.prime_two, dvd_zero 2⟩).trans (hq 3 ⟨Nat.prime_three, dvd_zero 3⟩).symm
  refine ⟨p, n.factorization p, hp, hp.factorization_pos_of_dvd hn₀ hn, ?_⟩
  simp only [and_imp] at hq
  apply Nat.dvd_antisymm (Nat.ord_proj_dvd _ _)
  -- We need to show n ∣ p ^ n.factorization p
  apply Nat.dvd_of_factors_subperm hn₀
  rw [hp.factors_pow, List.subperm_ext_iff]
  intro q hq'
  rw [Nat.mem_factors hn₀] at hq'
  cases hq _ hq'.1 hq'.2
  simp
#align is_prime_pow_iff_unique_prime_dvd isPrimePow_iff_unique_prime_dvd

theorem isPrimePow_pow_iff {n k : ℕ} (hk : k ≠ 0) : IsPrimePow (n ^ k) ↔ IsPrimePow n := by
  simp only [isPrimePow_iff_unique_prime_dvd]
  apply exists_unique_congr
  simp only [and_congr_right_iff]
  intro p hp
  exact ⟨hp.dvd_of_dvd_pow, fun t => t.trans (dvd_pow_self _ hk)⟩
#align is_prime_pow_pow_iff isPrimePow_pow_iff

theorem Nat.Coprime.isPrimePow_dvd_mul {n a b : ℕ} (hab : Nat.Coprime a b) (hn : IsPrimePow n) :
    n ∣ a * b ↔ n ∣ a ∨ n ∣ b := by
  rcases eq_or_ne a 0 with (rfl | ha)
  · simp only [Nat.coprime_zero_left] at hab
    simp [hab, Finset.filter_singleton, not_isPrimePow_one]
  rcases eq_or_ne b 0 with (rfl | hb)
  · simp only [Nat.coprime_zero_right] at hab
    simp [hab, Finset.filter_singleton, not_isPrimePow_one]
  refine'
    ⟨_, fun h =>
      Or.elim h (fun i => i.trans ((@dvd_mul_right a b a hab).mpr (dvd_refl a)))
          fun i => i.trans ((@dvd_mul_left a b b hab.symm).mpr (dvd_refl b))⟩
  obtain ⟨p, k, hp, _, rfl⟩ := (isPrimePow_nat_iff _).1 hn
  simp only [hp.pow_dvd_iff_le_factorization (mul_ne_zero ha hb), Nat.factorization_mul ha hb,
    hp.pow_dvd_iff_le_factorization ha, hp.pow_dvd_iff_le_factorization hb, Pi.add_apply,
    Finsupp.coe_add]
  have : a.factorization p = 0 ∨ b.factorization p = 0 := by
    rw [← Finsupp.not_mem_support_iff, ← Finsupp.not_mem_support_iff, ← not_and_or, ←
      Finset.mem_inter]
    intro t -- Porting note: used to be `exact` below, but the definition of `∈` has changed.
    simpa using hab.disjoint_primeFactors.le_bot t
  cases' this with h h <;> simp [h, imp_or]
#align nat.coprime.is_prime_pow_dvd_mul Nat.Coprime.isPrimePow_dvd_mul

theorem Nat.mul_divisors_filter_prime_pow {a b : ℕ} (hab : a.Coprime b) :
    (a * b).divisors.filter IsPrimePow = (a.divisors ∪ b.divisors).filter IsPrimePow := by
  rcases eq_or_ne a 0 with (rfl | ha)
  · simp only [Nat.coprime_zero_left] at hab
    simp [hab, Finset.filter_singleton, not_isPrimePow_one]
  rcases eq_or_ne b 0 with (rfl | hb)
  · simp only [Nat.coprime_zero_right] at hab
    simp [hab, Finset.filter_singleton, not_isPrimePow_one]
  ext n
  simp only [ha, hb, Finset.mem_union, Finset.mem_filter, Nat.mul_eq_zero, and_true_iff, Ne,
    and_congr_left_iff, not_false_iff, Nat.mem_divisors, or_self_iff]
  apply hab.isPrimePow_dvd_mul
#align nat.mul_divisors_filter_prime_pow Nat.mul_divisors_filter_prime_pow<|MERGE_RESOLUTION|>--- conflicted
+++ resolved
@@ -68,11 +68,7 @@
   · refine absurd ?_ hk0.ne'
     simp [← Nat.factorization_eq_zero_of_non_prime n pp, h1]
   refine ⟨p, pp, ?_⟩
-<<<<<<< HEAD
-  refine' Nat.eq_of_factorization_eq (Nat.ord_compl_pos p hn0).ne' (by simp) fun q => _
-=======
   refine Nat.eq_of_factorization_eq (Nat.ord_compl_pos p hn0).ne' (by simp) fun q => ?_
->>>>>>> 20c42930
   rw [Nat.factorization_ord_compl n p, h1]
   simp
 #align is_prime_pow.exists_ord_compl_eq_one IsPrimePow.exists_ord_compl_eq_one
