--- conflicted
+++ resolved
@@ -245,11 +245,7 @@
   intro n
   induction' n with n hn
   · refine' (F.antitone _).trans e; simp
-<<<<<<< HEAD
-  · rw [Nat.add_right_comm, ← hF]
-=======
   · rw [add_right_comm, ← hF]
->>>>>>> 4635a31a
     · exact (smul_mono_right _ hn).trans (F'.smul_le _)
     simp
 #align ideal.filtration.stable.exists_forall_le Ideal.Filtration.Stable.exists_forall_le
