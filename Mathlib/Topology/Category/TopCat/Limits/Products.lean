--- conflicted
+++ resolved
@@ -56,39 +56,21 @@
 /-- The product is homeomorphic to the product of the underlying spaces,
 equipped with the product topology.
 -/
-<<<<<<< HEAD
-def piIsoPi {ι : Type v} (α : ι → TopCat.{max v u}) : ∏ α ≅ TopCat.of (∀ i, α i) :=
-  (limit.isLimit _).conePointUniqueUpToIso (piFanIsLimit.{v, u} α)
-  -- Specifying the universes in `piFanIsLimit` wasn't necessary when we had `TopCatMax` 
-#align Top.pi_iso_pi TopCat.piIsoPi
-=======
 def piIsoPi {ι : Type v} (α : ι → TopCat.{max v u}) : ∏ᶜ α ≅ TopCat.of (∀ i, α i) :=
   (limit.isLimit _).conePointUniqueUpToIso (piFanIsLimit.{v, u} α)
   -- Specifying the universes in `piFanIsLimit` wasn't necessary when we had `TopCatMax`
->>>>>>> 99508fb5
 
 @[reassoc (attr := simp)]
 theorem piIsoPi_inv_π {ι : Type v} (α : ι → TopCat.{max v u}) (i : ι) :
     (piIsoPi α).inv ≫ Pi.π α i = piπ α i := by simp [piIsoPi]
 
-<<<<<<< HEAD
-@[simp]
-=======
->>>>>>> 99508fb5
 theorem piIsoPi_inv_π_apply {ι : Type v} (α : ι → TopCat.{max v u}) (i : ι) (x : ∀ i, α i) :
     (Pi.π α i : _) ((piIsoPi α).inv x) = x i :=
   ConcreteCategory.congr_hom (piIsoPi_inv_π α i) x
 
-<<<<<<< HEAD
--- Porting note: needing the type ascription on `∏ α : TopCat.{max v u}` is unfortunate.
-@[simp]
-theorem piIsoPi_hom_apply {ι : Type v} (α : ι → TopCat.{max v u}) (i : ι)
-    (x : (∏ α : TopCat.{max v u})) : (piIsoPi α).hom x i = (Pi.π α i : _) x := by
-=======
 -- Porting note: needing the type ascription on `∏ᶜ α : TopCat.{max v u}` is unfortunate.
 theorem piIsoPi_hom_apply {ι : Type v} (α : ι → TopCat.{max v u}) (i : ι)
     (x : (∏ᶜ α : TopCat.{max v u})) : (piIsoPi α).hom x i = (Pi.π α i : _) x := by
->>>>>>> 99508fb5
   have := piIsoPi_inv_π α i
   rw [Iso.inv_comp_eq] at this
   exact ConcreteCategory.congr_hom this x
@@ -124,29 +106,16 @@
 -/
 def sigmaIsoSigma {ι : Type v} (α : ι → TopCat.{max v u}) : ∐ α ≅ TopCat.of (Σi, α i) :=
   (colimit.isColimit _).coconePointUniqueUpToIso (sigmaCofanIsColimit.{v, u} α)
-<<<<<<< HEAD
-  -- Specifying the universes in `sigmaCofanIsColimit` wasn't necessary when we had `TopCatMax` 
-#align Top.sigma_iso_sigma TopCat.sigmaIsoSigma
-=======
   -- Specifying the universes in `sigmaCofanIsColimit` wasn't necessary when we had `TopCatMax`
->>>>>>> 99508fb5
 
 @[reassoc (attr := simp)]
 theorem sigmaIsoSigma_hom_ι {ι : Type v} (α : ι → TopCat.{max v u}) (i : ι) :
     Sigma.ι α i ≫ (sigmaIsoSigma α).hom = sigmaι α i := by simp [sigmaIsoSigma]
 
-<<<<<<< HEAD
-@[simp]
-=======
->>>>>>> 99508fb5
 theorem sigmaIsoSigma_hom_ι_apply {ι : Type v} (α : ι → TopCat.{max v u}) (i : ι) (x : α i) :
     (sigmaIsoSigma α).hom ((Sigma.ι α i : _) x) = Sigma.mk i x :=
   ConcreteCategory.congr_hom (sigmaIsoSigma_hom_ι α i) x
 
-<<<<<<< HEAD
-@[simp]
-=======
->>>>>>> 99508fb5
 theorem sigmaIsoSigma_inv_apply {ι : Type v} (α : ι → TopCat.{max v u}) (i : ι) (x : α i) :
     (sigmaIsoSigma α).inv ⟨i, x⟩ = (Sigma.ι α i : _) x := by
   rw [← sigmaIsoSigma_hom_ι_apply, ← comp_app, ← comp_app, Iso.hom_inv_id,
