--- conflicted
+++ resolved
@@ -89,13 +89,10 @@
 theorem forget_obj_hom {f} : ((forget X).obj f).hom = f.arrow :=
   rfl
 
-<<<<<<< HEAD
-=======
 /-- The forget functor `MonoOver X ⥤ Over X` is fully faithful. -/
 def fullyFaithfulForget (X : C) : (forget X).FullyFaithful :=
   fullyFaithfulFullSubcategoryInclusion _
 
->>>>>>> 59de845a
 instance : (forget X).Full :=
   FullSubcategory.full _
 
@@ -149,27 +146,15 @@
 -/
 def liftIso {Y : D} {F₁ F₂ : Over Y ⥤ Over X} (h₁ h₂) (i : F₁ ≅ F₂) : lift F₁ h₁ ≅ lift F₂ h₂ :=
   Functor.fullyFaithfulCancelRight (MonoOver.forget X) (isoWhiskerLeft (MonoOver.forget Y) i)
-<<<<<<< HEAD
-#align category_theory.mono_over.lift_iso CategoryTheory.MonoOver.liftIso
-=======
->>>>>>> 59de845a
 
 /-- `MonoOver.lift` commutes with composition of functors. -/
 def liftComp {X Z : C} {Y : D} (F : Over X ⥤ Over Y) (G : Over Y ⥤ Over Z) (h₁ h₂) :
     lift F h₁ ⋙ lift G h₂ ≅ lift (F ⋙ G) fun f => h₂ ⟨_, h₁ f⟩ :=
   Functor.fullyFaithfulCancelRight (MonoOver.forget _) (Iso.refl _)
-<<<<<<< HEAD
-#align category_theory.mono_over.lift_comp CategoryTheory.MonoOver.liftComp
-=======
->>>>>>> 59de845a
 
 /-- `MonoOver.lift` preserves the identity functor. -/
 def liftId : (lift (𝟭 (Over X)) fun f => f.2) ≅ 𝟭 _ :=
   Functor.fullyFaithfulCancelRight (MonoOver.forget _) (Iso.refl _)
-<<<<<<< HEAD
-#align category_theory.mono_over.lift_id CategoryTheory.MonoOver.liftId
-=======
->>>>>>> 59de845a
 
 @[simp]
 theorem lift_comm (F : Over Y ⥤ Over X)
@@ -262,17 +247,6 @@
 theorem map_obj_arrow (f : X ⟶ Y) [Mono f] (g : MonoOver X) : ((map f).obj g).arrow = g.arrow ≫ f :=
   rfl
 
-<<<<<<< HEAD
-instance fullMap (f : X ⟶ Y) [Mono f] : Functor.Full (map f) where
-  preimage {g h} e := by
-    refine' homMk e.left _
-    rw [← cancel_mono f, assoc]
-    apply w e
-#align category_theory.mono_over.full_map CategoryTheory.MonoOver.fullMap
-
-instance faithful_map (f : X ⟶ Y) [Mono f] : Functor.Faithful (map f) where
-#align category_theory.mono_over.faithful_map CategoryTheory.MonoOver.faithful_map
-=======
 instance full_map (f : X ⟶ Y) [Mono f] : Functor.Full (map f) where
   map_surjective {g h} e := by
     refine ⟨homMk e.left ?_, rfl⟩
@@ -280,7 +254,6 @@
       apply w e
 
 instance faithful_map (f : X ⟶ Y) [Mono f] : Functor.Faithful (map f) where
->>>>>>> 59de845a
 
 /-- Isomorphic objects have equivalent `MonoOver` categories.
 -/
@@ -357,22 +330,12 @@
   map {f g} k := by
     apply (forget X).preimage _
     apply Over.homMk _ _
-<<<<<<< HEAD
-    exact
-      image.lift
-        { I := Limits.image _
-          m := image.ι g.hom
-          e := k.left ≫ factorThruImage g.hom }
-    apply image.lift_fac
-#align category_theory.mono_over.image CategoryTheory.MonoOver.image
-=======
     · exact
         image.lift
           { I := Limits.image _
             m := image.ι g.hom
             e := k.left ≫ factorThruImage g.hom }
     · apply image.lift_fac
->>>>>>> 59de845a
 
 /-- `MonoOver.image : Over X ⥤ MonoOver X` is left adjoint to
 `MonoOver.forget : MonoOver X ⥤ Over X`
@@ -386,16 +349,6 @@
             rw [assoc, Over.w k]
             apply image.fac
           invFun := fun k => by
-<<<<<<< HEAD
-            refine' Over.homMk _ _
-            exact
-              image.lift
-                { I := g.obj.left
-                  m := g.arrow
-                  e := k.left
-                  fac := Over.w k }
-            apply image.lift_fac
-=======
             refine Over.homMk ?_ ?_
             · exact
                 image.lift
@@ -404,7 +357,6 @@
                     e := k.left
                     fac := Over.w k }
             · apply image.lift_fac
->>>>>>> 59de845a
           left_inv := fun k => Subsingleton.elim _ _
           right_inv := fun k => by
             ext1
@@ -437,10 +389,6 @@
   forget _ ⋙ Over.map f ⋙ image
 
 instance faithful_exists (f : X ⟶ Y) : Functor.Faithful («exists» f) where
-<<<<<<< HEAD
-#align category_theory.mono_over.faithful_exists CategoryTheory.MonoOver.faithful_exists
-=======
->>>>>>> 59de845a
 
 /-- When `f : X ⟶ Y` is a monomorphism, `exists f` agrees with `map f`.
 -/
