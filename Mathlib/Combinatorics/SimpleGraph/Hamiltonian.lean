--- conflicted
+++ resolved
@@ -79,13 +79,7 @@
     (hp : p.IsHamiltonianCycle) : (p.map f).IsHamiltonianCycle where
   toIsCycle := hp.isCycle.map hf.injective
   isHamiltonian_tail := by
-<<<<<<< HEAD
-    simp only [IsHamiltonian, support_tail, support_map, ne_eq, List.map_eq_nil_iff, support_ne_nil,
-      not_false_eq_true, List.count_tail, List.head_map, beq_iff_eq, hf.surjective.forall,
-      hf.injective, List.count_map_of_injective]
-=======
     simp only [IsHamiltonian, hf.surjective.forall]
->>>>>>> 39773322
     intro x
     rcases p with (_ | ⟨y, p⟩)
     · cases hp.ne_nil rfl
