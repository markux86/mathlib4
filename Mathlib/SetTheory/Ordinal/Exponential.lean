/-
Copyright (c) 2017 Mario Carneiro. All rights reserved.
Released under Apache 2.0 license as described in the file LICENSE.
Authors: Mario Carneiro, Floris van Doorn, Violeta Hernández Palacios
-/
import Mathlib.SetTheory.Ordinal.Arithmetic

/-! # Ordinal exponential

In this file we define the power function and the logarithm function on ordinals. The two are
related by the lemma `Ordinal.opow_le_iff_le_log : b ^ c ≤ x ↔ c ≤ log b x` for nontrivial inputs
`b`, `c`.
-/

noncomputable section

open Function Set Equiv Order
open scoped Cardinal Ordinal

universe u v w

namespace Ordinal

/-- The ordinal exponential, defined by transfinite recursion. -/
instance pow : Pow Ordinal Ordinal :=
  ⟨fun a b => if a = 0 then 1 - b else limitRecOn b 1 (fun _ IH => IH * a) fun b _ => bsup.{u, u} b⟩

-- Porting note: Ambiguous notations.
-- local infixr:0 "^" => @Pow.pow Ordinal Ordinal Ordinal.instPowOrdinalOrdinal

theorem opow_def (a b : Ordinal) :
    a ^ b = if a = 0 then 1 - b else limitRecOn b 1 (fun _ IH => IH * a) fun b _ => bsup.{u, u} b :=
  rfl

-- Porting note: `if_pos rfl` → `if_true`
theorem zero_opow' (a : Ordinal) : 0 ^ a = 1 - a := by simp only [opow_def, if_true]

@[simp]
theorem zero_opow {a : Ordinal} (a0 : a ≠ 0) : (0 : Ordinal) ^ a = 0 := by
  rwa [zero_opow', Ordinal.sub_eq_zero_iff_le, one_le_iff_ne_zero]

@[simp]
theorem opow_zero (a : Ordinal) : a ^ (0 : Ordinal) = 1 := by
  by_cases h : a = 0
  · simp only [opow_def, if_pos h, sub_zero]
  · simp only [opow_def, if_neg h, limitRecOn_zero]

@[simp]
theorem opow_succ (a b : Ordinal) : a ^ succ b = a ^ b * a :=
  if h : a = 0 then by subst a; simp only [zero_opow (succ_ne_zero _), mul_zero]
  else by simp only [opow_def, limitRecOn_succ, if_neg h]

theorem opow_limit {a b : Ordinal} (a0 : a ≠ 0) (h : IsLimit b) :
    a ^ b = bsup.{u, u} b fun c _ => a ^ c := by
  simp only [opow_def, if_neg a0]; rw [limitRecOn_limit _ _ _ _ h]

theorem opow_le_of_limit {a b c : Ordinal} (a0 : a ≠ 0) (h : IsLimit b) :
    a ^ b ≤ c ↔ ∀ b' < b, a ^ b' ≤ c := by rw [opow_limit a0 h, bsup_le_iff]

theorem lt_opow_of_limit {a b c : Ordinal} (b0 : b ≠ 0) (h : IsLimit c) :
    a < b ^ c ↔ ∃ c' < c, a < b ^ c' := by
  rw [← not_iff_not, not_exists]; simp only [not_lt, opow_le_of_limit b0 h, exists_prop, not_and]

@[simp]
theorem opow_one (a : Ordinal) : a ^ (1 : Ordinal) = a := by
  rw [← succ_zero, opow_succ]; simp only [opow_zero, one_mul]

@[simp]
theorem one_opow (a : Ordinal) : (1 : Ordinal) ^ a = 1 := by
  induction a using limitRecOn with
  | H₁ => simp only [opow_zero]
  | H₂ _ ih =>
    simp only [opow_succ, ih, mul_one]
  | H₃ b l IH =>
    refine eq_of_forall_ge_iff fun c => ?_
    rw [opow_le_of_limit Ordinal.one_ne_zero l]
    exact ⟨fun H => by simpa only [opow_zero] using H 0 l.pos, fun H b' h => by rwa [IH _ h]⟩

theorem opow_pos {a : Ordinal} (b : Ordinal) (a0 : 0 < a) : 0 < a ^ b := by
  have h0 : 0 < a ^ (0 : Ordinal) := by simp only [opow_zero, zero_lt_one]
  induction b using limitRecOn with
  | H₁ => exact h0
  | H₂ b IH =>
    rw [opow_succ]
    exact mul_pos IH a0
  | H₃ b l _ =>
    exact (lt_opow_of_limit (Ordinal.pos_iff_ne_zero.1 a0) l).2 ⟨0, l.pos, h0⟩

theorem opow_ne_zero {a : Ordinal} (b : Ordinal) (a0 : a ≠ 0) : a ^ b ≠ 0 :=
  Ordinal.pos_iff_ne_zero.1 <| opow_pos b <| Ordinal.pos_iff_ne_zero.2 a0

theorem opow_isNormal {a : Ordinal} (h : 1 < a) : IsNormal (a ^ ·) :=
  have a0 : 0 < a := zero_lt_one.trans h
  ⟨fun b => by simpa only [mul_one, opow_succ] using (mul_lt_mul_iff_left (opow_pos b a0)).2 h,
    fun b l c => opow_le_of_limit (ne_of_gt a0) l⟩

theorem opow_lt_opow_iff_right {a b c : Ordinal} (a1 : 1 < a) : a ^ b < a ^ c ↔ b < c :=
  (opow_isNormal a1).lt_iff

theorem opow_le_opow_iff_right {a b c : Ordinal} (a1 : 1 < a) : a ^ b ≤ a ^ c ↔ b ≤ c :=
  (opow_isNormal a1).le_iff

theorem opow_right_inj {a b c : Ordinal} (a1 : 1 < a) : a ^ b = a ^ c ↔ b = c :=
  (opow_isNormal a1).inj

theorem opow_isLimit {a b : Ordinal} (a1 : 1 < a) : IsLimit b → IsLimit (a ^ b) :=
  (opow_isNormal a1).isLimit

theorem opow_isLimit_left {a b : Ordinal} (l : IsLimit a) (hb : b ≠ 0) : IsLimit (a ^ b) := by
  rcases zero_or_succ_or_limit b with (e | ⟨b, rfl⟩ | l')
  · exact absurd e hb
  · rw [opow_succ]
    exact mul_isLimit (opow_pos _ l.pos) l
  · exact opow_isLimit l.one_lt l'

theorem opow_le_opow_right {a b c : Ordinal} (h₁ : 0 < a) (h₂ : b ≤ c) : a ^ b ≤ a ^ c := by
  rcases lt_or_eq_of_le (one_le_iff_pos.2 h₁) with h₁ | h₁
  · exact (opow_le_opow_iff_right h₁).2 h₂
  · subst a
    -- Porting note: `le_refl` is required.
    simp only [one_opow, le_refl]

theorem opow_le_opow_left {a b : Ordinal} (c : Ordinal) (ab : a ≤ b) : a ^ c ≤ b ^ c := by
  by_cases a0 : a = 0
  -- Porting note: `le_refl` is required.
  · subst a
    by_cases c0 : c = 0
    · subst c
      simp only [opow_zero, le_refl]
    · simp only [zero_opow c0, Ordinal.zero_le]
  · induction c using limitRecOn with
    | H₁ => simp only [opow_zero, le_refl]
    | H₂ c IH =>
      simpa only [opow_succ] using mul_le_mul' IH ab
    | H₃ c l IH =>
      exact
        (opow_le_of_limit a0 l).2 fun b' h =>
          (IH _ h).trans (opow_le_opow_right ((Ordinal.pos_iff_ne_zero.2 a0).trans_le ab) h.le)

theorem left_le_opow (a : Ordinal) {b : Ordinal} (b1 : 0 < b) : a ≤ a ^ b := by
  nth_rw 1 [← opow_one a]
  cases' le_or_gt a 1 with a1 a1
  · rcases lt_or_eq_of_le a1 with a0 | a1
    · rw [lt_one_iff_zero] at a0
      rw [a0, zero_opow Ordinal.one_ne_zero]
      exact Ordinal.zero_le _
    rw [a1, one_opow, one_opow]
  rwa [opow_le_opow_iff_right a1, one_le_iff_pos]

theorem right_le_opow {a : Ordinal} (b : Ordinal) (a1 : 1 < a) : b ≤ a ^ b :=
  (opow_isNormal a1).self_le _

theorem opow_lt_opow_left_of_succ {a b c : Ordinal} (ab : a < b) : a ^ succ c < b ^ succ c := by
  rw [opow_succ, opow_succ]
  exact
    (mul_le_mul_right' (opow_le_opow_left c ab.le) a).trans_lt
      (mul_lt_mul_of_pos_left ab (opow_pos c ((Ordinal.zero_le a).trans_lt ab)))

theorem opow_add (a b c : Ordinal) : a ^ (b + c) = a ^ b * a ^ c := by
  rcases eq_or_ne a 0 with (rfl | a0)
  · rcases eq_or_ne c 0 with (rfl | c0)
    · simp
    have : b + c ≠ 0 := ((Ordinal.pos_iff_ne_zero.2 c0).trans_le (le_add_left _ _)).ne'
    simp only [zero_opow c0, zero_opow this, mul_zero]
  rcases eq_or_lt_of_le (one_le_iff_ne_zero.2 a0) with (rfl | a1)
  · simp only [one_opow, mul_one]
  induction c using limitRecOn with
  | H₁ => simp
  | H₂ c IH =>
    rw [add_succ, opow_succ, IH, opow_succ, mul_assoc]
  | H₃ c l IH =>
    refine
      eq_of_forall_ge_iff fun d =>
        (((opow_isNormal a1).trans (add_isNormal b)).limit_le l).trans ?_
    dsimp only [Function.comp_def]
    simp (config := { contextual := true }) only [IH]
    exact
      (((mul_isNormal <| opow_pos b (Ordinal.pos_iff_ne_zero.2 a0)).trans
              (opow_isNormal a1)).limit_le
          l).symm

theorem opow_one_add (a b : Ordinal) : a ^ (1 + b) = a * a ^ b := by rw [opow_add, opow_one]

theorem opow_dvd_opow (a : Ordinal) {b c : Ordinal} (h : b ≤ c) : a ^ b ∣ a ^ c :=
  ⟨a ^ (c - b), by rw [← opow_add, Ordinal.add_sub_cancel_of_le h]⟩

theorem opow_dvd_opow_iff {a b c : Ordinal} (a1 : 1 < a) : a ^ b ∣ a ^ c ↔ b ≤ c :=
  ⟨fun h =>
    le_of_not_lt fun hn =>
      not_le_of_lt ((opow_lt_opow_iff_right a1).2 hn) <|
        le_of_dvd (opow_ne_zero _ <| one_le_iff_ne_zero.1 <| a1.le) h,
    opow_dvd_opow _⟩

theorem opow_mul (a b c : Ordinal) : a ^ (b * c) = (a ^ b) ^ c := by
  by_cases b0 : b = 0; · simp only [b0, zero_mul, opow_zero, one_opow]
  by_cases a0 : a = 0
  · subst a
    by_cases c0 : c = 0
    · simp only [c0, mul_zero, opow_zero]
    simp only [zero_opow b0, zero_opow c0, zero_opow (mul_ne_zero b0 c0)]
  cases' eq_or_lt_of_le (one_le_iff_ne_zero.2 a0) with a1 a1
  · subst a1
    simp only [one_opow]
  induction c using limitRecOn with
  | H₁ => simp only [mul_zero, opow_zero]
  | H₂ c IH =>
    rw [mul_succ, opow_add, IH, opow_succ]
  | H₃ c l IH =>
    refine
      eq_of_forall_ge_iff fun d =>
        (((opow_isNormal a1).trans (mul_isNormal (Ordinal.pos_iff_ne_zero.2 b0))).limit_le
              l).trans
          ?_
    dsimp only [Function.comp_def]
    simp (config := { contextual := true }) only [IH]
    exact (opow_le_of_limit (opow_ne_zero _ a0) l).symm

theorem opow_mul_add_pos {b v : Ordinal} (hb : b ≠ 0) (u : Ordinal) (hv : v ≠ 0) (w : Ordinal) :
    0 < b ^ u * v + w :=
  (opow_pos u <| Ordinal.pos_iff_ne_zero.2 hb).trans_le <|
    (le_mul_left _ <| Ordinal.pos_iff_ne_zero.2 hv).trans <| le_add_right _ _

theorem opow_mul_add_lt_opow_mul_succ {b u w : Ordinal} (v : Ordinal) (hw : w < b ^ u) :
    b ^ u * v + w < b ^ u * succ v := by
  rwa [mul_succ, add_lt_add_iff_left]

theorem opow_mul_add_lt_opow_succ {b u v w : Ordinal} (hvb : v < b) (hw : w < b ^ u) :
    b ^ u * v + w < b ^ succ u := by
<<<<<<< HEAD
  convert (opow_mul_add_lt_opow_mul_succ v hw).trans_le (mul_le_mul_left' (succ_le_of_lt hvb) _)
    using 1
=======
  convert (opow_mul_add_lt_opow_mul_succ v hw).trans_le
    (mul_le_mul_left' (succ_le_of_lt hvb) _) using 1
>>>>>>> 49f4457e
  exact opow_succ b u

/-! ### Ordinal logarithm -/


/-- The ordinal logarithm is the solution `u` to the equation `x = b ^ u * v + w` where `v < b` and
    `w < b ^ u`. -/
@[pp_nodot]
def log (b : Ordinal) (x : Ordinal) : Ordinal :=
  if 1 < b then pred (sInf { o | x < b ^ o }) else 0

/-- The set in the definition of `log` is nonempty. -/
theorem log_nonempty {b x : Ordinal} (h : 1 < b) : { o : Ordinal | x < b ^ o }.Nonempty :=
  ⟨_, succ_le_iff.1 (right_le_opow _ h)⟩

theorem log_def {b : Ordinal} (h : 1 < b) (x : Ordinal) :
    log b x = pred (sInf { o | x < b ^ o }) :=
  dif_pos h

theorem log_of_left_le_one {b : Ordinal} (h : b ≤ 1) (x : Ordinal) : log b x = 0 :=
  dif_neg h.not_lt

@[simp]
theorem log_zero_left : ∀ b, log 0 b = 0 :=
  log_of_left_le_one zero_le_one

@[simp]
theorem log_one_left : ∀ b, log 1 b = 0 :=
  log_of_left_le_one le_rfl

@[simp]
theorem log_zero_right (b : Ordinal) : log b 0 = 0 := by
  obtain hb | hb := lt_or_le 1 b
  · rw [log_def hb, ← Ordinal.le_zero, pred_le]
    apply csInf_le'
    dsimp
    rw [succ_zero, opow_one]
    exact zero_lt_one.trans hb
  · exact log_of_left_le_one hb _

theorem succ_log_def {b x : Ordinal} (hb : 1 < b) (hx : x ≠ 0) :
    succ (log b x) = sInf { o : Ordinal | x < b ^ o } := by
  let t := sInf { o : Ordinal | x < b ^ o }
  have : x < (b ^ t) := csInf_mem (log_nonempty hb)
  rcases zero_or_succ_or_limit t with (h | h | h)
  · refine ((one_le_iff_ne_zero.2 hx).not_lt ?_).elim
    simpa only [h, opow_zero] using this
  · rw [show log b x = pred t from log_def hb x, succ_pred_iff_is_succ.2 h]
  · rcases (lt_opow_of_limit (zero_lt_one.trans hb).ne' h).1 this with ⟨a, h₁, h₂⟩
    exact h₁.not_le.elim ((le_csInf_iff'' (log_nonempty hb)).1 le_rfl a h₂)

theorem lt_opow_succ_log_self {b : Ordinal} (hb : 1 < b) (x : Ordinal) :
    x < b ^ succ (log b x) := by
  rcases eq_or_ne x 0 with (rfl | hx)
  · apply opow_pos _ (zero_lt_one.trans hb)
  · rw [succ_log_def hb hx]
    exact csInf_mem (log_nonempty hb)

theorem opow_log_le_self (b : Ordinal) {x : Ordinal} (hx : x ≠ 0) : b ^ log b x ≤ x := by
  rcases eq_or_ne b 0 with (rfl | b0)
  · rw [zero_opow']
    exact (sub_le_self _ _).trans (one_le_iff_ne_zero.2 hx)
  rcases lt_or_eq_of_le (one_le_iff_ne_zero.2 b0) with (hb | rfl)
  · refine le_of_not_lt fun h => (lt_succ (log b x)).not_le ?_
    have := @csInf_le' _ _ { o | x < b ^ o } _ h
    rwa [← succ_log_def hb hx] at this
  · rwa [one_opow, one_le_iff_ne_zero]

/-- `opow b` and `log b` (almost) form a Galois connection. -/
theorem opow_le_iff_le_log {b x c : Ordinal} (hb : 1 < b) (hx : x ≠ 0) :
    b ^ c ≤ x ↔ c ≤ log b x := by
  constructor <;>
  intro h
  · apply le_of_not_lt
    intro hn
    apply (lt_opow_succ_log_self hb x).not_le <|
      ((opow_le_opow_iff_right hb).2 <| succ_le_of_lt hn).trans h
  · exact ((opow_le_opow_iff_right hb).2 h).trans <| opow_log_le_self b hx

theorem lt_opow_iff_log_lt {b x c : Ordinal} (hb : 1 < b) (hx : x ≠ 0) : x < b ^ c ↔ log b x < c :=
  lt_iff_lt_of_le_iff_le (opow_le_iff_le_log hb hx)

theorem log_pos {b o : Ordinal} (hb : 1 < b) (ho : o ≠ 0) (hbo : b ≤ o) : 0 < log b o := by
  rwa [← succ_le_iff, succ_zero, ← opow_le_iff_le_log hb ho, opow_one]

theorem log_eq_zero {b o : Ordinal} (hbo : o < b) : log b o = 0 := by
  rcases eq_or_ne o 0 with (rfl | ho)
  · exact log_zero_right b
  rcases le_or_lt b 1 with hb | hb
  · rcases le_one_iff.1 hb with (rfl | rfl)
    · exact log_zero_left o
    · exact log_one_left o
  · rwa [← Ordinal.le_zero, ← lt_succ_iff, succ_zero, ← lt_opow_iff_log_lt hb ho, opow_one]

@[simp]
theorem log_one_right (b : Ordinal) : log b 1 = 0 := by
  obtain hb | hb := lt_or_le 1 b
  · exact log_eq_zero hb
  · exact log_of_left_le_one hb 1

@[mono]
theorem log_mono_right (b : Ordinal) {x y : Ordinal} (xy : x ≤ y) : log b x ≤ log b y := by
  obtain rfl | hx := eq_or_ne x 0
  · rw [log_zero_right]
    exact Ordinal.zero_le _
  · obtain hb | hb := lt_or_le 1 b
    · exact (opow_le_iff_le_log hb ((Ordinal.pos_iff_ne_zero.2 hx).trans_le xy).ne').1 <|
        (opow_log_le_self _ hx).trans xy
    · iterate 2 rw [log_of_left_le_one hb]

theorem log_le_self (b x : Ordinal) : log b x ≤ x := by
  obtain rfl | hx := eq_or_ne x 0
  · rw [log_zero_right]
  · obtain hb | hb := lt_or_le 1 b
    · exact (right_le_opow _ hb).trans (opow_log_le_self b hx)
    · rw [log_of_left_le_one hb]
      exact Ordinal.zero_le _

<<<<<<< HEAD
theorem add_log_le_log_mul {x y : Ordinal} (b : Ordinal) (hx : x ≠ 0) (hy : y ≠ 0) :
    log b x + log b y ≤ log b (x * y) := by
  obtain hb | hb := lt_or_le 1 b
  · rw [← opow_le_iff_le_log hb (mul_ne_zero hx hy), opow_add]
    exact mul_le_mul' (opow_log_le_self b hx) (opow_log_le_self b hy)
  · simpa only [log_of_left_le_one hb, zero_add] using le_rfl

=======
>>>>>>> 49f4457e
theorem log_eq {b x : Ordinal} (hb : 1 < b) (hx : x ≠ 0) (y : Ordinal) :
    log b x = y ↔ x ∈ Set.Ico (b ^ y) (b ^ (succ y)) := by
  constructor
  · rintro rfl
    use opow_log_le_self b hx, lt_opow_succ_log_self hb x
  · rintro ⟨hx₁, hx₂⟩
    apply le_antisymm
    · rwa [← lt_succ_iff, ← lt_opow_iff_log_lt hb hx]
    · rwa [← opow_le_iff_le_log hb hx]

theorem log_opow_mul_add {b u v w : Ordinal} (hb : 1 < b) (hv : v ≠ 0) (hw : w < b ^ u) :
    log b (b ^ u * v + w) = u + log b v := by
  rw [log_eq hb]
  · constructor
    · rw [opow_add]
      exact (mul_le_mul_left' (opow_log_le_self b hv) _).trans (le_add_right _ w)
    · apply (add_lt_add_left hw _).trans_le
      rw [← mul_succ, ← add_succ, opow_add]
      apply mul_le_mul_left'
      rw [succ_le_iff]
      exact lt_opow_succ_log_self hb _
  · intro h
    exact mul_ne_zero (opow_ne_zero u (zero_lt_one.trans hb).ne') hv <|
      left_eq_zero_of_add_eq_zero h

theorem log_opow_mul {b v : Ordinal} (hb : 1 < b) (u : Ordinal) (hv : v ≠ 0) :
    log b (b ^ u * v) = u + log b v := by
  convert log_opow_mul_add hb hv (opow_pos u (zero_lt_one.trans hb)) using 1
  rw [add_zero]

theorem log_opow {b : Ordinal} (hb : 1 < b) (x : Ordinal) : log b (b ^ x) = x := by
  convert log_opow_mul hb x zero_ne_one.symm using 1
  · rw [mul_one]
  · rw [log_one_right, add_zero]

theorem mod_opow_log_lt_self (b : Ordinal) {o : Ordinal} (ho : o ≠ 0) : o % (b ^ log b o) < o := by
  rcases eq_or_ne b 0 with (rfl | hb)
  · simpa using Ordinal.pos_iff_ne_zero.2 ho
  · exact (mod_lt _ <| opow_ne_zero _ hb).trans_le (opow_log_le_self _ ho)

theorem log_mod_opow_log_lt_log_self {b o : Ordinal} (hb : 1 < b) (hbo : b ≤ o) :
    log b (o % (b ^ log b o)) < log b o := by
  rcases eq_or_ne (o % (b ^ log b o)) 0 with h | h
  · rw [h, log_zero_right]
    exact log_pos hb (one_le_iff_ne_zero.1 (hb.le.trans hbo)) hbo
  · rw [← succ_le_iff, succ_log_def hb h]
    apply csInf_le'
    apply mod_lt
    rw [← Ordinal.pos_iff_ne_zero]
    exact opow_pos _ (zero_lt_one.trans hb)

theorem div_opow_log_pos (b : Ordinal) {o : Ordinal} (ho : o ≠ 0) : 0 < o / (b ^ log b o) := by
  rcases eq_zero_or_pos b with (rfl | hb)
  · simpa using Ordinal.pos_iff_ne_zero.2 ho
  · rw [div_pos (opow_ne_zero _ hb.ne')]
    exact opow_log_le_self b ho

theorem div_opow_log_lt {b : Ordinal} (o : Ordinal) (hb : 1 < b) : o / (b ^ log b o) < b := by
  rw [div_lt (opow_pos _ (zero_lt_one.trans hb)).ne', ← opow_succ]
  exact lt_opow_succ_log_self hb o

<<<<<<< HEAD
=======
theorem add_log_le_log_mul {x y : Ordinal} (b : Ordinal) (hx : x ≠ 0) (hy : y ≠ 0) :
    log b x + log b y ≤ log b (x * y) := by
  obtain hb | hb := lt_or_le 1 b
  · rw [← opow_le_iff_le_log hb (mul_ne_zero hx hy), opow_add]
    exact mul_le_mul' (opow_log_le_self b hx) (opow_log_le_self b hy)
  · simpa only [log_of_left_le_one hb, zero_add] using le_rfl

>>>>>>> 49f4457e
/-! ### Interaction with `Nat.cast` -/

@[simp, norm_cast]
theorem natCast_opow (m : ℕ) : ∀ n : ℕ, ↑(m ^ n : ℕ) = (m : Ordinal) ^ (n : Ordinal)
  | 0 => by simp
  | n + 1 => by
    rw [pow_succ, natCast_mul, natCast_opow m n, Nat.cast_succ, add_one_eq_succ, opow_succ]

@[deprecated (since := "2024-04-17")]
alias nat_cast_opow := natCast_opow

theorem sup_opow_nat {o : Ordinal} (ho : 0 < o) : (sup fun n : ℕ => o ^ (n : Ordinal)) = o ^ ω := by
  rcases lt_or_eq_of_le (one_le_iff_pos.2 ho) with (ho₁ | rfl)
  · exact (opow_isNormal ho₁).apply_omega
  · rw [one_opow]
    refine le_antisymm (sup_le fun n => by rw [one_opow]) ?_
    convert le_sup (fun n : ℕ => 1 ^ (n : Ordinal)) 0
    rw [Nat.cast_zero, opow_zero]

end Ordinal

-- Porting note (#11215): TODO: Port this meta code.

-- namespace Tactic

-- open Ordinal Mathlib.Meta.Positivity

-- /-- Extension for the `positivity` tactic: `ordinal.opow` takes positive values on positive
-- inputs. -/
-- @[positivity]
-- unsafe def positivity_opow : expr → tactic strictness
--   | q(@Pow.pow _ _ $(inst) $(a) $(b)) => do
--     let strictness_a ← core a
--     match strictness_a with
--       | positive p => positive <$> mk_app `` opow_pos [b, p]
--       | _ => failed
--   |-- We already know that `0 ≤ x` for all `x : Ordinal`
--     _ =>
--     failed

-- end Tactic<|MERGE_RESOLUTION|>--- conflicted
+++ resolved
@@ -226,13 +226,8 @@
 
 theorem opow_mul_add_lt_opow_succ {b u v w : Ordinal} (hvb : v < b) (hw : w < b ^ u) :
     b ^ u * v + w < b ^ succ u := by
-<<<<<<< HEAD
-  convert (opow_mul_add_lt_opow_mul_succ v hw).trans_le (mul_le_mul_left' (succ_le_of_lt hvb) _)
-    using 1
-=======
   convert (opow_mul_add_lt_opow_mul_succ v hw).trans_le
     (mul_le_mul_left' (succ_le_of_lt hvb) _) using 1
->>>>>>> 49f4457e
   exact opow_succ b u
 
 /-! ### Ordinal logarithm -/
@@ -351,7 +346,6 @@
     · rw [log_of_left_le_one hb]
       exact Ordinal.zero_le _
 
-<<<<<<< HEAD
 theorem add_log_le_log_mul {x y : Ordinal} (b : Ordinal) (hx : x ≠ 0) (hy : y ≠ 0) :
     log b x + log b y ≤ log b (x * y) := by
   obtain hb | hb := lt_or_le 1 b
@@ -359,8 +353,6 @@
     exact mul_le_mul' (opow_log_le_self b hx) (opow_log_le_self b hy)
   · simpa only [log_of_left_le_one hb, zero_add] using le_rfl
 
-=======
->>>>>>> 49f4457e
 theorem log_eq {b x : Ordinal} (hb : 1 < b) (hx : x ≠ 0) (y : Ordinal) :
     log b x = y ↔ x ∈ Set.Ico (b ^ y) (b ^ (succ y)) := by
   constructor
@@ -422,8 +414,6 @@
   rw [div_lt (opow_pos _ (zero_lt_one.trans hb)).ne', ← opow_succ]
   exact lt_opow_succ_log_self hb o
 
-<<<<<<< HEAD
-=======
 theorem add_log_le_log_mul {x y : Ordinal} (b : Ordinal) (hx : x ≠ 0) (hy : y ≠ 0) :
     log b x + log b y ≤ log b (x * y) := by
   obtain hb | hb := lt_or_le 1 b
@@ -431,7 +421,6 @@
     exact mul_le_mul' (opow_log_le_self b hx) (opow_log_le_self b hy)
   · simpa only [log_of_left_le_one hb, zero_add] using le_rfl
 
->>>>>>> 49f4457e
 /-! ### Interaction with `Nat.cast` -/
 
 @[simp, norm_cast]
