--- conflicted
+++ resolved
@@ -288,12 +288,8 @@
   | _ => e.foldlM findSquares s
 
 /-- Get proofs of `-x^2 ≤ 0` and `-(x*x) ≤ 0`, when those terms appear in `ls` -/
-<<<<<<< HEAD
 private def nlinarithGetSquareProofs (ls : List Expr) : MetaM (List Expr) :=
   withTraceNode `linarith (return m!"{exceptEmoji ·} finding squares") do
-=======
-private def nlinarithGetSquareProofs (ls : List Expr) : MetaM (List Expr) := do
->>>>>>> c90bcde4
   -- find the squares in `AtomM` to ensure deterministic behavior
   let s ← AtomM.run .reducible do
     let si ← ls.foldrM (fun h s' => do findSquares s' (← instantiateMVars (← inferType h)))
@@ -302,28 +298,18 @@
   let new_es ← s.filterMapM fun (e, is_sq) =>
     observing? <| mkAppM (if is_sq then ``sq_nonneg else ``mul_self_nonneg) #[e]
   let new_es ← compWithZero.globalize.transform new_es
-<<<<<<< HEAD
   trace[linarith] "found:{indentD <| toMessageData s}"
   linarithTraceProofs "so we added proofs" new_es
   return new_es
 
-/-- Get proofs for products of inequalities from `ls`. -/
+/--
+Get proofs for products of inequalities from `ls`.
+
+Note that the length of the resulting list is proportional to `ls.length^2`, which can make a large
+amount of work for the linarith oracle.
+-/
 private def nlinarithGetProductsProofs (ls : List Expr) : MetaM (List Expr) :=
   withTraceNode `linarith (return m!"{exceptEmoji ·} adding product terms") do
-=======
-  trace[linarith] "nlinarith preprocessing found squares"
-  trace[linarith] "{s}"
-  linarithTraceProofs "so we added proofs" new_es
-  return new_es
-
-/--
-Get proofs for products of inequalities from `ls`.
-
-Note that the length of the resulting list is proportional to `ls.length^2`, which can make a large
-amount of work for the linarith oracle.
--/
-private def nlinarithGetProductsProofs (ls : List Expr) : MetaM (List Expr) := do
->>>>>>> c90bcde4
   let with_comps ← ls.mapM (fun e => do
     let tp ← inferType e
     try
