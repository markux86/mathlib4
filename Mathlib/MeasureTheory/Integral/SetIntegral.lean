/-
Copyright (c) 2020 Zhouhang Zhou. All rights reserved.
Released under Apache 2.0 license as described in the file LICENSE.
Authors: Zhouhang Zhou, Yury Kudryashov
-/
import Mathlib.MeasureTheory.Integral.IntegrableOn
import Mathlib.MeasureTheory.Integral.Bochner
import Mathlib.MeasureTheory.Function.LocallyIntegrable
import Mathlib.Topology.MetricSpace.ThickenedIndicator
import Mathlib.Topology.ContinuousFunction.Compact
import Mathlib.Analysis.NormedSpace.HahnBanach.SeparatingDual

/-!
# Set integral

In this file we prove some properties of `∫ x in s, f x ∂μ`. Recall that this notation
is defined as `∫ x, f x ∂(μ.restrict s)`. In `integral_indicator` we prove that for a measurable
function `f` and a measurable set `s` this definition coincides with another natural definition:
`∫ x, indicator s f x ∂μ = ∫ x in s, f x ∂μ`, where `indicator s f x` is equal to `f x` for `x ∈ s`
and is zero otherwise.

Since `∫ x in s, f x ∂μ` is a notation, one can rewrite or apply any theorem about `∫ x, f x ∂μ`
directly. In this file we prove some theorems about dependence of `∫ x in s, f x ∂μ` on `s`, e.g.
`integral_union`, `integral_empty`, `integral_univ`.

We use the property `IntegrableOn f s μ := Integrable f (μ.restrict s)`, defined in
`MeasureTheory.IntegrableOn`. We also defined in that same file a predicate
`IntegrableAtFilter (f : X → E) (l : Filter X) (μ : Measure X)` saying that `f` is integrable at
some set `s ∈ l`.

Finally, we prove a version of the
[Fundamental theorem of calculus](https://en.wikipedia.org/wiki/Fundamental_theorem_of_calculus)
for set integral, see `Filter.Tendsto.integral_sub_linear_isLittleO_ae` and its corollaries.
Namely, consider a measurably generated filter `l`, a measure `μ` finite at this filter, and
a function `f` that has a finite limit `c` at `l ⊓ ae μ`. Then `∫ x in s, f x ∂μ = μ s • c + o(μ s)`
as `s` tends to `l.smallSets`, i.e. for any `ε>0` there exists `t ∈ l` such that
`‖∫ x in s, f x ∂μ - μ s • c‖ ≤ ε * μ s` whenever `s ⊆ t`. We also formulate a version of this
theorem for a locally finite measure `μ` and a function `f` continuous at a point `a`.

## Notation

We provide the following notations for expressing the integral of a function on a set :
* `∫ x in s, f x ∂μ` is `MeasureTheory.integral (μ.restrict s) f`
* `∫ x in s, f x` is `∫ x in s, f x ∂volume`

Note that the set notations are defined in the file `Mathlib/MeasureTheory/Integral/Bochner.lean`,
but we reference them here because all theorems about set integrals are in this file.

-/


assert_not_exists InnerProductSpace

noncomputable section

open Set Filter TopologicalSpace MeasureTheory Function RCLike

open scoped Classical Topology ENNReal NNReal

variable {X Y E F : Type*}

namespace MeasureTheory

variable [MeasurableSpace X]

section NormedAddCommGroup

variable [NormedAddCommGroup E] [NormedSpace ℝ E]
  {f g : X → E} {s t : Set X} {μ ν : Measure X} {l l' : Filter X}

theorem setIntegral_congr_ae₀ (hs : NullMeasurableSet s μ) (h : ∀ᵐ x ∂μ, x ∈ s → f x = g x) :
    ∫ x in s, f x ∂μ = ∫ x in s, g x ∂μ :=
  integral_congr_ae ((ae_restrict_iff'₀ hs).2 h)

@[deprecated (since := "2024-04-17")]
alias set_integral_congr_ae₀ := setIntegral_congr_ae₀

theorem setIntegral_congr_ae (hs : MeasurableSet s) (h : ∀ᵐ x ∂μ, x ∈ s → f x = g x) :
    ∫ x in s, f x ∂μ = ∫ x in s, g x ∂μ :=
  integral_congr_ae ((ae_restrict_iff' hs).2 h)

@[deprecated (since := "2024-04-17")]
alias set_integral_congr_ae := setIntegral_congr_ae

theorem setIntegral_congr₀ (hs : NullMeasurableSet s μ) (h : EqOn f g s) :
    ∫ x in s, f x ∂μ = ∫ x in s, g x ∂μ :=
  setIntegral_congr_ae₀ hs <| Eventually.of_forall h

@[deprecated (since := "2024-04-17")]
alias set_integral_congr₀ := setIntegral_congr₀

theorem setIntegral_congr (hs : MeasurableSet s) (h : EqOn f g s) :
    ∫ x in s, f x ∂μ = ∫ x in s, g x ∂μ :=
  setIntegral_congr_ae hs <| Eventually.of_forall h

@[deprecated (since := "2024-04-17")]
alias set_integral_congr := setIntegral_congr

theorem setIntegral_congr_set_ae (hst : s =ᵐ[μ] t) : ∫ x in s, f x ∂μ = ∫ x in t, f x ∂μ := by
  rw [Measure.restrict_congr_set hst]

@[deprecated (since := "2024-04-17")]
alias set_integral_congr_set_ae := setIntegral_congr_set_ae

theorem integral_union_ae (hst : AEDisjoint μ s t) (ht : NullMeasurableSet t μ)
    (hfs : IntegrableOn f s μ) (hft : IntegrableOn f t μ) :
    ∫ x in s ∪ t, f x ∂μ = ∫ x in s, f x ∂μ + ∫ x in t, f x ∂μ := by
  simp only [IntegrableOn, Measure.restrict_union₀ hst ht, integral_add_measure hfs hft]

theorem integral_union (hst : Disjoint s t) (ht : MeasurableSet t) (hfs : IntegrableOn f s μ)
    (hft : IntegrableOn f t μ) : ∫ x in s ∪ t, f x ∂μ = ∫ x in s, f x ∂μ + ∫ x in t, f x ∂μ :=
  integral_union_ae hst.aedisjoint ht.nullMeasurableSet hfs hft

theorem integral_diff (ht : MeasurableSet t) (hfs : IntegrableOn f s μ) (hts : t ⊆ s) :
    ∫ x in s \ t, f x ∂μ = ∫ x in s, f x ∂μ - ∫ x in t, f x ∂μ := by
  rw [eq_sub_iff_add_eq, ← integral_union, diff_union_of_subset hts]
  exacts [disjoint_sdiff_self_left, ht, hfs.mono_set diff_subset, hfs.mono_set hts]

theorem integral_inter_add_diff₀ (ht : NullMeasurableSet t μ) (hfs : IntegrableOn f s μ) :
    ∫ x in s ∩ t, f x ∂μ + ∫ x in s \ t, f x ∂μ = ∫ x in s, f x ∂μ := by
  rw [← Measure.restrict_inter_add_diff₀ s ht, integral_add_measure]
  · exact Integrable.mono_measure hfs (Measure.restrict_mono inter_subset_left le_rfl)
  · exact Integrable.mono_measure hfs (Measure.restrict_mono diff_subset le_rfl)

theorem integral_inter_add_diff (ht : MeasurableSet t) (hfs : IntegrableOn f s μ) :
    ∫ x in s ∩ t, f x ∂μ + ∫ x in s \ t, f x ∂μ = ∫ x in s, f x ∂μ :=
  integral_inter_add_diff₀ ht.nullMeasurableSet hfs

theorem integral_finset_biUnion {ι : Type*} (t : Finset ι) {s : ι → Set X}
    (hs : ∀ i ∈ t, MeasurableSet (s i)) (h's : Set.Pairwise (↑t) (Disjoint on s))
    (hf : ∀ i ∈ t, IntegrableOn f (s i) μ) :
    ∫ x in ⋃ i ∈ t, s i, f x ∂μ = ∑ i ∈ t, ∫ x in s i, f x ∂μ := by
  induction' t using Finset.induction_on with a t hat IH hs h's
  · simp
  · simp only [Finset.coe_insert, Finset.forall_mem_insert, Set.pairwise_insert,
      Finset.set_biUnion_insert] at hs hf h's ⊢
    rw [integral_union _ _ hf.1 (integrableOn_finset_iUnion.2 hf.2)]
    · rw [Finset.sum_insert hat, IH hs.2 h's.1 hf.2]
    · simp only [disjoint_iUnion_right]
      exact fun i hi => (h's.2 i hi (ne_of_mem_of_not_mem hi hat).symm).1
    · exact Finset.measurableSet_biUnion _ hs.2

theorem integral_fintype_iUnion {ι : Type*} [Fintype ι] {s : ι → Set X}
    (hs : ∀ i, MeasurableSet (s i)) (h's : Pairwise (Disjoint on s))
    (hf : ∀ i, IntegrableOn f (s i) μ) : ∫ x in ⋃ i, s i, f x ∂μ = ∑ i, ∫ x in s i, f x ∂μ := by
  convert integral_finset_biUnion Finset.univ (fun i _ => hs i) _ fun i _ => hf i
  · simp
  · simp [pairwise_univ, h's]

theorem integral_empty : ∫ x in ∅, f x ∂μ = 0 := by
  rw [Measure.restrict_empty, integral_zero_measure]

theorem integral_univ : ∫ x in univ, f x ∂μ = ∫ x, f x ∂μ := by rw [Measure.restrict_univ]

theorem integral_add_compl₀ (hs : NullMeasurableSet s μ) (hfi : Integrable f μ) :
    ∫ x in s, f x ∂μ + ∫ x in sᶜ, f x ∂μ = ∫ x, f x ∂μ := by
  rw [
    ← integral_union_ae disjoint_compl_right.aedisjoint hs.compl hfi.integrableOn hfi.integrableOn,
    union_compl_self, integral_univ]

theorem integral_add_compl (hs : MeasurableSet s) (hfi : Integrable f μ) :
    ∫ x in s, f x ∂μ + ∫ x in sᶜ, f x ∂μ = ∫ x, f x ∂μ :=
  integral_add_compl₀ hs.nullMeasurableSet hfi

theorem setIntegral_compl (hs : MeasurableSet s) (hfi : Integrable f μ) :
    ∫ x in sᶜ, f x ∂μ = ∫ x, f x ∂μ - ∫ x in s, f x ∂μ := by
  rw [← integral_add_compl (μ := μ) hs hfi, add_sub_cancel_left]

/-- For a function `f` and a measurable set `s`, the integral of `indicator s f`
over the whole space is equal to `∫ x in s, f x ∂μ` defined as `∫ x, f x ∂(μ.restrict s)`. -/
theorem integral_indicator (hs : MeasurableSet s) :
    ∫ x, indicator s f x ∂μ = ∫ x in s, f x ∂μ := by
  by_cases hfi : IntegrableOn f s μ; swap
  · rw [integral_undef hfi, integral_undef]
    rwa [integrable_indicator_iff hs]
  calc
    ∫ x, indicator s f x ∂μ = ∫ x in s, indicator s f x ∂μ + ∫ x in sᶜ, indicator s f x ∂μ :=
      (integral_add_compl hs (hfi.integrable_indicator hs)).symm
    _ = ∫ x in s, f x ∂μ + ∫ x in sᶜ, 0 ∂μ :=
      (congr_arg₂ (· + ·) (integral_congr_ae (indicator_ae_eq_restrict hs))
        (integral_congr_ae (indicator_ae_eq_restrict_compl hs)))
    _ = ∫ x in s, f x ∂μ := by simp

theorem setIntegral_indicator (ht : MeasurableSet t) :
    ∫ x in s, t.indicator f x ∂μ = ∫ x in s ∩ t, f x ∂μ := by
  rw [integral_indicator ht, Measure.restrict_restrict ht, Set.inter_comm]

@[deprecated (since := "2024-04-17")]
alias set_integral_indicator := setIntegral_indicator

theorem ofReal_setIntegral_one_of_measure_ne_top {X : Type*} {m : MeasurableSpace X}
    {μ : Measure X} {s : Set X} (hs : μ s ≠ ∞) : ENNReal.ofReal (∫ _ in s, (1 : ℝ) ∂μ) = μ s :=
  calc
    ENNReal.ofReal (∫ _ in s, (1 : ℝ) ∂μ) = ENNReal.ofReal (∫ _ in s, ‖(1 : ℝ)‖ ∂μ) := by
      simp only [norm_one]
    _ = ∫⁻ _ in s, 1 ∂μ := by
      rw [ofReal_integral_norm_eq_lintegral_nnnorm (integrableOn_const.2 (Or.inr hs.lt_top))]
      simp only [nnnorm_one, ENNReal.coe_one]
    _ = μ s := setLIntegral_one _

@[deprecated (since := "2024-04-17")]
alias ofReal_set_integral_one_of_measure_ne_top := ofReal_setIntegral_one_of_measure_ne_top

theorem ofReal_setIntegral_one {X : Type*} {_ : MeasurableSpace X} (μ : Measure X)
    [IsFiniteMeasure μ] (s : Set X) : ENNReal.ofReal (∫ _ in s, (1 : ℝ) ∂μ) = μ s :=
  ofReal_setIntegral_one_of_measure_ne_top (measure_ne_top μ s)

@[deprecated (since := "2024-04-17")]
alias ofReal_set_integral_one := ofReal_setIntegral_one

theorem integral_piecewise [DecidablePred (· ∈ s)] (hs : MeasurableSet s) (hf : IntegrableOn f s μ)
    (hg : IntegrableOn g sᶜ μ) :
    ∫ x, s.piecewise f g x ∂μ = ∫ x in s, f x ∂μ + ∫ x in sᶜ, g x ∂μ := by
  rw [← Set.indicator_add_compl_eq_piecewise,
    integral_add' (hf.integrable_indicator hs) (hg.integrable_indicator hs.compl),
    integral_indicator hs, integral_indicator hs.compl]

theorem tendsto_setIntegral_of_monotone {ι : Type*} [Countable ι] [SemilatticeSup ι]
    {s : ι → Set X} (hsm : ∀ i, MeasurableSet (s i)) (h_mono : Monotone s)
    (hfi : IntegrableOn f (⋃ n, s n) μ) :
    Tendsto (fun i => ∫ x in s i, f x ∂μ) atTop (𝓝 (∫ x in ⋃ n, s n, f x ∂μ)) := by
  have hfi' : ∫⁻ x in ⋃ n, s n, ‖f x‖₊ ∂μ < ∞ := hfi.2
  set S := ⋃ i, s i
  have hSm : MeasurableSet S := MeasurableSet.iUnion hsm
  have hsub : ∀ {i}, s i ⊆ S := @(subset_iUnion s)
  rw [← withDensity_apply _ hSm] at hfi'
  set ν := μ.withDensity fun x => ‖f x‖₊ with hν
  refine Metric.nhds_basis_closedBall.tendsto_right_iff.2 fun ε ε0 => ?_
  lift ε to ℝ≥0 using ε0.le
  have : ∀ᶠ i in atTop, ν (s i) ∈ Icc (ν S - ε) (ν S + ε) :=
    tendsto_measure_iUnion h_mono (ENNReal.Icc_mem_nhds hfi'.ne (ENNReal.coe_pos.2 ε0).ne')
  filter_upwards [this] with i hi
  rw [mem_closedBall_iff_norm', ← integral_diff (hsm i) hfi hsub, ← coe_nnnorm, NNReal.coe_le_coe, ←
    ENNReal.coe_le_coe]
  refine (ennnorm_integral_le_lintegral_ennnorm _).trans ?_
  rw [← withDensity_apply _ (hSm.diff (hsm _)), ← hν, measure_diff hsub (hsm _)]
  exacts [tsub_le_iff_tsub_le.mp hi.1,
    (hi.2.trans_lt <| ENNReal.add_lt_top.2 ⟨hfi', ENNReal.coe_lt_top⟩).ne]

@[deprecated (since := "2024-04-17")]
alias tendsto_set_integral_of_monotone := tendsto_setIntegral_of_monotone

theorem tendsto_setIntegral_of_antitone {ι : Type*} [Countable ι] [SemilatticeSup ι]
    {s : ι → Set X} (hsm : ∀ i, MeasurableSet (s i)) (h_anti : Antitone s)
    (hfi : ∃ i, IntegrableOn f (s i) μ) :
    Tendsto (fun i ↦ ∫ x in s i, f x ∂μ) atTop (𝓝 (∫ x in ⋂ n, s n, f x ∂μ)) := by
  set S := ⋂ i, s i
  have hSm : MeasurableSet S := MeasurableSet.iInter hsm
  have hsub i : S ⊆ s i := iInter_subset _ _
  set ν := μ.withDensity fun x => ‖f x‖₊ with hν
  refine Metric.nhds_basis_closedBall.tendsto_right_iff.2 fun ε ε0 => ?_
  lift ε to ℝ≥0 using ε0.le
  rcases hfi with ⟨i₀, hi₀⟩
  have νi₀ : ν (s i₀) ≠ ∞ := by
    simpa [hsm i₀, ν, ENNReal.ofReal, norm_toNNReal] using hi₀.norm.lintegral_lt_top.ne
  have νS : ν S ≠ ∞ := ((measure_mono (hsub i₀)).trans_lt νi₀.lt_top).ne
  have : ∀ᶠ i in atTop, ν (s i) ∈ Icc (ν S - ε) (ν S + ε) := by
    apply tendsto_measure_iInter hsm h_anti ⟨i₀, νi₀⟩
    apply ENNReal.Icc_mem_nhds νS (ENNReal.coe_pos.2 ε0).ne'
  filter_upwards [this, Ici_mem_atTop i₀] with i hi h'i
  rw [mem_closedBall_iff_norm, ← integral_diff hSm (hi₀.mono_set (h_anti h'i)) (hsub i),
    ← coe_nnnorm, NNReal.coe_le_coe, ← ENNReal.coe_le_coe]
  refine (ennnorm_integral_le_lintegral_ennnorm _).trans ?_
  rw [← withDensity_apply _ ((hsm _).diff hSm), ← hν, measure_diff (hsub i) hSm νS]
  exact tsub_le_iff_left.2 hi.2

@[deprecated (since := "2024-04-17")]
alias tendsto_set_integral_of_antitone := tendsto_setIntegral_of_antitone

theorem hasSum_integral_iUnion_ae {ι : Type*} [Countable ι] {s : ι → Set X}
    (hm : ∀ i, NullMeasurableSet (s i) μ) (hd : Pairwise (AEDisjoint μ on s))
    (hfi : IntegrableOn f (⋃ i, s i) μ) :
    HasSum (fun n => ∫ x in s n, f x ∂μ) (∫ x in ⋃ n, s n, f x ∂μ) := by
  simp only [IntegrableOn, Measure.restrict_iUnion_ae hd hm] at hfi ⊢
  exact hasSum_integral_measure hfi

theorem hasSum_integral_iUnion {ι : Type*} [Countable ι] {s : ι → Set X}
    (hm : ∀ i, MeasurableSet (s i)) (hd : Pairwise (Disjoint on s))
    (hfi : IntegrableOn f (⋃ i, s i) μ) :
    HasSum (fun n => ∫ x in s n, f x ∂μ) (∫ x in ⋃ n, s n, f x ∂μ) :=
  hasSum_integral_iUnion_ae (fun i => (hm i).nullMeasurableSet) (hd.mono fun _ _ h => h.aedisjoint)
    hfi

theorem integral_iUnion {ι : Type*} [Countable ι] {s : ι → Set X} (hm : ∀ i, MeasurableSet (s i))
    (hd : Pairwise (Disjoint on s)) (hfi : IntegrableOn f (⋃ i, s i) μ) :
    ∫ x in ⋃ n, s n, f x ∂μ = ∑' n, ∫ x in s n, f x ∂μ :=
  (HasSum.tsum_eq (hasSum_integral_iUnion hm hd hfi)).symm

theorem integral_iUnion_ae {ι : Type*} [Countable ι] {s : ι → Set X}
    (hm : ∀ i, NullMeasurableSet (s i) μ) (hd : Pairwise (AEDisjoint μ on s))
    (hfi : IntegrableOn f (⋃ i, s i) μ) : ∫ x in ⋃ n, s n, f x ∂μ = ∑' n, ∫ x in s n, f x ∂μ :=
  (HasSum.tsum_eq (hasSum_integral_iUnion_ae hm hd hfi)).symm

theorem setIntegral_eq_zero_of_ae_eq_zero (ht_eq : ∀ᵐ x ∂μ, x ∈ t → f x = 0) :
    ∫ x in t, f x ∂μ = 0 := by
  by_cases hf : AEStronglyMeasurable f (μ.restrict t); swap
  · rw [integral_undef]
    contrapose! hf
    exact hf.1
  have : ∫ x in t, hf.mk f x ∂μ = 0 := by
    refine integral_eq_zero_of_ae ?_
    rw [EventuallyEq,
      ae_restrict_iff (hf.stronglyMeasurable_mk.measurableSet_eq_fun stronglyMeasurable_zero)]
    filter_upwards [ae_imp_of_ae_restrict hf.ae_eq_mk, ht_eq] with x hx h'x h''x
    rw [← hx h''x]
    exact h'x h''x
  rw [← this]
  exact integral_congr_ae hf.ae_eq_mk

@[deprecated (since := "2024-04-17")]
alias set_integral_eq_zero_of_ae_eq_zero := setIntegral_eq_zero_of_ae_eq_zero

theorem setIntegral_eq_zero_of_forall_eq_zero (ht_eq : ∀ x ∈ t, f x = 0) :
    ∫ x in t, f x ∂μ = 0 :=
  setIntegral_eq_zero_of_ae_eq_zero (Eventually.of_forall ht_eq)

@[deprecated (since := "2024-04-17")]
alias set_integral_eq_zero_of_forall_eq_zero := setIntegral_eq_zero_of_forall_eq_zero

theorem integral_union_eq_left_of_ae_aux (ht_eq : ∀ᵐ x ∂μ.restrict t, f x = 0)
    (haux : StronglyMeasurable f) (H : IntegrableOn f (s ∪ t) μ) :
    ∫ x in s ∪ t, f x ∂μ = ∫ x in s, f x ∂μ := by
  let k := f ⁻¹' {0}
  have hk : MeasurableSet k := by borelize E; exact haux.measurable (measurableSet_singleton _)
  have h's : IntegrableOn f s μ := H.mono subset_union_left le_rfl
  have A : ∀ u : Set X, ∫ x in u ∩ k, f x ∂μ = 0 := fun u =>
    setIntegral_eq_zero_of_forall_eq_zero fun x hx => hx.2
  rw [← integral_inter_add_diff hk h's, ← integral_inter_add_diff hk H, A, A, zero_add, zero_add,
    union_diff_distrib, union_comm]
  apply setIntegral_congr_set_ae
  rw [union_ae_eq_right]
  apply measure_mono_null diff_subset
  rw [measure_zero_iff_ae_nmem]
  filter_upwards [ae_imp_of_ae_restrict ht_eq] with x hx h'x using h'x.2 (hx h'x.1)

theorem integral_union_eq_left_of_ae (ht_eq : ∀ᵐ x ∂μ.restrict t, f x = 0) :
    ∫ x in s ∪ t, f x ∂μ = ∫ x in s, f x ∂μ := by
  have ht : IntegrableOn f t μ := by apply integrableOn_zero.congr_fun_ae; symm; exact ht_eq
  by_cases H : IntegrableOn f (s ∪ t) μ; swap
  · rw [integral_undef H, integral_undef]; simpa [integrableOn_union, ht] using H
  let f' := H.1.mk f
  calc
    ∫ x : X in s ∪ t, f x ∂μ = ∫ x : X in s ∪ t, f' x ∂μ := integral_congr_ae H.1.ae_eq_mk
    _ = ∫ x in s, f' x ∂μ := by
      apply
        integral_union_eq_left_of_ae_aux _ H.1.stronglyMeasurable_mk (H.congr_fun_ae H.1.ae_eq_mk)
      filter_upwards [ht_eq,
        ae_mono (Measure.restrict_mono subset_union_right le_rfl) H.1.ae_eq_mk] with x hx h'x
      rw [← h'x, hx]
    _ = ∫ x in s, f x ∂μ :=
      integral_congr_ae
        (ae_mono (Measure.restrict_mono subset_union_left le_rfl) H.1.ae_eq_mk.symm)

theorem integral_union_eq_left_of_forall₀ {f : X → E} (ht : NullMeasurableSet t μ)
    (ht_eq : ∀ x ∈ t, f x = 0) : ∫ x in s ∪ t, f x ∂μ = ∫ x in s, f x ∂μ :=
  integral_union_eq_left_of_ae ((ae_restrict_iff'₀ ht).2 (Eventually.of_forall ht_eq))

theorem integral_union_eq_left_of_forall {f : X → E} (ht : MeasurableSet t)
    (ht_eq : ∀ x ∈ t, f x = 0) : ∫ x in s ∪ t, f x ∂μ = ∫ x in s, f x ∂μ :=
  integral_union_eq_left_of_forall₀ ht.nullMeasurableSet ht_eq

theorem setIntegral_eq_of_subset_of_ae_diff_eq_zero_aux (hts : s ⊆ t)
    (h't : ∀ᵐ x ∂μ, x ∈ t \ s → f x = 0) (haux : StronglyMeasurable f)
    (h'aux : IntegrableOn f t μ) : ∫ x in t, f x ∂μ = ∫ x in s, f x ∂μ := by
  let k := f ⁻¹' {0}
  have hk : MeasurableSet k := by borelize E; exact haux.measurable (measurableSet_singleton _)
  calc
    ∫ x in t, f x ∂μ = ∫ x in t ∩ k, f x ∂μ + ∫ x in t \ k, f x ∂μ := by
      rw [integral_inter_add_diff hk h'aux]
    _ = ∫ x in t \ k, f x ∂μ := by
      rw [setIntegral_eq_zero_of_forall_eq_zero fun x hx => ?_, zero_add]; exact hx.2
    _ = ∫ x in s \ k, f x ∂μ := by
      apply setIntegral_congr_set_ae
      filter_upwards [h't] with x hx
      change (x ∈ t \ k) = (x ∈ s \ k)
      simp only [mem_preimage, mem_singleton_iff, eq_iff_iff, and_congr_left_iff, mem_diff]
      intro h'x
      by_cases xs : x ∈ s
      · simp only [xs, hts xs]
      · simp only [xs, iff_false_iff]
        intro xt
        exact h'x (hx ⟨xt, xs⟩)
    _ = ∫ x in s ∩ k, f x ∂μ + ∫ x in s \ k, f x ∂μ := by
      have : ∀ x ∈ s ∩ k, f x = 0 := fun x hx => hx.2
      rw [setIntegral_eq_zero_of_forall_eq_zero this, zero_add]
    _ = ∫ x in s, f x ∂μ := by rw [integral_inter_add_diff hk (h'aux.mono hts le_rfl)]

@[deprecated (since := "2024-04-17")]
alias set_integral_eq_of_subset_of_ae_diff_eq_zero_aux :=
  setIntegral_eq_of_subset_of_ae_diff_eq_zero_aux

/-- If a function vanishes almost everywhere on `t \ s` with `s ⊆ t`, then its integrals on `s`
and `t` coincide if `t` is null-measurable. -/
theorem setIntegral_eq_of_subset_of_ae_diff_eq_zero (ht : NullMeasurableSet t μ) (hts : s ⊆ t)
    (h't : ∀ᵐ x ∂μ, x ∈ t \ s → f x = 0) : ∫ x in t, f x ∂μ = ∫ x in s, f x ∂μ := by
  by_cases h : IntegrableOn f t μ; swap
  · have : ¬IntegrableOn f s μ := fun H => h (H.of_ae_diff_eq_zero ht h't)
    rw [integral_undef h, integral_undef this]
  let f' := h.1.mk f
  calc
    ∫ x in t, f x ∂μ = ∫ x in t, f' x ∂μ := integral_congr_ae h.1.ae_eq_mk
    _ = ∫ x in s, f' x ∂μ := by
      apply
        setIntegral_eq_of_subset_of_ae_diff_eq_zero_aux hts _ h.1.stronglyMeasurable_mk
          (h.congr h.1.ae_eq_mk)
      filter_upwards [h't, ae_imp_of_ae_restrict h.1.ae_eq_mk] with x hx h'x h''x
      rw [← h'x h''x.1, hx h''x]
    _ = ∫ x in s, f x ∂μ := by
      apply integral_congr_ae
      apply ae_restrict_of_ae_restrict_of_subset hts
      exact h.1.ae_eq_mk.symm

@[deprecated (since := "2024-04-17")]
alias set_integral_eq_of_subset_of_ae_diff_eq_zero := setIntegral_eq_of_subset_of_ae_diff_eq_zero

/-- If a function vanishes on `t \ s` with `s ⊆ t`, then its integrals on `s`
and `t` coincide if `t` is measurable. -/
theorem setIntegral_eq_of_subset_of_forall_diff_eq_zero (ht : MeasurableSet t) (hts : s ⊆ t)
    (h't : ∀ x ∈ t \ s, f x = 0) : ∫ x in t, f x ∂μ = ∫ x in s, f x ∂μ :=
  setIntegral_eq_of_subset_of_ae_diff_eq_zero ht.nullMeasurableSet hts
    (Eventually.of_forall fun x hx => h't x hx)

@[deprecated (since := "2024-04-17")]
alias set_integral_eq_of_subset_of_forall_diff_eq_zero :=
  setIntegral_eq_of_subset_of_forall_diff_eq_zero

/-- If a function vanishes almost everywhere on `sᶜ`, then its integral on `s`
coincides with its integral on the whole space. -/
theorem setIntegral_eq_integral_of_ae_compl_eq_zero (h : ∀ᵐ x ∂μ, x ∉ s → f x = 0) :
    ∫ x in s, f x ∂μ = ∫ x, f x ∂μ := by
  symm
  nth_rw 1 [← integral_univ]
  apply setIntegral_eq_of_subset_of_ae_diff_eq_zero nullMeasurableSet_univ (subset_univ _)
  filter_upwards [h] with x hx h'x using hx h'x.2

@[deprecated (since := "2024-04-17")]
alias set_integral_eq_integral_of_ae_compl_eq_zero := setIntegral_eq_integral_of_ae_compl_eq_zero

/-- If a function vanishes on `sᶜ`, then its integral on `s` coincides with its integral on the
whole space. -/
theorem setIntegral_eq_integral_of_forall_compl_eq_zero (h : ∀ x, x ∉ s → f x = 0) :
    ∫ x in s, f x ∂μ = ∫ x, f x ∂μ :=
  setIntegral_eq_integral_of_ae_compl_eq_zero (Eventually.of_forall h)

@[deprecated (since := "2024-04-17")]
alias set_integral_eq_integral_of_forall_compl_eq_zero :=
  setIntegral_eq_integral_of_forall_compl_eq_zero

theorem setIntegral_neg_eq_setIntegral_nonpos [LinearOrder E] {f : X → E}
    (hf : AEStronglyMeasurable f μ) :
    ∫ x in {x | f x < 0}, f x ∂μ = ∫ x in {x | f x ≤ 0}, f x ∂μ := by
  have h_union : {x | f x ≤ 0} = {x | f x < 0} ∪ {x | f x = 0} := by
    simp_rw [le_iff_lt_or_eq, setOf_or]
  rw [h_union]
  have B : NullMeasurableSet {x | f x = 0} μ :=
    hf.nullMeasurableSet_eq_fun aestronglyMeasurable_zero
  symm
  refine integral_union_eq_left_of_ae ?_
  filter_upwards [ae_restrict_mem₀ B] with x hx using hx

@[deprecated (since := "2024-04-17")]
alias set_integral_neg_eq_set_integral_nonpos := setIntegral_neg_eq_setIntegral_nonpos

theorem integral_norm_eq_pos_sub_neg {f : X → ℝ} (hfi : Integrable f μ) :
    ∫ x, ‖f x‖ ∂μ = ∫ x in {x | 0 ≤ f x}, f x ∂μ - ∫ x in {x | f x ≤ 0}, f x ∂μ :=
  have h_meas : NullMeasurableSet {x | 0 ≤ f x} μ :=
    aestronglyMeasurable_const.nullMeasurableSet_le hfi.1
  calc
    ∫ x, ‖f x‖ ∂μ = ∫ x in {x | 0 ≤ f x}, ‖f x‖ ∂μ + ∫ x in {x | 0 ≤ f x}ᶜ, ‖f x‖ ∂μ := by
      rw [← integral_add_compl₀ h_meas hfi.norm]
    _ = ∫ x in {x | 0 ≤ f x}, f x ∂μ + ∫ x in {x | 0 ≤ f x}ᶜ, ‖f x‖ ∂μ := by
      congr 1
      refine setIntegral_congr₀ h_meas fun x hx => ?_
      dsimp only
      rw [Real.norm_eq_abs, abs_eq_self.mpr _]
      exact hx
    _ = ∫ x in {x | 0 ≤ f x}, f x ∂μ - ∫ x in {x | 0 ≤ f x}ᶜ, f x ∂μ := by
      congr 1
      rw [← integral_neg]
      refine setIntegral_congr₀ h_meas.compl fun x hx => ?_
      dsimp only
      rw [Real.norm_eq_abs, abs_eq_neg_self.mpr _]
      rw [Set.mem_compl_iff, Set.nmem_setOf_iff] at hx
      linarith
    _ = ∫ x in {x | 0 ≤ f x}, f x ∂μ - ∫ x in {x | f x ≤ 0}, f x ∂μ := by
      rw [← setIntegral_neg_eq_setIntegral_nonpos hfi.1, compl_setOf]; simp only [not_le]

theorem setIntegral_const [CompleteSpace E] (c : E) : ∫ _ in s, c ∂μ = (μ s).toReal • c := by
  rw [integral_const, Measure.restrict_apply_univ]

@[deprecated (since := "2024-04-17")]
alias set_integral_const := setIntegral_const

@[simp]
theorem integral_indicator_const [CompleteSpace E] (e : E) ⦃s : Set X⦄ (s_meas : MeasurableSet s) :
    ∫ x : X, s.indicator (fun _ : X => e) x ∂μ = (μ s).toReal • e := by
  rw [integral_indicator s_meas, ← setIntegral_const]

@[simp]
theorem integral_indicator_one ⦃s : Set X⦄ (hs : MeasurableSet s) :
    ∫ x, s.indicator 1 x ∂μ = (μ s).toReal :=
  (integral_indicator_const 1 hs).trans ((smul_eq_mul _).trans (mul_one _))

theorem setIntegral_indicatorConstLp [CompleteSpace E]
    {p : ℝ≥0∞} (hs : MeasurableSet s) (ht : MeasurableSet t) (hμt : μ t ≠ ∞) (e : E) :
    ∫ x in s, indicatorConstLp p ht hμt e x ∂μ = (μ (t ∩ s)).toReal • e :=
  calc
    ∫ x in s, indicatorConstLp p ht hμt e x ∂μ = ∫ x in s, t.indicator (fun _ => e) x ∂μ := by
      rw [setIntegral_congr_ae hs (indicatorConstLp_coeFn.mono fun x hx _ => hx)]
    _ = (μ (t ∩ s)).toReal • e := by rw [integral_indicator_const _ ht, Measure.restrict_apply ht]

@[deprecated (since := "2024-04-17")]
alias set_integral_indicatorConstLp := setIntegral_indicatorConstLp

theorem integral_indicatorConstLp [CompleteSpace E]
    {p : ℝ≥0∞} (ht : MeasurableSet t) (hμt : μ t ≠ ∞) (e : E) :
    ∫ x, indicatorConstLp p ht hμt e x ∂μ = (μ t).toReal • e :=
  calc
    ∫ x, indicatorConstLp p ht hμt e x ∂μ = ∫ x in univ, indicatorConstLp p ht hμt e x ∂μ := by
      rw [integral_univ]
    _ = (μ (t ∩ univ)).toReal • e := setIntegral_indicatorConstLp MeasurableSet.univ ht hμt e
    _ = (μ t).toReal • e := by rw [inter_univ]

theorem setIntegral_map {Y} [MeasurableSpace Y] {g : X → Y} {f : Y → E} {s : Set Y}
    (hs : MeasurableSet s) (hf : AEStronglyMeasurable f (Measure.map g μ)) (hg : AEMeasurable g μ) :
    ∫ y in s, f y ∂Measure.map g μ = ∫ x in g ⁻¹' s, f (g x) ∂μ := by
  rw [Measure.restrict_map_of_aemeasurable hg hs,
    integral_map (hg.mono_measure Measure.restrict_le_self) (hf.mono_measure _)]
  exact Measure.map_mono_of_aemeasurable Measure.restrict_le_self hg

@[deprecated (since := "2024-04-17")]
alias set_integral_map := setIntegral_map

theorem _root_.MeasurableEmbedding.setIntegral_map {Y} {_ : MeasurableSpace Y} {f : X → Y}
    (hf : MeasurableEmbedding f) (g : Y → E) (s : Set Y) :
    ∫ y in s, g y ∂Measure.map f μ = ∫ x in f ⁻¹' s, g (f x) ∂μ := by
  rw [hf.restrict_map, hf.integral_map]

@[deprecated (since := "2024-04-17")]
alias _root_.MeasurableEmbedding.set_integral_map := _root_.MeasurableEmbedding.setIntegral_map

theorem _root_.ClosedEmbedding.setIntegral_map [TopologicalSpace X] [BorelSpace X] {Y}
    [MeasurableSpace Y] [TopologicalSpace Y] [BorelSpace Y] {g : X → Y} {f : Y → E} (s : Set Y)
    (hg : ClosedEmbedding g) : ∫ y in s, f y ∂Measure.map g μ = ∫ x in g ⁻¹' s, f (g x) ∂μ :=
  hg.measurableEmbedding.setIntegral_map _ _

@[deprecated (since := "2024-04-17")]
alias _root_.ClosedEmbedding.set_integral_map := _root_.ClosedEmbedding.setIntegral_map

theorem MeasurePreserving.setIntegral_preimage_emb {Y} {_ : MeasurableSpace Y} {f : X → Y} {ν}
    (h₁ : MeasurePreserving f μ ν) (h₂ : MeasurableEmbedding f) (g : Y → E) (s : Set Y) :
    ∫ x in f ⁻¹' s, g (f x) ∂μ = ∫ y in s, g y ∂ν :=
  (h₁.restrict_preimage_emb h₂ s).integral_comp h₂ _

@[deprecated (since := "2024-04-17")]
alias MeasurePreserving.set_integral_preimage_emb := MeasurePreserving.setIntegral_preimage_emb

theorem MeasurePreserving.setIntegral_image_emb {Y} {_ : MeasurableSpace Y} {f : X → Y} {ν}
    (h₁ : MeasurePreserving f μ ν) (h₂ : MeasurableEmbedding f) (g : Y → E) (s : Set X) :
    ∫ y in f '' s, g y ∂ν = ∫ x in s, g (f x) ∂μ :=
  Eq.symm <| (h₁.restrict_image_emb h₂ s).integral_comp h₂ _

@[deprecated (since := "2024-04-17")]
alias MeasurePreserving.set_integral_image_emb := MeasurePreserving.setIntegral_image_emb

theorem setIntegral_map_equiv {Y} [MeasurableSpace Y] (e : X ≃ᵐ Y) (f : Y → E) (s : Set Y) :
    ∫ y in s, f y ∂Measure.map e μ = ∫ x in e ⁻¹' s, f (e x) ∂μ :=
  e.measurableEmbedding.setIntegral_map f s

@[deprecated (since := "2024-04-17")]
alias set_integral_map_equiv := setIntegral_map_equiv

theorem norm_setIntegral_le_of_norm_le_const_ae {C : ℝ} (hs : μ s < ∞)
    (hC : ∀ᵐ x ∂μ.restrict s, ‖f x‖ ≤ C) : ‖∫ x in s, f x ∂μ‖ ≤ C * (μ s).toReal := by
  rw [← Measure.restrict_apply_univ] at *
  haveI : IsFiniteMeasure (μ.restrict s) := ⟨hs⟩
  exact norm_integral_le_of_norm_le_const hC

@[deprecated (since := "2024-04-17")]
alias norm_set_integral_le_of_norm_le_const_ae := norm_setIntegral_le_of_norm_le_const_ae

theorem norm_setIntegral_le_of_norm_le_const_ae' {C : ℝ} (hs : μ s < ∞)
    (hC : ∀ᵐ x ∂μ, x ∈ s → ‖f x‖ ≤ C) (hfm : AEStronglyMeasurable f (μ.restrict s)) :
    ‖∫ x in s, f x ∂μ‖ ≤ C * (μ s).toReal := by
  apply norm_setIntegral_le_of_norm_le_const_ae hs
  have A : ∀ᵐ x : X ∂μ, x ∈ s → ‖AEStronglyMeasurable.mk f hfm x‖ ≤ C := by
    filter_upwards [hC, hfm.ae_mem_imp_eq_mk] with _ h1 h2 h3
    rw [← h2 h3]
    exact h1 h3
  have B : MeasurableSet {x | ‖hfm.mk f x‖ ≤ C} :=
    hfm.stronglyMeasurable_mk.norm.measurable measurableSet_Iic
  filter_upwards [hfm.ae_eq_mk, (ae_restrict_iff B).2 A] with _ h1 _
  rwa [h1]

@[deprecated (since := "2024-04-17")]
alias norm_set_integral_le_of_norm_le_const_ae' := norm_setIntegral_le_of_norm_le_const_ae'

theorem norm_setIntegral_le_of_norm_le_const_ae'' {C : ℝ} (hs : μ s < ∞) (hsm : MeasurableSet s)
    (hC : ∀ᵐ x ∂μ, x ∈ s → ‖f x‖ ≤ C) : ‖∫ x in s, f x ∂μ‖ ≤ C * (μ s).toReal :=
  norm_setIntegral_le_of_norm_le_const_ae hs <| by
    rwa [ae_restrict_eq hsm, eventually_inf_principal]

@[deprecated (since := "2024-04-17")]
alias norm_set_integral_le_of_norm_le_const_ae'' := norm_setIntegral_le_of_norm_le_const_ae''

theorem norm_setIntegral_le_of_norm_le_const {C : ℝ} (hs : μ s < ∞) (hC : ∀ x ∈ s, ‖f x‖ ≤ C)
    (hfm : AEStronglyMeasurable f (μ.restrict s)) : ‖∫ x in s, f x ∂μ‖ ≤ C * (μ s).toReal :=
  norm_setIntegral_le_of_norm_le_const_ae' hs (Eventually.of_forall hC) hfm

@[deprecated (since := "2024-04-17")]
alias norm_set_integral_le_of_norm_le_const := norm_setIntegral_le_of_norm_le_const

theorem norm_setIntegral_le_of_norm_le_const' {C : ℝ} (hs : μ s < ∞) (hsm : MeasurableSet s)
    (hC : ∀ x ∈ s, ‖f x‖ ≤ C) : ‖∫ x in s, f x ∂μ‖ ≤ C * (μ s).toReal :=
  norm_setIntegral_le_of_norm_le_const_ae'' hs hsm <| Eventually.of_forall hC

@[deprecated (since := "2024-04-17")]
alias norm_set_integral_le_of_norm_le_const' := norm_setIntegral_le_of_norm_le_const'

theorem setIntegral_eq_zero_iff_of_nonneg_ae {f : X → ℝ} (hf : 0 ≤ᵐ[μ.restrict s] f)
    (hfi : IntegrableOn f s μ) : ∫ x in s, f x ∂μ = 0 ↔ f =ᵐ[μ.restrict s] 0 :=
  integral_eq_zero_iff_of_nonneg_ae hf hfi

@[deprecated (since := "2024-04-17")]
alias set_integral_eq_zero_iff_of_nonneg_ae := setIntegral_eq_zero_iff_of_nonneg_ae

theorem setIntegral_pos_iff_support_of_nonneg_ae {f : X → ℝ} (hf : 0 ≤ᵐ[μ.restrict s] f)
    (hfi : IntegrableOn f s μ) : (0 < ∫ x in s, f x ∂μ) ↔ 0 < μ (support f ∩ s) := by
  rw [integral_pos_iff_support_of_nonneg_ae hf hfi, Measure.restrict_apply₀]
  rw [support_eq_preimage]
  exact hfi.aestronglyMeasurable.aemeasurable.nullMeasurable (measurableSet_singleton 0).compl

@[deprecated (since := "2024-04-17")]
alias set_integral_pos_iff_support_of_nonneg_ae := setIntegral_pos_iff_support_of_nonneg_ae

theorem setIntegral_gt_gt {R : ℝ} {f : X → ℝ} (hR : 0 ≤ R)
    (hfint : IntegrableOn f {x | ↑R < f x} μ) (hμ : μ {x | ↑R < f x} ≠ 0) :
    (μ {x | ↑R < f x}).toReal * R < ∫ x in {x | ↑R < f x}, f x ∂μ := by
  have : IntegrableOn (fun _ => R) {x | ↑R < f x} μ := by
    refine ⟨aestronglyMeasurable_const, lt_of_le_of_lt ?_ hfint.2⟩
    refine setLIntegral_mono_ae hfint.1.ennnorm <| ae_of_all _ fun x hx => ?_
    simp only [ENNReal.coe_le_coe, Real.nnnorm_of_nonneg hR,
      Real.nnnorm_of_nonneg (hR.trans <| le_of_lt hx), Subtype.mk_le_mk]
    exact le_of_lt hx
  rw [← sub_pos, ← smul_eq_mul, ← setIntegral_const, ← integral_sub hfint this,
    setIntegral_pos_iff_support_of_nonneg_ae]
  · rw [← zero_lt_iff] at hμ
    rwa [Set.inter_eq_self_of_subset_right]
    exact fun x hx => Ne.symm (ne_of_lt <| sub_pos.2 hx)
  · rw [Pi.zero_def, EventuallyLE, ae_restrict_iff₀]
    · exact Eventually.of_forall fun x hx => sub_nonneg.2 <| le_of_lt hx
    · exact nullMeasurableSet_le aemeasurable_zero (hfint.1.aemeasurable.sub aemeasurable_const)
  · exact Integrable.sub hfint this

@[deprecated (since := "2024-04-17")]
alias set_integral_gt_gt := setIntegral_gt_gt

theorem setIntegral_trim {X} {m m0 : MeasurableSpace X} {μ : Measure X} (hm : m ≤ m0) {f : X → E}
    (hf_meas : StronglyMeasurable[m] f) {s : Set X} (hs : MeasurableSet[m] s) :
    ∫ x in s, f x ∂μ = ∫ x in s, f x ∂μ.trim hm := by
  rwa [integral_trim hm hf_meas, restrict_trim hm μ]

@[deprecated (since := "2024-04-17")]
alias set_integral_trim := setIntegral_trim

/-! ### Lemmas about adding and removing interval boundaries

The primed lemmas take explicit arguments about the endpoint having zero measure, while the
unprimed ones use `[NoAtoms μ]`.
-/

section PartialOrder

variable [PartialOrder X] {x y : X}

theorem integral_Icc_eq_integral_Ioc' (hx : μ {x} = 0) :
    ∫ t in Icc x y, f t ∂μ = ∫ t in Ioc x y, f t ∂μ :=
  setIntegral_congr_set_ae (Ioc_ae_eq_Icc' hx).symm

theorem integral_Icc_eq_integral_Ico' (hy : μ {y} = 0) :
    ∫ t in Icc x y, f t ∂μ = ∫ t in Ico x y, f t ∂μ :=
  setIntegral_congr_set_ae (Ico_ae_eq_Icc' hy).symm

theorem integral_Ioc_eq_integral_Ioo' (hy : μ {y} = 0) :
    ∫ t in Ioc x y, f t ∂μ = ∫ t in Ioo x y, f t ∂μ :=
  setIntegral_congr_set_ae (Ioo_ae_eq_Ioc' hy).symm

theorem integral_Ico_eq_integral_Ioo' (hx : μ {x} = 0) :
    ∫ t in Ico x y, f t ∂μ = ∫ t in Ioo x y, f t ∂μ :=
  setIntegral_congr_set_ae (Ioo_ae_eq_Ico' hx).symm

theorem integral_Icc_eq_integral_Ioo' (hx : μ {x} = 0) (hy : μ {y} = 0) :
    ∫ t in Icc x y, f t ∂μ = ∫ t in Ioo x y, f t ∂μ :=
  setIntegral_congr_set_ae (Ioo_ae_eq_Icc' hx hy).symm

theorem integral_Iic_eq_integral_Iio' (hx : μ {x} = 0) :
    ∫ t in Iic x, f t ∂μ = ∫ t in Iio x, f t ∂μ :=
  setIntegral_congr_set_ae (Iio_ae_eq_Iic' hx).symm

theorem integral_Ici_eq_integral_Ioi' (hx : μ {x} = 0) :
    ∫ t in Ici x, f t ∂μ = ∫ t in Ioi x, f t ∂μ :=
  setIntegral_congr_set_ae (Ioi_ae_eq_Ici' hx).symm

variable [NoAtoms μ]

theorem integral_Icc_eq_integral_Ioc : ∫ t in Icc x y, f t ∂μ = ∫ t in Ioc x y, f t ∂μ :=
  integral_Icc_eq_integral_Ioc' <| measure_singleton x

theorem integral_Icc_eq_integral_Ico : ∫ t in Icc x y, f t ∂μ = ∫ t in Ico x y, f t ∂μ :=
  integral_Icc_eq_integral_Ico' <| measure_singleton y

theorem integral_Ioc_eq_integral_Ioo : ∫ t in Ioc x y, f t ∂μ = ∫ t in Ioo x y, f t ∂μ :=
  integral_Ioc_eq_integral_Ioo' <| measure_singleton y

theorem integral_Ico_eq_integral_Ioo : ∫ t in Ico x y, f t ∂μ = ∫ t in Ioo x y, f t ∂μ :=
  integral_Ico_eq_integral_Ioo' <| measure_singleton x

theorem integral_Icc_eq_integral_Ioo : ∫ t in Icc x y, f t ∂μ = ∫ t in Ioo x y, f t ∂μ := by
  rw [integral_Icc_eq_integral_Ico, integral_Ico_eq_integral_Ioo]

theorem integral_Iic_eq_integral_Iio : ∫ t in Iic x, f t ∂μ = ∫ t in Iio x, f t ∂μ :=
  integral_Iic_eq_integral_Iio' <| measure_singleton x

theorem integral_Ici_eq_integral_Ioi : ∫ t in Ici x, f t ∂μ = ∫ t in Ioi x, f t ∂μ :=
  integral_Ici_eq_integral_Ioi' <| measure_singleton x

end PartialOrder

end NormedAddCommGroup

section Mono

variable {μ : Measure X} {f g : X → ℝ} {s t : Set X}

section
variable (hf : IntegrableOn f s μ) (hg : IntegrableOn g s μ)
include hf hg

theorem setIntegral_mono_ae_restrict (h : f ≤ᵐ[μ.restrict s] g) :
    ∫ x in s, f x ∂μ ≤ ∫ x in s, g x ∂μ :=
  integral_mono_ae hf hg h

@[deprecated (since := "2024-04-17")]
alias set_integral_mono_ae_restrict := setIntegral_mono_ae_restrict

theorem setIntegral_mono_ae (h : f ≤ᵐ[μ] g) : ∫ x in s, f x ∂μ ≤ ∫ x in s, g x ∂μ :=
  setIntegral_mono_ae_restrict hf hg (ae_restrict_of_ae h)

@[deprecated (since := "2024-04-17")]
alias set_integral_mono_ae := setIntegral_mono_ae

theorem setIntegral_mono_on (hs : MeasurableSet s) (h : ∀ x ∈ s, f x ≤ g x) :
    ∫ x in s, f x ∂μ ≤ ∫ x in s, g x ∂μ :=
  setIntegral_mono_ae_restrict hf hg
    (by simp [hs, EventuallyLE, eventually_inf_principal, ae_of_all _ h])

@[deprecated (since := "2024-04-17")]
alias set_integral_mono_on := setIntegral_mono_on

theorem setIntegral_mono_on_ae (hs : MeasurableSet s) (h : ∀ᵐ x ∂μ, x ∈ s → f x ≤ g x) :
    ∫ x in s, f x ∂μ ≤ ∫ x in s, g x ∂μ := by
  refine setIntegral_mono_ae_restrict hf hg ?_; rwa [EventuallyLE, ae_restrict_iff' hs]

@[deprecated (since := "2024-04-17")]
alias set_integral_mono_on_ae := setIntegral_mono_on_ae

theorem setIntegral_mono (h : f ≤ g) : ∫ x in s, f x ∂μ ≤ ∫ x in s, g x ∂μ :=
  integral_mono hf hg h

@[deprecated (since := "2024-04-17")]
alias set_integral_mono := setIntegral_mono

end

theorem setIntegral_mono_set (hfi : IntegrableOn f t μ) (hf : 0 ≤ᵐ[μ.restrict t] f)
    (hst : s ≤ᵐ[μ] t) : ∫ x in s, f x ∂μ ≤ ∫ x in t, f x ∂μ :=
  integral_mono_measure (Measure.restrict_mono_ae hst) hf hfi

@[deprecated (since := "2024-04-17")]
alias set_integral_mono_set := setIntegral_mono_set

theorem setIntegral_le_integral (hfi : Integrable f μ) (hf : 0 ≤ᵐ[μ] f) :
    ∫ x in s, f x ∂μ ≤ ∫ x, f x ∂μ :=
  integral_mono_measure (Measure.restrict_le_self) hf hfi

@[deprecated (since := "2024-04-17")]
alias set_integral_le_integral := setIntegral_le_integral

theorem setIntegral_ge_of_const_le {c : ℝ} (hs : MeasurableSet s) (hμs : μ s ≠ ∞)
    (hf : ∀ x ∈ s, c ≤ f x) (hfint : IntegrableOn (fun x : X => f x) s μ) :
    c * (μ s).toReal ≤ ∫ x in s, f x ∂μ := by
  rw [mul_comm, ← smul_eq_mul, ← setIntegral_const c]
  exact setIntegral_mono_on (integrableOn_const.2 (Or.inr hμs.lt_top)) hfint hs hf

@[deprecated (since := "2024-04-17")]
alias set_integral_ge_of_const_le := setIntegral_ge_of_const_le

end Mono

section Nonneg

variable {μ : Measure X} {f : X → ℝ} {s : Set X}

theorem setIntegral_nonneg_of_ae_restrict (hf : 0 ≤ᵐ[μ.restrict s] f) : 0 ≤ ∫ x in s, f x ∂μ :=
  integral_nonneg_of_ae hf

@[deprecated (since := "2024-04-17")]
alias set_integral_nonneg_of_ae_restrict := setIntegral_nonneg_of_ae_restrict

theorem setIntegral_nonneg_of_ae (hf : 0 ≤ᵐ[μ] f) : 0 ≤ ∫ x in s, f x ∂μ :=
  setIntegral_nonneg_of_ae_restrict (ae_restrict_of_ae hf)

@[deprecated (since := "2024-04-17")]
alias set_integral_nonneg_of_ae := setIntegral_nonneg_of_ae

theorem setIntegral_nonneg (hs : MeasurableSet s) (hf : ∀ x, x ∈ s → 0 ≤ f x) :
    0 ≤ ∫ x in s, f x ∂μ :=
  setIntegral_nonneg_of_ae_restrict ((ae_restrict_iff' hs).mpr (ae_of_all μ hf))

@[deprecated (since := "2024-04-17")]
alias set_integral_nonneg := setIntegral_nonneg

theorem setIntegral_nonneg_ae (hs : MeasurableSet s) (hf : ∀ᵐ x ∂μ, x ∈ s → 0 ≤ f x) :
    0 ≤ ∫ x in s, f x ∂μ :=
  setIntegral_nonneg_of_ae_restrict <| by rwa [EventuallyLE, ae_restrict_iff' hs]

@[deprecated (since := "2024-04-17")]
alias set_integral_nonneg_ae := setIntegral_nonneg_ae

theorem setIntegral_le_nonneg {s : Set X} (hs : MeasurableSet s) (hf : StronglyMeasurable f)
    (hfi : Integrable f μ) : ∫ x in s, f x ∂μ ≤ ∫ x in {y | 0 ≤ f y}, f x ∂μ := by
  rw [← integral_indicator hs, ←
    integral_indicator (stronglyMeasurable_const.measurableSet_le hf)]
  exact
    integral_mono (hfi.indicator hs)
      (hfi.indicator (stronglyMeasurable_const.measurableSet_le hf))
      (indicator_le_indicator_nonneg s f)

@[deprecated (since := "2024-04-17")]
alias set_integral_le_nonneg := setIntegral_le_nonneg

theorem setIntegral_nonpos_of_ae_restrict (hf : f ≤ᵐ[μ.restrict s] 0) : ∫ x in s, f x ∂μ ≤ 0 :=
  integral_nonpos_of_ae hf

@[deprecated (since := "2024-04-17")]
alias set_integral_nonpos_of_ae_restrict := setIntegral_nonpos_of_ae_restrict

theorem setIntegral_nonpos_of_ae (hf : f ≤ᵐ[μ] 0) : ∫ x in s, f x ∂μ ≤ 0 :=
  setIntegral_nonpos_of_ae_restrict (ae_restrict_of_ae hf)

@[deprecated (since := "2024-04-17")]
alias set_integral_nonpos_of_ae := setIntegral_nonpos_of_ae

theorem setIntegral_nonpos_ae (hs : MeasurableSet s) (hf : ∀ᵐ x ∂μ, x ∈ s → f x ≤ 0) :
    ∫ x in s, f x ∂μ ≤ 0 :=
  setIntegral_nonpos_of_ae_restrict <| by rwa [EventuallyLE, ae_restrict_iff' hs]

@[deprecated (since := "2024-04-17")]
alias set_integral_nonpos_ae := setIntegral_nonpos_ae

theorem setIntegral_nonpos (hs : MeasurableSet s) (hf : ∀ x, x ∈ s → f x ≤ 0) :
    ∫ x in s, f x ∂μ ≤ 0 :=
  setIntegral_nonpos_ae hs <| ae_of_all μ hf

@[deprecated (since := "2024-04-17")]
alias set_integral_nonpos := setIntegral_nonpos

theorem setIntegral_nonpos_le {s : Set X} (hs : MeasurableSet s) (hf : StronglyMeasurable f)
    (hfi : Integrable f μ) : ∫ x in {y | f y ≤ 0}, f x ∂μ ≤ ∫ x in s, f x ∂μ := by
  rw [← integral_indicator hs, ←
    integral_indicator (hf.measurableSet_le stronglyMeasurable_const)]
  exact
    integral_mono (hfi.indicator (hf.measurableSet_le stronglyMeasurable_const))
      (hfi.indicator hs) (indicator_nonpos_le_indicator s f)

@[deprecated (since := "2024-04-17")]
alias set_integral_nonpos_le := setIntegral_nonpos_le

lemma Integrable.measure_le_integral {f : X → ℝ} (f_int : Integrable f μ) (f_nonneg : 0 ≤ᵐ[μ] f)
    {s : Set X} (hs : ∀ x ∈ s, 1 ≤ f x) :
    μ s ≤ ENNReal.ofReal (∫ x, f x ∂μ) := by
  rw [ofReal_integral_eq_lintegral_ofReal f_int f_nonneg]
  apply meas_le_lintegral₀
  · exact ENNReal.continuous_ofReal.measurable.comp_aemeasurable f_int.1.aemeasurable
  · intro x hx
    simpa using ENNReal.ofReal_le_ofReal (hs x hx)

lemma integral_le_measure {f : X → ℝ} {s : Set X}
    (hs : ∀ x ∈ s, f x ≤ 1) (h's : ∀ x ∈ sᶜ, f x ≤ 0) :
    ENNReal.ofReal (∫ x, f x ∂μ) ≤ μ s := by
  by_cases H : Integrable f μ; swap
  · simp [integral_undef H]
  let g x := max (f x) 0
  have g_int : Integrable g μ := H.pos_part
  have : ENNReal.ofReal (∫ x, f x ∂μ) ≤ ENNReal.ofReal (∫ x, g x ∂μ) := by
    apply ENNReal.ofReal_le_ofReal
    exact integral_mono H g_int (fun x ↦ le_max_left _ _)
  apply this.trans
  rw [ofReal_integral_eq_lintegral_ofReal g_int (Eventually.of_forall (fun x ↦ le_max_right _ _))]
  apply lintegral_le_meas
  · intro x
    apply ENNReal.ofReal_le_of_le_toReal
    by_cases H : x ∈ s
    · simpa [g] using hs x H
    · apply le_trans _ zero_le_one
      simpa [g] using h's x H
  · intro x hx
    simpa [g] using h's x hx

end Nonneg

section IntegrableUnion

variable {ι : Type*} [Countable ι] {μ : Measure X} [NormedAddCommGroup E]

theorem integrableOn_iUnion_of_summable_integral_norm {f : X → E} {s : ι → Set X}
    (hs : ∀ i : ι, MeasurableSet (s i)) (hi : ∀ i : ι, IntegrableOn f (s i) μ)
    (h : Summable fun i : ι => ∫ x : X in s i, ‖f x‖ ∂μ) : IntegrableOn f (iUnion s) μ := by
  refine ⟨AEStronglyMeasurable.iUnion fun i => (hi i).1, (lintegral_iUnion_le _ _).trans_lt ?_⟩
  have B := fun i => lintegral_coe_eq_integral (fun x : X => ‖f x‖₊) (hi i).norm
  rw [tsum_congr B]
  have S' :
    Summable fun i : ι =>
      (⟨∫ x : X in s i, ‖f x‖₊ ∂μ, setIntegral_nonneg (hs i) fun x _ => NNReal.coe_nonneg _⟩ :
        NNReal) := by
    rw [← NNReal.summable_coe]; exact h
  have S'' := ENNReal.tsum_coe_eq S'.hasSum
  simp_rw [ENNReal.coe_nnreal_eq, NNReal.coe_mk, coe_nnnorm] at S''
  convert ENNReal.ofReal_lt_top

variable [TopologicalSpace X] [BorelSpace X] [MetrizableSpace X] [IsLocallyFiniteMeasure μ]

/-- If `s` is a countable family of compact sets, `f` is a continuous function, and the sequence
`‖f.restrict (s i)‖ * μ (s i)` is summable, then `f` is integrable on the union of the `s i`. -/
theorem integrableOn_iUnion_of_summable_norm_restrict {f : C(X, E)} {s : ι → Compacts X}
    (hf : Summable fun i : ι => ‖f.restrict (s i)‖ * ENNReal.toReal (μ <| s i)) :
    IntegrableOn f (⋃ i : ι, s i) μ := by
  refine
    integrableOn_iUnion_of_summable_integral_norm (fun i => (s i).isCompact.isClosed.measurableSet)
      (fun i => (map_continuous f).continuousOn.integrableOn_compact (s i).isCompact)
      (.of_nonneg_of_le (fun ι => integral_nonneg fun x => norm_nonneg _) (fun i => ?_) hf)
  rw [← (Real.norm_of_nonneg (integral_nonneg fun x => norm_nonneg _) : ‖_‖ = ∫ x in s i, ‖f x‖ ∂μ)]
  exact
    norm_setIntegral_le_of_norm_le_const' (s i).isCompact.measure_lt_top
      (s i).isCompact.isClosed.measurableSet fun x hx =>
      (norm_norm (f x)).symm ▸ (f.restrict (s i : Set X)).norm_coe_le_norm ⟨x, hx⟩

/-- If `s` is a countable family of compact sets covering `X`, `f` is a continuous function, and
the sequence `‖f.restrict (s i)‖ * μ (s i)` is summable, then `f` is integrable. -/
theorem integrable_of_summable_norm_restrict {f : C(X, E)} {s : ι → Compacts X}
    (hf : Summable fun i : ι => ‖f.restrict (s i)‖ * ENNReal.toReal (μ <| s i))
    (hs : ⋃ i : ι, ↑(s i) = (univ : Set X)) : Integrable f μ := by
  simpa only [hs, integrableOn_univ] using integrableOn_iUnion_of_summable_norm_restrict hf

end IntegrableUnion

/-! ### Continuity of the set integral

We prove that for any set `s`, the function
`fun f : X →₁[μ] E => ∫ x in s, f x ∂μ` is continuous. -/


section ContinuousSetIntegral

variable [NormedAddCommGroup E]
  {𝕜 : Type*} [NormedField 𝕜] [NormedAddCommGroup F] [NormedSpace 𝕜 F] {p : ℝ≥0∞} {μ : Measure X}

/-- For `f : Lp E p μ`, we can define an element of `Lp E p (μ.restrict s)` by
`(Lp.memℒp f).restrict s).toLp f`. This map is additive. -/
theorem Lp_toLp_restrict_add (f g : Lp E p μ) (s : Set X) :
    ((Lp.memℒp (f + g)).restrict s).toLp (⇑(f + g)) =
      ((Lp.memℒp f).restrict s).toLp f + ((Lp.memℒp g).restrict s).toLp g := by
  ext1
  refine (ae_restrict_of_ae (Lp.coeFn_add f g)).mp ?_
  refine
    (Lp.coeFn_add (Memℒp.toLp f ((Lp.memℒp f).restrict s))
          (Memℒp.toLp g ((Lp.memℒp g).restrict s))).mp ?_
  refine (Memℒp.coeFn_toLp ((Lp.memℒp f).restrict s)).mp ?_
  refine (Memℒp.coeFn_toLp ((Lp.memℒp g).restrict s)).mp ?_
  refine (Memℒp.coeFn_toLp ((Lp.memℒp (f + g)).restrict s)).mono fun x hx1 hx2 hx3 hx4 hx5 => ?_
  rw [hx4, hx1, Pi.add_apply, hx2, hx3, hx5, Pi.add_apply]

/-- For `f : Lp E p μ`, we can define an element of `Lp E p (μ.restrict s)` by
`(Lp.memℒp f).restrict s).toLp f`. This map commutes with scalar multiplication. -/
theorem Lp_toLp_restrict_smul (c : 𝕜) (f : Lp F p μ) (s : Set X) :
    ((Lp.memℒp (c • f)).restrict s).toLp (⇑(c • f)) = c • ((Lp.memℒp f).restrict s).toLp f := by
  ext1
  refine (ae_restrict_of_ae (Lp.coeFn_smul c f)).mp ?_
  refine (Memℒp.coeFn_toLp ((Lp.memℒp f).restrict s)).mp ?_
  refine (Memℒp.coeFn_toLp ((Lp.memℒp (c • f)).restrict s)).mp ?_
  refine
    (Lp.coeFn_smul c (Memℒp.toLp f ((Lp.memℒp f).restrict s))).mono fun x hx1 hx2 hx3 hx4 => ?_
  simp only [hx2, hx1, hx3, hx4, Pi.smul_apply]

/-- For `f : Lp E p μ`, we can define an element of `Lp E p (μ.restrict s)` by
`(Lp.memℒp f).restrict s).toLp f`. This map is non-expansive. -/
theorem norm_Lp_toLp_restrict_le (s : Set X) (f : Lp E p μ) :
    ‖((Lp.memℒp f).restrict s).toLp f‖ ≤ ‖f‖ := by
  rw [Lp.norm_def, Lp.norm_def, ENNReal.toReal_le_toReal (Lp.eLpNorm_ne_top _)
    (Lp.eLpNorm_ne_top _)]
  apply (le_of_eq _).trans (eLpNorm_mono_measure _ (Measure.restrict_le_self (s := s)))
  exact eLpNorm_congr_ae (Memℒp.coeFn_toLp _)

variable (X F 𝕜) in
/-- Continuous linear map sending a function of `Lp F p μ` to the same function in
`Lp F p (μ.restrict s)`. -/
def LpToLpRestrictCLM (μ : Measure X) (p : ℝ≥0∞) [hp : Fact (1 ≤ p)] (s : Set X) :
    Lp F p μ →L[𝕜] Lp F p (μ.restrict s) :=
  @LinearMap.mkContinuous 𝕜 𝕜 (Lp F p μ) (Lp F p (μ.restrict s)) _ _ _ _ _ _ (RingHom.id 𝕜)
    ⟨⟨fun f => Memℒp.toLp f ((Lp.memℒp f).restrict s), fun f g => Lp_toLp_restrict_add f g s⟩,
      fun c f => Lp_toLp_restrict_smul c f s⟩
    1 (by intro f; rw [one_mul]; exact norm_Lp_toLp_restrict_le s f)

variable (𝕜) in
theorem LpToLpRestrictCLM_coeFn [Fact (1 ≤ p)] (s : Set X) (f : Lp F p μ) :
    LpToLpRestrictCLM X F 𝕜 μ p s f =ᵐ[μ.restrict s] f :=
  Memℒp.coeFn_toLp ((Lp.memℒp f).restrict s)

@[continuity]
theorem continuous_setIntegral [NormedSpace ℝ E] (s : Set X) :
    Continuous fun f : X →₁[μ] E => ∫ x in s, f x ∂μ := by
  haveI : Fact ((1 : ℝ≥0∞) ≤ 1) := ⟨le_rfl⟩
  have h_comp :
    (fun f : X →₁[μ] E => ∫ x in s, f x ∂μ) =
      integral (μ.restrict s) ∘ fun f => LpToLpRestrictCLM X E ℝ μ 1 s f := by
    ext1 f
    rw [Function.comp_apply, integral_congr_ae (LpToLpRestrictCLM_coeFn ℝ s f)]
  rw [h_comp]
  exact continuous_integral.comp (LpToLpRestrictCLM X E ℝ μ 1 s).continuous

@[deprecated (since := "2024-04-17")]
alias continuous_set_integral := continuous_setIntegral

end ContinuousSetIntegral

end MeasureTheory

section OpenPos

open Measure

variable [MeasurableSpace X] [TopologicalSpace X] [OpensMeasurableSpace X]
  {μ : Measure X} [IsOpenPosMeasure μ]

theorem Continuous.integral_pos_of_hasCompactSupport_nonneg_nonzero [IsFiniteMeasureOnCompacts μ]
    {f : X → ℝ} {x : X} (f_cont : Continuous f) (f_comp : HasCompactSupport f) (f_nonneg : 0 ≤ f)
    (f_x : f x ≠ 0) : 0 < ∫ x, f x ∂μ :=
  integral_pos_of_integrable_nonneg_nonzero f_cont (f_cont.integrable_of_hasCompactSupport f_comp)
    f_nonneg f_x

end OpenPos

/-! Fundamental theorem of calculus for set integrals -/
section FTC

open MeasureTheory Asymptotics Metric

variable [MeasurableSpace X] {ι : Type*} [NormedAddCommGroup E] [NormedSpace ℝ E] [CompleteSpace E]

/-- Fundamental theorem of calculus for set integrals:
if `μ` is a measure that is finite at a filter `l` and
`f` is a measurable function that has a finite limit `b` at `l ⊓ ae μ`, then
`∫ x in s i, f x ∂μ = μ (s i) • b + o(μ (s i))` at a filter `li` provided that
`s i` tends to `l.smallSets` along `li`.
Since `μ (s i)` is an `ℝ≥0∞` number, we use `(μ (s i)).toReal` in the actual statement.

Often there is a good formula for `(μ (s i)).toReal`, so the formalization can take an optional
argument `m` with this formula and a proof of `(fun i => (μ (s i)).toReal) =ᶠ[li] m`. Without these
arguments, `m i = (μ (s i)).toReal` is used in the output. -/
theorem Filter.Tendsto.integral_sub_linear_isLittleO_ae
    {μ : Measure X} {l : Filter X} [l.IsMeasurablyGenerated] {f : X → E} {b : E}
    (h : Tendsto f (l ⊓ ae μ) (𝓝 b)) (hfm : StronglyMeasurableAtFilter f l μ)
    (hμ : μ.FiniteAtFilter l) {s : ι → Set X} {li : Filter ι} (hs : Tendsto s li l.smallSets)
    (m : ι → ℝ := fun i => (μ (s i)).toReal)
    (hsμ : (fun i => (μ (s i)).toReal) =ᶠ[li] m := by rfl) :
    (fun i => (∫ x in s i, f x ∂μ) - m i • b) =o[li] m := by
  suffices
      (fun s => (∫ x in s, f x ∂μ) - (μ s).toReal • b) =o[l.smallSets] fun s => (μ s).toReal from
    (this.comp_tendsto hs).congr'
      (hsμ.mono fun a ha => by dsimp only [Function.comp_apply] at ha ⊢; rw [ha]) hsμ
  refine isLittleO_iff.2 fun ε ε₀ => ?_
  have : ∀ᶠ s in l.smallSets, ∀ᵐ x ∂μ, x ∈ s → f x ∈ closedBall b ε :=
    eventually_smallSets_eventually.2 (h.eventually <| closedBall_mem_nhds _ ε₀)
  filter_upwards [hμ.eventually, (hμ.integrableAtFilter_of_tendsto_ae hfm h).eventually,
    hfm.eventually, this]
  simp only [mem_closedBall, dist_eq_norm]
  intro s hμs h_integrable hfm h_norm
  rw [← setIntegral_const, ← integral_sub h_integrable (integrableOn_const.2 <| Or.inr hμs),
    Real.norm_eq_abs, abs_of_nonneg ENNReal.toReal_nonneg]
  exact norm_setIntegral_le_of_norm_le_const_ae' hμs h_norm (hfm.sub aestronglyMeasurable_const)

/-- Fundamental theorem of calculus for set integrals, `nhdsWithin` version: if `μ` is a locally
finite measure and `f` is an almost everywhere measurable function that is continuous at a point `a`
within a measurable set `t`, then `∫ x in s i, f x ∂μ = μ (s i) • f a + o(μ (s i))` at a filter `li`
provided that `s i` tends to `(𝓝[t] a).smallSets` along `li`.  Since `μ (s i)` is an `ℝ≥0∞`
number, we use `(μ (s i)).toReal` in the actual statement.

Often there is a good formula for `(μ (s i)).toReal`, so the formalization can take an optional
argument `m` with this formula and a proof of `(fun i => (μ (s i)).toReal) =ᶠ[li] m`. Without these
arguments, `m i = (μ (s i)).toReal` is used in the output. -/
theorem ContinuousWithinAt.integral_sub_linear_isLittleO_ae [TopologicalSpace X]
    [OpensMeasurableSpace X] {μ : Measure X}
    [IsLocallyFiniteMeasure μ] {x : X} {t : Set X} {f : X → E} (hx : ContinuousWithinAt f t x)
    (ht : MeasurableSet t) (hfm : StronglyMeasurableAtFilter f (𝓝[t] x) μ) {s : ι → Set X}
    {li : Filter ι} (hs : Tendsto s li (𝓝[t] x).smallSets) (m : ι → ℝ := fun i => (μ (s i)).toReal)
    (hsμ : (fun i => (μ (s i)).toReal) =ᶠ[li] m := by rfl) :
    (fun i => (∫ x in s i, f x ∂μ) - m i • f x) =o[li] m :=
  haveI : (𝓝[t] x).IsMeasurablyGenerated := ht.nhdsWithin_isMeasurablyGenerated _
  (hx.mono_left inf_le_left).integral_sub_linear_isLittleO_ae hfm (μ.finiteAt_nhdsWithin x t) hs m
    hsμ

/-- Fundamental theorem of calculus for set integrals, `nhds` version: if `μ` is a locally finite
measure and `f` is an almost everywhere measurable function that is continuous at a point `a`, then
`∫ x in s i, f x ∂μ = μ (s i) • f a + o(μ (s i))` at `li` provided that `s` tends to
`(𝓝 a).smallSets` along `li`. Since `μ (s i)` is an `ℝ≥0∞` number, we use `(μ (s i)).toReal` in
the actual statement.

Often there is a good formula for `(μ (s i)).toReal`, so the formalization can take an optional
argument `m` with this formula and a proof of `(fun i => (μ (s i)).toReal) =ᶠ[li] m`. Without these
arguments, `m i = (μ (s i)).toReal` is used in the output. -/
theorem ContinuousAt.integral_sub_linear_isLittleO_ae [TopologicalSpace X] [OpensMeasurableSpace X]
    {μ : Measure X} [IsLocallyFiniteMeasure μ] {x : X}
    {f : X → E} (hx : ContinuousAt f x) (hfm : StronglyMeasurableAtFilter f (𝓝 x) μ) {s : ι → Set X}
    {li : Filter ι} (hs : Tendsto s li (𝓝 x).smallSets) (m : ι → ℝ := fun i => (μ (s i)).toReal)
    (hsμ : (fun i => (μ (s i)).toReal) =ᶠ[li] m := by rfl) :
    (fun i => (∫ x in s i, f x ∂μ) - m i • f x) =o[li] m :=
  (hx.mono_left inf_le_left).integral_sub_linear_isLittleO_ae hfm (μ.finiteAt_nhds x) hs m hsμ

/-- Fundamental theorem of calculus for set integrals, `nhdsWithin` version: if `μ` is a locally
finite measure, `f` is continuous on a measurable set `t`, and `a ∈ t`, then `∫ x in (s i), f x ∂μ =
μ (s i) • f a + o(μ (s i))` at `li` provided that `s i` tends to `(𝓝[t] a).smallSets` along `li`.
Since `μ (s i)` is an `ℝ≥0∞` number, we use `(μ (s i)).toReal` in the actual statement.

Often there is a good formula for `(μ (s i)).toReal`, so the formalization can take an optional
argument `m` with this formula and a proof of `(fun i => (μ (s i)).toReal) =ᶠ[li] m`. Without these
arguments, `m i = (μ (s i)).toReal` is used in the output. -/
theorem ContinuousOn.integral_sub_linear_isLittleO_ae [TopologicalSpace X] [OpensMeasurableSpace X]
    [SecondCountableTopologyEither X E] {μ : Measure X}
    [IsLocallyFiniteMeasure μ] {x : X} {t : Set X} {f : X → E} (hft : ContinuousOn f t) (hx : x ∈ t)
    (ht : MeasurableSet t) {s : ι → Set X} {li : Filter ι} (hs : Tendsto s li (𝓝[t] x).smallSets)
    (m : ι → ℝ := fun i => (μ (s i)).toReal)
    (hsμ : (fun i => (μ (s i)).toReal) =ᶠ[li] m := by rfl) :
    (fun i => (∫ x in s i, f x ∂μ) - m i • f x) =o[li] m :=
  (hft x hx).integral_sub_linear_isLittleO_ae ht
    ⟨t, self_mem_nhdsWithin, hft.aestronglyMeasurable ht⟩ hs m hsμ

end FTC

section

variable [MeasurableSpace X]

/-! ### Continuous linear maps composed with integration

The goal of this section is to prove that integration commutes with continuous linear maps.
This holds for simple functions. The general result follows from the continuity of all involved
operations on the space `L¹`. Note that composition by a continuous linear map on `L¹` is not just
the composition, as we are dealing with classes of functions, but it has already been defined
as `ContinuousLinearMap.compLp`. We take advantage of this construction here.
-/

open scoped ComplexConjugate

variable {μ : Measure X} {𝕜 : Type*} [RCLike 𝕜] [NormedAddCommGroup E] [NormedSpace 𝕜 E]
  [NormedAddCommGroup F] [NormedSpace 𝕜 F] {p : ENNReal}

namespace ContinuousLinearMap

variable [NormedSpace ℝ F]

theorem integral_compLp (L : E →L[𝕜] F) (φ : Lp E p μ) :
    ∫ x, (L.compLp φ) x ∂μ = ∫ x, L (φ x) ∂μ :=
  integral_congr_ae <| coeFn_compLp _ _

theorem setIntegral_compLp (L : E →L[𝕜] F) (φ : Lp E p μ) {s : Set X} (hs : MeasurableSet s) :
    ∫ x in s, (L.compLp φ) x ∂μ = ∫ x in s, L (φ x) ∂μ :=
  setIntegral_congr_ae hs ((L.coeFn_compLp φ).mono fun _x hx _ => hx)

@[deprecated (since := "2024-04-17")]
alias set_integral_compLp := setIntegral_compLp

theorem continuous_integral_comp_L1 (L : E →L[𝕜] F) :
    Continuous fun φ : X →₁[μ] E => ∫ x : X, L (φ x) ∂μ := by
  rw [← funext L.integral_compLp]; exact continuous_integral.comp (L.compLpL 1 μ).continuous

variable [CompleteSpace F] [NormedSpace ℝ E]

theorem integral_comp_comm [CompleteSpace E] (L : E →L[𝕜] F) {φ : X → E} (φ_int : Integrable φ μ) :
    ∫ x, L (φ x) ∂μ = L (∫ x, φ x ∂μ) := by
  apply φ_int.induction (P := fun φ => ∫ x, L (φ x) ∂μ = L (∫ x, φ x ∂μ))
  · intro e s s_meas _
    rw [integral_indicator_const e s_meas, ← @smul_one_smul E ℝ 𝕜 _ _ _ _ _ (μ s).toReal e,
      ContinuousLinearMap.map_smul, @smul_one_smul F ℝ 𝕜 _ _ _ _ _ (μ s).toReal (L e), ←
      integral_indicator_const (L e) s_meas]
    congr 1 with a
    rw [← Function.comp_def L, Set.indicator_comp_of_zero L.map_zero, Function.comp_apply]
  · intro f g _ f_int g_int hf hg
    simp [L.map_add, integral_add (μ := μ) f_int g_int,
      integral_add (μ := μ) (L.integrable_comp f_int) (L.integrable_comp g_int), hf, hg]
  · exact isClosed_eq L.continuous_integral_comp_L1 (L.continuous.comp continuous_integral)
  · intro f g hfg _ hf
    convert hf using 1 <;> clear hf
    · exact integral_congr_ae (hfg.fun_comp L).symm
    · rw [integral_congr_ae hfg.symm]

theorem integral_apply {H : Type*} [NormedAddCommGroup H] [NormedSpace 𝕜 H] {φ : X → H →L[𝕜] E}
    (φ_int : Integrable φ μ) (v : H) : (∫ x, φ x ∂μ) v = ∫ x, φ x v ∂μ := by
  by_cases hE : CompleteSpace E
  · exact ((ContinuousLinearMap.apply 𝕜 E v).integral_comp_comm φ_int).symm
  · rcases subsingleton_or_nontrivial H with hH|hH
    · simp [Subsingleton.eq_zero v]
    · have : ¬(CompleteSpace (H →L[𝕜] E)) := by
        rwa [SeparatingDual.completeSpace_continuousLinearMap_iff]
      simp [integral, hE, this]

theorem _root_.ContinuousMultilinearMap.integral_apply {ι : Type*} [Fintype ι] {M : ι → Type*}
    [∀ i, NormedAddCommGroup (M i)] [∀ i, NormedSpace 𝕜 (M i)]
    {φ : X → ContinuousMultilinearMap 𝕜 M E} (φ_int : Integrable φ μ) (m : ∀ i, M i) :
    (∫ x, φ x ∂μ) m = ∫ x, φ x m ∂μ := by
  by_cases hE : CompleteSpace E
  · exact ((ContinuousMultilinearMap.apply 𝕜 M E m).integral_comp_comm φ_int).symm
  · by_cases hm : ∀ i, m i ≠ 0
    · have : ¬ CompleteSpace (ContinuousMultilinearMap 𝕜 M E) := by
        rwa [SeparatingDual.completeSpace_continuousMultilinearMap_iff _ _ hm]
      simp [integral, hE, this]
    · push_neg at hm
      rcases hm with ⟨i, hi⟩
      simp [ContinuousMultilinearMap.map_coord_zero _ i hi]

variable [CompleteSpace E]

theorem integral_comp_comm' (L : E →L[𝕜] F) {K} (hL : AntilipschitzWith K L) (φ : X → E) :
    ∫ x, L (φ x) ∂μ = L (∫ x, φ x ∂μ) := by
  by_cases h : Integrable φ μ
  · exact integral_comp_comm L h
  have : ¬Integrable (fun x => L (φ x)) μ := by
    rwa [← Function.comp_def,
      LipschitzWith.integrable_comp_iff_of_antilipschitz L.lipschitz hL L.map_zero]
  simp [integral_undef, h, this]

theorem integral_comp_L1_comm (L : E →L[𝕜] F) (φ : X →₁[μ] E) :
    ∫ x, L (φ x) ∂μ = L (∫ x, φ x ∂μ) :=
  L.integral_comp_comm (L1.integrable_coeFn φ)

end ContinuousLinearMap

namespace LinearIsometry

variable [CompleteSpace F] [NormedSpace ℝ F] [CompleteSpace E] [NormedSpace ℝ E]

theorem integral_comp_comm (L : E →ₗᵢ[𝕜] F) (φ : X → E) : ∫ x, L (φ x) ∂μ = L (∫ x, φ x ∂μ) :=
  L.toContinuousLinearMap.integral_comp_comm' L.antilipschitz _

end LinearIsometry

namespace ContinuousLinearEquiv

variable [NormedSpace ℝ F] [NormedSpace ℝ E]

theorem integral_comp_comm (L : E ≃L[𝕜] F) (φ : X → E) : ∫ x, L (φ x) ∂μ = L (∫ x, φ x ∂μ) := by
  have : CompleteSpace E ↔ CompleteSpace F :=
    completeSpace_congr (e := L.toEquiv) L.uniformEmbedding
  obtain ⟨_, _⟩|⟨_, _⟩ := iff_iff_and_or_not_and_not.mp this
  · exact L.toContinuousLinearMap.integral_comp_comm' L.antilipschitz _
  · simp [integral, *]

end ContinuousLinearEquiv

namespace ContinuousMap

<<<<<<< HEAD
lemma integral_apply [TopologicalSpace Y] [CompactSpace Y] [NormedAddCommGroup E] [NormedSpace ℝ E]
=======
lemma integral_apply [TopologicalSpace Y] [CompactSpace Y] [NormedSpace ℝ E]
>>>>>>> 7f113fae
    [CompleteSpace E] {f : X → C(Y, E)} (hf : Integrable f μ) (y : Y) :
    (∫ x, f x ∂μ) y = ∫ x, f x y ∂μ := by
  calc (∫ x, f x ∂μ) y = ContinuousMap.evalCLM ℝ y (∫ x, f x ∂μ) := rfl
    _ = ∫ x, ContinuousMap.evalCLM ℝ y (f x) ∂μ :=
          (ContinuousLinearMap.integral_comp_comm _ hf).symm
    _ = _ := rfl

end ContinuousMap

@[norm_cast]
theorem integral_ofReal {f : X → ℝ} : ∫ x, (f x : 𝕜) ∂μ = ↑(∫ x, f x ∂μ) :=
  (@RCLike.ofRealLI 𝕜 _).integral_comp_comm f

theorem integral_re {f : X → 𝕜} (hf : Integrable f μ) :
    ∫ x, RCLike.re (f x) ∂μ = RCLike.re (∫ x, f x ∂μ) :=
  (@RCLike.reCLM 𝕜 _).integral_comp_comm hf

theorem integral_im {f : X → 𝕜} (hf : Integrable f μ) :
    ∫ x, RCLike.im (f x) ∂μ = RCLike.im (∫ x, f x ∂μ) :=
  (@RCLike.imCLM 𝕜 _).integral_comp_comm hf

theorem integral_conj {f : X → 𝕜} : ∫ x, conj (f x) ∂μ = conj (∫ x, f x ∂μ) :=
  (@RCLike.conjLIE 𝕜 _).toLinearIsometry.integral_comp_comm f

theorem integral_coe_re_add_coe_im {f : X → 𝕜} (hf : Integrable f μ) :
    ∫ x, (re (f x) : 𝕜) ∂μ + (∫ x, (im (f x) : 𝕜) ∂μ) * RCLike.I = ∫ x, f x ∂μ := by
  rw [mul_comm, ← smul_eq_mul, ← integral_smul, ← integral_add]
  · congr
    ext1 x
    rw [smul_eq_mul, mul_comm, RCLike.re_add_im]
  · exact hf.re.ofReal
  · exact hf.im.ofReal.smul (𝕜 := 𝕜) (β := 𝕜) RCLike.I

theorem integral_re_add_im {f : X → 𝕜} (hf : Integrable f μ) :
    ((∫ x, RCLike.re (f x) ∂μ : ℝ) : 𝕜) + (∫ x, RCLike.im (f x) ∂μ : ℝ) * RCLike.I =
      ∫ x, f x ∂μ := by
  rw [← integral_ofReal, ← integral_ofReal, integral_coe_re_add_coe_im hf]

theorem setIntegral_re_add_im {f : X → 𝕜} {i : Set X} (hf : IntegrableOn f i μ) :
    ((∫ x in i, RCLike.re (f x) ∂μ : ℝ) : 𝕜) + (∫ x in i, RCLike.im (f x) ∂μ : ℝ) * RCLike.I =
      ∫ x in i, f x ∂μ :=
  integral_re_add_im hf

@[deprecated (since := "2024-04-17")]
alias set_integral_re_add_im := setIntegral_re_add_im

variable [NormedSpace ℝ E] [NormedSpace ℝ F]

lemma swap_integral (f : X → E × F) : (∫ x, f x ∂μ).swap = ∫ x, (f x).swap ∂μ :=
  .symm <| (ContinuousLinearEquiv.prodComm ℝ E F).integral_comp_comm f

theorem fst_integral [CompleteSpace F] {f : X → E × F} (hf : Integrable f μ) :
    (∫ x, f x ∂μ).1 = ∫ x, (f x).1 ∂μ := by
  by_cases hE : CompleteSpace E
  · exact ((ContinuousLinearMap.fst ℝ E F).integral_comp_comm hf).symm
  · have : ¬(CompleteSpace (E × F)) := fun h ↦ hE <| .fst_of_prod (β := F)
    simp [integral, *]

theorem snd_integral [CompleteSpace E] {f : X → E × F} (hf : Integrable f μ) :
    (∫ x, f x ∂μ).2 = ∫ x, (f x).2 ∂μ := by
  rw [← Prod.fst_swap, swap_integral]
  exact fst_integral <| hf.snd.prod_mk hf.fst

theorem integral_pair [CompleteSpace E] [CompleteSpace F] {f : X → E} {g : X → F}
    (hf : Integrable f μ) (hg : Integrable g μ) :
    ∫ x, (f x, g x) ∂μ = (∫ x, f x ∂μ, ∫ x, g x ∂μ) :=
  have := hf.prod_mk hg
  Prod.ext (fst_integral this) (snd_integral this)

theorem integral_smul_const {𝕜 : Type*} [RCLike 𝕜] [NormedSpace 𝕜 E] [CompleteSpace E]
    (f : X → 𝕜) (c : E) :
    ∫ x, f x • c ∂μ = (∫ x, f x ∂μ) • c := by
  by_cases hf : Integrable f μ
  · exact ((1 : 𝕜 →L[𝕜] 𝕜).smulRight c).integral_comp_comm hf
  · by_cases hc : c = 0
    · simp [hc, integral_zero, smul_zero]
    rw [integral_undef hf, integral_undef, zero_smul]
    rw [integrable_smul_const hc]
    simp_rw [hf, not_false_eq_true]

theorem integral_withDensity_eq_integral_smul {f : X → ℝ≥0} (f_meas : Measurable f) (g : X → E) :
    ∫ x, g x ∂μ.withDensity (fun x => f x) = ∫ x, f x • g x ∂μ := by
  by_cases hE : CompleteSpace E; swap; · simp [integral, hE]
  by_cases hg : Integrable g (μ.withDensity fun x => f x); swap
  · rw [integral_undef hg, integral_undef]
    rwa [← integrable_withDensity_iff_integrable_smul f_meas]
  refine Integrable.induction
    (P := fun g => ∫ x, g x ∂μ.withDensity (fun x => f x) = ∫ x, f x • g x ∂μ) ?_ ?_ ?_ ?_ hg
  · intro c s s_meas hs
    rw [integral_indicator s_meas]
    simp_rw [← indicator_smul_apply, integral_indicator s_meas]
    simp only [s_meas, integral_const, Measure.restrict_apply', univ_inter, withDensity_apply]
    rw [lintegral_coe_eq_integral, ENNReal.toReal_ofReal, ← integral_smul_const]
    · rfl
    · exact integral_nonneg fun x => NNReal.coe_nonneg _
    · refine ⟨f_meas.coe_nnreal_real.aemeasurable.aestronglyMeasurable, ?_⟩
      rw [withDensity_apply _ s_meas] at hs
      rw [HasFiniteIntegral]
      convert hs with x
      simp only [NNReal.nnnorm_eq]
  · intro u u' _ u_int u'_int h h'
    change
      (∫ x : X, u x + u' x ∂μ.withDensity fun x : X => ↑(f x)) = ∫ x : X, f x • (u x + u' x) ∂μ
    simp_rw [smul_add]
    rw [integral_add u_int u'_int, h, h', integral_add]
    · exact (integrable_withDensity_iff_integrable_smul f_meas).1 u_int
    · exact (integrable_withDensity_iff_integrable_smul f_meas).1 u'_int
  · have C1 :
      Continuous fun u : Lp E 1 (μ.withDensity fun x => f x) =>
        ∫ x, u x ∂μ.withDensity fun x => f x :=
      continuous_integral
    have C2 : Continuous fun u : Lp E 1 (μ.withDensity fun x => f x) => ∫ x, f x • u x ∂μ := by
      have : Continuous ((fun u : Lp E 1 μ => ∫ x, u x ∂μ) ∘ withDensitySMulLI (E := E) μ f_meas) :=
        continuous_integral.comp (withDensitySMulLI (E := E) μ f_meas).continuous
      convert this with u
      simp only [Function.comp_apply, withDensitySMulLI_apply]
      exact integral_congr_ae (memℒ1_smul_of_L1_withDensity f_meas u).coeFn_toLp.symm
    exact isClosed_eq C1 C2
  · intro u v huv _ hu
    rw [← integral_congr_ae huv, hu]
    apply integral_congr_ae
    filter_upwards [(ae_withDensity_iff f_meas.coe_nnreal_ennreal).1 huv] with x hx
    rcases eq_or_ne (f x) 0 with (h'x | h'x)
    · simp only [h'x, zero_smul]
    · rw [hx _]
      simpa only [Ne, ENNReal.coe_eq_zero] using h'x

theorem integral_withDensity_eq_integral_smul₀ {f : X → ℝ≥0} (hf : AEMeasurable f μ) (g : X → E) :
    ∫ x, g x ∂μ.withDensity (fun x => f x) = ∫ x, f x • g x ∂μ := by
  let f' := hf.mk _
  calc
    ∫ x, g x ∂μ.withDensity (fun x => f x) = ∫ x, g x ∂μ.withDensity fun x => f' x := by
      congr 1
      apply withDensity_congr_ae
      filter_upwards [hf.ae_eq_mk] with x hx
      rw [hx]
    _ = ∫ x, f' x • g x ∂μ := integral_withDensity_eq_integral_smul hf.measurable_mk _
    _ = ∫ x, f x • g x ∂μ := by
      apply integral_congr_ae
      filter_upwards [hf.ae_eq_mk] with x hx
      rw [hx]

theorem setIntegral_withDensity_eq_setIntegral_smul {f : X → ℝ≥0} (f_meas : Measurable f)
    (g : X → E) {s : Set X} (hs : MeasurableSet s) :
    ∫ x in s, g x ∂μ.withDensity (fun x => f x) = ∫ x in s, f x • g x ∂μ := by
  rw [restrict_withDensity hs, integral_withDensity_eq_integral_smul f_meas]

@[deprecated (since := "2024-04-17")]
alias set_integral_withDensity_eq_set_integral_smul := setIntegral_withDensity_eq_setIntegral_smul

theorem setIntegral_withDensity_eq_setIntegral_smul₀ {f : X → ℝ≥0} {s : Set X}
    (hf : AEMeasurable f (μ.restrict s)) (g : X → E) (hs : MeasurableSet s) :
    ∫ x in s, g x ∂μ.withDensity (fun x => f x) = ∫ x in s, f x • g x ∂μ := by
  rw [restrict_withDensity hs, integral_withDensity_eq_integral_smul₀ hf]

@[deprecated (since := "2024-04-17")]
alias set_integral_withDensity_eq_set_integral_smul₀ := setIntegral_withDensity_eq_setIntegral_smul₀

theorem setIntegral_withDensity_eq_setIntegral_smul₀' [SFinite μ] {f : X → ℝ≥0} (s : Set X)
    (hf : AEMeasurable f (μ.restrict s)) (g : X → E)  :
    ∫ x in s, g x ∂μ.withDensity (fun x => f x) = ∫ x in s, f x • g x ∂μ := by
  rw [restrict_withDensity' s, integral_withDensity_eq_integral_smul₀ hf]

@[deprecated (since := "2024-04-17")]
alias set_integral_withDensity_eq_set_integral_smul₀' :=
  setIntegral_withDensity_eq_setIntegral_smul₀'

end

section thickenedIndicator

variable [MeasurableSpace X] [PseudoEMetricSpace X]

theorem measure_le_lintegral_thickenedIndicatorAux (μ : Measure X) {E : Set X}
    (E_mble : MeasurableSet E) (δ : ℝ) : μ E ≤ ∫⁻ x, (thickenedIndicatorAux δ E x : ℝ≥0∞) ∂μ := by
  convert_to lintegral μ (E.indicator fun _ => (1 : ℝ≥0∞)) ≤ lintegral μ (thickenedIndicatorAux δ E)
  · rw [lintegral_indicator _ E_mble]
    simp only [lintegral_one, Measure.restrict_apply, MeasurableSet.univ, univ_inter]
  · apply lintegral_mono
    apply indicator_le_thickenedIndicatorAux

theorem measure_le_lintegral_thickenedIndicator (μ : Measure X) {E : Set X}
    (E_mble : MeasurableSet E) {δ : ℝ} (δ_pos : 0 < δ) :
    μ E ≤ ∫⁻ x, (thickenedIndicator δ_pos E x : ℝ≥0∞) ∂μ := by
  convert measure_le_lintegral_thickenedIndicatorAux μ E_mble δ
  dsimp
  simp only [thickenedIndicatorAux_lt_top.ne, ENNReal.coe_toNNReal, Ne, not_false_iff]

end thickenedIndicator

-- We declare a new `{X : Type*}` to discard the instance `[MeasureableSpace X]`
-- which has been in scope for the entire file up to this point.
variable {X : Type*}

section BilinearMap

namespace MeasureTheory

variable {X : Type*} {f : X → ℝ} {m m0 : MeasurableSpace X} {μ : Measure X}

theorem Integrable.simpleFunc_mul (g : SimpleFunc X ℝ) (hf : Integrable f μ) :
    Integrable (⇑g * f) μ := by
  refine
    SimpleFunc.induction (fun c s hs => ?_)
      (fun g₁ g₂ _ h_int₁ h_int₂ =>
        (h_int₁.add h_int₂).congr (by rw [SimpleFunc.coe_add, add_mul]))
      g
  simp only [SimpleFunc.const_zero, SimpleFunc.coe_piecewise, SimpleFunc.coe_const,
    SimpleFunc.coe_zero, Set.piecewise_eq_indicator]
  have : Set.indicator s (Function.const X c) * f = s.indicator (c • f) := by
    ext1 x
    by_cases hx : x ∈ s
    · simp only [hx, Pi.mul_apply, Set.indicator_of_mem, Pi.smul_apply, Algebra.id.smul_eq_mul,
        ← Function.const_def]
    · simp only [hx, Pi.mul_apply, Set.indicator_of_not_mem, not_false_iff, zero_mul]
  rw [this, integrable_indicator_iff hs]
  exact (hf.smul c).integrableOn

theorem Integrable.simpleFunc_mul' (hm : m ≤ m0) (g : @SimpleFunc X m ℝ) (hf : Integrable f μ) :
    Integrable (⇑g * f) μ := by
  rw [← SimpleFunc.coe_toLargerSpace_eq hm g]; exact hf.simpleFunc_mul (g.toLargerSpace hm)

end MeasureTheory

end BilinearMap

section ParametricIntegral

variable {G 𝕜 : Type*} [TopologicalSpace X]
  [TopologicalSpace Y] [MeasurableSpace Y] [OpensMeasurableSpace Y] {μ : Measure Y}
  [NontriviallyNormedField 𝕜] [NormedAddCommGroup E] [NormedSpace ℝ E]
  [NormedAddCommGroup F] [NormedSpace 𝕜 F] [NormedAddCommGroup G] [NormedSpace 𝕜 G]

open Metric ContinuousLinearMap

/-- The parametric integral over a continuous function on a compact set is continuous,
  under mild assumptions on the topologies involved. -/
theorem continuous_parametric_integral_of_continuous
    [FirstCountableTopology X] [LocallyCompactSpace X]
    [SecondCountableTopologyEither Y E] [IsLocallyFiniteMeasure μ]
    {f : X → Y → E} (hf : Continuous f.uncurry) {s : Set Y} (hs : IsCompact s) :
    Continuous (∫ y in s, f · y ∂μ) := by
  rw [continuous_iff_continuousAt]
  intro x₀
  rcases exists_compact_mem_nhds x₀ with ⟨U, U_cpct, U_nhds⟩
  rcases (U_cpct.prod hs).bddAbove_image hf.norm.continuousOn with ⟨M, hM⟩
  apply continuousAt_of_dominated
  · filter_upwards with x using Continuous.aestronglyMeasurable (by fun_prop)
  · filter_upwards [U_nhds] with x x_in
    rw [ae_restrict_iff]
    · filter_upwards with t t_in using hM (mem_image_of_mem _ <| mk_mem_prod x_in t_in)
    · exact (isClosed_le (by fun_prop) (by fun_prop)).measurableSet
  · exact integrableOn_const.mpr (Or.inr hs.measure_lt_top)
  · filter_upwards using (by fun_prop)

/-- Consider a parameterized integral `x ↦ ∫ y, L (g y) (f x y)` where `L` is bilinear,
`g` is locally integrable and `f` is continuous and uniformly compactly supported. Then the
integral depends continuously on `x`. -/
lemma continuousOn_integral_bilinear_of_locally_integrable_of_compact_support
    [NormedSpace 𝕜 E] (L : F →L[𝕜] G →L[𝕜] E)
    {f : X → Y → G} {s : Set X} {k : Set Y} {g : Y → F}
    (hk : IsCompact k) (hf : ContinuousOn f.uncurry (s ×ˢ univ))
    (hfs : ∀ p, ∀ x, p ∈ s → x ∉ k → f p x = 0) (hg : IntegrableOn g k μ) :
    ContinuousOn (fun x ↦ ∫ y, L (g y) (f x y) ∂μ) s := by
  have A : ∀ p ∈ s, Continuous (f p) := fun p hp ↦ by
    refine hf.comp_continuous (continuous_const.prod_mk continuous_id') fun y => ?_
    simpa only [prod_mk_mem_set_prod_eq, mem_univ, and_true] using hp
  intro q hq
  apply Metric.continuousWithinAt_iff'.2 (fun ε εpos ↦ ?_)
  obtain ⟨δ, δpos, hδ⟩ : ∃ (δ : ℝ), 0 < δ ∧ ∫ x in k, ‖L‖ * ‖g x‖ * δ ∂μ < ε := by
    simpa [integral_mul_right] using exists_pos_mul_lt εpos _
  obtain ⟨v, v_mem, hv⟩ : ∃ v ∈ 𝓝[s] q, ∀ p ∈ v, ∀ x ∈ k, dist (f p x) (f q x) < δ :=
    hk.mem_uniformity_of_prod
      (hf.mono (Set.prod_mono_right (subset_univ k))) hq (dist_mem_uniformity δpos)
  simp_rw [dist_eq_norm] at hv ⊢
  have I : ∀ p ∈ s, IntegrableOn (fun y ↦ L (g y) (f p y)) k μ := by
    intro p hp
    obtain ⟨C, hC⟩ : ∃ C, ∀ y, ‖f p y‖ ≤ C := by
      have : ContinuousOn (f p) k := by
        have : ContinuousOn (fun y ↦ (p, y)) k := by fun_prop
        exact hf.comp this (by simp [MapsTo, hp])
      rcases IsCompact.exists_bound_of_continuousOn hk this with ⟨C, hC⟩
      refine ⟨max C 0, fun y ↦ ?_⟩
      by_cases hx : y ∈ k
      · exact (hC y hx).trans (le_max_left _ _)
      · simp [hfs p y hp hx]
    have : IntegrableOn (fun y ↦ ‖L‖ * ‖g y‖ * C) k μ :=
      (hg.norm.const_mul _).mul_const _
    apply Integrable.mono' this ?_ ?_
    · borelize G
      apply L.aestronglyMeasurable_comp₂ hg.aestronglyMeasurable
      apply StronglyMeasurable.aestronglyMeasurable
      apply Continuous.stronglyMeasurable_of_support_subset_isCompact (A p hp) hk
      apply support_subset_iff'.2 (fun y hy ↦ hfs p y hp hy)
    · apply Eventually.of_forall (fun y ↦ (le_opNorm₂ L (g y) (f p y)).trans ?_)
      gcongr
      apply hC
  filter_upwards [v_mem, self_mem_nhdsWithin] with p hp h'p
  calc
  ‖∫ x, L (g x) (f p x) ∂μ - ∫ x, L (g x) (f q x) ∂μ‖
    = ‖∫ x in k, L (g x) (f p x) ∂μ - ∫ x in k, L (g x) (f q x) ∂μ‖ := by
      congr 2
      · refine (setIntegral_eq_integral_of_forall_compl_eq_zero (fun y hy ↦ ?_)).symm
        simp [hfs p y h'p hy]
      · refine (setIntegral_eq_integral_of_forall_compl_eq_zero (fun y hy ↦ ?_)).symm
        simp [hfs q y hq hy]
  _ = ‖∫ x in k, L (g x) (f p x) - L (g x) (f q x) ∂μ‖ := by rw [integral_sub (I p h'p) (I q hq)]
  _ ≤ ∫ x in k, ‖L (g x) (f p x) - L (g x) (f q x)‖ ∂μ := norm_integral_le_integral_norm _
  _ ≤ ∫ x in k, ‖L‖ * ‖g x‖ * δ ∂μ := by
      apply integral_mono_of_nonneg (Eventually.of_forall (fun y ↦ by positivity))
      · exact (hg.norm.const_mul _).mul_const _
      · filter_upwards with y
        by_cases hy : y ∈ k
        · dsimp only
          specialize hv p hp y hy
          calc
          ‖L (g y) (f p y) - L (g y) (f q y)‖
            = ‖L (g y) (f p y - f q y)‖ := by simp only [map_sub]
          _ ≤ ‖L‖ * ‖g y‖ * ‖f p y - f q y‖ := le_opNorm₂ _ _ _
          _ ≤ ‖L‖ * ‖g y‖ * δ := by gcongr
        · simp only [hfs p y h'p hy, hfs q y hq hy, sub_self, norm_zero, mul_zero]
          positivity
  _ < ε := hδ

/-- Consider a parameterized integral `x ↦ ∫ y, f x y` where `f` is continuous and uniformly
compactly supported. Then the integral depends continuously on `x`. -/
lemma continuousOn_integral_of_compact_support
    {f : X → Y → E} {s : Set X} {k : Set Y} [IsFiniteMeasureOnCompacts μ]
    (hk : IsCompact k) (hf : ContinuousOn f.uncurry (s ×ˢ univ))
    (hfs : ∀ p, ∀ x, p ∈ s → x ∉ k → f p x = 0) :
    ContinuousOn (fun x ↦ ∫ y, f x y ∂μ) s := by
  simpa using continuousOn_integral_bilinear_of_locally_integrable_of_compact_support (lsmul ℝ ℝ)
    hk hf hfs (integrableOn_const.2 (Or.inr hk.measure_lt_top)) (μ := μ) (g := fun _ ↦ 1)

end ParametricIntegral<|MERGE_RESOLUTION|>--- conflicted
+++ resolved
@@ -1268,11 +1268,7 @@
 
 namespace ContinuousMap
 
-<<<<<<< HEAD
-lemma integral_apply [TopologicalSpace Y] [CompactSpace Y] [NormedAddCommGroup E] [NormedSpace ℝ E]
-=======
 lemma integral_apply [TopologicalSpace Y] [CompactSpace Y] [NormedSpace ℝ E]
->>>>>>> 7f113fae
     [CompleteSpace E] {f : X → C(Y, E)} (hf : Integrable f μ) (y : Y) :
     (∫ x, f x ∂μ) y = ∫ x, f x y ∂μ := by
   calc (∫ x, f x ∂μ) y = ContinuousMap.evalCLM ℝ y (∫ x, f x ∂μ) := rfl
