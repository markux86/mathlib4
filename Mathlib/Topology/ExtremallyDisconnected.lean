/-
Copyright (c) 2021 Johan Commelin. All rights reserved.
Released under Apache 2.0 license as described in the file LICENSE.
Authors: Johan Commelin

! This file was ported from Lean 3 source module topology.extremally_disconnected
! leanprover-community/mathlib commit 7e281deff072232a3c5b3e90034bd65dde396312
! Please do not edit these lines, except to modify the commit id
! if you have ported upstream changes.
-/
import Mathlib.Topology.Homeomorph
import Mathlib.Topology.StoneCech

/-!
# Extremally disconnected spaces

An extremally disconnected topological space is a space in which the closure of every open set is
open. Such spaces are also called Stonean spaces. They are the projective objects in the category of
compact Hausdorff spaces.

## Main declarations

* `ExtremallyDisconnected`: Predicate for a space to be extremally disconnected.
* `CompactT2.Projective`: Predicate for a topological space to be a projective object in the
  category of compact Hausdorff spaces.
* `CompactT2.Projective.extremallyDisconnected`: Compact Hausdorff spaces that are projective are
  extremally disconnected.
* `CompactT2.ExtremallyDisconnected.projective`: Extremally disconnected spaces are projective
  objects in the category of compact Hausdorff spaces.

## References

[Gleason, *Projective topological spaces*][gleason1958]
-/

<<<<<<< HEAD
noncomputable section

open Classical Function Set
=======

open Set
>>>>>>> 981ba6df

universe u

section

variable (X : Type u) [TopologicalSpace X]

/-- An extremally disconnected topological space is a space
in which the closure of every open set is open. -/
class ExtremallyDisconnected : Prop where
  open_closure : ∀ U : Set X, IsOpen U → IsOpen (closure U)
#align extremally_disconnected ExtremallyDisconnected

<<<<<<< HEAD
/-- The closure of every open set is open. -/
add_decl_doc ExtremallyDisconnected.open_closure
=======
section TotallySeparated

/-- Extremally disconnected spaces are totally separated. -/
instance [ExtremallyDisconnected X] [T2Space X] : TotallySeparatedSpace X :=
{ isTotallySeparated_univ := by
    intro x _ y _ hxy
    obtain ⟨U, V, hUV⟩ := T2Space.t2 x y hxy
    use closure U
    use (closure U)ᶜ
    refine ⟨ExtremallyDisconnected.open_closure U hUV.1,
      by simp only [isOpen_compl_iff, isClosed_closure], subset_closure hUV.2.2.1, ?_,
      by simp only [Set.union_compl_self, Set.subset_univ], disjoint_compl_right⟩
    simp only [Set.mem_compl_iff]
    rw [mem_closure_iff]
    push_neg
    refine' ⟨V, ⟨hUV.2.1, hUV.2.2.2.1, _⟩⟩
    rw [Set.nonempty_iff_ne_empty]
    simp only [not_not]
    rw [← Set.disjoint_iff_inter_eq_empty, disjoint_comm]
    exact hUV.2.2.2.2 }

end TotallySeparated

section
>>>>>>> 981ba6df

/-- The assertion `CompactT2.Projective` states that given continuous maps
`f : X → Z` and `g : Y → Z` with `g` surjective between `t_2`, compact topological spaces,
there exists a continuous lift `h : X → Y`, such that `f = g ∘ h`. -/
def CompactT2.Projective : Prop :=
  ∀ {Y Z : Type u} [TopologicalSpace Y] [TopologicalSpace Z],
    ∀ [CompactSpace Y] [T2Space Y] [CompactSpace Z] [T2Space Z],
      ∀ {f : X → Z} {g : Y → Z} (_ : Continuous f) (_ : Continuous g) (_ : Surjective g),
        ∃ h : X → Y, Continuous h ∧ g ∘ h = f
#align compact_t2.projective CompactT2.Projective

variable {X}

theorem StoneCech.projective [DiscreteTopology X] : CompactT2.Projective (StoneCech X) := by
  intro Y Z _tsY _tsZ _csY _t2Y _csZ _csZ f g hf hg g_sur
  let s : Z → Y := fun z => Classical.choose <| g_sur z
  have hs : g ∘ s = id := funext fun z => Classical.choose_spec (g_sur z)
  let t := s ∘ f ∘ stoneCechUnit
  have ht : Continuous t := continuous_of_discreteTopology
  let h : StoneCech X → Y := stoneCechExtend ht
  have hh : Continuous h := continuous_stoneCechExtend ht
  refine' ⟨h, hh, denseRange_stoneCechUnit.equalizer (hg.comp hh) hf _⟩
  rw [comp.assoc, stoneCechExtend_extends ht, ← comp.assoc, hs, comp.left_id]
#align stone_cech.projective StoneCech.projective

protected theorem CompactT2.Projective.extremallyDisconnected [CompactSpace X] [T2Space X]
    (h : CompactT2.Projective X) : ExtremallyDisconnected X := by
  refine' { open_closure := fun U hU => _ }
  let Z₁ : Set (X × Bool) := Uᶜ ×ˢ {true}
  let Z₂ : Set (X × Bool) := closure U ×ˢ {false}
  let Z : Set (X × Bool) := Z₁ ∪ Z₂
  have hZ₁₂ : Disjoint Z₁ Z₂ := disjoint_left.2 fun x hx₁ hx₂ => by cases hx₁.2.symm.trans hx₂.2
  have hZ₁ : IsClosed Z₁ := hU.isClosed_compl.prod (T1Space.t1 _)
  have hZ₂ : IsClosed Z₂ := isClosed_closure.prod (T1Space.t1 false)
  have hZ : IsClosed Z := hZ₁.union hZ₂
  let f : Z → X := Prod.fst ∘ Subtype.val
  have f_cont : Continuous f := continuous_fst.comp continuous_subtype_val
  have f_sur : Surjective f := by
    intro x
    by_cases hx : x ∈ U
    · exact ⟨⟨(x, false), Or.inr ⟨subset_closure hx, mem_singleton _⟩⟩, rfl⟩
    · exact ⟨⟨(x, true), Or.inl ⟨hx, mem_singleton _⟩⟩, rfl⟩
  haveI : CompactSpace Z := isCompact_iff_compactSpace.mp hZ.isCompact
  obtain ⟨g, hg, g_sec⟩ := h continuous_id f_cont f_sur
  let φ := Subtype.val ∘ g
  have hφ : Continuous φ := continuous_subtype_val.comp hg
  have hφ₁ : ∀ x, (φ x).1 = x := congr_fun g_sec
  suffices closure U = φ ⁻¹' Z₂ by
    rw [this, preimage_comp, ← isClosed_compl_iff, ← preimage_compl,
      ← preimage_subtype_coe_eq_compl Subset.rfl]
    · exact hZ₁.preimage hφ
    · rw [hZ₁₂.inter_eq, inter_empty]
  refine' (closure_minimal _ <| hZ₂.preimage hφ).antisymm fun x hx => _
  · intro x hx
    have : φ x ∈ Z₁ ∪ Z₂ := (g x).2
    -- Porting note: Originally `simpa [hx, hφ₁] using this`
    cases' this with hφ hφ
    · exact ((hφ₁ x ▸ hφ.1) hx).elim
    · exact hφ
  · rw [← hφ₁ x]
    exact hx.1
#align compact_t2.projective.extremally_disconnected CompactT2.Projective.extremallyDisconnected

<<<<<<< HEAD
end

section

variable {A B C D : Type u} {E : Set D}
  [TopologicalSpace A] [TopologicalSpace B] [TopologicalSpace C] [TopologicalSpace D]

/-- Gleason's Lemma 2.4: a continuous surjection $\rho$ from a compact space $D$ to a Fréchet space
$A$ restricts to a compact subset $E$ of $D$, such that $\rho$ maps $E$ onto $A$ and satisfies the
"Zorn subset condition", where $\rho(E_0) \ne A$ for any proper closed subset $E_0 \subsetneq E$. -/
lemma exists_compact_surjective_zorn_subset [T1Space A] [CompactSpace D] {π : D → A}
    (π_cont : Continuous π) (π_surj : π.Surjective) : ∃ E : Set D, CompactSpace E ∧ π '' E = univ ∧
    ∀ E₀ : Set E, E₀ ≠ univ → IsClosed E₀ → E.restrict π '' E₀ ≠ univ := by
  let S : Set <| Set D := {E : Set D | IsClosed E ∧ π '' E = univ}
  suffices ∀ (C : Set <| Set D) (_ : C ⊆ S) (_ : IsChain (· ⊆ ·) C), ∃ s ∈ S, ∀ c ∈ C, s ⊆ c by
    rcases zorn_superset S this with ⟨E, ⟨E_closed, E_surj⟩, E_min⟩
    refine ⟨E, isCompact_iff_compactSpace.mp E_closed.isCompact, E_surj, ?_⟩
    intro E₀ E₀_min E₀_closed
    contrapose! E₀_min
    exact eq_univ_of_coe_eq <|
      E_min E₀ ⟨E₀_closed.trans E_closed, image_coe_eq_restrict_image ▸ E₀_min⟩ coe_subset
  intro C C_sub C_chain
  refine ⟨iInter (fun c : C => c), ⟨isClosed_iInter fun ⟨_, h⟩ => (C_sub h).left, ?_⟩,
    fun c hc _ h => mem_iInter.mp h ⟨c, hc⟩⟩
  by_cases hC : Nonempty C
  · refine eq_univ_of_forall fun a => inter_nonempty_iff_exists_left.mp ?_
    refine iInter_inter (ι := C) (π ⁻¹' {a}) _ ▸
      IsCompact.nonempty_iInter_of_directed_nonempty_compact_closed _
      ?_ (fun c => ?_) (fun c => IsClosed.isCompact ?_) (fun c => ?_)
    · replace C_chain : IsChain (· ⊇ ·) C := C_chain.symm
      have : ∀ s t : Set D, s ⊇ t → _ ⊇ _ := fun _ _ => inter_subset_inter_left <| π ⁻¹' {a}
      exact (directedOn_iff_directed.mp C_chain.directedOn).mono_comp (· ⊇ ·) this
    · rw [← image_inter_nonempty_iff, (C_sub c.mem).right, univ_inter]
      exact singleton_nonempty a
    all_goals exact (C_sub c.mem).left.inter <| (T1Space.t1 a).preimage π_cont
  · rw [@iInter_of_empty _ _ <| not_nonempty_iff.mp hC, image_univ_of_surjective π_surj]

/-- Gleason's Lemma 2.1: if $\rho$ is a continuous surjection from a topological space $E$ to a
topological space $A$ satisfying the "Zorn subset condition", then $\rho(G)$ is contained in the
closure of $A \setminus \rho(E \setminus G)}$ for any open set $G$ of $E$. -/
lemma image_subset_closure_compl_image_compl_of_isOpen {ρ : E → A} (ρ_cont : Continuous ρ)
    (ρ_surj : ρ.Surjective) (zorn_subset : ∀ E₀ : Set E, E₀ ≠ univ → IsClosed E₀ → ρ '' E₀ ≠ univ)
    {G : Set E} (hG : IsOpen G) : ρ '' G ⊆ closure ((ρ '' Gᶜ)ᶜ) := by
  by_cases G_empty : G = ∅
  · simpa only [G_empty, image_empty] using empty_subset _
  · intro a ha
    rw [mem_closure_iff]
    intro N N_open hN
    rcases (G.mem_image ρ a).mp ha with ⟨e, he, rfl⟩
    have nonempty : (G ∩ ρ⁻¹' N).Nonempty := ⟨e, mem_inter he <| mem_preimage.mpr hN⟩
    have is_open : IsOpen <| G ∩ ρ⁻¹' N := hG.inter <| N_open.preimage ρ_cont
    have ne_univ : ρ '' (G ∩ ρ⁻¹' N)ᶜ ≠ univ := zorn_subset _ (compl_ne_univ.mpr nonempty)
                                                  is_open.isClosed_compl
    rcases nonempty_compl.mpr ne_univ with ⟨x, hx⟩
    have hx' : x ∈ (ρ '' Gᶜ)ᶜ := (compl_subset_compl.mpr <| image_subset ρ <|
                                    compl_subset_compl.mpr <| G.inter_subset_left _) hx
    rcases ρ_surj x with ⟨y, rfl⟩
    have hy : y ∈ G ∩ ρ⁻¹' N := not_mem_compl_iff.mp <| (not_imp_not.mpr <| mem_image_of_mem ρ) <|
                                  (mem_compl_iff _ _).mp hx
    exact ⟨ρ y, mem_inter (mem_preimage.mp <| mem_of_mem_inter_right hy) hx'⟩

/-- Gleason's Lemma 2.2: in an extremally disconnected space, if $U_1$ and $U_2$ are disjoint open
sets, then $\overline{U_1}$ and $\overline{U_2}$ are also disjoint. -/
lemma ExtremallyDisconnected.disjoint_closure_of_disjoint_IsOpen [ExtremallyDisconnected A]
    {U₁ U₂ : Set A} (h : Disjoint U₁ U₂) (hU₁ : IsOpen U₁) (hU₂ : IsOpen U₂) :
    Disjoint (closure U₁) (closure U₂) :=
  (h.closure_right hU₁).closure_left <| open_closure U₂ hU₂

private lemma ExtremallyDisconnected.homeoCompactToT2_injective [ExtremallyDisconnected A]
    [T2Space A] [T2Space E] [CompactSpace E] {ρ : E → A} (ρ_cont : Continuous ρ)
    (ρ_surj : ρ.Surjective) (zorn_subset : ∀ E₀ : Set E, E₀ ≠ univ → IsClosed E₀ → ρ '' E₀ ≠ univ) :
    ρ.Injective := by
  intro x₁ x₂ hρx
  by_contra hx
  rcases t2_separation hx with ⟨G₁, G₂, G₁_open, G₂_open, hx₁, hx₂, disj⟩
  have G₁_comp : IsCompact G₁ᶜ := IsClosed.isCompact G₁_open.isClosed_compl
  have G₂_comp : IsCompact G₂ᶜ := IsClosed.isCompact G₂_open.isClosed_compl
  have G₁_open' : IsOpen (ρ '' G₁ᶜ)ᶜ := (G₁_comp.image ρ_cont).isClosed.isOpen_compl
  have G₂_open' : IsOpen (ρ '' G₂ᶜ)ᶜ := (G₂_comp.image ρ_cont).isClosed.isOpen_compl
  have disj' : Disjoint (ρ '' G₁ᶜ)ᶜ (ρ '' G₂ᶜ)ᶜ := by
    rw [disjoint_iff_inter_eq_empty, ← compl_union, ← image_union, ← compl_inter,
      disjoint_iff_inter_eq_empty.mp disj, compl_empty, compl_empty_iff,
      image_univ_of_surjective ρ_surj]
  have disj'' : Disjoint (closure (ρ '' G₁ᶜ)ᶜ) (closure (ρ '' G₂ᶜ)ᶜ) :=
    disjoint_closure_of_disjoint_IsOpen disj' G₁_open' G₂_open'
  have hx₁' := image_subset_closure_compl_image_compl_of_isOpen ρ_cont ρ_surj zorn_subset G₁_open <|
    mem_image_of_mem ρ hx₁
  have hx₂' := image_subset_closure_compl_image_compl_of_isOpen ρ_cont ρ_surj zorn_subset G₂_open <|
    mem_image_of_mem ρ hx₂
  exact disj''.ne_of_mem hx₁' hx₂' hρx

/-- Gleason's Lemma 2.3: a continuous surjection from a compact Hausdorff space to an extremally
disconnected Hausdorff space satisfying the "Zorn subset condition" is a homeomorphism. -/
noncomputable def ExtremallyDisconnected.homeoCompactToT2 [ExtremallyDisconnected A] [T2Space A]
    [T2Space E] [CompactSpace E] {ρ : E → A} (ρ_cont : Continuous ρ) (ρ_surj : ρ.Surjective)
    (zorn_subset : ∀ E₀ : Set E, E₀ ≠ univ → IsClosed E₀ → ρ '' E₀ ≠ univ) : E ≃ₜ A :=
  ρ_cont.homeoOfEquivCompactToT2
    (f := Equiv.ofBijective ρ ⟨homeoCompactToT2_injective ρ_cont ρ_surj zorn_subset, ρ_surj⟩)

/-- Gleason's Theorem 2.5: in the category of compact spaces and continuous maps, the
projective spaces are precisely the extremally disconnected spaces. -/
protected theorem CompactT2.ExtremallyDisconnected.projective [ExtremallyDisconnected A]
    [CompactSpace A] [T2Space A] : CompactT2.Projective A := by
  intro B C _ _ _ _ _ _ φ f φ_cont f_cont f_surj
  let D : Set <| A × B := {x | φ x.fst = f x.snd}
  have D_comp : CompactSpace D := isCompact_iff_compactSpace.mp
    (isClosed_eq (φ_cont.comp continuous_fst) (f_cont.comp continuous_snd)).isCompact
  let π₁ : D → A := Prod.fst ∘ Subtype.val
  have π₁_cont : Continuous π₁ := continuous_fst.comp continuous_subtype_val
  have π₁_surj : π₁.Surjective := fun a => ⟨⟨⟨a, _⟩, (f_surj <| φ a).choose_spec.symm⟩, rfl⟩
  rcases exists_compact_surjective_zorn_subset π₁_cont π₁_surj with ⟨E, _, E_onto, E_min⟩
  let ρ : E → A := E.restrict π₁
  have ρ_cont : Continuous ρ := π₁_cont.continuousOn.restrict
  have ρ_surj : ρ.Surjective := fun a => by
    rcases (E_onto ▸ mem_univ a : a ∈ π₁ '' E) with ⟨d, ⟨hd, rfl⟩⟩; exact ⟨⟨d, hd⟩, rfl⟩
  let ρ' := ExtremallyDisconnected.homeoCompactToT2 ρ_cont ρ_surj E_min
  let π₂ : D → B := Prod.snd ∘ Subtype.val
  have π₂_cont : Continuous π₂ := continuous_snd.comp continuous_subtype_val
  refine ⟨E.restrict π₂ ∘ ρ'.symm, ⟨π₂_cont.continuousOn.restrict.comp ρ'.symm.continuous, ?_⟩⟩
  suffices f ∘ E.restrict π₂ = φ ∘ ρ' by
    rw [← comp.assoc, this, comp.assoc, Homeomorph.self_comp_symm, comp.right_id]
  ext x
  exact x.val.mem.symm

end
=======
-- This section contains helper lemmas about the sigma-type `Σ i, π i`.
section Sigma

lemma sigma_mk_preimage_image' (h : i ≠ j) : Sigma.mk j ⁻¹' (Sigma.mk i '' U) = ∅ := by
  change Sigma.mk j ⁻¹' {⟨i, u⟩ | u ∈ U} = ∅
  simp [h]

lemma sigma_mk_preimage_image_eq_self : Sigma.mk i ⁻¹' (Sigma.mk i '' U) = U := by
  change Sigma.mk i ⁻¹' {⟨i, u⟩ | u ∈ U} = U
  simp

-- Note: It might be possible to use Gleason for this instead
/-- The sigma-type of extremally disconneted spaces is extremally disconnected -/
instance instExtremallyDisconnected
    {π : ι → Type _} [∀ i, TopologicalSpace (π i)] [h₀ : ∀ i, ExtremallyDisconnected (π i)] :
    ExtremallyDisconnected (Σi, π i) := by
  constructor
  intro s hs
  rw [isOpen_sigma_iff] at hs ⊢
  intro i
  rcases h₀ i with ⟨h₀⟩
  have h₁ : IsOpen (closure (Sigma.mk i ⁻¹' s))
  · apply h₀
    exact hs i
  suffices h₂ : Sigma.mk i ⁻¹' closure s = closure (Sigma.mk i ⁻¹' s)
  · rwa [h₂]
  apply IsOpenMap.preimage_closure_eq_closure_preimage
  intro U _
  · rw [isOpen_sigma_iff]
    intro j
    by_cases ij : i = j
    · rw [← ij]
      rw [sigma_mk_preimage_image_eq_self]
      assumption
    · rw [sigma_mk_preimage_image' ij]
      apply isOpen_empty
  · continuity

end Sigma
>>>>>>> 981ba6df
<|MERGE_RESOLUTION|>--- conflicted
+++ resolved
@@ -33,14 +33,9 @@
 [Gleason, *Projective topological spaces*][gleason1958]
 -/
 
-<<<<<<< HEAD
 noncomputable section
 
 open Classical Function Set
-=======
-
-open Set
->>>>>>> 981ba6df
 
 universe u
 
@@ -54,10 +49,6 @@
   open_closure : ∀ U : Set X, IsOpen U → IsOpen (closure U)
 #align extremally_disconnected ExtremallyDisconnected
 
-<<<<<<< HEAD
-/-- The closure of every open set is open. -/
-add_decl_doc ExtremallyDisconnected.open_closure
-=======
 section TotallySeparated
 
 /-- Extremally disconnected spaces are totally separated. -/
@@ -81,8 +72,31 @@
 
 end TotallySeparated
 
-section
->>>>>>> 981ba6df
+section TotallySeparated
+
+/-- Extremally disconnected spaces are totally separated. -/
+instance [ExtremallyDisconnected X] [T2Space X] : TotallySeparatedSpace X :=
+{ isTotallySeparated_univ := by
+    intro x _ y _ hxy
+    obtain ⟨U, V, hUV⟩ := T2Space.t2 x y hxy
+    use closure U
+    use (closure U)ᶜ
+    refine ⟨ExtremallyDisconnected.open_closure U hUV.1,
+      by simp only [isOpen_compl_iff, isClosed_closure], subset_closure hUV.2.2.1, ?_,
+      by simp only [Set.union_compl_self, Set.subset_univ], disjoint_compl_right⟩
+    simp only [Set.mem_compl_iff]
+    rw [mem_closure_iff]
+    push_neg
+    refine' ⟨V, ⟨hUV.2.1, hUV.2.2.2.1, _⟩⟩
+    rw [Set.nonempty_iff_ne_empty]
+    simp only [not_not]
+    rw [← Set.disjoint_iff_inter_eq_empty, disjoint_comm]
+    exact hUV.2.2.2.2 }
+
+end TotallySeparated
+
+/-- The closure of every open set is open. -/
+add_decl_doc ExtremallyDisconnected.open_closure
 
 /-- The assertion `CompactT2.Projective` states that given continuous maps
 `f : X → Z` and `g : Y → Z` with `g` surjective between `t_2`, compact topological spaces,
@@ -146,7 +160,46 @@
     exact hx.1
 #align compact_t2.projective.extremally_disconnected CompactT2.Projective.extremallyDisconnected
 
-<<<<<<< HEAD
+-- This section contains helper lemmas about the sigma-type `Σ i, π i`.
+section Sigma
+
+lemma sigma_mk_preimage_image' (h : i ≠ j) : Sigma.mk j ⁻¹' (Sigma.mk i '' U) = ∅ := by
+  change Sigma.mk j ⁻¹' {⟨i, u⟩ | u ∈ U} = ∅
+  simp [h]
+
+lemma sigma_mk_preimage_image_eq_self : Sigma.mk i ⁻¹' (Sigma.mk i '' U) = U := by
+  change Sigma.mk i ⁻¹' {⟨i, u⟩ | u ∈ U} = U
+  simp
+
+-- Note: It might be possible to use Gleason for this instead
+/-- The sigma-type of extremally disconneted spaces is extremally disconnected -/
+instance instExtremallyDisconnected
+    {π : ι → Type _} [∀ i, TopologicalSpace (π i)] [h₀ : ∀ i, ExtremallyDisconnected (π i)] :
+    ExtremallyDisconnected (Σi, π i) := by
+  constructor
+  intro s hs
+  rw [isOpen_sigma_iff] at hs ⊢
+  intro i
+  rcases h₀ i with ⟨h₀⟩
+  have h₁ : IsOpen (closure (Sigma.mk i ⁻¹' s))
+  · apply h₀
+    exact hs i
+  suffices h₂ : Sigma.mk i ⁻¹' closure s = closure (Sigma.mk i ⁻¹' s)
+  · rwa [h₂]
+  apply IsOpenMap.preimage_closure_eq_closure_preimage
+  intro U _
+  · rw [isOpen_sigma_iff]
+    intro j
+    by_cases ij : i = j
+    · rw [← ij]
+      rw [sigma_mk_preimage_image_eq_self]
+      assumption
+    · rw [sigma_mk_preimage_image' ij]
+      apply isOpen_empty
+  · continuity
+
+end Sigma
+
 end
 
 section
@@ -271,45 +324,4 @@
   ext x
   exact x.val.mem.symm
 
-end
-=======
--- This section contains helper lemmas about the sigma-type `Σ i, π i`.
-section Sigma
-
-lemma sigma_mk_preimage_image' (h : i ≠ j) : Sigma.mk j ⁻¹' (Sigma.mk i '' U) = ∅ := by
-  change Sigma.mk j ⁻¹' {⟨i, u⟩ | u ∈ U} = ∅
-  simp [h]
-
-lemma sigma_mk_preimage_image_eq_self : Sigma.mk i ⁻¹' (Sigma.mk i '' U) = U := by
-  change Sigma.mk i ⁻¹' {⟨i, u⟩ | u ∈ U} = U
-  simp
-
--- Note: It might be possible to use Gleason for this instead
-/-- The sigma-type of extremally disconneted spaces is extremally disconnected -/
-instance instExtremallyDisconnected
-    {π : ι → Type _} [∀ i, TopologicalSpace (π i)] [h₀ : ∀ i, ExtremallyDisconnected (π i)] :
-    ExtremallyDisconnected (Σi, π i) := by
-  constructor
-  intro s hs
-  rw [isOpen_sigma_iff] at hs ⊢
-  intro i
-  rcases h₀ i with ⟨h₀⟩
-  have h₁ : IsOpen (closure (Sigma.mk i ⁻¹' s))
-  · apply h₀
-    exact hs i
-  suffices h₂ : Sigma.mk i ⁻¹' closure s = closure (Sigma.mk i ⁻¹' s)
-  · rwa [h₂]
-  apply IsOpenMap.preimage_closure_eq_closure_preimage
-  intro U _
-  · rw [isOpen_sigma_iff]
-    intro j
-    by_cases ij : i = j
-    · rw [← ij]
-      rw [sigma_mk_preimage_image_eq_self]
-      assumption
-    · rw [sigma_mk_preimage_image' ij]
-      apply isOpen_empty
-  · continuity
-
-end Sigma
->>>>>>> 981ba6df
+end