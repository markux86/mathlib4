/-
Copyright (c) 2022 Aaron Anderson. All rights reserved.
Released under Apache 2.0 license as described in the file LICENSE.
Authors: Aaron Anderson
-/
import Mathlib.Data.Fintype.Basic
import Mathlib.ModelTheory.Substructures

/-!
# Elementary Maps Between First-Order Structures

## Main Definitions

- A `FirstOrder.Language.ElementaryEmbedding` is an embedding that commutes with the
  realizations of formulas.
- The `FirstOrder.Language.elementaryDiagram` of a structure is the set of all sentences with
  parameters that the structure satisfies.
- `FirstOrder.Language.ElementaryEmbedding.ofModelsElementaryDiagram` is the canonical
  elementary embedding of any structure into a model of its elementary diagram.

## Main Results

- The Tarski-Vaught Test for embeddings: `FirstOrder.Language.Embedding.isElementary_of_exists`
  gives a simple criterion for an embedding to be elementary.
 -/


open FirstOrder

namespace FirstOrder

namespace Language

open Structure

variable (L : Language) (M : Type*) (N : Type*) {P : Type*} {Q : Type*}
variable [L.Structure M] [L.Structure N] [L.Structure P] [L.Structure Q]

/-- An elementary embedding of first-order structures is an embedding that commutes with the
  realizations of formulas. -/
structure ElementaryEmbedding where
  toFun : M → N
  -- Porting note:
  -- The autoparam here used to be `obviously`. We would like to replace it with `aesop`
  -- but that isn't currently sufficient.
  -- See https://leanprover.zulipchat.com/#narrow/stream/287929-mathlib4/topic/Aesop.20and.20cases
  -- If that can be improved, we should change this to `by aesop` and remove the proofs below.
  map_formula' :
    ∀ ⦃n⦄ (φ : L.Formula (Fin n)) (x : Fin n → M), φ.Realize (toFun ∘ x) ↔ φ.Realize x := by
    intros; trivial

@[inherit_doc FirstOrder.Language.ElementaryEmbedding]
scoped[FirstOrder] notation:25 A " ↪ₑ[" L "] " B => FirstOrder.Language.ElementaryEmbedding L A B

variable {L} {M} {N}

namespace ElementaryEmbedding

attribute [coe] toFun

instance instFunLike : FunLike (M ↪ₑ[L] N) M N where
  coe f := f.toFun
  coe_injective' f g h := by
    cases f
    cases g
    simp only [ElementaryEmbedding.mk.injEq]
    ext x
    exact Function.funext_iff.1 h x

instance : CoeFun (M ↪ₑ[L] N) fun _ => M → N :=
  DFunLike.hasCoeToFun

@[simp]
theorem map_boundedFormula (f : M ↪ₑ[L] N) {α : Type*} {n : ℕ} (φ : L.BoundedFormula α n)
    (v : α → M) (xs : Fin n → M) : φ.Realize (f ∘ v) (f ∘ xs) ↔ φ.Realize v xs := by
  classical
    rw [← BoundedFormula.realize_restrictFreeVar Set.Subset.rfl, Set.inclusion_eq_id, iff_eq_eq]
    have h :=
      f.map_formula' ((φ.restrictFreeVar id).toFormula.relabel (Fintype.equivFin _))
        (Sum.elim (v ∘ (↑)) xs ∘ (Fintype.equivFin _).symm)
    simp only [Formula.realize_relabel, BoundedFormula.realize_toFormula, iff_eq_eq] at h
    rw [← Function.comp.assoc _ _ (Fintype.equivFin _).symm,
      Function.comp.assoc _ (Fintype.equivFin _).symm (Fintype.equivFin _),
      _root_.Equiv.symm_comp_self, Function.comp_id, Function.comp.assoc, Sum.elim_comp_inl,
      Function.comp.assoc _ _ Sum.inr, Sum.elim_comp_inr, ← Function.comp.assoc] at h
    refine h.trans ?_
    erw [Function.comp.assoc _ _ (Fintype.equivFin _), _root_.Equiv.symm_comp_self,
      Function.comp_id, Sum.elim_comp_inl, Sum.elim_comp_inr (v ∘ Subtype.val) xs,
      ← Set.inclusion_eq_id (s := (BoundedFormula.freeVarFinset φ : Set α)) Set.Subset.rfl,
      BoundedFormula.realize_restrictFreeVar Set.Subset.rfl]

@[simp]
theorem map_formula (f : M ↪ₑ[L] N) {α : Type*} (φ : L.Formula α) (x : α → M) :
    φ.Realize (f ∘ x) ↔ φ.Realize x := by
  rw [Formula.Realize, Formula.Realize, ← f.map_boundedFormula, Unique.eq_default (f ∘ default)]

theorem map_sentence (f : M ↪ₑ[L] N) (φ : L.Sentence) : M ⊨ φ ↔ N ⊨ φ := by
  rw [Sentence.Realize, Sentence.Realize, ← f.map_formula, Unique.eq_default (f ∘ default)]

theorem theory_model_iff (f : M ↪ₑ[L] N) (T : L.Theory) : M ⊨ T ↔ N ⊨ T := by
  simp only [Theory.model_iff, f.map_sentence]

theorem elementarilyEquivalent (f : M ↪ₑ[L] N) : M ≅[L] N :=
  elementarilyEquivalent_iff.2 f.map_sentence

@[simp]
theorem injective (φ : M ↪ₑ[L] N) : Function.Injective φ := by
  intro x y
  have h :=
    φ.map_formula ((var 0).equal (var 1) : L.Formula (Fin 2)) fun i => if i = 0 then x else y
  rw [Formula.realize_equal, Formula.realize_equal] at h
  simp only [Nat.one_ne_zero, Term.realize, Fin.one_eq_zero_iff, if_true, eq_self_iff_true,
    Function.comp_apply, if_false] at h
  exact h.1

instance embeddingLike : EmbeddingLike (M ↪ₑ[L] N) M N :=
  { show FunLike (M ↪ₑ[L] N) M N from inferInstance with injective' := injective }

@[simp]
theorem map_fun (φ : M ↪ₑ[L] N) {n : ℕ} (f : L.Functions n) (x : Fin n → M) :
    φ (funMap f x) = funMap f (φ ∘ x) := by
  have h := φ.map_formula (Formula.graph f) (Fin.cons (funMap f x) x)
  rw [Formula.realize_graph, Fin.comp_cons, Formula.realize_graph] at h
  rw [eq_comm, h]

@[simp]
theorem map_rel (φ : M ↪ₑ[L] N) {n : ℕ} (r : L.Relations n) (x : Fin n → M) :
    RelMap r (φ ∘ x) ↔ RelMap r x :=
  haveI h := φ.map_formula (r.formula var) x
  h

instance strongHomClass : StrongHomClass L (M ↪ₑ[L] N) M N where
  map_fun := map_fun
  map_rel := map_rel

@[simp]
theorem map_constants (φ : M ↪ₑ[L] N) (c : L.Constants) : φ c = c :=
  HomClass.map_constants φ c

/-- An elementary embedding is also a first-order embedding. -/
def toEmbedding (f : M ↪ₑ[L] N) : M ↪[L] N where
  toFun := f
  inj' := f.injective
  map_fun' {_} f x := by aesop
  map_rel' {_} R x := by aesop

/-- An elementary embedding is also a first-order homomorphism. -/
def toHom (f : M ↪ₑ[L] N) : M →[L] N where
  toFun := f
  map_fun' {_} f x := by aesop
  map_rel' {_} R x := by aesop

@[simp]
theorem toEmbedding_toHom (f : M ↪ₑ[L] N) : f.toEmbedding.toHom = f.toHom :=
  rfl

@[simp]
theorem coe_toHom {f : M ↪ₑ[L] N} : (f.toHom : M → N) = (f : M → N) :=
  rfl

@[simp]
theorem coe_toEmbedding (f : M ↪ₑ[L] N) : (f.toEmbedding : M → N) = (f : M → N) :=
  rfl

theorem coe_injective : @Function.Injective (M ↪ₑ[L] N) (M → N) (↑) :=
  DFunLike.coe_injective

@[ext]
theorem ext ⦃f g : M ↪ₑ[L] N⦄ (h : ∀ x, f x = g x) : f = g :=
  DFunLike.ext f g h

variable (L) (M)

/-- The identity elementary embedding from a structure to itself -/
@[refl]
def refl : M ↪ₑ[L] M where toFun := id

variable {L} {M}

instance : Inhabited (M ↪ₑ[L] M) :=
  ⟨refl L M⟩

@[simp]
theorem refl_apply (x : M) : refl L M x = x :=
  rfl

/-- Composition of elementary embeddings -/
@[trans]
def comp (hnp : N ↪ₑ[L] P) (hmn : M ↪ₑ[L] N) : M ↪ₑ[L] P where
  toFun := hnp ∘ hmn
  map_formula' n φ x := by
    cases' hnp with _ hhnp
    cases' hmn with _ hhmn
    erw [hhnp, hhmn]

@[simp]
theorem comp_apply (g : N ↪ₑ[L] P) (f : M ↪ₑ[L] N) (x : M) : g.comp f x = g (f x) :=
  rfl

/-- Composition of elementary embeddings is associative. -/
theorem comp_assoc (f : M ↪ₑ[L] N) (g : N ↪ₑ[L] P) (h : P ↪ₑ[L] Q) :
    (h.comp g).comp f = h.comp (g.comp f) :=
  rfl

end ElementaryEmbedding

variable (L) (M)

/-- The elementary diagram of an `L`-structure is the set of all sentences with parameters it
  satisfies. -/
abbrev elementaryDiagram : L[[M]].Theory :=
  L[[M]].completeTheory M

/-- The canonical elementary embedding of an `L`-structure into any model of its elementary diagram
-/
@[simps]
def ElementaryEmbedding.ofModelsElementaryDiagram (N : Type*) [L.Structure N] [L[[M]].Structure N]
    [(lhomWithConstants L M).IsExpansionOn N] [N ⊨ L.elementaryDiagram M] : M ↪ₑ[L] N :=
  ⟨((↑) : L[[M]].Constants → N) ∘ Sum.inr, fun n φ x => by
    refine
      _root_.trans ?_
        ((realize_iff_of_model_completeTheory M N
              (((L.lhomWithConstants M).onBoundedFormula φ).subst
                  (Constants.term ∘ Sum.inr ∘ x)).alls).trans
          ?_)
    · simp_rw [Sentence.Realize, BoundedFormula.realize_alls, BoundedFormula.realize_subst,
        LHom.realize_onBoundedFormula, Formula.Realize, Unique.forall_iff, Function.comp_def,
        Term.realize_constants]
    · simp_rw [Sentence.Realize, BoundedFormula.realize_alls, BoundedFormula.realize_subst,
        LHom.realize_onBoundedFormula, Formula.Realize, Unique.forall_iff]
      rfl⟩

variable {L M}

namespace Embedding

/-- The **Tarski-Vaught test** for elementarity of an embedding. -/
theorem isElementary_of_exists (f : M ↪[L] N)
    (htv :
      ∀ (n : ℕ) (φ : L.BoundedFormula Empty (n + 1)) (x : Fin n → M) (a : N),
        φ.Realize default (Fin.snoc (f ∘ x) a : _ → N) →
          ∃ b : M, φ.Realize default (Fin.snoc (f ∘ x) (f b) : _ → N)) :
    ∀ {n} (φ : L.Formula (Fin n)) (x : Fin n → M), φ.Realize (f ∘ x) ↔ φ.Realize x := by
  suffices h : ∀ (n : ℕ) (φ : L.BoundedFormula Empty n) (xs : Fin n → M),
      φ.Realize (f ∘ default) (f ∘ xs) ↔ φ.Realize default xs by
    intro n φ x
    exact φ.realize_relabel_sum_inr.symm.trans (_root_.trans (h n _ _) φ.realize_relabel_sum_inr)
  refine fun n φ => φ.recOn ?_ ?_ ?_ ?_ ?_
  · exact fun {_} _ => Iff.rfl
  · intros
    simp [BoundedFormula.Realize, ← Sum.comp_elim, HomClass.realize_term]
  · intros
    simp only [BoundedFormula.Realize, ← Sum.comp_elim, HomClass.realize_term]
    erw [map_rel f]
  · intro _ _ _ ih1 ih2 _
    simp [ih1, ih2]
  · intro n φ ih xs
    simp only [BoundedFormula.realize_all]
    refine ⟨fun h a => ?_, ?_⟩
    · rw [← ih, Fin.comp_snoc]
      exact h (f a)
    · contrapose!
      rintro ⟨a, ha⟩
      obtain ⟨b, hb⟩ := htv n φ.not xs a (by
          rw [BoundedFormula.realize_not, ← Unique.eq_default (f ∘ default)]
          exact ha)
<<<<<<< HEAD
      refine' ⟨b, fun h => hb (Eq.mp _ ((ih _).2 h))⟩
      rw [Unique.eq_default (f ∘ default), Fin.comp_snoc]
#align first_order.language.embedding.is_elementary_of_exists FirstOrder.Language.Embedding.isElementary_of_exists
=======
      refine ⟨b, fun h => hb (Eq.mp ?_ ((ih _).2 h))⟩
      rw [Unique.eq_default (f ∘ default), Fin.comp_snoc]
>>>>>>> 99508fb5

/-- Bundles an embedding satisfying the Tarski-Vaught test as an elementary embedding. -/
@[simps]
def toElementaryEmbedding (f : M ↪[L] N)
    (htv :
      ∀ (n : ℕ) (φ : L.BoundedFormula Empty (n + 1)) (x : Fin n → M) (a : N),
        φ.Realize default (Fin.snoc (f ∘ x) a : _ → N) →
          ∃ b : M, φ.Realize default (Fin.snoc (f ∘ x) (f b) : _ → N)) :
    M ↪ₑ[L] N :=
  ⟨f, fun _ => f.isElementary_of_exists htv⟩

end Embedding

namespace Equiv

/-- A first-order equivalence is also an elementary embedding. -/
def toElementaryEmbedding (f : M ≃[L] N) : M ↪ₑ[L] N where
  toFun := f
  map_formula' n φ x := by aesop

@[simp]
theorem toElementaryEmbedding_toEmbedding (f : M ≃[L] N) :
    f.toElementaryEmbedding.toEmbedding = f.toEmbedding :=
  rfl

@[simp]
theorem coe_toElementaryEmbedding (f : M ≃[L] N) :
    (f.toElementaryEmbedding : M → N) = (f : M → N) :=
  rfl

end Equiv

@[simp]
theorem realize_term_substructure {α : Type*} {S : L.Substructure M} (v : α → S) (t : L.Term α) :
    t.realize ((↑) ∘ v) = (↑(t.realize v) : M) :=
  HomClass.realize_term S.subtype

end Language

end FirstOrder<|MERGE_RESOLUTION|>--- conflicted
+++ resolved
@@ -264,14 +264,8 @@
       obtain ⟨b, hb⟩ := htv n φ.not xs a (by
           rw [BoundedFormula.realize_not, ← Unique.eq_default (f ∘ default)]
           exact ha)
-<<<<<<< HEAD
-      refine' ⟨b, fun h => hb (Eq.mp _ ((ih _).2 h))⟩
-      rw [Unique.eq_default (f ∘ default), Fin.comp_snoc]
-#align first_order.language.embedding.is_elementary_of_exists FirstOrder.Language.Embedding.isElementary_of_exists
-=======
       refine ⟨b, fun h => hb (Eq.mp ?_ ((ih _).2 h))⟩
       rw [Unique.eq_default (f ∘ default), Fin.comp_snoc]
->>>>>>> 99508fb5
 
 /-- Bundles an embedding satisfying the Tarski-Vaught test as an elementary embedding. -/
 @[simps]
