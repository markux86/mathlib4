/-
Copyright (c) 2021 Eric Wieser. All rights reserved.
Released under Apache 2.0 license as described in the file LICENSE.
Authors: Eric Wieser
-/
import Mathlib.Algebra.TrivSqZeroExt

#align_import algebra.dual_number from "leanprover-community/mathlib"@"b8d2eaa69d69ce8f03179a5cda774fc0cde984e4"

/-!
# Dual numbers

The dual numbers over `R` are of the form `a + bε`, where `a` and `b` are typically elements of a
commutative ring `R`, and `ε` is a symbol satisfying `ε^2 = 0`. They are a special case of
`TrivSqZeroExt R M` with `M = R`.

## Notation

In the `DualNumber` locale:

* `R[ε]` is a shorthand for `DualNumber R`
* `ε` is a shorthand for `DualNumber.eps`

## Main definitions

* `DualNumber`
* `DualNumber.eps`
* `DualNumber.lift`

## Implementation notes

Rather than duplicating the API of `TrivSqZeroExt`, this file reuses the functions there.

## References

* https://en.wikipedia.org/wiki/Dual_number
-/


variable {R : Type*}

/-- The type of dual numbers, numbers of the form $a + bε$ where $ε^2 = 0$.
`R[ε]` is notation for `DualNumber R`. -/
abbrev DualNumber (R : Type*) : Type _ :=
  TrivSqZeroExt R R
#align dual_number DualNumber

/-- The unit element $ε$ that squares to zero, with notation `ε`. -/
def DualNumber.eps [Zero R] [One R] : DualNumber R :=
  TrivSqZeroExt.inr 1
#align dual_number.eps DualNumber.eps

@[inherit_doc]
scoped[DualNumber] notation "ε" => DualNumber.eps

@[inherit_doc]
scoped[DualNumber] postfix:1024 "[ε]" => DualNumber

open DualNumber

namespace DualNumber

open TrivSqZeroExt

@[simp]
theorem fst_eps [Zero R] [One R] : fst ε = (0 : R) :=
  fst_inr _ _
#align dual_number.fst_eps DualNumber.fst_eps

@[simp]
theorem snd_eps [Zero R] [One R] : snd ε = (1 : R) :=
  snd_inr _ _
#align dual_number.snd_eps DualNumber.snd_eps

/-- A version of `TrivSqZeroExt.snd_mul` with `*` instead of `•`. -/
@[simp]
theorem snd_mul [Semiring R] (x y : R[ε]) : snd (x * y) = fst x * snd y + snd x * fst y :=
  TrivSqZeroExt.snd_mul _ _
#align dual_number.snd_mul DualNumber.snd_mul

@[simp]
theorem eps_mul_eps [Semiring R] : (ε * ε : R[ε]) = 0 :=
  inr_mul_inr _ _ _
#align dual_number.eps_mul_eps DualNumber.eps_mul_eps

@[simp]
theorem inr_eq_smul_eps [MulZeroOneClass R] (r : R) : inr r = (r • ε : R[ε]) :=
  ext (mul_zero r).symm (mul_one r).symm
#align dual_number.inr_eq_smul_eps DualNumber.inr_eq_smul_eps

/-- `ε` commutes with every element of the algebra. -/
theorem commute_eps_left [Semiring R] (x : DualNumber R) : Commute ε x := by
  ext <;> simp

/-- `ε` commutes with every element of the algebra. -/
theorem commute_eps_right [Semiring R] (x : DualNumber R) : Commute x ε := (commute_eps_left x).symm

/-- For two algebra morphisms out of `R[ε]` to agree, it suffices for them to agree on `ε`. -/
@[ext]
theorem algHom_ext {A} [CommSemiring R] [Semiring A] [Algebra R A] ⦃f g : R[ε] →ₐ[R] A⦄
    (h : f ε = g ε) : f = g :=
  algHom_ext' <| LinearMap.ext_ring <| h
#align dual_number.alg_hom_ext DualNumber.algHom_ext

variable {A : Type*} [CommSemiring R] [Semiring A] [Algebra R A]

/-- A universal property of the dual numbers, providing a unique `R[ε] →ₐ[R] A` for every element
of `A` which squares to `0`.

This isomorphism is named to match the very similar `Complex.lift`. -/
def lift : { e : A // e * e = 0 } ≃ (R[ε] →ₐ[R] A) :=
  Equiv.trans
    (show { e : A // e * e = 0 } ≃ { f : R →ₗ[R] A // ∀ x y, f x * f y = 0 } from
      (LinearMap.ringLmapEquivSelf R ℕ A).symm.toEquiv.subtypeEquiv fun a => by
        dsimp
        simp_rw [smul_mul_smul]
        refine' ⟨fun h x y => h.symm ▸ smul_zero _, fun h => by simpa using h 1 1⟩)
    TrivSqZeroExt.lift
#align dual_number.lift DualNumber.lift

<<<<<<< HEAD
-- `simps` can't generate this because it doesn't know to run `simp [(LinearMap.comp)]`, where the
-- `()`s are a lean bug.
@[simp] theorem lift_apply_apply (r : { e : A // e * e = 0 }) (x : R[ε]) :
    lift r x = algebraMap _ _ x.1 + x.2 • r.1 :=
  rfl

@[simp] theorem coe_lift_symm (f : R[ε] →ₐ[R] A) :
    lift.symm f = f ε :=
  rfl

-- When applied to `ε`, `DualNumber.lift` produces the element of `A` that squares to 0.
=======
/-- When applied to `ε`, `DualNumber.lift` produces the element of `A` that squares to 0. -/
>>>>>>> 4dd5ba0b
-- @[simp] -- Porting note: simp can prove this
theorem lift_apply_eps (e : { e : A // e * e = 0 }) : @lift R _ _ _ _ e (ε : R[ε]) = e := by
  simp only [lift_apply_apply, fst_eps, map_zero, snd_eps, one_smul, zero_add]
#align dual_number.lift_apply_eps DualNumber.lift_apply_eps

/-- Lifting `DualNumber.eps` itself gives the identity. -/
@[simp]
theorem lift_eps : lift ⟨ε, eps_mul_eps⟩ = AlgHom.id R R[ε] :=
  algHom_ext <| lift_apply_eps _
#align dual_number.lift_eps DualNumber.lift_eps

end DualNumber<|MERGE_RESOLUTION|>--- conflicted
+++ resolved
@@ -118,7 +118,6 @@
     TrivSqZeroExt.lift
 #align dual_number.lift DualNumber.lift
 
-<<<<<<< HEAD
 -- `simps` can't generate this because it doesn't know to run `simp [(LinearMap.comp)]`, where the
 -- `()`s are a lean bug.
 @[simp] theorem lift_apply_apply (r : { e : A // e * e = 0 }) (x : R[ε]) :
@@ -129,10 +128,7 @@
     lift.symm f = f ε :=
   rfl
 
--- When applied to `ε`, `DualNumber.lift` produces the element of `A` that squares to 0.
-=======
 /-- When applied to `ε`, `DualNumber.lift` produces the element of `A` that squares to 0. -/
->>>>>>> 4dd5ba0b
 -- @[simp] -- Porting note: simp can prove this
 theorem lift_apply_eps (e : { e : A // e * e = 0 }) : @lift R _ _ _ _ e (ε : R[ε]) = e := by
   simp only [lift_apply_apply, fst_eps, map_zero, snd_eps, one_smul, zero_add]
