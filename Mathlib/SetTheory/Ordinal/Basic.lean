/-
Copyright (c) 2017 Johannes Hölzl. All rights reserved.
Released under Apache 2.0 license as described in the file LICENSE.
Authors: Mario Carneiro, Floris van Doorn
-/
import Mathlib.Algebra.Order.SuccPred
import Mathlib.Data.Sum.Order
import Mathlib.SetTheory.Cardinal.Basic
import Mathlib.Tactic.PPWithUniv

/-!
# Ordinals

Ordinals are defined as equivalences of well-ordered sets under order isomorphism. They are endowed
with a total order, where an ordinal is smaller than another one if it embeds into it as an
initial segment (or, equivalently, in any way). This total order is well founded.

## Main definitions

* `Ordinal`: the type of ordinals (in a given universe)
* `Ordinal.type r`: given a well-founded order `r`, this is the corresponding ordinal
* `Ordinal.typein r a`: given a well-founded order `r` on a type `α`, and `a : α`, the ordinal
  corresponding to all elements smaller than `a`.
* `enum r ⟨o, h⟩`: given a well-order `r` on a type `α`, and an ordinal `o` strictly smaller than
  the ordinal corresponding to `r` (this is the assumption `h`), returns the `o`-th element of `α`.
  In other words, the elements of `α` can be enumerated using ordinals up to `type r`.
* `Ordinal.card o`: the cardinality of an ordinal `o`.
* `Ordinal.lift` lifts an ordinal in universe `u` to an ordinal in universe `max u v`.
  For a version registering additionally that this is an initial segment embedding, see
  `Ordinal.liftInitialSeg`.
  For a version registering that it is a principal segment embedding if `u < v`, see
  `Ordinal.liftPrincipalSeg`.
* `Ordinal.omega0` or `ω` is the order type of `ℕ`. It is called this to match `Cardinal.aleph0`
  and so that the omega function can be named `Ordinal.omega`. This definition is universe
  polymorphic: `Ordinal.omega0.{u} : Ordinal.{u}` (contrast with `ℕ : Type`, which lives in
  a specific universe). In some cases the universe level has to be given explicitly.

* `o₁ + o₂` is the order on the disjoint union of `o₁` and `o₂` obtained by declaring that
  every element of `o₁` is smaller than every element of `o₂`.
  The main properties of addition (and the other operations on ordinals) are stated and proved in
  `Mathlib/SetTheory/Ordinal/Arithmetic.lean`.
  Here, we only introduce it and prove its basic properties to deduce the fact that the order on
  ordinals is total (and well founded).
* `succ o` is the successor of the ordinal `o`.
* `Cardinal.ord c`: when `c` is a cardinal, `ord c` is the smallest ordinal with this cardinality.
  It is the canonical way to represent a cardinal with an ordinal.

A conditionally complete linear order with bot structure is registered on ordinals, where `⊥` is
`0`, the ordinal corresponding to the empty type, and `Inf` is the minimum for nonempty sets and `0`
for the empty set by convention.

## Notations

* `ω` is a notation for the first infinite ordinal in the locale `Ordinal`.
-/

assert_not_exists Module
assert_not_exists Field

noncomputable section

open Function Cardinal Set Equiv Order
open scoped Cardinal InitialSeg

universe u v w

variable {α : Type u} {β : Type*} {γ : Type*} {r : α → α → Prop} {s : β → β → Prop}
  {t : γ → γ → Prop}

/-! ### Definition of ordinals -/


/-- Bundled structure registering a well order on a type. Ordinals will be defined as a quotient
of this type. -/
structure WellOrder : Type (u + 1) where
  /-- The underlying type of the order. -/
  α : Type u
  /-- The underlying relation of the order. -/
  r : α → α → Prop
  /-- The proposition that `r` is a well-ordering for `α`. -/
  wo : IsWellOrder α r

attribute [instance] WellOrder.wo

namespace WellOrder

instance inhabited : Inhabited WellOrder :=
  ⟨⟨PEmpty, _, inferInstanceAs (IsWellOrder PEmpty EmptyRelation)⟩⟩

@[simp]
theorem eta (o : WellOrder) : mk o.α o.r o.wo = o := by
  cases o
  rfl

end WellOrder

/-- Equivalence relation on well orders on arbitrary types in universe `u`, given by order
isomorphism. -/
instance Ordinal.isEquivalent : Setoid WellOrder where
  r := fun ⟨_, r, _⟩ ⟨_, s, _⟩ => Nonempty (r ≃r s)
  iseqv :=
    ⟨fun _ => ⟨RelIso.refl _⟩, fun ⟨e⟩ => ⟨e.symm⟩, fun ⟨e₁⟩ ⟨e₂⟩ => ⟨e₁.trans e₂⟩⟩

/-- `Ordinal.{u}` is the type of well orders in `Type u`, up to order isomorphism. -/
@[pp_with_univ]
def Ordinal : Type (u + 1) :=
  Quotient Ordinal.isEquivalent

/-- A "canonical" type order-isomorphic to the ordinal `o`, living in the same universe. This is
defined through the axiom of choice.

Use this over `Iio o` only when it is paramount to have a `Type u` rather than a `Type (u + 1)`. -/
def Ordinal.toType (o : Ordinal.{u}) : Type u :=
  o.out.α

instance hasWellFounded_toType (o : Ordinal) : WellFoundedRelation o.toType :=
  ⟨o.out.r, o.out.wo.wf⟩

instance linearOrder_toType (o : Ordinal) : LinearOrder o.toType :=
  @IsWellOrder.linearOrder _ o.out.r o.out.wo

instance isWellOrder_toType_lt (o : Ordinal) : IsWellOrder o.toType (· < ·) :=
  o.out.wo

namespace Ordinal

/-! ### Basic properties of the order type -/

/-- The order type of a well order is an ordinal. -/
def type (r : α → α → Prop) [wo : IsWellOrder α r] : Ordinal :=
  ⟦⟨α, r, wo⟩⟧

instance zero : Zero Ordinal :=
  ⟨type <| @EmptyRelation PEmpty⟩

instance inhabited : Inhabited Ordinal :=
  ⟨0⟩

instance one : One Ordinal :=
  ⟨type <| @EmptyRelation PUnit⟩

@[simp]
theorem type_def' (w : WellOrder) : ⟦w⟧ = type w.r := by
  cases w
  rfl

@[simp]
theorem type_def (r) [wo : IsWellOrder α r] : (⟦⟨α, r, wo⟩⟧ : Ordinal) = type r := by
  rfl

@[simp]
theorem type_toType (o : Ordinal) : type (α := o.toType) (· < ·) = o :=
  (type_def' _).symm.trans <| Quotient.out_eq o

@[deprecated type_toType (since := "2024-10-22")]
theorem type_lt (o : Ordinal) : type (α := o.toType) (· < ·) = o :=
  (type_def' _).symm.trans <| Quotient.out_eq o

@[deprecated type_toType (since := "2024-08-26")]
theorem type_out (o : Ordinal) : Ordinal.type o.out.r = o :=
  type_toType o

theorem type_eq {α β} {r : α → α → Prop} {s : β → β → Prop} [IsWellOrder α r] [IsWellOrder β s] :
    type r = type s ↔ Nonempty (r ≃r s) :=
  Quotient.eq'

theorem _root_.RelIso.ordinal_type_eq {α β} {r : α → α → Prop} {s : β → β → Prop} [IsWellOrder α r]
    [IsWellOrder β s] (h : r ≃r s) : type r = type s :=
  type_eq.2 ⟨h⟩

theorem type_eq_zero_of_empty (r) [IsWellOrder α r] [IsEmpty α] : type r = 0 :=
  (RelIso.relIsoOfIsEmpty r _).ordinal_type_eq

@[simp]
theorem type_eq_zero_iff_isEmpty [IsWellOrder α r] : type r = 0 ↔ IsEmpty α :=
  ⟨fun h =>
    let ⟨s⟩ := type_eq.1 h
    s.toEquiv.isEmpty,
    @type_eq_zero_of_empty α r _⟩

theorem type_ne_zero_iff_nonempty [IsWellOrder α r] : type r ≠ 0 ↔ Nonempty α := by simp

theorem type_ne_zero_of_nonempty (r) [IsWellOrder α r] [h : Nonempty α] : type r ≠ 0 :=
  type_ne_zero_iff_nonempty.2 h

theorem type_pEmpty : type (@EmptyRelation PEmpty) = 0 :=
  rfl

theorem type_empty : type (@EmptyRelation Empty) = 0 :=
  type_eq_zero_of_empty _

theorem type_eq_one_of_unique (r) [IsWellOrder α r] [Nonempty α] [Subsingleton α] : type r = 1 := by
  cases nonempty_unique α
  exact (RelIso.relIsoOfUniqueOfIrrefl r _).ordinal_type_eq

@[simp]
theorem type_eq_one_iff_unique [IsWellOrder α r] : type r = 1 ↔ Nonempty (Unique α) :=
  ⟨fun h ↦ let ⟨s⟩ := type_eq.1 h; ⟨s.toEquiv.unique⟩,
    fun ⟨_⟩ ↦ type_eq_one_of_unique r⟩

theorem type_pUnit : type (@EmptyRelation PUnit) = 1 :=
  rfl

theorem type_unit : type (@EmptyRelation Unit) = 1 :=
  rfl

@[simp]
theorem toType_empty_iff_eq_zero {o : Ordinal} : IsEmpty o.toType ↔ o = 0 := by
  rw [← @type_eq_zero_iff_isEmpty o.toType (· < ·), type_toType]

@[deprecated toType_empty_iff_eq_zero (since := "2024-08-26")]
alias out_empty_iff_eq_zero := toType_empty_iff_eq_zero

@[deprecated toType_empty_iff_eq_zero (since := "2024-08-26")]
theorem eq_zero_of_out_empty (o : Ordinal) [h : IsEmpty o.toType] : o = 0 :=
  toType_empty_iff_eq_zero.1 h

instance isEmpty_toType_zero : IsEmpty (toType 0) :=
  toType_empty_iff_eq_zero.2 rfl

@[simp]
theorem toType_nonempty_iff_ne_zero {o : Ordinal} : Nonempty o.toType ↔ o ≠ 0 := by
  rw [← @type_ne_zero_iff_nonempty o.toType (· < ·), type_toType]

@[deprecated toType_nonempty_iff_ne_zero (since := "2024-08-26")]
alias out_nonempty_iff_ne_zero := toType_nonempty_iff_ne_zero

@[deprecated toType_nonempty_iff_ne_zero (since := "2024-08-26")]
theorem ne_zero_of_out_nonempty (o : Ordinal) [h : Nonempty o.toType] : o ≠ 0 :=
  toType_nonempty_iff_ne_zero.1 h

protected theorem one_ne_zero : (1 : Ordinal) ≠ 0 :=
  type_ne_zero_of_nonempty _

instance nontrivial : Nontrivial Ordinal.{u} :=
  ⟨⟨1, 0, Ordinal.one_ne_zero⟩⟩

@[simp]
theorem type_preimage {α β : Type u} (r : α → α → Prop) [IsWellOrder α r] (f : β ≃ α) :
    type (f ⁻¹'o r) = type r :=
  (RelIso.preimage f r).ordinal_type_eq

@[elab_as_elim]
theorem inductionOn {C : Ordinal → Prop} (o : Ordinal)
    (H : ∀ (α r) [IsWellOrder α r], C (type r)) : C o :=
  Quot.inductionOn o fun ⟨α, r, wo⟩ => @H α r wo

@[elab_as_elim]
theorem inductionOn₂ {C : Ordinal → Ordinal → Prop} (o₁ o₂ : Ordinal)
    (H : ∀ (α r) [IsWellOrder α r] (β s) [IsWellOrder β s], C (type r) (type s)) : C o₁ o₂ :=
  Quotient.inductionOn₂ o₁ o₂ fun ⟨α, r, wo₁⟩ ⟨β, s, wo₂⟩ => @H α r wo₁ β s wo₂

@[elab_as_elim]
theorem inductionOn₃ {C : Ordinal → Ordinal → Ordinal → Prop} (o₁ o₂ o₃ : Ordinal)
    (H : ∀ (α r) [IsWellOrder α r] (β s) [IsWellOrder β s] (γ t) [IsWellOrder γ t],
      C (type r) (type s) (type t)) : C o₁ o₂ o₃ :=
  Quotient.inductionOn₃ o₁ o₂ o₃ fun ⟨α, r, wo₁⟩ ⟨β, s, wo₂⟩ ⟨γ, t, wo₃⟩ =>
    @H α r wo₁ β s wo₂ γ t wo₃

/-! ### The order on ordinals -/

/--
For `Ordinal`:

* less-equal is defined such that well orders `r` and `s` satisfy `type r ≤ type s` if there exists
  a function embedding `r` as an *initial* segment of `s`.
* less-than is defined such that well orders `r` and `s` satisfy `type r < type s` if there exists
  a function embedding `r` as a *principal* segment of `s`.

Note that most of the relevant results on initial and principal segments are proved in the
`Order.InitialSeg` file.
-/
instance partialOrder : PartialOrder Ordinal where
  le a b :=
    Quotient.liftOn₂ a b (fun ⟨_, r, _⟩ ⟨_, s, _⟩ => Nonempty (r ≼i s))
      fun _ _ _ _ ⟨f⟩ ⟨g⟩ =>
      propext
        ⟨fun ⟨h⟩ => ⟨(InitialSeg.ofIso f.symm).trans <| h.trans (InitialSeg.ofIso g)⟩, fun ⟨h⟩ =>
          ⟨(InitialSeg.ofIso f).trans <| h.trans (InitialSeg.ofIso g.symm)⟩⟩
  lt a b :=
    Quotient.liftOn₂ a b (fun ⟨_, r, _⟩ ⟨_, s, _⟩ => Nonempty (r ≺i s))
      fun _ _ _ _ ⟨f⟩ ⟨g⟩ =>
      propext
        ⟨fun ⟨h⟩ => ⟨PrincipalSeg.equivLT f.symm <| h.ltLe (InitialSeg.ofIso g)⟩, fun ⟨h⟩ =>
          ⟨PrincipalSeg.equivLT f <| h.ltLe (InitialSeg.ofIso g.symm)⟩⟩
  le_refl := Quot.ind fun ⟨_, _, _⟩ => ⟨InitialSeg.refl _⟩
  le_trans a b c :=
    Quotient.inductionOn₃ a b c fun _ _ _ ⟨f⟩ ⟨g⟩ => ⟨f.trans g⟩
  lt_iff_le_not_le a b :=
    Quotient.inductionOn₂ a b fun _ _ =>
      ⟨fun ⟨f⟩ => ⟨⟨f⟩, fun ⟨g⟩ => (f.ltLe g).irrefl⟩, fun ⟨⟨f⟩, h⟩ =>
        f.ltOrEq.recOn (fun g => ⟨g⟩) fun g => (h ⟨InitialSeg.ofIso g.symm⟩).elim⟩
  le_antisymm a b :=
    Quotient.inductionOn₂ a b fun _ _ ⟨h₁⟩ ⟨h₂⟩ =>
      Quot.sound ⟨InitialSeg.antisymm h₁ h₂⟩

instance linearOrder : LinearOrder Ordinal :=
  {inferInstanceAs (PartialOrder Ordinal) with
    le_total := fun a b => Quotient.inductionOn₂ a b fun ⟨_, r, _⟩ ⟨_, s, _⟩ =>
      (InitialSeg.total r s).recOn (fun f => Or.inl ⟨f⟩) fun f => Or.inr ⟨f⟩
    decidableLE := Classical.decRel _ }

theorem type_le_iff {α β} {r : α → α → Prop} {s : β → β → Prop} [IsWellOrder α r]
    [IsWellOrder β s] : type r ≤ type s ↔ Nonempty (r ≼i s) :=
  Iff.rfl

theorem type_le_iff' {α β} {r : α → α → Prop} {s : β → β → Prop} [IsWellOrder α r]
    [IsWellOrder β s] : type r ≤ type s ↔ Nonempty (r ↪r s) :=
  ⟨fun ⟨f⟩ => ⟨f⟩, fun ⟨f⟩ => ⟨f.collapse⟩⟩

theorem _root_.InitialSeg.ordinal_type_le {α β} {r : α → α → Prop} {s : β → β → Prop}
    [IsWellOrder α r] [IsWellOrder β s] (h : r ≼i s) : type r ≤ type s :=
  ⟨h⟩

theorem _root_.RelEmbedding.ordinal_type_le {α β} {r : α → α → Prop} {s : β → β → Prop}
    [IsWellOrder α r] [IsWellOrder β s] (h : r ↪r s) : type r ≤ type s :=
  ⟨h.collapse⟩

@[simp]
theorem type_lt_iff {α β} {r : α → α → Prop} {s : β → β → Prop} [IsWellOrder α r]
    [IsWellOrder β s] : type r < type s ↔ Nonempty (r ≺i s) :=
  Iff.rfl

theorem _root_.PrincipalSeg.ordinal_type_lt {α β} {r : α → α → Prop} {s : β → β → Prop}
    [IsWellOrder α r] [IsWellOrder β s] (h : r ≺i s) : type r < type s :=
  ⟨h⟩

@[simp]
protected theorem zero_le (o : Ordinal) : 0 ≤ o :=
  inductionOn o fun _ r _ => (InitialSeg.ofIsEmpty _ r).ordinal_type_le

instance orderBot : OrderBot Ordinal where
  bot := 0
  bot_le := Ordinal.zero_le

@[simp]
theorem bot_eq_zero : (⊥ : Ordinal) = 0 :=
  rfl

@[simp]
protected theorem le_zero {o : Ordinal} : o ≤ 0 ↔ o = 0 :=
  le_bot_iff

protected theorem pos_iff_ne_zero {o : Ordinal} : 0 < o ↔ o ≠ 0 :=
  bot_lt_iff_ne_bot

protected theorem not_lt_zero (o : Ordinal) : ¬o < 0 :=
  not_lt_bot

theorem eq_zero_or_pos : ∀ a : Ordinal, a = 0 ∨ 0 < a :=
  eq_bot_or_bot_lt

instance zeroLEOneClass : ZeroLEOneClass Ordinal :=
  ⟨Ordinal.zero_le _⟩

instance NeZero.one : NeZero (1 : Ordinal) :=
  ⟨Ordinal.one_ne_zero⟩

/-- Given two ordinals `α ≤ β`, then `initialSegToType α β` is the initial segment embedding of
`α.toType` into `β.toType`. -/
def initialSegToType {α β : Ordinal} (h : α ≤ β) : α.toType ≤i β.toType := by
  apply Classical.choice (type_le_iff.mp _)
  rwa [type_toType, type_toType]

@[deprecated initialSegToType (since := "2024-08-26")]
noncomputable alias initialSegOut := initialSegToType

/-- Given two ordinals `α < β`, then `principalSegToType α β` is the principal segment embedding
of `α.toType` into `β.toType`. -/
def principalSegToType {α β : Ordinal} (h : α < β) : α.toType <i β.toType := by
  apply Classical.choice (type_lt_iff.mp _)
  rwa [type_toType, type_toType]

@[deprecated principalSegToType (since := "2024-08-26")]
noncomputable alias principalSegOut := principalSegToType

/-- The order type of an element inside a well order.

This is registered as a principal segment embedding into the ordinals, with top `type r`. -/
def typein (r : α → α → Prop) [IsWellOrder α r] : @PrincipalSeg α Ordinal.{u} r (· < ·) := by
  refine ⟨RelEmbedding.ofMonotone _ fun a b ha ↦
    ((PrincipalSeg.ofElement r a).codRestrict _ ?_ ?_).ordinal_type_lt, type r, fun a ↦ ⟨?_, ?_⟩⟩
  · rintro ⟨c, hc⟩
    exact trans hc ha
  · exact ha
  · rintro ⟨b, rfl⟩
    exact (PrincipalSeg.ofElement _ _).ordinal_type_lt
  · refine inductionOn a ?_
    rintro β s wo ⟨g⟩
    exact ⟨_, g.subrelIso.ordinal_type_eq⟩

@[deprecated typein (since := "2024-10-09")]
alias typein.principalSeg := typein

set_option linter.deprecated false in
@[deprecated (since := "2024-10-09")]
theorem typein.principalSeg_coe (r : α → α → Prop) [IsWellOrder α r] :
    (typein.principalSeg r : α → Ordinal) = typein r :=
  rfl

@[simp]
theorem type_subrel (r : α → α → Prop) [IsWellOrder α r] (a : α) :
    type (Subrel r { b | r b a }) = typein r a :=
  rfl

@[simp]
theorem top_typein (r : α → α → Prop) [IsWellOrder α r] : (typein r).top = type r :=
  rfl

theorem typein_lt_type (r : α → α → Prop) [IsWellOrder α r] (a : α) : typein r a < type r :=
  (typein r).lt_top a

theorem typein_lt_self {o : Ordinal} (i : o.toType) : typein (α := o.toType) (· < ·) i < o := by
  simp_rw [← type_toType o]
  apply typein_lt_type

@[simp]
theorem typein_top {α β} {r : α → α → Prop} {s : β → β → Prop}
    [IsWellOrder α r] [IsWellOrder β s] (f : r ≺i s) : typein s f.top = type r :=
  f.subrelIso.ordinal_type_eq

@[simp]
theorem typein_lt_typein (r : α → α → Prop) [IsWellOrder α r] {a b : α} :
    typein r a < typein r b ↔ r a b :=
  (typein r).map_rel_iff

theorem mem_range_typein_iff (r : α → α → Prop) [IsWellOrder α r] {o} :
    o ∈ Set.range (typein r) ↔ o < type r :=
  (typein r).mem_range_iff_rel

theorem typein_surj (r : α → α → Prop) [IsWellOrder α r] {o} (h : o < type r) :
    o ∈ Set.range (typein r) :=
  (typein r).mem_range_of_rel_top h

theorem typein_surjOn (r : α → α → Prop) [IsWellOrder α r] :
    Set.SurjOn (typein r) Set.univ (Set.Iio (type r)) :=
  (typein r).surjOn

theorem typein_injective (r : α → α → Prop) [IsWellOrder α r] : Injective (typein r) :=
  (typein r).injective

theorem typein_inj (r : α → α → Prop) [IsWellOrder α r] {a b} : typein r a = typein r b ↔ a = b :=
  (typein r).inj

/-! ### Enumerating elements in a well-order with ordinals. -/

/-- A well order `r` is order-isomorphic to the set of ordinals smaller than `type r`.
`enum r ⟨o, h⟩` is the `o`-th element of `α` ordered by `r`.

That is, `enum` maps an initial segment of the ordinals, those less than the order type of `r`, to
the elements of `α`. -/
-- The explicit typing is required in order for `simp` to work properly.
@[simps! symm_apply_coe]
def enum (r : α → α → Prop) [IsWellOrder α r] :
    @RelIso { o // o < type r } α (Subrel (· < ·) { o | o < type r }) r :=
  (typein r).subrelIso

@[simp]
theorem typein_enum (r : α → α → Prop) [IsWellOrder α r] {o} (h : o < type r) :
    typein r (enum r ⟨o, h⟩) = o :=
  (typein r).apply_subrelIso _

theorem enum_type {α β} {r : α → α → Prop} {s : β → β → Prop} [IsWellOrder α r] [IsWellOrder β s]
    (f : s ≺i r) {h : type s < type r} : enum r ⟨type s, h⟩ = f.top :=
  (typein r).injective <| (typein_enum _ _).trans (typein_top _).symm

@[simp]
theorem enum_typein (r : α → α → Prop) [IsWellOrder α r] (a : α) :
    enum r ⟨typein r a, typein_lt_type r a⟩ = a :=
  enum_type (PrincipalSeg.ofElement r a)

theorem enum_lt_enum {r : α → α → Prop} [IsWellOrder α r] {o₁ o₂ : {o // o < type r}} :
    r (enum r o₁) (enum r o₂) ↔ o₁ < o₂ := by
  rw [← typein_lt_typein r, typein_enum, typein_enum, Subtype.coe_lt_coe]

theorem relIso_enum' {α β : Type u} {r : α → α → Prop} {s : β → β → Prop} [IsWellOrder α r]
    [IsWellOrder β s] (f : r ≃r s) (o : Ordinal) :
    ∀ (hr : o < type r) (hs : o < type s), f (enum r ⟨o, hr⟩) = enum s ⟨o, hs⟩ := by
  refine inductionOn o ?_; rintro γ t wo ⟨g⟩ ⟨h⟩
  rw [enum_type g, enum_type (PrincipalSeg.ltEquiv g f)]; rfl

theorem relIso_enum {α β : Type u} {r : α → α → Prop} {s : β → β → Prop} [IsWellOrder α r]
    [IsWellOrder β s] (f : r ≃r s) (o : Ordinal) (hr : o < type r) :
    f (enum r ⟨o, hr⟩) = enum s ⟨o, hr.trans_eq (Quotient.sound ⟨f⟩)⟩ :=
  relIso_enum' _ _ _ _

theorem lt_wf : @WellFounded Ordinal (· < ·) :=
  wellFounded_iff_wellFounded_subrel.mpr (·.induction_on fun ⟨_, _, wo⟩ ↦
    RelHomClass.wellFounded (enum _) wo.wf)

instance wellFoundedRelation : WellFoundedRelation Ordinal :=
  ⟨(· < ·), lt_wf⟩

instance wellFoundedLT : WellFoundedLT Ordinal :=
  ⟨lt_wf⟩

instance isWellOrder : IsWellOrder Ordinal (· < ·) where

instance : ConditionallyCompleteLinearOrderBot Ordinal :=
  WellFoundedLT.conditionallyCompleteLinearOrderBot _

/-- Reformulation of well founded induction on ordinals as a lemma that works with the
`induction` tactic, as in `induction i using Ordinal.induction with | h i IH => ?_`. -/
theorem induction {p : Ordinal.{u} → Prop} (i : Ordinal.{u}) (h : ∀ j, (∀ k, k < j → p k) → p j) :
    p i :=
  lt_wf.induction i h

theorem typein_apply {α β} {r : α → α → Prop} {s : β → β → Prop} [IsWellOrder α r] [IsWellOrder β s]
    (f : r ≼i s) (a : α) : typein s (f a) = typein r a := by
  rw [← f.leLT_apply _ a, (f.leLT _).eq]

/-! ### Cardinality of ordinals -/


/-- The cardinal of an ordinal is the cardinality of any type on which a relation with that order
type is defined. -/
def card : Ordinal → Cardinal :=
  Quotient.map WellOrder.α fun _ _ ⟨e⟩ => ⟨e.toEquiv⟩

@[simp]
theorem card_type (r : α → α → Prop) [IsWellOrder α r] : card (type r) = #α :=
  rfl

@[simp]
theorem card_typein {r : α → α → Prop} [IsWellOrder α r] (x : α) :
    #{ y // r y x } = (typein r x).card :=
  rfl

theorem card_le_card {o₁ o₂ : Ordinal} : o₁ ≤ o₂ → card o₁ ≤ card o₂ :=
  inductionOn o₁ fun _ _ _ => inductionOn o₂ fun _ _ _ ⟨⟨⟨f, _⟩, _⟩⟩ => ⟨f⟩

@[simp]
theorem card_zero : card 0 = 0 := mk_eq_zero _

@[simp]
theorem card_one : card 1 = 1 := mk_eq_one _

/-! ### Lifting ordinals to a higher universe -/

-- Porting note: Needed to add universe hint .{u} below
/-- The universe lift operation for ordinals, which embeds `Ordinal.{u}` as
  a proper initial segment of `Ordinal.{v}` for `v > u`. For the initial segment version,
  see `liftInitialSeg`. -/
@[pp_with_univ]
def lift (o : Ordinal.{v}) : Ordinal.{max v u} :=
  Quotient.liftOn o (fun w => type <| ULift.down.{u} ⁻¹'o w.r) fun ⟨_, r, _⟩ ⟨_, s, _⟩ ⟨f⟩ =>
    Quot.sound
      ⟨(RelIso.preimage Equiv.ulift r).trans <| f.trans (RelIso.preimage Equiv.ulift s).symm⟩

@[simp]
theorem type_uLift (r : α → α → Prop) [IsWellOrder α r] :
    type (ULift.down ⁻¹'o r) = lift.{v} (type r) := by
  simp (config := { unfoldPartialApp := true })
  rfl

theorem _root_.RelIso.ordinal_lift_type_eq {α : Type u} {β : Type v} {r : α → α → Prop}
    {s : β → β → Prop} [IsWellOrder α r] [IsWellOrder β s] (f : r ≃r s) :
    lift.{v} (type r) = lift.{u} (type s) :=
  ((RelIso.preimage Equiv.ulift r).trans <|
      f.trans (RelIso.preimage Equiv.ulift s).symm).ordinal_type_eq

-- @[simp]
theorem type_lift_preimage {α : Type u} {β : Type v} (r : α → α → Prop) [IsWellOrder α r]
    (f : β ≃ α) : lift.{u} (type (f ⁻¹'o r)) = lift.{v} (type r) :=
  (RelIso.preimage f r).ordinal_lift_type_eq

@[simp, nolint simpNF]
theorem type_lift_preimage_aux {α : Type u} {β : Type v} (r : α → α → Prop) [IsWellOrder α r]
    (f : β ≃ α) : lift.{u} (@type _ (fun x y => r (f x) (f y))
      (inferInstanceAs (IsWellOrder β (f ⁻¹'o r)))) = lift.{v} (type r) :=
  (RelIso.preimage f r).ordinal_lift_type_eq

/-- `lift.{max u v, u}` equals `lift.{v, u}`.

Unfortunately, the simp lemma doesn't seem to work. -/
theorem lift_umax : lift.{max u v, u} = lift.{v, u} :=
  funext fun a =>
    inductionOn a fun _ r _ =>
      Quotient.sound ⟨(RelIso.preimage Equiv.ulift r).trans (RelIso.preimage Equiv.ulift r).symm⟩

/-- `lift.{max v u, u}` equals `lift.{v, u}`.

Unfortunately, the simp lemma doesn't seem to work. -/
theorem lift_umax' : lift.{max v u, u} = lift.{v, u} :=
  lift_umax

/-- An ordinal lifted to a lower or equal universe equals itself.

Unfortunately, the simp lemma doesn't work. -/
theorem lift_id' (a : Ordinal) : lift a = a :=
  inductionOn a fun _ r _ => Quotient.sound ⟨RelIso.preimage Equiv.ulift r⟩

/-- An ordinal lifted to the same universe equals itself. -/
@[simp]
theorem lift_id : ∀ a, lift.{u, u} a = a :=
  lift_id'.{u, u}

/-- An ordinal lifted to the zero universe equals itself. -/
@[simp]
theorem lift_uzero (a : Ordinal.{u}) : lift.{0} a = a :=
  lift_id' a

theorem lift_type_le {α : Type u} {β : Type v} {r s} [IsWellOrder α r] [IsWellOrder β s] :
    lift.{max v w} (type r) ≤ lift.{max u w} (type s) ↔ Nonempty (r ≼i s) :=
  ⟨fun ⟨f⟩ =>
    ⟨(InitialSeg.ofIso (RelIso.preimage Equiv.ulift r).symm).trans <|
        f.trans (InitialSeg.ofIso (RelIso.preimage Equiv.ulift s))⟩,
    fun ⟨f⟩ =>
    ⟨(InitialSeg.ofIso (RelIso.preimage Equiv.ulift r)).trans <|
        f.trans (InitialSeg.ofIso (RelIso.preimage Equiv.ulift s).symm)⟩⟩

theorem lift_type_eq {α : Type u} {β : Type v} {r s} [IsWellOrder α r] [IsWellOrder β s] :
    lift.{max v w} (type r) = lift.{max u w} (type s) ↔ Nonempty (r ≃r s) :=
  Quotient.eq'.trans
    ⟨fun ⟨f⟩ =>
      ⟨(RelIso.preimage Equiv.ulift r).symm.trans <| f.trans (RelIso.preimage Equiv.ulift s)⟩,
      fun ⟨f⟩ =>
      ⟨(RelIso.preimage Equiv.ulift r).trans <| f.trans (RelIso.preimage Equiv.ulift s).symm⟩⟩

theorem lift_type_lt {α : Type u} {β : Type v} {r s} [IsWellOrder α r] [IsWellOrder β s] :
    lift.{max v w} (type r) < lift.{max u w} (type s) ↔ Nonempty (r ≺i s) := by
  haveI := @RelEmbedding.isWellOrder _ _ (@Equiv.ulift.{max v w} α ⁻¹'o r) r
    (RelIso.preimage Equiv.ulift.{max v w} r) _
  haveI := @RelEmbedding.isWellOrder _ _ (@Equiv.ulift.{max u w} β ⁻¹'o s) s
    (RelIso.preimage Equiv.ulift.{max u w} s) _
  exact ⟨fun ⟨f⟩ =>
    ⟨(f.equivLT (RelIso.preimage Equiv.ulift r).symm).ltLe
        (InitialSeg.ofIso (RelIso.preimage Equiv.ulift s))⟩,
    fun ⟨f⟩ =>
    ⟨(f.equivLT (RelIso.preimage Equiv.ulift r)).ltLe
        (InitialSeg.ofIso (RelIso.preimage Equiv.ulift s).symm)⟩⟩

@[simp]
theorem lift_le {a b : Ordinal} : lift.{u, v} a ≤ lift.{u, v} b ↔ a ≤ b :=
  inductionOn₂ a b fun α r _ β s _ => by
    rw [← lift_umax]
    exact lift_type_le.{_,_,u}

@[simp]
theorem lift_inj {a b : Ordinal} : lift.{u, v} a = lift.{u, v} b ↔ a = b := by
  simp_rw [le_antisymm_iff, lift_le]

@[simp]
theorem lift_lt {a b : Ordinal} : lift.{u, v} a < lift.{u, v} b ↔ a < b := by
  simp_rw [lt_iff_le_not_le, lift_le]

@[simp]
theorem lift_typein_top {r : α → α → Prop} {s : β → β → Prop}
    [IsWellOrder α r] [IsWellOrder β s] (f : r ≺i s) : lift.{u} (typein s f.top) = lift (type r) :=
  f.subrelIso.ordinal_lift_type_eq

/-- Initial segment version of the lift operation on ordinals, embedding `Ordinal.{u}` in
`Ordinal.{v}` as an initial segment when `u ≤ v`. -/
def liftInitialSeg : Ordinal.{v} ≤i Ordinal.{max u v} := by
  refine ⟨RelEmbedding.ofMonotone lift.{u} (by simp),
    fun a b ↦ Ordinal.inductionOn₂ a b fun α r _ β s _ h ↦ ?_⟩
  rw [RelEmbedding.ofMonotone_coe, ← lift_id'.{max u v} (type s),
    ← lift_umax.{v, u}, lift_type_lt] at h
  obtain ⟨f⟩ := h
  use typein r f.top
  rw [RelEmbedding.ofMonotone_coe, ← lift_umax, lift_typein_top, lift_id']

@[deprecated liftInitialSeg (since := "2024-09-21")]
alias lift.initialSeg := liftInitialSeg

@[simp]
theorem liftInitialSeg_coe : (liftInitialSeg.{v, u} : Ordinal → Ordinal) = lift.{v, u} :=
  rfl

set_option linter.deprecated false in
@[deprecated liftInitialSeg_coe (since := "2024-09-21")]
theorem lift.initialSeg_coe : (lift.initialSeg.{v, u} : Ordinal → Ordinal) = lift.{v, u} :=
  rfl

@[simp]
theorem lift_lift (a : Ordinal.{u}) : lift.{w} (lift.{v} a) = lift.{max v w} a :=
  (liftInitialSeg.trans liftInitialSeg).eq liftInitialSeg a

@[simp]
theorem lift_zero : lift 0 = 0 :=
  type_eq_zero_of_empty _

@[simp]
theorem lift_one : lift 1 = 1 :=
  type_eq_one_of_unique _

@[simp]
theorem lift_card (a) : Cardinal.lift.{u, v} (card a) = card (lift.{u} a) :=
  inductionOn a fun _ _ _ => rfl

theorem mem_range_lift_of_le {a : Ordinal.{u}} {b : Ordinal.{max u v}} (h : b ≤ lift.{v} a) :
    b ∈ Set.range lift.{v} :=
  liftInitialSeg.mem_range_of_le h

@[deprecated mem_range_lift_of_le (since := "2024-10-07")]
theorem lift_down {a : Ordinal.{u}} {b : Ordinal.{max u v}} (h : b ≤ lift.{v,u} a) :
    ∃ a', lift.{v,u} a' = b :=
  mem_range_lift_of_le h

theorem le_lift_iff {a : Ordinal.{u}} {b : Ordinal.{max u v}} :
    b ≤ lift.{v} a ↔ ∃ a' ≤ a, lift.{v} a' = b :=
  liftInitialSeg.le_apply_iff

theorem lt_lift_iff {a : Ordinal.{u}} {b : Ordinal.{max u v}} :
    b < lift.{v} a ↔ ∃ a' < a, lift.{v} a' = b :=
  liftInitialSeg.lt_apply_iff

/-! ### The first infinite ordinal ω -/


/-- `ω` is the first infinite ordinal, defined as the order type of `ℕ`. -/
def omega0 : Ordinal.{u} :=
  lift <| @type ℕ (· < ·) _

@[inherit_doc]
scoped notation "ω" => Ordinal.omega0

/-- Note that the presence of this lemma makes `simp [omega0]` form a loop. -/
@[simp]
theorem type_nat_lt : @type ℕ (· < ·) _ = ω :=
  (lift_id _).symm

@[simp]
theorem card_omega0 : card ω = ℵ₀ :=
  rfl

@[deprecated (since := "2024-09-30")]
alias card_omega := card_omega0

@[simp]
theorem lift_omega0 : lift ω = ω :=
  lift_lift _

@[deprecated (since := "2024-09-30")]
alias lift_omega := lift_omega0

/-!
### Definition and first properties of addition on ordinals

In this paragraph, we introduce the addition on ordinals, and prove just enough properties to
deduce that the order on ordinals is total (and therefore well-founded). Further properties of
the addition, together with properties of the other operations, are proved in
`Mathlib/SetTheory/Ordinal/Arithmetic.lean`.
-/


/-- `o₁ + o₂` is the order on the disjoint union of `o₁` and `o₂` obtained by declaring that
every element of `o₁` is smaller than every element of `o₂`. -/
instance add : Add Ordinal.{u} :=
  ⟨fun o₁ o₂ => Quotient.liftOn₂ o₁ o₂ (fun ⟨_, r, _⟩ ⟨_, s, _⟩ => type (Sum.Lex r s))
    fun _ _ _ _ ⟨f⟩ ⟨g⟩ => (RelIso.sumLexCongr f g).ordinal_type_eq⟩

instance addMonoidWithOne : AddMonoidWithOne Ordinal.{u} where
  add := (· + ·)
  zero := 0
  one := 1
  zero_add o :=
    inductionOn o fun α _ _ =>
      Eq.symm <| Quotient.sound ⟨⟨(emptySum PEmpty α).symm, Sum.lex_inr_inr⟩⟩
  add_zero o :=
    inductionOn o fun α _ _ =>
      Eq.symm <| Quotient.sound ⟨⟨(sumEmpty α PEmpty).symm, Sum.lex_inl_inl⟩⟩
  add_assoc o₁ o₂ o₃ :=
    Quotient.inductionOn₃ o₁ o₂ o₃ fun ⟨α, r, _⟩ ⟨β, s, _⟩ ⟨γ, t, _⟩ =>
      Quot.sound
        ⟨⟨sumAssoc _ _ _, by
          intros a b
          rcases a with (⟨a | a⟩ | a) <;> rcases b with (⟨b | b⟩ | b) <;>
            simp only [sumAssoc_apply_inl_inl, sumAssoc_apply_inl_inr, sumAssoc_apply_inr,
              Sum.lex_inl_inl, Sum.lex_inr_inr, Sum.Lex.sep, Sum.lex_inr_inl]⟩⟩
  nsmul := nsmulRec

@[simp]
theorem card_add (o₁ o₂ : Ordinal) : card (o₁ + o₂) = card o₁ + card o₂ :=
  inductionOn o₁ fun _ __ => inductionOn o₂ fun _ _ _ => rfl

@[simp]
theorem type_sum_lex {α β : Type u} (r : α → α → Prop) (s : β → β → Prop) [IsWellOrder α r]
    [IsWellOrder β s] : type (Sum.Lex r s) = type r + type s :=
  rfl

@[simp]
theorem card_nat (n : ℕ) : card.{u} n = n := by
  induction n <;> [simp; simp only [card_add, card_one, Nat.cast_succ, *]]

-- See note [no_index around OfNat.ofNat]
@[simp]
theorem card_ofNat (n : ℕ) [n.AtLeastTwo] :
    card.{u} (no_index (OfNat.ofNat n)) = OfNat.ofNat n :=
  card_nat n

instance instAddLeftMono : AddLeftMono Ordinal.{u} where
  elim c a b := by
    refine inductionOn₃ a b c fun α r _ β s _ γ t _ ⟨f⟩ ↦
      (RelEmbedding.ofMonotone (Sum.recOn · Sum.inl (Sum.inr ∘ f)) ?_).ordinal_type_le
    simp [f.map_rel_iff]

instance instAddRightMono : AddRightMono Ordinal.{u} where
  elim c a b := by
    refine inductionOn₃ a b c fun α r _ β s _ γ t _  ⟨f⟩ ↦
      (RelEmbedding.ofMonotone (Sum.recOn · (Sum.inl ∘ f) Sum.inr) ?_).ordinal_type_le
    simp [f.map_rel_iff]

theorem le_add_right (a b : Ordinal) : a ≤ a + b := by
  simpa only [add_zero] using add_le_add_left (Ordinal.zero_le b) a

theorem le_add_left (a b : Ordinal) : a ≤ b + a := by
  simpa only [zero_add] using add_le_add_right (Ordinal.zero_le b) a

theorem max_zero_left : ∀ a : Ordinal, max 0 a = a :=
  max_bot_left

theorem max_zero_right : ∀ a : Ordinal, max a 0 = a :=
  max_bot_right

@[simp]
theorem max_eq_zero {a b : Ordinal} : max a b = 0 ↔ a = 0 ∧ b = 0 :=
  max_eq_bot

@[simp]
theorem sInf_empty : sInf (∅ : Set Ordinal) = 0 :=
  dif_neg Set.not_nonempty_empty

/-! ### Successor order properties -/

private theorem succ_le_iff' {a b : Ordinal} : a + 1 ≤ b ↔ a < b := by
  refine inductionOn₂ a b fun α r _ β s _ ↦ ⟨?_, ?_⟩ <;> rintro ⟨f⟩
  · refine ⟨((InitialSeg.leAdd _ _).trans f).toPrincipalSeg fun h ↦ ?_⟩
    simpa using h (f (Sum.inr PUnit.unit))
  · apply (RelEmbedding.ofMonotone (Sum.recOn · f fun _ ↦ f.top) ?_).ordinal_type_le
    simpa [f.map_rel_iff] using f.lt_top

instance noMaxOrder : NoMaxOrder Ordinal :=
  ⟨fun _ => ⟨_, succ_le_iff'.1 le_rfl⟩⟩

instance instSuccOrder : SuccOrder Ordinal.{u} :=
  SuccOrder.ofSuccLeIff (fun o => o + 1) succ_le_iff'

instance instSuccAddOrder : SuccAddOrder Ordinal := ⟨fun _ => rfl⟩

@[simp]
theorem add_one_eq_succ (o : Ordinal) : o + 1 = succ o :=
  rfl

@[simp]
theorem succ_zero : succ (0 : Ordinal) = 1 :=
  zero_add 1

-- Porting note: Proof used to be rfl
@[simp]
theorem succ_one : succ (1 : Ordinal) = 2 := by congr; simp only [Nat.unaryCast, zero_add]

theorem add_succ (o₁ o₂ : Ordinal) : o₁ + succ o₂ = succ (o₁ + o₂) :=
  (add_assoc _ _ _).symm

@[deprecated Order.one_le_iff_pos (since := "2024-09-04")]
protected theorem one_le_iff_pos {o : Ordinal} : 1 ≤ o ↔ 0 < o :=
  Order.one_le_iff_pos

theorem one_le_iff_ne_zero {o : Ordinal} : 1 ≤ o ↔ o ≠ 0 := by
  rw [Order.one_le_iff_pos, Ordinal.pos_iff_ne_zero]

theorem succ_pos (o : Ordinal) : 0 < succ o :=
  bot_lt_succ o

theorem succ_ne_zero (o : Ordinal) : succ o ≠ 0 :=
  ne_of_gt <| succ_pos o

@[simp]
theorem lt_one_iff_zero {a : Ordinal} : a < 1 ↔ a = 0 := by
  simpa using @lt_succ_bot_iff _ _ _ a _ _

theorem le_one_iff {a : Ordinal} : a ≤ 1 ↔ a = 0 ∨ a = 1 := by
  simpa using @le_succ_bot_iff _ _ _ a _

@[simp]
theorem card_succ (o : Ordinal) : card (succ o) = card o + 1 := by
  simp only [← add_one_eq_succ, card_add, card_one]

theorem natCast_succ (n : ℕ) : ↑n.succ = succ (n : Ordinal) :=
  rfl

@[deprecated (since := "2024-04-17")]
alias nat_cast_succ := natCast_succ

instance uniqueIioOne : Unique (Iio (1 : Ordinal)) where
  default := ⟨0, by simp⟩
  uniq a := Subtype.ext <| lt_one_iff_zero.1 a.2

instance uniqueToTypeOne : Unique (toType 1) where
  default := enum (α := toType 1) (· < ·) ⟨0, by simp⟩
  uniq a := by
    unfold default
    rw [← enum_typein (α := toType 1) (· < ·) a]
    congr
    rw [← lt_one_iff_zero]
    apply typein_lt_self

theorem one_toType_eq (x : toType 1) : x = enum (· < ·) ⟨0, by simp⟩ :=
  Unique.eq_default x

@[deprecated one_toType_eq (since := "2024-08-26")]
alias one_out_eq := one_toType_eq

/-! ### Extra properties of typein and enum -/

-- TODO: move this section with the other properties of `typein` and `enum`.
-- TODO: use `enumIsoToType` for lemmas on `toType` rather than `enum` and `typein`.

@[simp]
theorem typein_one_toType (x : toType 1) : typein (α := toType 1) (· < ·) x = 0 := by
  rw [one_toType_eq x, typein_enum]

@[deprecated typein_one_toType (since := "2024-08-26")]
alias typein_one_out := typein_one_toType

@[simp]
theorem typein_le_typein (r : α → α → Prop) [IsWellOrder α r] {x y : α} :
    typein r x ≤ typein r y ↔ ¬r y x := by
  rw [← not_lt, typein_lt_typein]

theorem typein_le_typein' (o : Ordinal) {x y : o.toType} :
    typein (α := o.toType) (· < ·) x ≤ typein (α := o.toType) (· < ·) y ↔ x ≤ y := by
  simp

theorem enum_le_enum (r : α → α → Prop) [IsWellOrder α r] {o₁ o₂ : {o // o < type r}} :
    ¬r (enum r o₁) (enum r o₂) ↔ o₂ ≤ o₁ := by
  rw [← @not_lt _ _ o₁ o₂, enum_lt_enum (r := r)]

@[simp]
theorem enum_le_enum' (a : Ordinal) {o₁ o₂ : {o // o < type (· < ·)}} :
    enum (· < ·) o₁ ≤ enum (α := a.toType) (· < ·) o₂ ↔ o₁ ≤ o₂ := by
  rw [← enum_le_enum (α := a.toType) (· < ·), ← not_lt]

theorem enum_zero_le {r : α → α → Prop} [IsWellOrder α r] (h0 : 0 < type r) (a : α) :
    ¬r a (enum r ⟨0, h0⟩) := by
  rw [← enum_typein r a, enum_le_enum r]
  apply Ordinal.zero_le

theorem enum_zero_le' {o : Ordinal} (h0 : 0 < o) (a : o.toType) :
    enum (α := o.toType) (· < ·) ⟨0, type_toType _ ▸ h0⟩ ≤ a := by
  rw [← not_lt]
  apply enum_zero_le

theorem le_enum_succ {o : Ordinal} (a : (succ o).toType) :
    a ≤ enum (α := (succ o).toType) (· < ·) ⟨o, (type_toType _ ▸ lt_succ o)⟩ := by
  rw [← enum_typein (α := (succ o).toType) (· < ·) a, enum_le_enum', Subtype.mk_le_mk,
    ← lt_succ_iff]
  apply typein_lt_self

theorem enum_inj {r : α → α → Prop} [IsWellOrder α r] {o₁ o₂ : {o // o < type r}} :
    enum r o₁ = enum r o₂ ↔ o₁ = o₂ := by
  rw [EmbeddingLike.apply_eq_iff_eq, Subtype.mk.injEq]

/-- The order isomorphism between ordinals less than `o` and `o.toType`. -/
@[simps! (config := .lemmasOnly)]
noncomputable def enumIsoToType (o : Ordinal) : Set.Iio o ≃o o.toType where
  toFun x := enum (α := o.toType) (· < ·) ⟨x.1, type_toType _ ▸ x.2⟩
  invFun x := ⟨typein (α := o.toType) (· < ·) x, typein_lt_self x⟩
  left_inv := fun ⟨_, _⟩ => Subtype.ext_val (typein_enum _ _)
  right_inv _ := enum_typein _ _
  map_rel_iff' := enum_le_enum' _

@[deprecated (since := "2024-08-26")]
alias enumIsoOut := enumIsoToType

instance small_Iio (o : Ordinal.{u}) : Small.{u} (Iio o) :=
  ⟨_, ⟨(enumIsoToType _).toEquiv⟩⟩

instance small_Iic (o : Ordinal.{u}) : Small.{u} (Iic o) := by
  rw [← Iio_succ]
  exact small_Iio _

instance small_Ico (a b : Ordinal.{u}) : Small.{u} (Ico a b) := small_subset Ico_subset_Iio_self
instance small_Icc (a b : Ordinal.{u}) : Small.{u} (Icc a b) := small_subset Icc_subset_Iic_self
instance small_Ioo (a b : Ordinal.{u}) : Small.{u} (Ioo a b) := small_subset Ioo_subset_Iio_self
instance small_Ioc (a b : Ordinal.{u}) : Small.{u} (Ioc a b) := small_subset Ioc_subset_Iic_self

/-- `o.toType` is an `OrderBot` whenever `0 < o`. -/
def toTypeOrderBotOfPos {o : Ordinal} (ho : 0 < o) : OrderBot o.toType where
  bot_le := enum_zero_le' ho

@[deprecated toTypeOrderBotOfPos (since := "2024-08-26")]
noncomputable alias outOrderBotOfPos := toTypeOrderBotOfPos

theorem enum_zero_eq_bot {o : Ordinal} (ho : 0 < o) :
    enum (α := o.toType) (· < ·) ⟨0, by rwa [type_toType]⟩ =
      have _ := toTypeOrderBotOfPos ho
      (⊥ : o.toType) :=
  rfl

/-! ### Universal ordinal -/


-- intended to be used with explicit universe parameters
/-- `univ.{u v}` is the order type of the ordinals of `Type u` as a member
  of `Ordinal.{v}` (when `u < v`). It is an inaccessible cardinal. -/
@[pp_with_univ, nolint checkUnivs]
def univ : Ordinal.{max (u + 1) v} :=
  lift.{v, u + 1} (@type Ordinal (· < ·) _)

theorem univ_id : univ.{u, u + 1} = @type Ordinal (· < ·) _ :=
  lift_id _

@[simp]
theorem lift_univ : lift.{w} univ.{u, v} = univ.{u, max v w} :=
  lift_lift _

theorem univ_umax : univ.{u, max (u + 1) v} = univ.{u, v} :=
  congr_fun lift_umax _

/-- Principal segment version of the lift operation on ordinals, embedding `Ordinal.{u}` in
`Ordinal.{v}` as a principal segment when `u < v`. -/
def liftPrincipalSeg : Ordinal.{u} <i Ordinal.{max (u + 1) v} :=
  ⟨↑liftInitialSeg.{max (u + 1) v, u}, univ.{u, v}, by
    refine fun b => inductionOn b ?_; intro β s _
    rw [univ, ← lift_umax]; constructor <;> intro h
    · cases' h with a e
      rw [← e]
      refine inductionOn a ?_
      intro α r _
      exact lift_type_lt.{u, u + 1, max (u + 1) v}.2 ⟨typein r⟩
    · rw [← lift_id (type s)] at h ⊢
      cases' lift_type_lt.{_,_,v}.1 h with f
      cases' f with f a hf
      exists a
      revert hf
      -- Porting note: apply inductionOn does not work, refine does
      refine inductionOn a ?_
      intro α r _ hf
      refine lift_type_eq.{u, max (u + 1) v, max (u + 1) v}.2
        ⟨(RelIso.ofSurjective (RelEmbedding.ofMonotone ?_ ?_) ?_).symm⟩
      · exact fun b => enum r ⟨f b, (hf _).1 ⟨_, rfl⟩⟩
      · refine fun a b h => (typein_lt_typein r).1 ?_
        rw [typein_enum, typein_enum]
        exact f.map_rel_iff.2 h
      · intro a'
        cases' (hf _).2 (typein_lt_type _ a') with b e
        exists b
        simp only [RelEmbedding.ofMonotone_coe]
        simp [e]⟩

@[deprecated liftPrincipalSeg (since := "2024-09-21")]
alias lift.principalSeg := liftPrincipalSeg

@[simp]
theorem liftPrincipalSeg_coe :
    (liftPrincipalSeg.{u, v} : Ordinal → Ordinal) = lift.{max (u + 1) v} :=
  rfl

set_option linter.deprecated false in
@[deprecated liftPrincipalSeg_coe (since := "2024-09-21")]
theorem lift.principalSeg_coe :
    (lift.principalSeg.{u, v} : Ordinal → Ordinal) = lift.{max (u + 1) v} :=
  rfl

@[simp]
theorem liftPrincipalSeg_top : (liftPrincipalSeg.{u, v}).top = univ.{u, v} :=
  rfl

set_option linter.deprecated false in
@[deprecated liftPrincipalSeg_top (since := "2024-09-21")]
theorem lift.principalSeg_top : (lift.principalSeg.{u, v}).top = univ.{u, v} :=
  rfl

theorem liftPrincipalSeg_top' : liftPrincipalSeg.{u, u + 1}.top = @type Ordinal (· < ·) _ := by
  simp only [liftPrincipalSeg_top, univ_id]

set_option linter.deprecated false in
@[deprecated liftPrincipalSeg_top (since := "2024-09-21")]
theorem lift.principalSeg_top' : lift.principalSeg.{u, u + 1}.top = @type Ordinal (· < ·) _ := by
  simp only [lift.principalSeg_top, univ_id]

end Ordinal

/-! ### Representing a cardinal with an ordinal -/


namespace Cardinal

open Ordinal

@[simp]
theorem mk_toType (o : Ordinal) : #o.toType = o.card :=
  (Ordinal.card_type _).symm.trans <| by rw [Ordinal.type_toType]

@[deprecated mk_toType (since := "2024-08-26")]
alias mk_ordinal_out := mk_toType

/-- The ordinal corresponding to a cardinal `c` is the least ordinal whose cardinal is `c`. For the
order-embedding version, see `ord.orderEmbedding`. -/
def ord (c : Cardinal) : Ordinal := by
  apply Quot.liftOn c fun α : Type u => ⨅ r : { r // IsWellOrder α r }, @type α r.1 r.2
  rintro α β ⟨f⟩
  apply congr_arg sInf
  ext o
  constructor <;>
    rintro ⟨⟨r, hr⟩, rfl⟩ <;>
    refine ⟨⟨_, RelIso.IsWellOrder.preimage r ?_⟩, type_preimage _ _⟩
  exacts [f.symm, f]

@[deprecated (since := "2024-10-24")]
theorem ord_eq_Inf (α : Type u) : ord #α = ⨅ r : { r // IsWellOrder α r }, @type α r.1 r.2 :=
  rfl

/-- There exists a well-order on `α` whose order type is exactly `ord #α`. -/
theorem ord_eq (α) : ∃ (r : α → α → Prop) (wo : IsWellOrder α r), ord #α = @type α r wo :=
  let ⟨r, wo⟩ := ciInf_mem fun r : { r // IsWellOrder α r } => @type α r.1 r.2
  ⟨r.1, r.2, wo.symm⟩

theorem ord_le_type (r : α → α → Prop) [h : IsWellOrder α r] : ord #α ≤ type r :=
  ciInf_le' _ (Subtype.mk r h)

theorem ord_le {c o} : ord c ≤ o ↔ c ≤ o.card := by
  refine c.inductionOn fun α ↦ o.inductionOn fun β s _ ↦ ?_
  let ⟨r, _, e⟩ := ord_eq α
  constructor <;> intro h
  · rw [e] at h
    exact card_le_card h
  · cases' h with f
    have g := RelEmbedding.preimage f s
    have := RelEmbedding.isWellOrder g
    exact (ord_le_type _).trans g.ordinal_type_le

theorem gc_ord_card : GaloisConnection ord card := fun _ _ => ord_le

theorem lt_ord {c o} : o < ord c ↔ o.card < c :=
  gc_ord_card.lt_iff_lt

@[simp]
<<<<<<< HEAD
theorem card_ord (c) : (ord c).card = c := by
  refine c.inductionOn fun α ↦ ?_
  let ⟨r, _, e⟩ := ord_eq α
  rw [e, card_type]
=======
theorem card_ord (c) : (ord c).card = c :=
  c.inductionOn fun α ↦ let ⟨r, _, e⟩ := ord_eq α; e ▸ card_type r
>>>>>>> c6c4ad2c

theorem card_surjective : Function.Surjective card :=
  fun c ↦ ⟨_, card_ord c⟩

/-- Galois coinsertion between `Cardinal.ord` and `Ordinal.card`. -/
def gciOrdCard : GaloisCoinsertion ord card :=
  gc_ord_card.toGaloisCoinsertion fun c => c.card_ord.le

theorem ord_card_le (o : Ordinal) : o.card.ord ≤ o :=
  gc_ord_card.l_u_le _

theorem lt_ord_succ_card (o : Ordinal) : o < (succ o.card).ord :=
  lt_ord.2 <| lt_succ _

theorem card_le_iff {o : Ordinal} {c : Cardinal} : o.card ≤ c ↔ o < (succ c).ord := by
  rw [lt_ord, lt_succ_iff]

/--
A variation on `Cardinal.lt_ord` using `≤`: If `o` is no greater than the
initial ordinal of cardinality `c`, then its cardinal is no greater than `c`.

The converse, however, is false (for instance, `o = ω+1` and `c = ℵ₀`).
-/
lemma card_le_of_le_ord {o : Ordinal} {c : Cardinal} (ho : o ≤ c.ord) : o.card ≤ c := by
  rw [← card_ord c]
  exact Ordinal.card_le_card ho

@[mono]
theorem ord_strictMono : StrictMono ord :=
  gciOrdCard.strictMono_l

@[mono]
theorem ord_mono : Monotone ord :=
  gc_ord_card.monotone_l

@[simp]
theorem ord_le_ord {c₁ c₂} : ord c₁ ≤ ord c₂ ↔ c₁ ≤ c₂ :=
  gciOrdCard.l_le_l_iff

@[simp]
theorem ord_lt_ord {c₁ c₂} : ord c₁ < ord c₂ ↔ c₁ < c₂ :=
  ord_strictMono.lt_iff_lt

/-- The ordinal corresponding to a cardinal `c` is the least ordinal
  whose cardinal is `c`. This is the order-embedding version. For the regular function, see `ord`.
-/
def ord.orderEmbedding : Cardinal ↪o Ordinal :=
  OrderEmbedding.ofStrictMono _ ord_strictMono

@[simp]
theorem ord.orderEmbedding_coe : (ord.orderEmbedding : Cardinal → Ordinal) = ord :=
  rfl

@[simp]
theorem ord_zero : ord 0 = 0 :=
  gc_ord_card.l_bot

@[simp]
theorem ord_nat (n : ℕ) : ord n = n := by
  apply (ord_le.2 (card_nat n).ge).antisymm
  induction' n with n IH
  · exact Ordinal.zero_le _
  · exact succ_le_of_lt (IH.trans_lt <| ord_lt_ord.2 <| Nat.cast_lt.2 (Nat.lt_succ_self n))

@[simp]
theorem ord_one : ord 1 = 1 := by simpa using ord_nat 1

-- See note [no_index around OfNat.ofNat]
@[simp]
theorem ord_ofNat (n : ℕ) [n.AtLeastTwo] : ord (no_index (OfNat.ofNat n)) = OfNat.ofNat n :=
  ord_nat n

@[simp]
theorem ord_aleph0 : ord.{u} ℵ₀ = ω := by
  refine le_antisymm (ord_le.2 le_rfl) <| le_of_forall_lt fun o h ↦ ?_
  rcases Ordinal.lt_lift_iff.1 h with ⟨o, ho, rfl⟩
  rw [lt_ord, ← lift_card, lift_lt_aleph0, ← typein_enum _ ho]
  exact lt_aleph0_iff_fintype.2 ⟨Set.fintypeLTNat _⟩

@[simp]
theorem lift_ord (c) : Ordinal.lift.{v} (ord c) = ord (lift.{v} c) := by
  refine le_antisymm (le_of_forall_lt fun a ha => ?_) ?_
  · rcases Ordinal.lt_lift_iff.1 ha with ⟨a, _, rfl⟩
    rwa [lt_ord, ← lift_card, lift_lt, ← lt_ord, ← Ordinal.lift_lt]
  · rw [ord_le, ← lift_card, card_ord]

theorem mk_ord_toType (c : Cardinal) : #c.ord.toType = c := by simp

@[deprecated mk_ord_toType (since := "2024-08-26")]
alias mk_ord_out := mk_ord_toType

theorem card_typein_lt (r : α → α → Prop) [IsWellOrder α r] (x : α) (h : ord #α = type r) :
    card (typein r x) < #α := by
  rw [← lt_ord, h]
  apply typein_lt_type

theorem card_typein_toType_lt (c : Cardinal) (x : c.ord.toType) :
    card (typein (α := c.ord.toType) (· < ·) x) < c := by
  rw [← lt_ord]
  apply typein_lt_self

@[deprecated card_typein_toType_lt (since := "2024-08-26")]
alias card_typein_out_lt := card_typein_toType_lt

theorem mk_Iio_ord_toType {c : Cardinal} (i : c.ord.toType) : #(Iio i) < c :=
  card_typein_toType_lt c i

@[deprecated (since := "2024-08-26")]
alias mk_Iio_ord_out_α := mk_Iio_ord_toType

theorem ord_injective : Injective ord := by
  intro c c' h
  rw [← card_ord c, ← card_ord c', h]

@[simp]
theorem ord_inj {a b : Cardinal} : a.ord = b.ord ↔ a = b :=
  ord_injective.eq_iff

@[simp]
theorem ord_eq_zero {a : Cardinal} : a.ord = 0 ↔ a = 0 :=
  ord_injective.eq_iff' ord_zero

@[simp]
theorem ord_eq_one {a : Cardinal} : a.ord = 1 ↔ a = 1 :=
  ord_injective.eq_iff' ord_one

-- intended to be used with explicit universe parameters
/-- The cardinal `univ` is the cardinality of ordinal `univ`, or
  equivalently the cardinal of `Ordinal.{u}`, or `Cardinal.{u}`,
  as an element of `Cardinal.{v}` (when `u < v`). -/
@[pp_with_univ, nolint checkUnivs]
def univ :=
  lift.{v, u + 1} #Ordinal

theorem univ_id : univ.{u, u + 1} = #Ordinal :=
  lift_id _

@[simp]
theorem lift_univ : lift.{w} univ.{u, v} = univ.{u, max v w} :=
  lift_lift _

theorem univ_umax : univ.{u, max (u + 1) v} = univ.{u, v} :=
  congr_fun lift_umax _

theorem lift_lt_univ (c : Cardinal) : lift.{u + 1, u} c < univ.{u, u + 1} := by
  simpa only [liftPrincipalSeg_coe, lift_ord, lift_succ, ord_le, succ_le_iff] using
    le_of_lt (liftPrincipalSeg.{u, u + 1}.lt_top (succ c).ord)

theorem lift_lt_univ' (c : Cardinal) : lift.{max (u + 1) v, u} c < univ.{u, v} := by
  have := lift_lt.{_, max (u+1) v}.2 (lift_lt_univ c)
  rw [lift_lift, lift_univ, univ_umax.{u,v}] at this
  exact this

@[simp]
theorem ord_univ : ord univ.{u, v} = Ordinal.univ.{u, v} := by
  refine le_antisymm (ord_card_le _) <| le_of_forall_lt fun o h => lt_ord.2 ?_
  have := liftPrincipalSeg.mem_range_of_rel_top (by simpa only [liftPrincipalSeg_coe] using h)
  rcases this with ⟨o, h'⟩
  rw [← h', liftPrincipalSeg_coe, ← lift_card]
  apply lift_lt_univ'

theorem lt_univ {c} : c < univ.{u, u + 1} ↔ ∃ c', c = lift.{u + 1, u} c' :=
  ⟨fun h => by
    have := ord_lt_ord.2 h
    rw [ord_univ] at this
    cases' liftPrincipalSeg.mem_range_of_rel_top (by simpa only [liftPrincipalSeg_top]) with o e
    have := card_ord c
    rw [← e, liftPrincipalSeg_coe, ← lift_card] at this
    exact ⟨_, this.symm⟩, fun ⟨_, e⟩ => e.symm ▸ lift_lt_univ _⟩

theorem lt_univ' {c} : c < univ.{u, v} ↔ ∃ c', c = lift.{max (u + 1) v, u} c' :=
  ⟨fun h => by
    let ⟨a, h', e⟩ := lt_lift_iff.1 h
    rw [← univ_id] at h'
    rcases lt_univ.{u}.1 h' with ⟨c', rfl⟩
    exact ⟨c', by simp only [e.symm, lift_lift]⟩, fun ⟨_, e⟩ => e.symm ▸ lift_lt_univ' _⟩

theorem small_iff_lift_mk_lt_univ {α : Type u} :
    Small.{v} α ↔ Cardinal.lift.{v+1,_} #α < univ.{v, max u (v + 1)} := by
  rw [lt_univ']
  constructor
  · rintro ⟨β, e⟩
    exact ⟨#β, lift_mk_eq.{u, _, v + 1}.2 e⟩
  · rintro ⟨c, hc⟩
    exact ⟨⟨c.out, lift_mk_eq.{u, _, v + 1}.1 (hc.trans (congr rfl c.mk_out.symm))⟩⟩

end Cardinal

namespace Ordinal

@[simp]
theorem card_univ : card univ.{u,v} = Cardinal.univ.{u,v} :=
  rfl

@[simp]
theorem nat_le_card {o} {n : ℕ} : (n : Cardinal) ≤ card o ↔ (n : Ordinal) ≤ o := by
  rw [← Cardinal.ord_le, Cardinal.ord_nat]

@[simp]
theorem one_le_card {o} : 1 ≤ card o ↔ 1 ≤ o := by
  simpa using nat_le_card (n := 1)

-- See note [no_index around OfNat.ofNat]
@[simp]
theorem ofNat_le_card {o} {n : ℕ} [n.AtLeastTwo] :
    (no_index (OfNat.ofNat n : Cardinal)) ≤ card o ↔ (OfNat.ofNat n : Ordinal) ≤ o :=
  nat_le_card

@[simp]
theorem nat_lt_card {o} {n : ℕ} : (n : Cardinal) < card o ↔ (n : Ordinal) < o := by
  rw [← succ_le_iff, ← succ_le_iff, ← nat_succ, nat_le_card]
  rfl

@[simp]
theorem zero_lt_card {o} : 0 < card o ↔ 0 < o := by
  simpa using nat_lt_card (n := 0)

@[simp]
theorem one_lt_card {o} : 1 < card o ↔ 1 < o := by
  simpa using nat_lt_card (n := 1)

-- See note [no_index around OfNat.ofNat]
@[simp]
theorem ofNat_lt_card {o} {n : ℕ} [n.AtLeastTwo] :
    (no_index (OfNat.ofNat n : Cardinal)) < card o ↔ (OfNat.ofNat n : Ordinal) < o :=
  nat_lt_card

@[simp]
theorem card_lt_nat {o} {n : ℕ} : card o < n ↔ o < n :=
  lt_iff_lt_of_le_iff_le nat_le_card

-- See note [no_index around OfNat.ofNat]
@[simp]
theorem card_lt_ofNat {o} {n : ℕ} [n.AtLeastTwo] :
    card o < (no_index (OfNat.ofNat n)) ↔ o < OfNat.ofNat n :=
  card_lt_nat

@[simp]
theorem card_le_nat {o} {n : ℕ} : card o ≤ n ↔ o ≤ n :=
  le_iff_le_iff_lt_iff_lt.2 nat_lt_card

@[simp]
theorem card_le_one {o} : card o ≤ 1 ↔ o ≤ 1 := by
  simpa using card_le_nat (n := 1)

-- See note [no_index around OfNat.ofNat]
@[simp]
theorem card_le_ofNat {o} {n : ℕ} [n.AtLeastTwo] :
    card o ≤ (no_index (OfNat.ofNat n)) ↔ o ≤ OfNat.ofNat n :=
  card_le_nat

@[simp]
theorem card_eq_nat {o} {n : ℕ} : card o = n ↔ o = n := by
  simp only [le_antisymm_iff, card_le_nat, nat_le_card]

@[simp]
theorem card_eq_zero {o} : card o = 0 ↔ o = 0 := by
  simpa using card_eq_nat (n := 0)

@[simp]
theorem card_eq_one {o} : card o = 1 ↔ o = 1 := by
  simpa using card_eq_nat (n := 1)

theorem mem_range_lift_of_card_le {a : Cardinal.{u}} {b : Ordinal.{max u v}}
    (h : card b ≤ Cardinal.lift.{v, u} a) : b ∈ Set.range lift.{v, u} := by
  rw [card_le_iff, ← lift_succ, ← lift_ord] at h
  exact mem_range_lift_of_le h.le

@[deprecated mem_range_lift_of_card_le (since := "2024-10-07")]
theorem lift_down' {a : Cardinal.{u}} {b : Ordinal.{max u v}}
    (h : card.{max u v} b ≤ Cardinal.lift.{v, u} a) : ∃ a', lift.{v, u} a' = b :=
  mem_range_lift_of_card_le h

-- See note [no_index around OfNat.ofNat]
@[simp]
theorem card_eq_ofNat {o} {n : ℕ} [n.AtLeastTwo] :
    card o = (no_index (OfNat.ofNat n)) ↔ o = OfNat.ofNat n :=
  card_eq_nat

@[simp]
theorem type_fintype (r : α → α → Prop) [IsWellOrder α r] [Fintype α] :
    type r = Fintype.card α := by rw [← card_eq_nat, card_type, mk_fintype]

theorem type_fin (n : ℕ) : @type (Fin n) (· < ·) _ = n := by simp

end Ordinal

/-! ### Sorted lists -/

theorem List.Sorted.lt_ord_of_lt [LinearOrder α] [IsWellOrder α (· < ·)] {l m : List α}
    {o : Ordinal} (hl : l.Sorted (· > ·)) (hm : m.Sorted (· > ·)) (hmltl : m < l)
    (hlt : ∀ i ∈ l, Ordinal.typein (· < ·) i < o) : ∀ i ∈ m, Ordinal.typein (· < ·) i < o := by
  replace hmltl : List.Lex (· < ·) m l := hmltl
  cases l with
  | nil => simp at hmltl
  | cons a as =>
    cases m with
    | nil => intro i hi; simp at hi
    | cons b bs =>
      intro i hi
      suffices h : i ≤ a by refine lt_of_le_of_lt ?_ (hlt a (mem_cons_self a as)); simpa
      cases hi with
      | head as => exact List.head_le_of_lt hmltl
      | tail b hi => exact le_of_lt (lt_of_lt_of_le (List.rel_of_sorted_cons hm _ hi)
          (List.head_le_of_lt hmltl))<|MERGE_RESOLUTION|>--- conflicted
+++ resolved
@@ -1128,15 +1128,8 @@
   gc_ord_card.lt_iff_lt
 
 @[simp]
-<<<<<<< HEAD
-theorem card_ord (c) : (ord c).card = c := by
-  refine c.inductionOn fun α ↦ ?_
-  let ⟨r, _, e⟩ := ord_eq α
-  rw [e, card_type]
-=======
 theorem card_ord (c) : (ord c).card = c :=
   c.inductionOn fun α ↦ let ⟨r, _, e⟩ := ord_eq α; e ▸ card_type r
->>>>>>> c6c4ad2c
 
 theorem card_surjective : Function.Surjective card :=
   fun c ↦ ⟨_, card_ord c⟩
