--- conflicted
+++ resolved
@@ -96,23 +96,6 @@
     use fun n => √(b n)
     constructor
     -- first goal :  `∀ (n : ℕ), 0 ≤ √(b n)`
-<<<<<<< HEAD
-    intro n
-    exact sqrt_nonneg _
-    constructor
-    -- second goal : `∀ (n m N : ℕ), N ≤ n → N ≤ m → dist ↑(w n) ↑(w m) ≤ √(b N)`
-    intro p q N hp hq
-    let wp := (w p : F)
-    let wq := (w q : F)
-    let a := u - wq
-    let b := u - wp
-    let half := 1 / (2 : ℝ)
-    let div := 1 / ((N : ℝ) + 1)
-    have :
-      4 * ‖u - half • (wq + wp)‖ * ‖u - half • (wq + wp)‖ + ‖wp - wq‖ * ‖wp - wq‖ =
-        2 * (‖a‖ * ‖a‖ + ‖b‖ * ‖b‖) :=
-      calc
-=======
     · intro n
       exact sqrt_nonneg _
     constructor
@@ -125,7 +108,6 @@
       let half := 1 / (2 : ℝ)
       let div := 1 / ((N : ℝ) + 1)
       have :
->>>>>>> 59de845a
         4 * ‖u - half • (wq + wp)‖ * ‖u - half • (wq + wp)‖ + ‖wp - wq‖ * ‖wp - wq‖ =
           2 * (‖a‖ * ‖a‖ + ‖b‖ * ‖b‖) :=
         calc
