/-
Copyright (c) 2023 Joël Riou. All rights reserved.
Released under Apache 2.0 license as described in the file LICENSE.
Authors: Joël Riou
-/

import Mathlib.CategoryTheory.Sites.Over

/-! Internal hom of sheaves

In this file, given two sheaves `F` and `G` on a site `(C, J)` with values
in a category `A`, we define a sheaf of types
`sheafHom F G` which sends `X : C` to the type of morphisms
between the restrictions of `F` and `G` to the categories `Over X`.

We first define `presheafHom F G` when `F` and `G` are
presheaves `Cᵒᵖ ⥤ A` and show that it is a sheaf when `G` is a sheaf.

TODO:
- turn both `presheafHom` and `sheafHom` into bifunctors
- for a sheaf of types `F`, the `sheafHom` functor from `F` is right-adjoint to
the product functor with `F`, i.e. for all `X` and `Y`, there is a
natural bijection `(X ⨯ F ⟶ Y) ≃ (X ⟶ sheafHom F Y)`.
- use these results in order to show that the category of sheaves of types is Cartesian closed

-/

universe v v' u u'

namespace CategoryTheory

open Category Opposite Limits

variable {C : Type u} [Category.{v} C] {J : GrothendieckTopology C}
  {A : Type u'} [Category.{v'} A]

variable (F G : Cᵒᵖ ⥤ A)

/-- Given two presheaves `F` and `G` on a category `C` with values in a category `A`,
this `presheafHom F G` is the presheaf of types which sends an object `X : C`
to the type of morphisms between the "restrictions" of `F` and `G` to the category `Over X`. -/
@[simps! obj]
def presheafHom : Cᵒᵖ ⥤ Type _ where
  obj X := (Over.forget X.unop).op ⋙ F ⟶ (Over.forget X.unop).op ⋙ G
  map f := whiskerLeft (Over.map f.unop).op
  map_id := by
    rintro ⟨X⟩
    ext φ ⟨Y⟩
    simpa [Over.mapId] using φ.naturality ((Over.mapId X).hom.app Y).op
  map_comp := by
    rintro ⟨X⟩ ⟨Y⟩ ⟨Z⟩ ⟨f : Y ⟶ X⟩ ⟨g : Z ⟶ Y⟩
    ext φ ⟨W⟩
    simpa [Over.mapComp] using φ.naturality ((Over.mapComp g f).hom.app W).op

variable {F G}

/-- Equational lemma for the presheaf structure on `presheafHom`.
It is advisable to use this lemma rather than `dsimp [presheafHom]` which may result
in the need to prove equalities of objects in an `Over` category. -/
lemma presheafHom_map_app {X Y Z : C} (f : Z ⟶ Y) (g : Y ⟶ X) (h : Z ⟶ X) (w : f ≫ g = h)
    (α : (presheafHom F G).obj (op X)) :
    ((presheafHom F G).map g.op α).app (op (Over.mk f)) =
      α.app (op (Over.mk h)) := by
  subst w
  rfl

@[simp]
lemma presheafHom_map_app_op_mk_id {X Y : C} (g : Y ⟶ X)
    (α : (presheafHom F G).obj (op X)) :
    ((presheafHom F G).map g.op α).app (op (Over.mk (𝟙 Y))) =
      α.app (op (Over.mk g)) :=
  presheafHom_map_app (𝟙 Y) g g (by simp) α

variable (F G)

/-- The sections of the presheaf `presheafHom F G` identify to morphisms `F ⟶ G`. -/
def presheafHomSectionsEquiv : (presheafHom F G).sections ≃ (F ⟶ G) where
  toFun s :=
    { app := fun X => (s.1 X).app ⟨Over.mk (𝟙 _)⟩
      naturality := by
        rintro ⟨X₁⟩ ⟨X₂⟩ ⟨f : X₂ ⟶ X₁⟩
        dsimp
        refine' Eq.trans _ ((s.1 ⟨X₁⟩).naturality
          (Over.homMk f : Over.mk f ⟶ Over.mk (𝟙 X₁)).op)
        erw [← s.2 f.op, presheafHom_map_app_op_mk_id]
        rfl }
  invFun f := ⟨fun X => whiskerLeft _ f, fun _ => rfl⟩
  left_inv s := by
    dsimp
    ext ⟨X⟩ ⟨Y : Over X⟩
    have H := s.2 Y.hom.op
    dsimp at H ⊢
    rw [← H]
    apply presheafHom_map_app_op_mk_id
  right_inv f := rfl

variable {F G}

lemma PresheafHom.isAmalgamation_iff {X : C} (S : Sieve X)
    (x : Presieve.FamilyOfElements (presheafHom F G) S.arrows)
    (hx : x.Compatible) (y : (presheafHom F G).obj (op X)) :
    x.IsAmalgamation y ↔ ∀ (Y : C) (g : Y ⟶ X) (hg : S g),
      y.app (op (Over.mk g)) = (x g hg).app (op (Over.mk (𝟙 Y))) := by
  constructor
  · intro h Y g hg
    rw [← h g hg, presheafHom_map_app_op_mk_id]
  · intro h Y g hg
    dsimp
    ext ⟨W : Over Y⟩
    refine (h W.left (W.hom ≫ g) (S.downward_closed hg _)).trans ?_
    have H := hx (𝟙 _) W.hom (S.downward_closed hg W.hom) hg (by simp)
    dsimp at H
    simp only [Functor.map_id, FunctorToTypes.map_id_apply] at H
    rw [H, presheafHom_map_app_op_mk_id]
    rfl

section

variable {X : C} {S : Sieve X}
    (hG : ∀ ⦃Y : C⦄ (f : Y ⟶ X), IsLimit (G.mapCone (S.pullback f).arrows.cocone.op))

namespace PresheafHom.IsSheafFor

variable (x : Presieve.FamilyOfElements (presheafHom F G) S.arrows) (hx : x.Compatible)
  {Y : C} (g : Y ⟶ X)

lemma exists_app :
    ∃ (φ : F.obj (op Y) ⟶ G.obj (op Y)),
      ∀ {Z : C} (p : Z ⟶ Y) (hp : S (p ≫ g)), φ ≫ G.map p.op =
        F.map p.op ≫ (x (p ≫ g) hp).app ⟨Over.mk (𝟙 Z)⟩ := by
  let c : Cone ((Presieve.diagram (Sieve.pullback g S).arrows).op ⋙ G) :=
    { pt := F.obj (op Y)
      π :=
        { app := fun ⟨Z, hZ⟩ => F.map Z.hom.op ≫ (x _ hZ).app (op (Over.mk (𝟙 _)))
          naturality := by
            rintro ⟨Z₁, hZ₁⟩ ⟨Z₂, hZ₂⟩ ⟨f : Z₂ ⟶ Z₁⟩
            dsimp
            rw [id_comp, assoc]
            have H := hx f.left (𝟙 _) hZ₁ hZ₂ (by simp)
            simp only [presheafHom_obj, unop_op, Functor.id_obj, op_id,
              FunctorToTypes.map_id_apply] at H
            let φ : Over.mk f.left ⟶ Over.mk (𝟙 Z₁.left) := Over.homMk f.left
            have H' := (x (Z₁.hom ≫ g) hZ₁).naturality φ.op
            dsimp at H H' ⊢
            erw [← H, ← H', presheafHom_map_app_op_mk_id, ← F.map_comp_assoc,
              ← op_comp, Over.w f] } }
  use (hG g).lift c
  intro Z p hp
  exact ((hG g).fac c ⟨Over.mk p, hp⟩)

/-- Auxiliary definition for `presheafHom_isSheafFor`. -/
noncomputable def app : F.obj (op Y) ⟶ G.obj (op Y) := (exists_app hG x hx g).choose

lemma app_cond {Z : C} (p : Z ⟶ Y) (hp : S (p ≫ g)) :
    app hG x hx g ≫ G.map p.op = F.map p.op ≫ (x (p ≫ g) hp).app ⟨Over.mk (𝟙 Z)⟩ :=
  (exists_app hG x hx g).choose_spec p hp

end PresheafHom.IsSheafFor

variable (F G S)

open PresheafHom.IsSheafFor in
lemma presheafHom_isSheafFor  :
    Presieve.IsSheafFor (presheafHom F G) S.arrows := by
  intro x hx
  apply exists_unique_of_exists_of_unique
  · refine' ⟨
      { app := fun Y => app hG x hx Y.unop.hom
        naturality := by
          rintro ⟨Y₁ : Over X⟩ ⟨Y₂ : Over X⟩ ⟨φ : Y₂ ⟶ Y₁⟩
          apply (hG Y₂.hom).hom_ext
          rintro ⟨Z : Over Y₂.left, hZ⟩
          dsimp
          rw [assoc, assoc, app_cond hG x hx Y₂.hom Z.hom hZ, ← G.map_comp, ← op_comp]
          erw [app_cond hG x hx Y₁.hom (Z.hom ≫ φ.left) (by simpa using hZ),
            ← F.map_comp_assoc, op_comp]
          congr 3
          simp }, _⟩
    rw [PresheafHom.isAmalgamation_iff _ _ hx]
    intro Y g hg
    dsimp
    have H := app_cond hG x hx g (𝟙 _) (by simpa using hg)
    rw [op_id, G.map_id, comp_id, F.map_id, id_comp] at H
    exact H.trans (by congr; simp)
  · intro y₁ y₂ hy₁ hy₂
    rw [PresheafHom.isAmalgamation_iff _ _ hx] at hy₁ hy₂
    apply NatTrans.ext
    ext ⟨Y : Over X⟩
    apply (hG Y.hom).hom_ext
    rintro ⟨Z : Over Y.left, hZ⟩
    dsimp
    let φ : Over.mk (Z.hom ≫ Y.hom) ⟶ Y := Over.homMk Z.hom
    refine' (y₁.naturality φ.op).symm.trans (Eq.trans _ (y₂.naturality φ.op))
    rw [(hy₁ _ _ hZ), ← ((hy₂ _ _ hZ))]

end

variable (F G)

lemma Presheaf.IsSheaf.hom (hG : Presheaf.IsSheaf J G) :
    Presheaf.IsSheaf J (presheafHom F G) := by
  rw [isSheaf_iff_isSheaf_of_type]
  intro X S hS
  exact presheafHom_isSheafFor F G S
    (fun _ _ => ((Presheaf.isSheaf_iff_isLimit J G).1 hG _ (J.pullback_stable _ hS)).some)

<<<<<<< HEAD
/-- Given two sheaves `F` and `G`, this is the underlying presheaf of `sheafHom F G`:
it is isomorphic to `presheafHom F.1 G.1` (see `sheafHom'Iso`), but it is better
definitional properties. -/
=======

/-- The underlying presheaf of `sheafHom F G`. It is isomorphic to `presheafHom F.1 G.1`
(see `sheafHom'Iso`), but has better definitional properties. -/
>>>>>>> 0ea58036
def sheafHom' (F G : Sheaf J A) : Cᵒᵖ ⥤ Type _ where
  obj X := (J.overPullback A X.unop).obj F ⟶ (J.overPullback A X.unop).obj G
  map f := fun φ => (J.overMapPullback A f.unop).map φ
  map_id X := by
    ext φ : 2
    exact congr_fun ((presheafHom F.1 G.1).map_id X) φ.1
  map_comp f g := by
    ext φ : 2
    exact congr_fun ((presheafHom F.1 G.1).map_comp f g) φ.1

<<<<<<< HEAD
/-- Auxiliary isomorphism for the definition of `sheafHom`. -/
def sheafHom'Iso (F G : Sheaf J A) :
    sheafHom' F G ≅ presheafHom F.1 G.1 :=
  NatIso.ofComponents (fun _ => (equivOfFullyFaithful (sheafToPresheaf _ _)).toIso)
    (fun _ => rfl)

/-- The sheaf of morphisms `F ⟶ G`: its sections on an object `X` are the morphisms
between the "restrictions" of `F` and `G` to the category `Over X`. -/
def sheafHom (F G : Sheaf J A) : Sheaf J (Type _) where
  val := sheafHom' F G
  cond := (Presheaf.isSheaf_of_iso_iff (sheafHom'Iso F G)).2
    (Presheaf.IsSheaf.hom F.1 G.1 G.2)
=======
/-- The canonical isomorphism `sheafHom' F G ≅ presheafHom F.1 G.1`. -/
def sheafHom'Iso (F G : Sheaf J A) :
    sheafHom' F G ≅ presheafHom F.1 G.1 :=
  NatIso.ofComponents
    (fun _ => Equiv.toIso (equivOfFullyFaithful (sheafToPresheaf _ _))) (fun _ => rfl)

/-- Given two sheaves `F` and `G` on a site `(C, J)` with values in a category `A`,
this `sheafHom F G` is the sheaf of types which sends an object `X : C`
to the type of morphisms between the "restrictions" of `F` and `G` to the category `Over X`. -/
def sheafHom (F G : Sheaf J A) : Sheaf J (Type _) where
  val := sheafHom' F G
  cond := (Presheaf.isSheaf_of_iso_iff (sheafHom'Iso F G)).2 (G.2.hom F.1)
>>>>>>> 0ea58036

/-- The sections of the sheaf `sheafHom F G` identify to morphisms `F ⟶ G`. -/
def sheafHomSectionsEquiv (F G : Sheaf J A) :
    (sheafHom F G).1.sections ≃ (F ⟶ G) :=
  ((Functor.sectionsFunctor Cᵒᵖ).mapIso (sheafHom'Iso F G)).toEquiv.trans
<<<<<<< HEAD
    ((presheafHomSectionsEquiv F.1 G.1).trans (equivOfFullyFaithful (sheafToPresheaf J A)).symm)

@[simp]
lemma sheafHomSectionsEquiv_symm_apply_coe_apply {F G : Sheaf J A} (φ : F ⟶ G) (X : Cᵒᵖ):
    ((sheafHomSectionsEquiv F G).symm φ).1 X = (J.overPullback A X.unop).map φ := by
  rfl

@[simp]
lemma overPullback_map_sheafHomSectionsEquiv_apply {F G : Sheaf J A}
    (s : (sheafHom F G).1.sections) (X : C) :
    (J.overPullback A X).map (sheafHomSectionsEquiv F G s) = s.1 (Opposite.op X) := by
  obtain ⟨φ, rfl⟩ := (sheafHomSectionsEquiv F G).symm.surjective s
  simp
=======
    ((presheafHomSectionsEquiv F.1 G.1).trans
    ((equivOfFullyFaithful (sheafToPresheaf _ _)).symm))

@[simp]
lemma sheafHomSectionsEquiv_symm_apply_coe_apply {F G : Sheaf J A} (φ : F ⟶ G) (X : Cᵒᵖ) :
    ((sheafHomSectionsEquiv F G).symm φ).1 X = (J.overPullback A X.unop).map φ := rfl
>>>>>>> 0ea58036

end CategoryTheory<|MERGE_RESOLUTION|>--- conflicted
+++ resolved
@@ -204,15 +204,9 @@
   exact presheafHom_isSheafFor F G S
     (fun _ _ => ((Presheaf.isSheaf_iff_isLimit J G).1 hG _ (J.pullback_stable _ hS)).some)
 
-<<<<<<< HEAD
-/-- Given two sheaves `F` and `G`, this is the underlying presheaf of `sheafHom F G`:
-it is isomorphic to `presheafHom F.1 G.1` (see `sheafHom'Iso`), but it is better
-definitional properties. -/
-=======
 
 /-- The underlying presheaf of `sheafHom F G`. It is isomorphic to `presheafHom F.1 G.1`
 (see `sheafHom'Iso`), but has better definitional properties. -/
->>>>>>> 0ea58036
 def sheafHom' (F G : Sheaf J A) : Cᵒᵖ ⥤ Type _ where
   obj X := (J.overPullback A X.unop).obj F ⟶ (J.overPullback A X.unop).obj G
   map f := fun φ => (J.overMapPullback A f.unop).map φ
@@ -223,20 +217,6 @@
     ext φ : 2
     exact congr_fun ((presheafHom F.1 G.1).map_comp f g) φ.1
 
-<<<<<<< HEAD
-/-- Auxiliary isomorphism for the definition of `sheafHom`. -/
-def sheafHom'Iso (F G : Sheaf J A) :
-    sheafHom' F G ≅ presheafHom F.1 G.1 :=
-  NatIso.ofComponents (fun _ => (equivOfFullyFaithful (sheafToPresheaf _ _)).toIso)
-    (fun _ => rfl)
-
-/-- The sheaf of morphisms `F ⟶ G`: its sections on an object `X` are the morphisms
-between the "restrictions" of `F` and `G` to the category `Over X`. -/
-def sheafHom (F G : Sheaf J A) : Sheaf J (Type _) where
-  val := sheafHom' F G
-  cond := (Presheaf.isSheaf_of_iso_iff (sheafHom'Iso F G)).2
-    (Presheaf.IsSheaf.hom F.1 G.1 G.2)
-=======
 /-- The canonical isomorphism `sheafHom' F G ≅ presheafHom F.1 G.1`. -/
 def sheafHom'Iso (F G : Sheaf J A) :
     sheafHom' F G ≅ presheafHom F.1 G.1 :=
@@ -249,19 +229,17 @@
 def sheafHom (F G : Sheaf J A) : Sheaf J (Type _) where
   val := sheafHom' F G
   cond := (Presheaf.isSheaf_of_iso_iff (sheafHom'Iso F G)).2 (G.2.hom F.1)
->>>>>>> 0ea58036
 
 /-- The sections of the sheaf `sheafHom F G` identify to morphisms `F ⟶ G`. -/
 def sheafHomSectionsEquiv (F G : Sheaf J A) :
     (sheafHom F G).1.sections ≃ (F ⟶ G) :=
   ((Functor.sectionsFunctor Cᵒᵖ).mapIso (sheafHom'Iso F G)).toEquiv.trans
-<<<<<<< HEAD
-    ((presheafHomSectionsEquiv F.1 G.1).trans (equivOfFullyFaithful (sheafToPresheaf J A)).symm)
+    ((presheafHomSectionsEquiv F.1 G.1).trans
+    ((equivOfFullyFaithful (sheafToPresheaf _ _)).symm))
 
 @[simp]
-lemma sheafHomSectionsEquiv_symm_apply_coe_apply {F G : Sheaf J A} (φ : F ⟶ G) (X : Cᵒᵖ):
-    ((sheafHomSectionsEquiv F G).symm φ).1 X = (J.overPullback A X.unop).map φ := by
-  rfl
+lemma sheafHomSectionsEquiv_symm_apply_coe_apply {F G : Sheaf J A} (φ : F ⟶ G) (X : Cᵒᵖ) :
+    ((sheafHomSectionsEquiv F G).symm φ).1 X = (J.overPullback A X.unop).map φ := rfl
 
 @[simp]
 lemma overPullback_map_sheafHomSectionsEquiv_apply {F G : Sheaf J A}
@@ -269,13 +247,5 @@
     (J.overPullback A X).map (sheafHomSectionsEquiv F G s) = s.1 (Opposite.op X) := by
   obtain ⟨φ, rfl⟩ := (sheafHomSectionsEquiv F G).symm.surjective s
   simp
-=======
-    ((presheafHomSectionsEquiv F.1 G.1).trans
-    ((equivOfFullyFaithful (sheafToPresheaf _ _)).symm))
-
-@[simp]
-lemma sheafHomSectionsEquiv_symm_apply_coe_apply {F G : Sheaf J A} (φ : F ⟶ G) (X : Cᵒᵖ) :
-    ((sheafHomSectionsEquiv F G).symm φ).1 X = (J.overPullback A X.unop).map φ := rfl
->>>>>>> 0ea58036
 
 end CategoryTheory