--- conflicted
+++ resolved
@@ -65,11 +65,7 @@
    "type": "git",
    "subDir": null,
    "scope": "leanprover-community",
-<<<<<<< HEAD
-   "rev": "d274b608d241ef7cb0901c55c73df12124a8744a",
-=======
-   "rev": "5de63200cb5bb3460e09225874a6e2fe6ca9da5d",
->>>>>>> 08ada333
+   "rev": "1c004ed4ef86be9b13d975b8fe18ffd09efbc67c",
    "name": "batteries",
    "manifestFile": "lake-manifest.json",
    "inputRev": "nightly-testing",
