--- conflicted
+++ resolved
@@ -330,7 +330,8 @@
 
 
 /-- Read a file and apply all text-based linters.
-Return a list of all unexpected errors, and optionally automatically fixed lines.
+Return a list of all unexpected errors, and, if some errors could be fixed automatically,
+the collection of lines with all automatic fixes applied.
 `exceptions` are any pre-existing style exceptions for this file. -/
 def lintFile (path : FilePath) (exceptions : Array ErrorContext) :
     IO (Array ErrorContext × Option (Array String)) := do
@@ -369,7 +370,7 @@
 
 /-- Lint a collection of modules for style violations.
 Print formatted errors for all unexpected style violations to standard output;
-update the list of style exceptions if configured so.
+correct automatically fixable style errors if configured so.
 Return the number of files which had new style errors.
 `moduleNames` are all the modules to lint,
 `mode` specifies what kind of output this script should produce,
@@ -384,21 +385,11 @@
   for module in moduleNames do
     -- Convert the module name to a file name, then lint that file.
     let path := (mkFilePath (module.split (· == '.'))).addExtension "lean"
-<<<<<<< HEAD
-    let mut errors := #[]
-    if let OutputSetting.print _ := mode then
-      let (errors', changed) := ← lintFile path styleExceptions
-      if let some c := changed then
-        if fix then
-          let _ := ← IO.FS.writeFile path ("\n".intercalate c.toList)
-      errors := errors'
-    else
-      -- In "update" mode, we ignore the exceptions file (and only take `nolints` into account).
-      let (errors', _) := ← lintFile path (parseStyleExceptions nolints)
-      errors := errors'
-=======
-    let errors := ← lintFile path styleExceptions
->>>>>>> 6272b2b7
+
+    let (errors, changed) := ← lintFile path styleExceptions
+    if let some c := changed then
+      if fix then
+        let _ := ← IO.FS.writeFile path ("\n".intercalate c.toList)
     if errors.size > 0 then
       allUnexpectedErrors := allUnexpectedErrors.append errors
       numberErrorFiles := numberErrorFiles + 1
