--- conflicted
+++ resolved
@@ -58,10 +58,6 @@
 #align list.cons_injective List.cons_injective
 
 #align list.cons_inj List.cons_inj
-<<<<<<< HEAD
-=======
-
->>>>>>> 9ff7dbc1
 #align list.cons_eq_cons List.cons_eq_cons
 
 theorem singleton_injective : Injective fun a : α => [a] := fun _ _ h => (cons_eq_cons.1 h).1
