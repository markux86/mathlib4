--- conflicted
+++ resolved
@@ -317,17 +317,10 @@
 
 @[deprecated (since := "2024-09-30")]
 alias unique_diff_preimage_source := uniqueDiffOn_preimage_source
-<<<<<<< HEAD
 
 theorem uniqueDiffWithinAt_image {x : H} : UniqueDiffWithinAt 𝕜 (range I) (I x) :=
   I.uniqueDiffOn _ (mem_range_self _)
 
-=======
-
-theorem uniqueDiffWithinAt_image {x : H} : UniqueDiffWithinAt 𝕜 (range I) (I x) :=
-  I.uniqueDiffOn _ (mem_range_self _)
-
->>>>>>> d43cd043
 @[deprecated (since := "2024-09-30")]
 alias unique_diff_at_image := uniqueDiffWithinAt_image
 
@@ -399,13 +392,8 @@
     source := { x | x.1 ∈ I.source ∧ x.2 ∈ I'.source }
     source_eq := by simp only [setOf_true, mfld_simps]
     uniqueDiffOn' := I.uniqueDiffOn'.prod I'.uniqueDiffOn'
-<<<<<<< HEAD
-    continuous_toFun := I.continuous_toFun.prod_map I'.continuous_toFun
-    continuous_invFun := I.continuous_invFun.prod_map I'.continuous_invFun }
-=======
     continuous_toFun := I.continuous_toFun.prodMap I'.continuous_toFun
     continuous_invFun := I.continuous_invFun.prodMap I'.continuous_invFun }
->>>>>>> d43cd043
 
 /-- Given a finite family of `ModelWithCorners` `I i` on `(E i, H i)`, we define the model with
 corners `pi I` on `(Π i, E i, ModelPi H)`. See note [Manifold type tags] for explanation about
