--- conflicted
+++ resolved
@@ -66,7 +66,6 @@
 
 
 /-- Shows that the fractional parts of the stream are in `[0,1)`. -/
-<<<<<<< HEAD
 theorem fractParts_pos_lt_one {w : K}
     (hw : get? (fractParts v) n = some w) : 0 < w ∧ w < 1 := by
   suffices hv : All (fun w => 0 < w ∧ w < 1) (fractParts v) by
@@ -75,24 +74,8 @@
   refine ⟨fun s => ∃ v, s = fractParts v, ⟨v, rfl⟩, ?_⟩
   rintro _ ⟨v, rfl⟩
   by_cases hv : fract v = 0 <;> simp [hv, fract_lt_one]
-  constructor
-  · exact lt_of_le_of_ne (fract_nonneg v) (Ne.symm hv)
-  · use (fract v)⁻¹
+  exact lt_of_le_of_ne (fract_nonneg v) (Ne.symm hv)
 #align generalized_continued_fraction.int_fract_pair.nth_stream_fr_nonneg_lt_one CF.fractParts_pos_lt_one
-=======
-theorem nth_stream_fr_nonneg_lt_one {ifp_n : IntFractPair K}
-    (nth_stream_eq : IntFractPair.stream v n = some ifp_n) : 0 ≤ ifp_n.fr ∧ ifp_n.fr < 1 := by
-  cases n with
-  | zero =>
-    have : IntFractPair.of v = ifp_n := by injection nth_stream_eq
-    rw [← this, IntFractPair.of]
-    exact ⟨fract_nonneg _, fract_lt_one _⟩
-  | succ =>
-    rcases succ_nth_stream_eq_some_iff.1 nth_stream_eq with ⟨_, _, _, ifp_of_eq_ifp_n⟩
-    rw [← ifp_of_eq_ifp_n, IntFractPair.of]
-    exact ⟨fract_nonneg _, fract_lt_one _⟩
-#align generalized_continued_fraction.int_fract_pair.nth_stream_fr_nonneg_lt_one GeneralizedContinuedFraction.IntFractPair.nth_stream_fr_nonneg_lt_one
->>>>>>> a32c8957
 
 /-- Shows that the fractional parts of the stream are nonnegative. -/
 theorem fractParts_pos {w : K}
@@ -101,34 +84,12 @@
 #align generalized_continued_fraction.int_fract_pair.nth_stream_fr_nonneg CF.fractParts_pos
 
 /-- Shows that the fractional parts of the stream are smaller than one. -/
-<<<<<<< HEAD
 theorem fractParts_lt_one {w : K}
     (hw : get? (fractParts v) n = some w) : w < 1 :=
   (fractParts_pos_lt_one hw).right
 #align generalized_continued_fraction.int_fract_pair.nth_stream_fr_lt_one CF.fractParts_lt_one
 
 #noalign generalized_continued_fraction.int_fract_pair.one_le_succ_nth_stream_b
-=======
-theorem nth_stream_fr_lt_one {ifp_n : IntFractPair K}
-    (nth_stream_eq : IntFractPair.stream v n = some ifp_n) : ifp_n.fr < 1 :=
-  (nth_stream_fr_nonneg_lt_one nth_stream_eq).right
-#align generalized_continued_fraction.int_fract_pair.nth_stream_fr_lt_one GeneralizedContinuedFraction.IntFractPair.nth_stream_fr_lt_one
-
-/-- Shows that the integer parts of the stream are at least one. -/
-theorem one_le_succ_nth_stream_b {ifp_succ_n : IntFractPair K}
-    (succ_nth_stream_eq : IntFractPair.stream v (n + 1) = some ifp_succ_n) : 1 ≤ ifp_succ_n.b := by
-  obtain ⟨ifp_n, nth_stream_eq, stream_nth_fr_ne_zero, ⟨-⟩⟩ :
-      ∃ ifp_n, IntFractPair.stream v n = some ifp_n ∧ ifp_n.fr ≠ 0
-        ∧ IntFractPair.of ifp_n.fr⁻¹ = ifp_succ_n :=
-    succ_nth_stream_eq_some_iff.1 succ_nth_stream_eq
-  suffices 1 ≤ ifp_n.fr⁻¹ by rwa [IntFractPair.of, le_floor, cast_one]
-  suffices ifp_n.fr ≤ 1 by
-    have h : 0 < ifp_n.fr :=
-      lt_of_le_of_ne (nth_stream_fr_nonneg nth_stream_eq) stream_nth_fr_ne_zero.symm
-    apply one_le_inv h this
-  simp only [le_of_lt (nth_stream_fr_lt_one nth_stream_eq)]
-#align generalized_continued_fraction.int_fract_pair.one_le_succ_nth_stream_b GeneralizedContinuedFraction.IntFractPair.one_le_succ_nth_stream_b
->>>>>>> a32c8957
 
 /--
 Shows that the `n + 1`th integer part `bₙ₊₁` of the stream is smaller or equal than the inverse of
@@ -150,7 +111,6 @@
 -/
 
 
-<<<<<<< HEAD
 #noalign generalized_continued_fraction.of_one_le_nth_part_denom
 
 #noalign generalized_continued_fraction.of_part_num_eq_one_and_exists_int_part_denom_eq
@@ -170,53 +130,6 @@
 end CF
 
 namespace FCF
-=======
-/-- Shows that the integer parts of the continued fraction are at least one. -/
-theorem of_one_le_get?_part_denom {b : K}
-    (nth_part_denom_eq : (of v).partialDenominators.get? n = some b) : 1 ≤ b := by
-  obtain ⟨gp_n, nth_s_eq, ⟨-⟩⟩ : ∃ gp_n, (of v).s.get? n = some gp_n ∧ gp_n.b = b :=
-    exists_s_b_of_part_denom nth_part_denom_eq
-  obtain ⟨ifp_n, succ_nth_stream_eq, ifp_n_b_eq_gp_n_b⟩ :
-      ∃ ifp, IntFractPair.stream v (n + 1) = some ifp ∧ (ifp.b : K) = gp_n.b :=
-    IntFractPair.exists_succ_get?_stream_of_gcf_of_get?_eq_some nth_s_eq
-  rw [← ifp_n_b_eq_gp_n_b]
-  exact mod_cast IntFractPair.one_le_succ_nth_stream_b succ_nth_stream_eq
-#align generalized_continued_fraction.of_one_le_nth_part_denom GeneralizedContinuedFraction.of_one_le_get?_part_denom
-
-/--
-Shows that the partial numerators `aᵢ` of the continued fraction are equal to one and the partial
-denominators `bᵢ` correspond to integers.
--/
-theorem of_part_num_eq_one_and_exists_int_part_denom_eq {gp : GeneralizedContinuedFraction.Pair K}
-    (nth_s_eq : (of v).s.get? n = some gp) : gp.a = 1 ∧ ∃ z : ℤ, gp.b = (z : K) := by
-  obtain ⟨ifp, stream_succ_nth_eq, -⟩ : ∃ ifp, IntFractPair.stream v (n + 1) = some ifp ∧ _ :=
-    IntFractPair.exists_succ_get?_stream_of_gcf_of_get?_eq_some nth_s_eq
-  have : gp = ⟨1, ifp.b⟩ := by
-    have : (of v).s.get? n = some ⟨1, ifp.b⟩ :=
-      get?_of_eq_some_of_succ_get?_intFractPair_stream stream_succ_nth_eq
-    have : some gp = some ⟨1, ifp.b⟩ := by rwa [nth_s_eq] at this
-    injection this
-  simp [this]
-#align generalized_continued_fraction.of_part_num_eq_one_and_exists_int_part_denom_eq GeneralizedContinuedFraction.of_part_num_eq_one_and_exists_int_part_denom_eq
-
-/-- Shows that the partial numerators `aᵢ` are equal to one. -/
-theorem of_part_num_eq_one {a : K} (nth_part_num_eq : (of v).partialNumerators.get? n = some a) :
-    a = 1 := by
-  obtain ⟨gp, nth_s_eq, gp_a_eq_a_n⟩ : ∃ gp, (of v).s.get? n = some gp ∧ gp.a = a :=
-    exists_s_a_of_part_num nth_part_num_eq
-  have : gp.a = 1 := (of_part_num_eq_one_and_exists_int_part_denom_eq nth_s_eq).left
-  rwa [gp_a_eq_a_n] at this
-#align generalized_continued_fraction.of_part_num_eq_one GeneralizedContinuedFraction.of_part_num_eq_one
-
-/-- Shows that the partial denominators `bᵢ` correspond to an integer. -/
-theorem exists_int_eq_of_part_denom {b : K}
-    (nth_part_denom_eq : (of v).partialDenominators.get? n = some b) : ∃ z : ℤ, b = (z : K) := by
-  obtain ⟨gp, nth_s_eq, gp_b_eq_b_n⟩ : ∃ gp, (of v).s.get? n = some gp ∧ gp.b = b :=
-    exists_s_b_of_part_denom nth_part_denom_eq
-  have : ∃ z : ℤ, gp.b = (z : K) := (of_part_num_eq_one_and_exists_int_part_denom_eq nth_s_eq).right
-  rwa [gp_b_eq_b_n] at this
-#align generalized_continued_fraction.exists_int_eq_of_part_denom GeneralizedContinuedFraction.exists_int_eq_of_part_denom
->>>>>>> a32c8957
 
 /-!
 One of our next goals is to show that `bₙ * Bₙ ≤ Bₙ₊₁`. For this, we first show that the partial
@@ -228,7 +141,6 @@
 -- open `Nat` as we will make use of fibonacci numbers.
 open Nat
 
-<<<<<<< HEAD
 #noalign generalized_continued_fraction.fib_le_of_continuants_aux_b
 
 theorem succ_length_fib_le_denom (f : FCF K) : fib (f.l.length + 1) ≤ ↑f.denominator := by
@@ -247,8 +159,7 @@
         · simpa using succ_length_fib_le_denom (⟨h, l ++ [n₁]⟩ : FCF K)
         · norm_cast
           simp
-termination_by _ f => f.l.length
-decreasing_by subst_vars; simp_wf
+termination_by f.l.length
 #align generalized_continued_fraction.succ_nth_fib_le_of_nth_denom FCF.succ_length_fib_le_denom
 
 #noalign generalized_continued_fraction.zero_le_of_continuants_aux_b
@@ -256,97 +167,6 @@
 #noalign generalized_continued_fraction.zero_le_of_denom
 
 #noalign generalized_continued_fraction.le_of_succ_succ_nth_continuants_aux_b
-=======
-theorem fib_le_of_continuantsAux_b :
-    n ≤ 1 ∨ ¬(of v).TerminatedAt (n - 2) → (fib n : K) ≤ ((of v).continuantsAux n).b :=
-  Nat.strong_induction_on n
-    (by
-      intro n IH hyp
-      rcases n with (_ | _ | n)
-      · simp [fib_add_two, continuantsAux] -- case n = 0
-      · simp [fib_add_two, continuantsAux] -- case n = 1
-      · let g := of v -- case 2 ≤ n
-        have : ¬n + 2 ≤ 1 := by omega
-        have not_terminated_at_n : ¬g.TerminatedAt n := Or.resolve_left hyp this
-        obtain ⟨gp, s_ppred_nth_eq⟩ : ∃ gp, g.s.get? n = some gp :=
-          Option.ne_none_iff_exists'.mp not_terminated_at_n
-        set pconts := g.continuantsAux (n + 1) with pconts_eq
-        set ppconts := g.continuantsAux n with ppconts_eq
-        -- use the recurrence of `continuantsAux`
-        simp only [Nat.succ_eq_add_one, Nat.add_assoc, Nat.reduceAdd]
-        suffices (fib n : K) + fib (n + 1) ≤ gp.a * ppconts.b + gp.b * pconts.b by
-          simpa [fib_add_two, add_comm,
-            continuantsAux_recurrence s_ppred_nth_eq ppconts_eq pconts_eq]
-        -- make use of the fact that `gp.a = 1`
-        suffices (fib n : K) + fib (n + 1) ≤ ppconts.b + gp.b * pconts.b by
-          simpa [of_part_num_eq_one <| part_num_eq_s_a s_ppred_nth_eq]
-        have not_terminated_at_pred_n : ¬g.TerminatedAt (n - 1) :=
-          mt (terminated_stable <| Nat.sub_le n 1) not_terminated_at_n
-        have not_terminated_at_ppred_n : ¬TerminatedAt g (n - 2) :=
-          mt (terminated_stable (n - 1).pred_le) not_terminated_at_pred_n
-        -- use the IH to get the inequalities for `pconts` and `ppconts`
-        have ppred_nth_fib_le_ppconts_B : (fib n : K) ≤ ppconts.b :=
-          IH n (lt_trans (Nat.lt.base n) <| Nat.lt.base <| n + 1) (Or.inr not_terminated_at_ppred_n)
-        suffices (fib (n + 1) : K) ≤ gp.b * pconts.b by
-          solve_by_elim [_root_.add_le_add ppred_nth_fib_le_ppconts_B]
-        -- finally use the fact that `1 ≤ gp.b` to solve the goal
-        suffices 1 * (fib (n + 1) : K) ≤ gp.b * pconts.b by rwa [one_mul] at this
-        have one_le_gp_b : (1 : K) ≤ gp.b :=
-          of_one_le_get?_part_denom (part_denom_eq_s_b s_ppred_nth_eq)
-        have : (0 : K) ≤ fib (n + 1) := mod_cast (fib (n + 1)).zero_le
-        have : (0 : K) ≤ gp.b := le_trans zero_le_one one_le_gp_b
-        mono
-        · norm_num
-        · tauto)
-#align generalized_continued_fraction.fib_le_of_continuants_aux_b GeneralizedContinuedFraction.fib_le_of_continuantsAux_b
-
-/-- Shows that the `n`th denominator is greater than or equal to the `n + 1`th fibonacci number,
-that is `Nat.fib (n + 1) ≤ Bₙ`. -/
-theorem succ_nth_fib_le_of_nth_denom (hyp : n = 0 ∨ ¬(of v).TerminatedAt (n - 1)) :
-    (fib (n + 1) : K) ≤ (of v).denominators n := by
-  rw [denom_eq_conts_b, nth_cont_eq_succ_nth_cont_aux]
-  have : n + 1 ≤ 1 ∨ ¬(of v).TerminatedAt (n - 1) := by
-    cases n with
-    | zero => exact Or.inl <| le_refl 1
-    | succ n => exact Or.inr (Or.resolve_left hyp n.succ_ne_zero)
-  exact fib_le_of_continuantsAux_b this
-#align generalized_continued_fraction.succ_nth_fib_le_of_nth_denom GeneralizedContinuedFraction.succ_nth_fib_le_of_nth_denom
-
-/-! As a simple consequence, we can now derive that all denominators are nonnegative. -/
-
-
-theorem zero_le_of_continuantsAux_b : 0 ≤ ((of v).continuantsAux n).b := by
-  let g := of v
-  induction n with
-  | zero => rfl
-  | succ n IH =>
-    cases' Decidable.em <| g.TerminatedAt (n - 1) with terminated not_terminated
-    · -- terminating case
-      cases' n with n
-      · simp [succ_eq_add_one, zero_le_one]
-      · have : g.continuantsAux (n + 2) = g.continuantsAux (n + 1) :=
-          continuantsAux_stable_step_of_terminated terminated
-        simp only [this, IH]
-    · -- non-terminating case
-      calc
-        (0 : K) ≤ fib (n + 1) := mod_cast (n + 1).fib.zero_le
-        _ ≤ ((of v).continuantsAux (n + 1)).b := fib_le_of_continuantsAux_b (Or.inr not_terminated)
-#align generalized_continued_fraction.zero_le_of_continuants_aux_b GeneralizedContinuedFraction.zero_le_of_continuantsAux_b
-
-/-- Shows that all denominators are nonnegative. -/
-theorem zero_le_of_denom : 0 ≤ (of v).denominators n := by
-  rw [denom_eq_conts_b, nth_cont_eq_succ_nth_cont_aux]; exact zero_le_of_continuantsAux_b
-#align generalized_continued_fraction.zero_le_of_denom GeneralizedContinuedFraction.zero_le_of_denom
-
-theorem le_of_succ_succ_get?_continuantsAux_b {b : K}
-    (nth_part_denom_eq : (of v).partialDenominators.get? n = some b) :
-    b * ((of v).continuantsAux <| n + 1).b ≤ ((of v).continuantsAux <| n + 2).b := by
-  obtain ⟨gp_n, nth_s_eq, rfl⟩ : ∃ gp_n, (of v).s.get? n = some gp_n ∧ gp_n.b = b :=
-    exists_s_b_of_part_denom nth_part_denom_eq
-  simp [of_part_num_eq_one (part_num_eq_s_a nth_s_eq), zero_le_of_continuantsAux_b,
-    GeneralizedContinuedFraction.continuantsAux_recurrence nth_s_eq rfl rfl]
-#align generalized_continued_fraction.le_of_succ_succ_nth_continuants_aux_b GeneralizedContinuedFraction.le_of_succ_succ_get?_continuantsAux_b
->>>>>>> a32c8957
 
 /-- Shows that `bₙ * Bₙ ≤ Bₙ₊₁`, where `bₙ` is the `n`th partial denominator and `Bₙ₊₁` and `Bₙ` are
 the `n + 1`th and `n`th denominator of the continued fraction. -/
@@ -360,7 +180,6 @@
 #align generalized_continued_fraction.le_of_succ_nth_denom FCF.mul_denom_le_concat_denom
 
 /-- Shows that the sequence of denominators is monotone, that is `Bₙ ≤ Bₙ₊₁`. -/
-<<<<<<< HEAD
 theorem denom_mono (f : FCF K) (n : ℕ+) : f.denominator ≤ (f ++ [n]).denominator := by
   trans n * f.denominator
   · simp only [le_mul_iff_one_le_left', PNat.one_le]
@@ -368,25 +187,6 @@
 #align generalized_continued_fraction.of_denom_mono FCF.denom_mono
 
 end FCF
-=======
-theorem of_denom_mono : (of v).denominators n ≤ (of v).denominators (n + 1) := by
-  let g := of v
-  cases' Decidable.em <| g.partialDenominators.TerminatedAt n with terminated not_terminated
-  · have : g.partialDenominators.get? n = none := by rwa [Stream'.Seq.TerminatedAt] at terminated
-    have : g.TerminatedAt n :=
-      terminatedAt_iff_part_denom_none.2 (by rwa [Stream'.Seq.TerminatedAt] at terminated)
-    have : g.denominators (n + 1) = g.denominators n :=
-      denominators_stable_of_terminated n.le_succ this
-    rw [this]
-  · obtain ⟨b, nth_part_denom_eq⟩ : ∃ b, g.partialDenominators.get? n = some b :=
-      Option.ne_none_iff_exists'.mp not_terminated
-    have : 1 ≤ b := of_one_le_get?_part_denom nth_part_denom_eq
-    calc
-      g.denominators n ≤ b * g.denominators n := by
-        simpa using mul_le_mul_of_nonneg_right this zero_le_of_denom
-      _ ≤ g.denominators (n + 1) := le_of_succ_get?_denom nth_part_denom_eq
-#align generalized_continued_fraction.of_denom_mono GeneralizedContinuedFraction.of_denom_mono
->>>>>>> a32c8957
 
 section Determinant
 
@@ -401,47 +201,7 @@
 
 variable [Field K]
 
-<<<<<<< HEAD
 #noalign generalized_continued_fraction.determinant_aux
-=======
-theorem determinant_aux (hyp : n = 0 ∨ ¬(of v).TerminatedAt (n - 1)) :
-    ((of v).continuantsAux n).a * ((of v).continuantsAux (n + 1)).b -
-      ((of v).continuantsAux n).b * ((of v).continuantsAux (n + 1)).a = (-1) ^ n := by
-  induction n with
-  | zero => simp [continuantsAux]
-  | succ n IH =>
-    -- set up some shorthand notation
-    let g := of v
-    let conts := continuantsAux g (n + 2)
-    set pred_conts := continuantsAux g (n + 1) with pred_conts_eq
-    set ppred_conts := continuantsAux g n with ppred_conts_eq
-    let pA := pred_conts.a
-    let pB := pred_conts.b
-    let ppA := ppred_conts.a
-    let ppB := ppred_conts.b
-    -- let's change the goal to something more readable
-    change pA * conts.b - pB * conts.a = (-1) ^ (n + 1)
-    have not_terminated_at_n : ¬TerminatedAt g n := Or.resolve_left hyp n.succ_ne_zero
-    obtain ⟨gp, s_nth_eq⟩ : ∃ gp, g.s.get? n = some gp :=
-      Option.ne_none_iff_exists'.1 not_terminated_at_n
-    -- unfold the recurrence relation for `conts` once and simplify to derive the following
-    suffices pA * (ppB + gp.b * pB) - pB * (ppA + gp.b * pA) = (-1) ^ (n + 1) by
-      simp only [conts, continuantsAux_recurrence s_nth_eq ppred_conts_eq pred_conts_eq]
-      have gp_a_eq_one : gp.a = 1 := of_part_num_eq_one (part_num_eq_s_a s_nth_eq)
-      rw [gp_a_eq_one, this.symm]
-      ring
-    suffices pA * ppB - pB * ppA = (-1) ^ (n + 1) by calc
-      pA * (ppB + gp.b * pB) - pB * (ppA + gp.b * pA) =
-          pA * ppB + pA * gp.b * pB - pB * ppA - pB * gp.b * pA := by ring
-      _ = pA * ppB - pB * ppA := by ring
-      _ = (-1) ^ (n + 1) := by assumption
-    suffices ppA * pB - ppB * pA = (-1) ^ n by
-      have pow_succ_n : (-1 : K) ^ (n + 1) = -1 * (-1) ^ n := pow_succ' (-1) n
-      rw [pow_succ_n, ← this]
-      ring
-    exact IH <| Or.inr <| mt (terminated_stable <| n.sub_le 1) not_terminated_at_n
-#align generalized_continued_fraction.determinant_aux GeneralizedContinuedFraction.determinant_aux
->>>>>>> a32c8957
 
 /-- The determinant formula `Aₙ * Bₙ₊₁ - Bₙ * Aₙ₊₁ = (-1)^(n + 1)`. -/
 theorem determinant (f : FGCF K) (p : K × K) :
@@ -454,8 +214,7 @@
   · have hf := determinant ⟨h, l⟩ p₁; simp at hf
     simp [← hf]
     ring
-termination_by _ f _ => f.l.length
-decreasing_by subst_vars; simp_wf
+termination_by f.l.length
 #align generalized_continued_fraction.determinant FGCF.determinant
 
 end FGCF
@@ -484,8 +243,7 @@
   · have hf := determinant ⟨h, l⟩ p₁; simp [pow_succ] at hf
     simp [← hf, pow_succ]
     ring
-termination_by _ f _ => f.l.length
-decreasing_by subst_vars; simp_wf
+termination_by f.l.length
 
 end FCF
 
@@ -509,7 +267,6 @@
 
 /-- This lemma follows from the finite correctness proof, the determinant equality, and
 by simplifying the difference. -/
-<<<<<<< HEAD
 theorem sub_convergents_eq {w : K} (hw : get? (fractParts v) (n + 1) = some w) :
     v - (of v).convergents (n + 1) =
       (-1) ^ (n + 1) / (↑(take (n + 1) (of v)).denominator *
@@ -525,8 +282,8 @@
       · exact mod_cast (take n (of v)).denominator.pos
       · exact fractParts_pos hw
   obtain ⟨p, hp⟩ : ∃ p, get? (of v).s n = some p
-  · suffices hv : ¬(fractParts v).TerminatedAt n
-    · simpa [← of_terminatedAt_iff_fractParts_terminatedAt, not_terminatedAt_iff (s := (of v).s),
+  · suffices hv : ¬(fractParts v).TerminatedAt n by
+      simpa [← of_terminatedAt_iff_fractParts_terminatedAt, not_terminatedAt_iff (s := (of v).s),
         Option.isSome_iff_exists] using hv
     apply mt (succ_stable _ (n := _))
     simp [hw]
@@ -581,166 +338,10 @@
     · refine le_trans ?_ (le_abs_self _)
       simp [CF.take, Seq'.take_succ, hn₁, hn₂, - of_s_succ, of_s_le_inv_fractParts hn₂ hw]
 #align generalized_continued_fraction.abs_sub_convergents_le CF.abs_sub_convergents_le
-=======
-theorem sub_convergents_eq {ifp : IntFractPair K}
-    (stream_nth_eq : IntFractPair.stream v n = some ifp) :
-    let g := of v
-    let B := (g.continuantsAux (n + 1)).b
-    let pB := (g.continuantsAux n).b
-    v - g.convergents n = if ifp.fr = 0 then 0 else (-1) ^ n / (B * (ifp.fr⁻¹ * B + pB)) := by
-  -- set up some shorthand notation
-  let g := of v
-  let conts := g.continuantsAux (n + 1)
-  let pred_conts := g.continuantsAux n
-  have g_finite_correctness :
-    v = GeneralizedContinuedFraction.compExactValue pred_conts conts ifp.fr :=
-    compExactValue_correctness_of_stream_eq_some stream_nth_eq
-  obtain (ifp_fr_eq_zero | ifp_fr_ne_zero) := eq_or_ne ifp.fr 0
-  · suffices v - g.convergents n = 0 by simpa [ifp_fr_eq_zero]
-    replace g_finite_correctness : v = g.convergents n := by
-      simpa [GeneralizedContinuedFraction.compExactValue, ifp_fr_eq_zero] using g_finite_correctness
-    exact sub_eq_zero.2 g_finite_correctness
-  · -- more shorthand notation
-    let A := conts.a
-    let B := conts.b
-    let pA := pred_conts.a
-    let pB := pred_conts.b
-    -- first, let's simplify the goal as `ifp.fr ≠ 0`
-    suffices v - A / B = (-1) ^ n / (B * (ifp.fr⁻¹ * B + pB)) by simpa [ifp_fr_ne_zero]
-    -- now we can unfold `g.compExactValue` to derive the following equality for `v`
-    replace g_finite_correctness : v = (pA + ifp.fr⁻¹ * A) / (pB + ifp.fr⁻¹ * B) := by
-      simpa [GeneralizedContinuedFraction.compExactValue, ifp_fr_ne_zero, nextContinuants,
-        nextNumerator, nextDenominator, add_comm] using g_finite_correctness
-    -- let's rewrite this equality for `v` in our goal
-    suffices
-      (pA + ifp.fr⁻¹ * A) / (pB + ifp.fr⁻¹ * B) - A / B = (-1) ^ n / (B * (ifp.fr⁻¹ * B + pB)) by
-      rwa [g_finite_correctness]
-    -- To continue, we need use the determinant equality. So let's derive the needed hypothesis.
-    have n_eq_zero_or_not_terminated_at_pred_n : n = 0 ∨ ¬g.TerminatedAt (n - 1) := by
-      cases' n with n'
-      · simp
-      · have : IntFractPair.stream v (n' + 1) ≠ none := by simp [stream_nth_eq]
-        have : ¬g.TerminatedAt n' :=
-          (not_congr of_terminatedAt_n_iff_succ_nth_intFractPair_stream_eq_none).2 this
-        exact Or.inr this
-    have determinant_eq : pA * B - pB * A = (-1) ^ n :=
-      determinant_aux n_eq_zero_or_not_terminated_at_pred_n
-    -- now all we got to do is to rewrite this equality in our goal and re-arrange terms;
-    -- however, for this, we first have to derive quite a few tedious inequalities.
-    have pB_ineq : (fib n : K) ≤ pB :=
-      haveI : n ≤ 1 ∨ ¬g.TerminatedAt (n - 2) := by
-        cases' n_eq_zero_or_not_terminated_at_pred_n with n_eq_zero not_terminated_at_pred_n
-        · simp [n_eq_zero]
-        · exact Or.inr <| mt (terminated_stable (n - 1).pred_le) not_terminated_at_pred_n
-      fib_le_of_continuantsAux_b this
-    have B_ineq : (fib (n + 1) : K) ≤ B :=
-      haveI : n + 1 ≤ 1 ∨ ¬g.TerminatedAt (n + 1 - 2) := by
-        cases' n_eq_zero_or_not_terminated_at_pred_n with n_eq_zero not_terminated_at_pred_n
-        · simp [n_eq_zero, le_refl]
-        · exact Or.inr not_terminated_at_pred_n
-      fib_le_of_continuantsAux_b this
-    have zero_lt_B : 0 < B := B_ineq.trans_lt' <| cast_pos.2 <| fib_pos.2 n.succ_pos
-    have : 0 ≤ pB := (cast_nonneg _).trans pB_ineq
-    have : 0 < ifp.fr :=
-      ifp_fr_ne_zero.lt_of_le' <| IntFractPair.nth_stream_fr_nonneg stream_nth_eq
-    have : pB + ifp.fr⁻¹ * B ≠ 0 := by positivity
-    -- finally, let's do the rewriting
-    calc
-      (pA + ifp.fr⁻¹ * A) / (pB + ifp.fr⁻¹ * B) - A / B =
-          ((pA + ifp.fr⁻¹ * A) * B - (pB + ifp.fr⁻¹ * B) * A) / ((pB + ifp.fr⁻¹ * B) * B) := by
-        rw [div_sub_div _ _ this zero_lt_B.ne']
-      _ = (pA * B + ifp.fr⁻¹ * A * B - (pB * A + ifp.fr⁻¹ * B * A)) / _ := by repeat' rw [add_mul]
-      _ = (pA * B - pB * A) / ((pB + ifp.fr⁻¹ * B) * B) := by ring
-      _ = (-1) ^ n / ((pB + ifp.fr⁻¹ * B) * B) := by rw [determinant_eq]
-      _ = (-1) ^ n / (B * (ifp.fr⁻¹ * B + pB)) := by ac_rfl
-#align generalized_continued_fraction.sub_convergents_eq GeneralizedContinuedFraction.sub_convergents_eq
-
-/-- Shows that `|v - Aₙ / Bₙ| ≤ 1 / (Bₙ * Bₙ₊₁)`. -/
-theorem abs_sub_convergents_le (not_terminated_at_n : ¬(of v).TerminatedAt n) :
-    |v - (of v).convergents n| ≤ 1 / ((of v).denominators n * ((of v).denominators <| n + 1)) := by
-  -- shorthand notation
-  let g := of v
-  let nextConts := g.continuantsAux (n + 2)
-  set conts := continuantsAux g (n + 1) with conts_eq
-  set pred_conts := continuantsAux g n with pred_conts_eq
-  -- change the goal to something more readable
-  change |v - convergents g n| ≤ 1 / (conts.b * nextConts.b)
-  obtain ⟨gp, s_nth_eq⟩ : ∃ gp, g.s.get? n = some gp :=
-    Option.ne_none_iff_exists'.1 not_terminated_at_n
-  have gp_a_eq_one : gp.a = 1 := of_part_num_eq_one (part_num_eq_s_a s_nth_eq)
-  -- unfold the recurrence relation for `nextConts.b`
-  have nextConts_b_eq : nextConts.b = pred_conts.b + gp.b * conts.b := by
-    simp [nextConts, continuantsAux_recurrence s_nth_eq pred_conts_eq conts_eq, gp_a_eq_one,
-      pred_conts_eq.symm, conts_eq.symm, add_comm]
-  let denom := conts.b * (pred_conts.b + gp.b * conts.b)
-  suffices |v - g.convergents n| ≤ 1 / denom by rw [nextConts_b_eq]; congr 1
-  obtain ⟨ifp_succ_n, succ_nth_stream_eq, ifp_succ_n_b_eq_gp_b⟩ :
-      ∃ ifp_succ_n, IntFractPair.stream v (n + 1) = some ifp_succ_n ∧ (ifp_succ_n.b : K) = gp.b :=
-    IntFractPair.exists_succ_get?_stream_of_gcf_of_get?_eq_some s_nth_eq
-  obtain ⟨ifp_n, stream_nth_eq, stream_nth_fr_ne_zero, if_of_eq_ifp_succ_n⟩ :
-    ∃ ifp_n, IntFractPair.stream v n = some ifp_n ∧ ifp_n.fr ≠ 0
-      ∧ IntFractPair.of ifp_n.fr⁻¹ = ifp_succ_n :=
-    IntFractPair.succ_nth_stream_eq_some_iff.1 succ_nth_stream_eq
-  let denom' := conts.b * (pred_conts.b + ifp_n.fr⁻¹ * conts.b)
-  -- now we can use `sub_convergents_eq` to simplify our goal
-  suffices |(-1) ^ n / denom'| ≤ 1 / denom by
-    have : v - g.convergents n = (-1) ^ n / denom' := by
-      -- apply `sub_convergents_eq` and simplify the result
-      have tmp := sub_convergents_eq stream_nth_eq
-      simp only [stream_nth_fr_ne_zero, conts_eq.symm, pred_conts_eq.symm, if_false] at tmp
-      rw [tmp]
-      ring
-    rwa [this]
-  -- derive some tedious inequalities that we need to rewrite our goal
-  have nextConts_b_ineq : (fib (n + 2) : K) ≤ pred_conts.b + gp.b * conts.b := by
-    have : (fib (n + 2) : K) ≤ nextConts.b :=
-      fib_le_of_continuantsAux_b (Or.inr not_terminated_at_n)
-    rwa [nextConts_b_eq] at this
-  have conts_b_ineq : (fib (n + 1) : K) ≤ conts.b :=
-    haveI : ¬g.TerminatedAt (n - 1) := mt (terminated_stable n.pred_le) not_terminated_at_n
-    fib_le_of_continuantsAux_b <| Or.inr this
-  have zero_lt_conts_b : 0 < conts.b :=
-    conts_b_ineq.trans_lt' <| mod_cast fib_pos.2 n.succ_pos
-  -- `denom'` is positive, so we can remove `|⬝|` from our goal
-  suffices 1 / denom' ≤ 1 / denom by
-    have : |(-1) ^ n / denom'| = 1 / denom' := by
-      suffices 1 / |denom'| = 1 / denom' by rwa [abs_div, abs_neg_one_pow n]
-      have : 0 < denom' := by
-        have : 0 ≤ pred_conts.b :=
-          haveI : (fib n : K) ≤ pred_conts.b :=
-            haveI : ¬g.TerminatedAt (n - 2) :=
-              mt (terminated_stable (n.sub_le 2)) not_terminated_at_n
-            fib_le_of_continuantsAux_b <| Or.inr this
-          le_trans (mod_cast (fib n).zero_le) this
-        have : 0 < ifp_n.fr⁻¹ :=
-          haveI zero_le_ifp_n_fract : 0 ≤ ifp_n.fr :=
-            IntFractPair.nth_stream_fr_nonneg stream_nth_eq
-          inv_pos.2 (lt_of_le_of_ne zero_le_ifp_n_fract stream_nth_fr_ne_zero.symm)
-        -- Porting note: replaced complicated positivity proof with tactic.
-        positivity
-      rw [abs_of_pos this]
-    rwa [this]
-  suffices 0 < denom ∧ denom ≤ denom' from div_le_div_of_nonneg_left zero_le_one this.1 this.2
-  constructor
-  · have : 0 < pred_conts.b + gp.b * conts.b :=
-      nextConts_b_ineq.trans_lt' <| mod_cast fib_pos.2 <| succ_pos _
-    solve_by_elim [mul_pos]
-  · -- we can cancel multiplication by `conts.b` and addition with `pred_conts.b`
-    suffices gp.b * conts.b ≤ ifp_n.fr⁻¹ * conts.b from
-      (mul_le_mul_left zero_lt_conts_b).2 <| (add_le_add_iff_left pred_conts.b).2 this
-    suffices (ifp_succ_n.b : K) * conts.b ≤ ifp_n.fr⁻¹ * conts.b by rwa [← ifp_succ_n_b_eq_gp_b]
-    have : (ifp_succ_n.b : K) ≤ ifp_n.fr⁻¹ :=
-      IntFractPair.succ_nth_stream_b_le_nth_stream_fr_inv stream_nth_eq succ_nth_stream_eq
-    have : 0 ≤ conts.b := le_of_lt zero_lt_conts_b
-    -- Porting note: was `mono`
-    refine mul_le_mul_of_nonneg_right ?_ ?_ <;> assumption
-#align generalized_continued_fraction.abs_sub_convergents_le GeneralizedContinuedFraction.abs_sub_convergents_le
->>>>>>> a32c8957
 
 /-- Shows that `|v - Aₙ / Bₙ| ≤ 1 / (bₙ * Bₙ * Bₙ)`. This bound is worse than the one shown in
 `GCF.abs_sub_convergents_le`, but sometimes it is easier to apply and sufficient for one's use case.
  -/
-<<<<<<< HEAD
 theorem abs_sub_convergents_le' {m : ℕ+} (hm : get? (of v).s n = m) :
     |v - (of v).convergents n| ≤
       ((↑m : K) * ↑(take n (of v)).denominator * ↑(take n (of v)).denominator)⁻¹ := by
@@ -753,27 +354,4 @@
 
 end CF
 
-end ErrorTerm
-=======
-theorem abs_sub_convergents_le' {b : K}
-    (nth_part_denom_eq : (of v).partialDenominators.get? n = some b) :
-    |v - (of v).convergents n| ≤ 1 / (b * (of v).denominators n * (of v).denominators n) := by
-  have not_terminated_at_n : ¬(of v).TerminatedAt n := by
-    simp [terminatedAt_iff_part_denom_none, nth_part_denom_eq]
-  refine (abs_sub_convergents_le not_terminated_at_n).trans ?_
-  -- One can show that `0 < (GeneralizedContinuedFraction.of v).denominators n` but it's easier
-  -- to consider the case `(GeneralizedContinuedFraction.of v).denominators n = 0`.
-  rcases (zero_le_of_denom (K := K)).eq_or_gt with
-    ((hB : (GeneralizedContinuedFraction.of v).denominators n = 0) | hB)
-  · simp only [hB, mul_zero, zero_mul, div_zero, le_refl]
-  · apply one_div_le_one_div_of_le
-    · have : 0 < b := zero_lt_one.trans_le (of_one_le_get?_part_denom nth_part_denom_eq)
-      apply_rules [mul_pos]
-    · conv_rhs => rw [mul_comm]
-      exact mul_le_mul_of_nonneg_right (le_of_succ_get?_denom nth_part_denom_eq) hB.le
-#align generalized_continued_fraction.abs_sub_convergents_le' GeneralizedContinuedFraction.abs_sub_convergents_le'
-
-end ErrorTerm
-
-end GeneralizedContinuedFraction
->>>>>>> a32c8957
+end ErrorTerm