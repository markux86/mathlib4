/-
Copyright (c) 2018 Chris Hughes. All rights reserved.
Released under Apache 2.0 license as described in the file LICENSE.
Authors: Chris Hughes
-/
import Mathlib.Algebra.Group.Subgroup.Basic
import Mathlib.Data.Set.Finite
import Mathlib.Data.Set.Pointwise.SMul
import Mathlib.GroupTheory.GroupAction.Defs

/-!
# Basic properties of group actions

This file primarily concerns itself with orbits, stabilizers, and other objects defined in terms of
actions. Despite this file being called `basic`, low-level helper lemmas for algebraic manipulation
of `•` belong elsewhere.

## Main definitions

* `MulAction.orbit`
* `MulAction.fixedPoints`
* `MulAction.fixedBy`
* `MulAction.stabilizer`

-/


universe u v

open Pointwise

open Function

namespace MulAction

variable (M : Type u) [Monoid M] (α : Type v) [MulAction M α] {β : Type*} [MulAction M β]

section Orbit

variable {α M}

@[to_additive]
lemma fst_mem_orbit_of_mem_orbit {x y : α × β} (h : x ∈ MulAction.orbit M y) :
    x.1 ∈ MulAction.orbit M y.1 := by
  rcases h with ⟨g, rfl⟩
  exact mem_orbit _ _

@[to_additive]
lemma snd_mem_orbit_of_mem_orbit {x y : α × β} (h : x ∈ MulAction.orbit M y) :
    x.2 ∈ MulAction.orbit M y.2 := by
  rcases h with ⟨g, rfl⟩
  exact mem_orbit _ _

@[to_additive]
lemma _root_.Finite.finite_mulAction_orbit [Finite M] (a : α) : Set.Finite (orbit M a) :=
  Set.finite_range _

variable (M)

@[to_additive]
theorem orbit_eq_univ [IsPretransitive M α] (a : α) : orbit M a = Set.univ :=
  (surjective_smul M a).range_eq

end Orbit

section FixedPoints

variable {M α}

@[to_additive mem_fixedPoints_iff_card_orbit_eq_one]
theorem mem_fixedPoints_iff_card_orbit_eq_one {a : α} [Fintype (orbit M a)] :
    a ∈ fixedPoints M α ↔ Fintype.card (orbit M a) = 1 := by
  rw [Fintype.card_eq_one_iff, mem_fixedPoints]
  constructor
  · exact fun h => ⟨⟨a, mem_orbit_self _⟩, fun ⟨a, ⟨x, hx⟩⟩ => Subtype.eq <| by simp [h x, hx.symm]⟩
  · intro h x
    rcases h with ⟨⟨z, hz⟩, hz₁⟩
    calc
      x • a = z := Subtype.mk.inj (hz₁ ⟨x • a, mem_orbit _ _⟩)
      _ = a := (Subtype.mk.inj (hz₁ ⟨a, mem_orbit_self _⟩)).symm

@[to_additive instDecidablePredMemSetFixedByAddOfDecidableEq]
instance (m : M) [DecidableEq β] :
    DecidablePred fun b : β => b ∈ MulAction.fixedBy β m := fun b ↦ by
  simp only [MulAction.mem_fixedBy, Equiv.Perm.smul_def]
  infer_instance
<<<<<<< HEAD

end FixedPoints

section Stabilizers

variable {α}

/-- The stabilizer of a point `a` as a submonoid of `M`. -/
@[to_additive "The stabilizer of a point `a` as an additive submonoid of `M`."]
def stabilizerSubmonoid (a : α) : Submonoid M where
  carrier := { m | m • a = a }
  one_mem' := one_smul _ a
  mul_mem' {m m'} (ha : m • a = a) (hb : m' • a = a) :=
    show (m * m') • a = a by rw [← smul_smul, hb, ha]

variable {M}

@[to_additive]
instance [DecidableEq α] (a : α) : DecidablePred (· ∈ stabilizerSubmonoid M a) :=
  fun _ => inferInstanceAs <| Decidable (_ = _)

@[to_additive (attr := simp)]
theorem mem_stabilizerSubmonoid_iff {a : α} {m : M} : m ∈ stabilizerSubmonoid M a ↔ m • a = a :=
  Iff.rfl

end Stabilizers

end MulAction

section FixedPoints

variable (M : Type u) (α : Type v) [Monoid M]

section Monoid

variable [Monoid α] [MulDistribMulAction M α]

/-- The submonoid of elements fixed under the whole action. -/
def FixedPoints.submonoid : Submonoid α where
  carrier := MulAction.fixedPoints M α
  one_mem' := smul_one
  mul_mem' ha hb _ := by rw [smul_mul', ha, hb]

@[simp]
lemma FixedPoints.mem_submonoid (a : α) : a ∈ submonoid M α ↔ ∀ m : M, m • a = a :=
  Iff.rfl

end Monoid

section Group
namespace FixedPoints
variable [Group α] [MulDistribMulAction M α]

/-- The subgroup of elements fixed under the whole action. -/
def subgroup : Subgroup α where
  __ := submonoid M α
  inv_mem' ha _ := by rw [smul_inv', ha]

/-- The notation for `FixedPoints.subgroup`, chosen to resemble `αᴹ`. -/
scoped notation α "^*" M:51 => FixedPoints.subgroup M α

@[simp]
lemma mem_subgroup (a : α) : a ∈ α^*M ↔ ∀ m : M, m • a = a :=
  Iff.rfl

@[simp]
lemma subgroup_toSubmonoid : (α^*M).toSubmonoid = submonoid M α :=
  rfl
=======
>>>>>>> c2ac85e6

end FixedPoints

end MulAction

/-- `smul` by a `k : M` over a ring is injective, if `k` is not a zero divisor.
The general theory of such `k` is elaborated by `IsSMulRegular`.
The typeclass that restricts all terms of `M` to have this property is `NoZeroSMulDivisors`. -/
theorem smul_cancel_of_non_zero_divisor {M R : Type*} [Monoid M] [NonUnitalNonAssocRing R]
    [DistribMulAction M R] (k : M) (h : ∀ x : R, k • x = 0 → x = 0) {a b : R} (h' : k • a = k • b) :
    a = b := by
  rw [← sub_eq_zero]
  refine h _ ?_
  rw [smul_sub, h', sub_self]

namespace MulAction
variable {G α β : Type*} [Group G] [MulAction G α] [MulAction G β]

section Orbit

-- TODO: This proof is redoing a special case of `MulAction.IsInvariantBlock.isBlock`. Can we move
-- this lemma earlier to golf?
@[to_additive (attr := simp)]
theorem smul_orbit (g : G) (a : α) : g • orbit G a = orbit G a :=
  (smul_orbit_subset g a).antisymm <|
    calc
      orbit G a = g • g⁻¹ • orbit G a := (smul_inv_smul _ _).symm
      _ ⊆ g • orbit G a := Set.image_subset _ (smul_orbit_subset _ _)

/-- The action of a group on an orbit is transitive. -/
@[to_additive "The action of an additive group on an orbit is transitive."]
instance (a : α) : IsPretransitive G (orbit G a) :=
  ⟨by
    rintro ⟨_, g, rfl⟩ ⟨_, h, rfl⟩
    use h * g⁻¹
    ext1
    simp [mul_smul]⟩

@[to_additive]
lemma orbitRel_subgroup_le (H : Subgroup G) : orbitRel H α ≤ orbitRel G α :=
  Setoid.le_def.2 mem_orbit_of_mem_orbit_subgroup

@[to_additive]
lemma orbitRel_subgroupOf (H K : Subgroup G) :
    orbitRel (H.subgroupOf K) α = orbitRel (H ⊓ K : Subgroup G) α := by
  rw [← Subgroup.subgroupOf_map_subtype]
  ext x
  simp_rw [orbitRel_apply]
  refine ⟨fun h ↦ ?_, fun h ↦ ?_⟩
  · rcases h with ⟨⟨gv, gp⟩, rfl⟩
    simp only [Submonoid.mk_smul]
    refine mem_orbit _ (⟨gv, ?_⟩ : Subgroup.map K.subtype (H.subgroupOf K))
    simpa using gp
  · rcases h with ⟨⟨gv, gp⟩, rfl⟩
    simp only [Submonoid.mk_smul]
    simp only [Subgroup.subgroupOf_map_subtype, Subgroup.mem_inf] at gp
    refine mem_orbit _ (⟨⟨gv, ?_⟩, ?_⟩ : H.subgroupOf K)
    · exact gp.2
    · simp only [Subgroup.mem_subgroupOf]
      exact gp.1

variable (G α)

/-- An action is pretransitive if and only if the quotient by `MulAction.orbitRel` is a
subsingleton. -/
@[to_additive "An additive action is pretransitive if and only if the quotient by
`AddAction.orbitRel` is a subsingleton."]
theorem pretransitive_iff_subsingleton_quotient :
    IsPretransitive G α ↔ Subsingleton (orbitRel.Quotient G α) := by
  refine ⟨fun _ ↦ ⟨fun a b ↦ ?_⟩, fun _ ↦ ⟨fun a b ↦ ?_⟩⟩
  · refine Quot.inductionOn a (fun x ↦ ?_)
    exact Quot.inductionOn b (fun y ↦ Quot.sound <| exists_smul_eq G y x)
  · have h : Quotient.mk (orbitRel G α) b = ⟦a⟧ := Subsingleton.elim _ _
    exact Quotient.eq''.mp h

/-- If `α` is non-empty, an action is pretransitive if and only if the quotient has exactly one
element. -/
@[to_additive "If `α` is non-empty, an additive action is pretransitive if and only if the
quotient has exactly one element."]
theorem pretransitive_iff_unique_quotient_of_nonempty [Nonempty α] :
    IsPretransitive G α ↔ Nonempty (Unique <| orbitRel.Quotient G α) := by
  rw [unique_iff_subsingleton_and_nonempty, pretransitive_iff_subsingleton_quotient, iff_self_and]
  exact fun _ ↦ (nonempty_quotient_iff _).mpr inferInstance

variable {G α}

@[to_additive]
instance (x : orbitRel.Quotient G α) : IsPretransitive G x.orbit where
  exists_smul_eq := by
    induction x using Quotient.inductionOn'
    rintro ⟨y, yh⟩ ⟨z, zh⟩
    rw [orbitRel.Quotient.mem_orbit, Quotient.eq''] at yh zh
    rcases yh with ⟨g, rfl⟩
    rcases zh with ⟨h, rfl⟩
    refine ⟨h * g⁻¹, ?_⟩
    ext
    simp [mul_smul]

variable (G) (α)

local notation "Ω" => orbitRel.Quotient G α

@[to_additive]
lemma _root_.Finite.of_finite_mulAction_orbitRel_quotient [Finite G] [Finite Ω] : Finite α := by
  rw [(selfEquivSigmaOrbits' G _).finite_iff]
  have : ∀ g : Ω, Finite g.orbit := by
    intro g
    induction g using Quotient.inductionOn'
    simpa [Set.finite_coe_iff] using Finite.finite_mulAction_orbit _
  exact Finite.instSigma

variable (β)

@[to_additive]
lemma orbitRel_le_fst :
    orbitRel G (α × β) ≤ (orbitRel G α).comap Prod.fst :=
  Setoid.le_def.2 fst_mem_orbit_of_mem_orbit

@[to_additive]
lemma orbitRel_le_snd :
    orbitRel G (α × β) ≤ (orbitRel G β).comap Prod.snd :=
  Setoid.le_def.2 snd_mem_orbit_of_mem_orbit

end Orbit

section Stabilizer
variable (G)

variable {G}

/-- If the stabilizer of `a` is `S`, then the stabilizer of `g • a` is `gSg⁻¹`. -/
theorem stabilizer_smul_eq_stabilizer_map_conj (g : G) (a : α) :
    stabilizer G (g • a) = (stabilizer G a).map (MulAut.conj g).toMonoidHom := by
  ext h
  rw [mem_stabilizer_iff, ← smul_left_cancel_iff g⁻¹, smul_smul, smul_smul, smul_smul,
    inv_mul_cancel, one_smul, ← mem_stabilizer_iff, Subgroup.mem_map_equiv, MulAut.conj_symm_apply]

/-- A bijection between the stabilizers of two elements in the same orbit. -/
noncomputable def stabilizerEquivStabilizerOfOrbitRel {a b : α} (h : orbitRel G α a b) :
    stabilizer G a ≃* stabilizer G b :=
  let g : G := Classical.choose h
  have hg : g • b = a := Classical.choose_spec h
  have this : stabilizer G a = (stabilizer G b).map (MulAut.conj g).toMonoidHom := by
    rw [← hg, stabilizer_smul_eq_stabilizer_map_conj]
  (MulEquiv.subgroupCongr this).trans ((MulAut.conj g).subgroupMap <| stabilizer G b).symm

end Stabilizer

end MulAction

namespace AddAction
variable {G α : Type*} [AddGroup G] [AddAction G α]

/-- If the stabilizer of `x` is `S`, then the stabilizer of `g +ᵥ x` is `g + S + (-g)`. -/
theorem stabilizer_vadd_eq_stabilizer_map_conj (g : G) (a : α) :
    stabilizer G (g +ᵥ a) = (stabilizer G a).map (AddAut.conj g).toAddMonoidHom := by
  ext h
  rw [mem_stabilizer_iff, ← vadd_left_cancel_iff (-g), vadd_vadd, vadd_vadd, vadd_vadd,
    neg_add_cancel, zero_vadd, ← mem_stabilizer_iff, AddSubgroup.mem_map_equiv,
    AddAut.conj_symm_apply]

/-- A bijection between the stabilizers of two elements in the same orbit. -/
noncomputable def stabilizerEquivStabilizerOfOrbitRel {a b : α} (h : orbitRel G α a b) :
    stabilizer G a ≃+ stabilizer G b :=
  let g : G := Classical.choose h
  have hg : g +ᵥ b = a := Classical.choose_spec h
  have this : stabilizer G a = (stabilizer G b).map (AddAut.conj g).toAddMonoidHom := by
    rw [← hg, stabilizer_vadd_eq_stabilizer_map_conj]
  (AddEquiv.addSubgroupCongr this).trans ((AddAut.conj g).addSubgroupMap <| stabilizer G b).symm

end AddAction

attribute [to_additive existing] MulAction.stabilizer_smul_eq_stabilizer_map_conj
attribute [to_additive existing] MulAction.stabilizerEquivStabilizerOfOrbitRel

theorem Equiv.swap_mem_stabilizer {α : Type*} [DecidableEq α] {S : Set α} {a b : α} :
    Equiv.swap a b ∈ MulAction.stabilizer (Equiv.Perm α) S ↔ (a ∈ S ↔ b ∈ S) := by
  rw [MulAction.mem_stabilizer_iff, Set.ext_iff, ← swap_inv]
  simp_rw [Set.mem_inv_smul_set_iff, Perm.smul_def, swap_apply_def]
  exact ⟨fun h ↦ by simpa [Iff.comm] using h a, by intros; split_ifs <;> simp [*]⟩


namespace MulAction

variable {G : Type*} [Group G] {α : Type*} [MulAction G α]

/-- To prove inclusion of a *subgroup* in a stabilizer, it is enough to prove inclusions.-/
theorem le_stabilizer_iff_smul_le (s : Set α) (H : Subgroup G) :
    H ≤ stabilizer G s ↔ ∀ g ∈ H, g • s ⊆ s := by
  constructor
  · intro hyp g hg
    apply Eq.subset
    rw [← mem_stabilizer_iff]
    exact hyp hg
  · intro hyp g hg
    rw [mem_stabilizer_iff]
    apply subset_antisymm (hyp g hg)
    intro x hx
    use g⁻¹ • x
    constructor
    · apply hyp g⁻¹ (inv_mem hg)
      simp only [Set.smul_mem_smul_set_iff, hx]
    · simp only [smul_inv_smul]

/-- To prove membership to stabilizer of a *finite set*, it is enough to prove one inclusion. -/
theorem mem_stabilizer_of_finite_iff_smul_le (s : Set α) (hs : s.Finite) (g : G) :
    g ∈ stabilizer G s ↔ g • s ⊆ s := by
  haveI : Fintype s := Set.Finite.fintype hs
  haveI : Finite (g • s : Set α) := Finite.Set.finite_image ..
  haveI : Fintype (g • s : Set α) := Fintype.ofFinite _
  rw [mem_stabilizer_iff]
  constructor
  · exact Eq.subset
  · rw [← Set.toFinset_inj, ← Set.toFinset_subset_toFinset]
    intro h
    apply Finset.eq_of_subset_of_card_le h
    apply le_of_eq
    suffices (g • s).toFinset = Finset.map ⟨_, MulAction.injective g⟩ hs.toFinset by
      rw [this, Finset.card_map, Set.toFinite_toFinset]
    rw [← Finset.coe_inj]
    simp only [Set.coe_toFinset, Set.toFinite_toFinset, Finset.coe_map,
      Function.Embedding.coeFn_mk, Set.image_smul]

/-- To prove membership to stabilizer of a *finite set*, it is enough to prove one inclusion. -/
theorem mem_stabilizer_of_finite_iff_le_smul (s : Set α) (hs : s.Finite) (g : G) :
    g ∈ stabilizer G s ↔ s ⊆ g • s := by
  rw [← @inv_mem_iff, mem_stabilizer_of_finite_iff_smul_le s hs]
  exact Set.subset_set_smul_iff.symm

end MulAction<|MERGE_RESOLUTION|>--- conflicted
+++ resolved
@@ -84,77 +84,6 @@
     DecidablePred fun b : β => b ∈ MulAction.fixedBy β m := fun b ↦ by
   simp only [MulAction.mem_fixedBy, Equiv.Perm.smul_def]
   infer_instance
-<<<<<<< HEAD
-
-end FixedPoints
-
-section Stabilizers
-
-variable {α}
-
-/-- The stabilizer of a point `a` as a submonoid of `M`. -/
-@[to_additive "The stabilizer of a point `a` as an additive submonoid of `M`."]
-def stabilizerSubmonoid (a : α) : Submonoid M where
-  carrier := { m | m • a = a }
-  one_mem' := one_smul _ a
-  mul_mem' {m m'} (ha : m • a = a) (hb : m' • a = a) :=
-    show (m * m') • a = a by rw [← smul_smul, hb, ha]
-
-variable {M}
-
-@[to_additive]
-instance [DecidableEq α] (a : α) : DecidablePred (· ∈ stabilizerSubmonoid M a) :=
-  fun _ => inferInstanceAs <| Decidable (_ = _)
-
-@[to_additive (attr := simp)]
-theorem mem_stabilizerSubmonoid_iff {a : α} {m : M} : m ∈ stabilizerSubmonoid M a ↔ m • a = a :=
-  Iff.rfl
-
-end Stabilizers
-
-end MulAction
-
-section FixedPoints
-
-variable (M : Type u) (α : Type v) [Monoid M]
-
-section Monoid
-
-variable [Monoid α] [MulDistribMulAction M α]
-
-/-- The submonoid of elements fixed under the whole action. -/
-def FixedPoints.submonoid : Submonoid α where
-  carrier := MulAction.fixedPoints M α
-  one_mem' := smul_one
-  mul_mem' ha hb _ := by rw [smul_mul', ha, hb]
-
-@[simp]
-lemma FixedPoints.mem_submonoid (a : α) : a ∈ submonoid M α ↔ ∀ m : M, m • a = a :=
-  Iff.rfl
-
-end Monoid
-
-section Group
-namespace FixedPoints
-variable [Group α] [MulDistribMulAction M α]
-
-/-- The subgroup of elements fixed under the whole action. -/
-def subgroup : Subgroup α where
-  __ := submonoid M α
-  inv_mem' ha _ := by rw [smul_inv', ha]
-
-/-- The notation for `FixedPoints.subgroup`, chosen to resemble `αᴹ`. -/
-scoped notation α "^*" M:51 => FixedPoints.subgroup M α
-
-@[simp]
-lemma mem_subgroup (a : α) : a ∈ α^*M ↔ ∀ m : M, m • a = a :=
-  Iff.rfl
-
-@[simp]
-lemma subgroup_toSubmonoid : (α^*M).toSubmonoid = submonoid M α :=
-  rfl
-=======
->>>>>>> c2ac85e6
 
 end FixedPoints
 
