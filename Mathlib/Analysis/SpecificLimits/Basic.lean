--- conflicted
+++ resolved
@@ -114,47 +114,6 @@
     intros
     simp_all only [comp_apply, map_inv₀, map_natCast]
 
-<<<<<<< HEAD
-/-- If there exists real constants `b`and `B` such that for `n` big enough, `b ≤ f n ≤ B`, then
-  `f n / (n : ℝ)` tends to `0` as `n` tends to infinity. -/
-theorem tendsto_bdd_div_atTop_nhds_zero_nat (f : ℕ → ℝ) (b : ℝ)
-    (hb : ∀ᶠ n : ℕ in atTop, b ≤ f n) (B : ℝ) (hB : ∀ᶠ n : ℕ in atTop, f n ≤ B) :
-    Tendsto (fun n : ℕ => f n / (n : ℝ)) atTop (𝓝 0) := by
-  refine tendsto_of_tendsto_of_tendsto_of_le_of_le' (tendsto_const_div_atTop_nhds_zero_nat b)
-      (tendsto_const_div_atTop_nhds_zero_nat B) ?_ ?_
-  · simp only [eventually_atTop, ge_iff_le] at hb ⊢
-    obtain ⟨N, hN⟩ := hb
-    exact ⟨N, fun n hn ↦ div_le_div_of_nonneg_right (hN n hn) (cast_nonneg _)⟩
-  · simp only [eventually_atTop, ge_iff_le] at hB ⊢
-    obtain ⟨N, hN⟩ := hB
-    exact ⟨N, fun n hn ↦ div_le_div_of_nonneg_right (hN n hn) (cast_nonneg _)⟩
-
-/-- For any positive `m : ℕ`, `((n % m : ℕ) : ℝ) / (n : ℝ)` tends to `0` as `n` tends to `∞`. -/
-theorem tendsto_mod_div_atTop_nhds_zero_nat {m : ℕ} (hm : 0 < m) :
-    Tendsto (fun n : ℕ => ((n % m : ℕ) : ℝ) / (n : ℝ)) atTop (𝓝 0) := by
-  apply tendsto_bdd_div_atTop_nhds_zero_nat (fun n : ℕ => ((n % m : ℕ) : ℝ)) 0
-    (Eventually.of_forall (fun _ ↦ cast_nonneg _)) m
-  apply Eventually.of_forall (fun n ↦ ?_)
-  simp only [cast_le, le_of_lt (mod_lt n hm)]
-
-/-- If `u` tends to `∞` as `n` tends to `∞`, then for `n` big enough
-  `((s n : ℝ) / (u n : ℝ)) * (u n : ℝ) = (s n : ℝ)` holds. -/
-theorem div_mul_eventually_cancel (s : ℕ → ℕ) {u : ℕ → ℕ} (hu : Tendsto u atTop atTop) :
-    (fun n => (s n : ℝ) / (u n : ℝ) * (u n : ℝ)) =ᶠ[atTop] fun n => (s n : ℝ) := by
-  simp only [EventuallyEq, eventually_atTop, ge_iff_le]
-  simp only [Filter.tendsto_atTop, eventually_atTop, ge_iff_le] at hu
-  obtain ⟨n, hn⟩ := hu 1
-  use n
-  intro m hm
-  rw [div_mul_cancel₀ (s m : ℝ) (cast_ne_zero.mpr (one_le_iff_ne_zero.mp (hn m hm)))]
-
-/-- If when `n` tends to `∞`, `u` tends to `∞` and `(s n : ℝ) / (u n : ℝ))` tends to a nonzero
-  constant, then `s` tends to `∞`. -/
-theorem Tendsto.num {s u : ℕ → ℕ} (hu : Tendsto u atTop atTop) {a : ℝ} (ha : 0 < a)
-    (hlim : Tendsto (fun n : ℕ => (s n : ℝ) / (u n : ℝ)) atTop (𝓝 a)) : Tendsto s atTop atTop :=
-  tendsto_natCast_atTop_iff.mp (Tendsto.congr' (div_mul_eventually_cancel s hu)
-    (Tendsto.mul_atTop ha hlim (tendsto_natCast_atTop_iff.mpr hu)))
-=======
 /-- For any positive `m : ℕ`, `((n % m : ℕ) : ℝ) / (n : ℝ)` tends to `0` as `n` tends to `∞`. -/
 theorem tendsto_mod_div_atTop_nhds_zero_nat {m : ℕ} (hm : 0 < m) :
     Tendsto (fun n : ℕ => ((n % m : ℕ) : ℝ) / (n : ℝ)) atTop (𝓝 0) := by
@@ -201,7 +160,6 @@
     (hlim : Tendsto (fun x => f x / g x) l (𝓝 a)) :
     Tendsto f l atTop ↔ Tendsto g l atTop :=
   ⟨fun hf ↦ Tendsto.den hf ha hlim, fun hg ↦ Tendsto.num hg ha hlim⟩
->>>>>>> 9e395964
 
 /-! ### Powers -/
 
