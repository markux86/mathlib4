/-
Copyright (c) 2018 Simon Hudon. All rights reserved.
Released under Apache 2.0 license as described in the file LICENSE.
Authors: Simon Hudon
-/
<<<<<<< HEAD
=======
import Mathlib.Init
import Batteries.Data.Thunk
>>>>>>> 1fa16c89

/-!
# Basic facts about `Thunk`.
-/

namespace Thunk

@[simp] theorem get_pure {α} (x : α) : (Thunk.pure x).get = x := rfl
@[simp] theorem get_mk {α} (f : Unit → α) : (Thunk.mk f).get = f () := rfl

universe u v
variable {α : Type u} {β : Type v}

instance [DecidableEq α] : DecidableEq (Thunk α) := by
  intro a b
  have : a = b ↔ a.get = b.get := ⟨by intro x; rw [x], by intro; ext; assumption⟩
  rw [this]
  infer_instance

/-- The cartesian product of two thunks. -/
def prod (a : Thunk α) (b : Thunk β) : Thunk (α × β) := Thunk.mk fun _ => (a.get, b.get)

@[simp] theorem prod_get_fst {a : Thunk α} {b : Thunk β} : (prod a b).get.1 = a.get := rfl
@[simp] theorem prod_get_snd {a : Thunk α} {b : Thunk β} : (prod a b).get.2 = b.get := rfl

/-- The sum of two thunks. -/
def add [Add α] (a b : Thunk α) : Thunk α := Thunk.mk fun _ => a.get + b.get

instance [Add α] : Add (Thunk α) := ⟨add⟩

@[simp] theorem add_get [Add α] {a b : Thunk α} : (a + b).get = a.get + b.get := rfl

end Thunk<|MERGE_RESOLUTION|>--- conflicted
+++ resolved
@@ -3,11 +3,7 @@
 Released under Apache 2.0 license as described in the file LICENSE.
 Authors: Simon Hudon
 -/
-<<<<<<< HEAD
-=======
 import Mathlib.Init
-import Batteries.Data.Thunk
->>>>>>> 1fa16c89
 
 /-!
 # Basic facts about `Thunk`.
