/-
Copyright (c) 2018 Jeremy Avigad. All rights reserved.
Released under Apache 2.0 license as described in the file LICENSE.
Authors: Jeremy Avigad
-/
import Mathlib.Data.W.Basic

#align_import data.pfunctor.univariate.basic from "leanprover-community/mathlib"@"8631e2d5ea77f6c13054d9151d82b83069680cb1"

/-!
# Polynomial functors

This file defines polynomial functors and the W-type construction as a
polynomial functor.  (For the M-type construction, see
pfunctor/M.lean.)
-/

-- "W", "Idx"
set_option linter.uppercaseLean3 false

universe u v v₁ v₂

/-- A polynomial functor `P` is given by a type `A` and a family `B` of types over `A`. `P` maps
any type `α` to a new type `P α`, which is defined as the sigma type `Σ x, P.B x → α`.

An element of `P α` is a pair `⟨a, f⟩`, where `a` is an element of a type `A` and
`f : B a → α`. Think of `a` as the shape of the object and `f` as an index to the relevant
elements of `α`.
-/
structure PFunctor where
  /-- The head type -/
  A : Type u
  /-- The child family of types -/
  B : A → Type u
#align pfunctor PFunctor

namespace PFunctor

instance : Inhabited PFunctor :=
  ⟨⟨default, default⟩⟩

variable (P : PFunctor.{u}) {α : Type v₁} {β : Type v₂}

/-- Applying `P` to an object of `Type` -/
@[coe]
def Obj (α : Type v) :=
  Σ x : P.A, P.B x → α
#align pfunctor.obj PFunctor.Obj

instance : CoeFun PFunctor.{u} (fun _ => Type v → Type (max u v)) where
  coe := Obj

/-- Applying `P` to a morphism of `Type` -/
def map (f : α → β) : P α → P β :=
  fun ⟨a, g⟩ => ⟨a, f ∘ g⟩
#align pfunctor.map PFunctor.map

instance Obj.inhabited [Inhabited P.A] [Inhabited α] : Inhabited (P α) :=
  ⟨⟨default, default⟩⟩
#align pfunctor.obj.inhabited PFunctor.Obj.inhabited

instance : Functor.{v, max u v} P.Obj where map := @map P

protected theorem map_eq {α β : Type u} (f : α → β) (a : P.A) (g : P.B a → α) :
    @Functor.map P.Obj _ _ _ f ⟨a, g⟩ = ⟨a, f ∘ g⟩ :=
  rfl
#align pfunctor.map_eq PFunctor.map_eq

protected theorem id_map {α : Type v} : ∀ x : P α, id <$> x = id x := fun ⟨_a, _b⟩ => rfl
#align pfunctor.id_map PFunctor.id_map

<<<<<<< HEAD
protected theorem comp_map {α β γ : Type _} (f : α → β) (g : β → γ) :
    ∀ x : P α, (g ∘ f) <$> x = g <$> f <$> x := fun ⟨_a, _b⟩ => rfl
=======
protected theorem comp_map {α β γ : Type u} (f : α → β) (g : β → γ) :
    ∀ x : P.Obj α, (g ∘ f) <$> x = g <$> f <$> x := fun ⟨_a, _b⟩ => rfl
>>>>>>> e5d58e85
#align pfunctor.comp_map PFunctor.comp_map

instance : LawfulFunctor.{v, max u v} P.Obj where
  map_const := rfl
  id_map := @PFunctor.id_map P
  comp_map := @PFunctor.comp_map P

/-- re-export existing definition of W-types and
adapt it to a packaged definition of polynomial functor -/
def W :=
  WType P.B
#align pfunctor.W PFunctor.W

/- inhabitants of W types is awkward to encode as an instance
assumption because there needs to be a value `a : P.A`
such that `P.B a` is empty to yield a finite tree -/
-- attribute [nolint has_nonempty_instance] W

variable {P}

/-- root element of a W tree -/
def W.head : W P → P.A
  | ⟨a, _f⟩ => a
#align pfunctor.W.head PFunctor.W.head

/-- children of the root of a W tree -/
def W.children : ∀ x : W P, P.B (W.head x) → W P
  | ⟨_a, f⟩ => f
#align pfunctor.W.children PFunctor.W.children

/-- destructor for W-types -/
def W.dest : W P → P (W P)
  | ⟨a, f⟩ => ⟨a, f⟩
#align pfunctor.W.dest PFunctor.W.dest

/-- constructor for W-types -/
def W.mk : P (W P) → W P
  | ⟨a, f⟩ => ⟨a, f⟩
#align pfunctor.W.mk PFunctor.W.mk

@[simp]
theorem W.dest_mk (p : P (W P)) : W.dest (W.mk p) = p := by cases p; rfl
#align pfunctor.W.dest_mk PFunctor.W.dest_mk

@[simp]
theorem W.mk_dest (p : W P) : W.mk (W.dest p) = p := by cases p; rfl
#align pfunctor.W.mk_dest PFunctor.W.mk_dest

variable (P)

/-- `Idx` identifies a location inside the application of a pfunctor.
For `F : PFunctor`, `x : F α` and `i : F.Idx`, `i` can designate
one part of `x` or is invalid, if `i.1 ≠ x.1` -/
def Idx :=
  Σ x : P.A, P.B x
#align pfunctor.Idx PFunctor.Idx

instance Idx.inhabited [Inhabited P.A] [Inhabited (P.B default)] : Inhabited P.Idx :=
  ⟨⟨default, default⟩⟩
#align pfunctor.Idx.inhabited PFunctor.Idx.inhabited

variable {P}

/-- `x.iget i` takes the component of `x` designated by `i` if any is or returns
a default value -/
def Obj.iget [DecidableEq P.A] {α} [Inhabited α] (x : P α) (i : P.Idx) : α :=
  if h : i.1 = x.1 then x.2 (cast (congr_arg _ h) i.2) else default
#align pfunctor.obj.iget PFunctor.Obj.iget

@[simp]
theorem fst_map {α β : Type u} (x : P α) (f : α → β) : (f <$> x).1 = x.1 := by cases x; rfl
#align pfunctor.fst_map PFunctor.fst_map

@[simp]
theorem iget_map [DecidableEq P.A] {α β : Type u} [Inhabited α] [Inhabited β] (x : P α)
    (f : α → β) (i : P.Idx) (h : i.1 = x.1) : (f <$> x).iget i = f (x.iget i) := by
  simp only [Obj.iget, fst_map, *, dif_pos, eq_self_iff_true]
  cases x
  rfl
#align pfunctor.iget_map PFunctor.iget_map

end PFunctor

/-
Composition of polynomial functors.
-/
namespace PFunctor

/-- functor composition for polynomial functors -/
def Comp (P₂ P₁ : PFunctor.{u}) : PFunctor.{u} :=
  ⟨Σ a₂ : P₂.1, P₂.2 a₂ → P₁.1, fun a₂a₁ => Σ u : P₂.2 a₂a₁.1, P₁.2 (a₂a₁.2 u)⟩
#align pfunctor.comp PFunctor.Comp

/-- constructor for composition -/
def Comp.mk (P₂ P₁ : PFunctor.{u}) {α : Type} (x : P₂ (P₁ α)) : Comp P₂ P₁ α :=
  ⟨⟨x.1, Sigma.fst ∘ x.2⟩, fun a₂a₁ => (x.2 a₂a₁.1).2 a₂a₁.2⟩
#align pfunctor.comp.mk PFunctor.Comp.mk

/-- destructor for composition -/
def Comp.get (P₂ P₁ : PFunctor.{u}) {α : Type} (x : Comp P₂ P₁ α) : P₂ (P₁ α) :=
  ⟨x.1.1, fun a₂ => ⟨x.1.2 a₂, fun a₁ => x.2 ⟨a₂, a₁⟩⟩⟩
#align pfunctor.comp.get PFunctor.Comp.get

end PFunctor

/-
Lifting predicates and relations.
-/
namespace PFunctor

variable {P : PFunctor.{u}}

open Functor

theorem liftp_iff {α : Type u} (p : α → Prop) (x : P α) :
    Liftp p x ↔ ∃ a f, x = ⟨a, f⟩ ∧ ∀ i, p (f i) := by
  constructor
  · rintro ⟨y, hy⟩
    cases' h : y with a f
    refine' ⟨a, fun i => (f i).val, _, fun i => (f i).property⟩
    rw [← hy, h, PFunctor.map_eq]
    congr
  rintro ⟨a, f, xeq, pf⟩
  use ⟨a, fun i => ⟨f i, pf i⟩⟩
  rw [xeq]; rfl
#align pfunctor.liftp_iff PFunctor.liftp_iff

theorem liftp_iff' {α : Type u} (p : α → Prop) (a : P.A) (f : P.B a → α) :
    @Liftp.{u} P.Obj _ α p ⟨a, f⟩ ↔ ∀ i, p (f i) := by
  simp only [liftp_iff, Sigma.mk.inj_iff]; constructor <;> intro h
  · rcases h with ⟨a', f', heq, h'⟩
    cases heq
    assumption
  repeat' first |constructor|assumption
#align pfunctor.liftp_iff' PFunctor.liftp_iff'

theorem liftr_iff {α : Type u} (r : α → α → Prop) (x y : P α) :
    Liftr r x y ↔ ∃ a f₀ f₁, x = ⟨a, f₀⟩ ∧ y = ⟨a, f₁⟩ ∧ ∀ i, r (f₀ i) (f₁ i) := by
  constructor
  · rintro ⟨u, xeq, yeq⟩
    cases' h : u with a f
    use a, fun i => (f i).val.fst, fun i => (f i).val.snd
    constructor
    · rw [← xeq, h]
      rfl
    constructor
    · rw [← yeq, h]
      rfl
    intro i
    exact (f i).property
  rintro ⟨a, f₀, f₁, xeq, yeq, h⟩
  use ⟨a, fun i => ⟨(f₀ i, f₁ i), h i⟩⟩
  constructor
  · rw [xeq]
    rfl
  rw [yeq]; rfl
#align pfunctor.liftr_iff PFunctor.liftr_iff

open Set

theorem supp_eq {α : Type u} (a : P.A) (f : P.B a → α) :
    @supp.{u} P.Obj _ α (⟨a, f⟩ : P α) = f '' univ := by
  ext x; simp only [supp, image_univ, mem_range, mem_setOf_eq]
  constructor <;> intro h
  · apply @h fun x => ∃ y : P.B a, f y = x
    rw [liftp_iff']
    intro
    refine' ⟨_, rfl⟩
  · simp only [liftp_iff']
    cases h
    subst x
    tauto
#align pfunctor.supp_eq PFunctor.supp_eq

end PFunctor<|MERGE_RESOLUTION|>--- conflicted
+++ resolved
@@ -69,13 +69,8 @@
 protected theorem id_map {α : Type v} : ∀ x : P α, id <$> x = id x := fun ⟨_a, _b⟩ => rfl
 #align pfunctor.id_map PFunctor.id_map
 
-<<<<<<< HEAD
-protected theorem comp_map {α β γ : Type _} (f : α → β) (g : β → γ) :
+protected theorem comp_map {α β γ : Type v} (f : α → β) (g : β → γ) :
     ∀ x : P α, (g ∘ f) <$> x = g <$> f <$> x := fun ⟨_a, _b⟩ => rfl
-=======
-protected theorem comp_map {α β γ : Type u} (f : α → β) (g : β → γ) :
-    ∀ x : P.Obj α, (g ∘ f) <$> x = g <$> f <$> x := fun ⟨_a, _b⟩ => rfl
->>>>>>> e5d58e85
 #align pfunctor.comp_map PFunctor.comp_map
 
 instance : LawfulFunctor.{v, max u v} P.Obj where
