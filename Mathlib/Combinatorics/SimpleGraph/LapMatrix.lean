/-
Copyright (c) 2023 Adrian Wüthrich. All rights reserved.
Released under Apache 2.0 license as described in the file LICENSE.
Authors: Adrian Wüthrich
-/
import Mathlib.Combinatorics.SimpleGraph.AdjMatrix
import Mathlib.LinearAlgebra.Matrix.PosDef

/-!
# Laplacian Matrix

This module defines the Laplacian matrix of a graph, and proves some of its elementary properties.

## Main definitions & Results

* `SimpleGraph.degMatrix`: The degree matrix of a simple graph
* `SimpleGraph.lapMatrix`: The Laplacian matrix of a simple graph, defined as the difference
  between the degree matrix and the adjacency matrix.
* `isPosSemidef_lapMatrix`: The Laplacian matrix is positive semidefinite.
* `rank_ker_lapMatrix_eq_card_ConnectedComponent`: The number of connected components in `G` is
  the dimension of the nullspace of its Laplacian matrix.

-/


open Finset Matrix

namespace SimpleGraph

variable {V : Type*} (R : Type*)
variable [Fintype V] (G : SimpleGraph V) [DecidableRel G.Adj]

theorem degree_eq_sum_if_adj {R : Type*} [AddCommMonoidWithOne R] (i : V) :
    (G.degree i : R) = ∑ j : V, if G.Adj i j then 1 else 0 := by
  unfold degree neighborFinset neighborSet
  rw [sum_boole, Set.toFinset_setOf]

variable [DecidableEq V]

/-- The diagonal matrix consisting of the degrees of the vertices in the graph. -/
def degMatrix [AddMonoidWithOne R] : Matrix V V R := Matrix.diagonal (G.degree ·)

/-- The *Laplacian matrix* `lapMatrix G R` of a graph `G`
is the matrix `L = D - A` where `D` is the degree and `A` the adjacency matrix of `G`. -/
def lapMatrix [AddGroupWithOne R] : Matrix V V R := G.degMatrix R - G.adjMatrix R

variable {R}

theorem isSymm_degMatrix [AddMonoidWithOne R] : (G.degMatrix R).IsSymm :=
  isSymm_diagonal _

theorem isSymm_lapMatrix [AddGroupWithOne R] : (G.lapMatrix R).IsSymm :=
  (isSymm_degMatrix _).sub (isSymm_adjMatrix _)

theorem degMatrix_mulVec_apply [NonAssocSemiring R] (v : V) (vec : V → R) :
    (G.degMatrix R *ᵥ vec) v = G.degree v * vec v := by
  rw [degMatrix, mulVec_diagonal]

theorem lapMatrix_mulVec_apply [NonAssocRing R] (v : V) (vec : V → R) :
    (G.lapMatrix R *ᵥ vec) v = G.degree v * vec v - ∑ u ∈ G.neighborFinset v, vec u := by
  simp_rw [lapMatrix, sub_mulVec, Pi.sub_apply, degMatrix_mulVec_apply, adjMatrix_mulVec_apply]

theorem lapMatrix_mulVec_const_eq_zero [Ring R] : mulVec (G.lapMatrix R) (fun _ ↦ 1) = 0 := by
  ext1 i
  rw [lapMatrix_mulVec_apply]
  simp

theorem dotProduct_mulVec_degMatrix [CommRing R] (x : V → R) :
    x ⬝ᵥ (G.degMatrix R *ᵥ x) = ∑ i : V, G.degree i * x i * x i := by
  simp only [dotProduct, degMatrix, mulVec_diagonal, ← mul_assoc, mul_comm]

variable (R)

/-- Let $L$ be the graph Laplacian and let $x \in \mathbb{R}$, then
$$x^{\top} L x = \sum_{i \sim j} (x_{i}-x_{j})^{2}$$,
where $\sim$ denotes the adjacency relation -/
theorem lapMatrix_toLinearMap₂' [Field R] [CharZero R] (x : V → R) :
    toLinearMap₂' R (G.lapMatrix R) x x =
    (∑ i : V, ∑ j : V, if G.Adj i j then (x i - x j)^2 else 0) / 2 := by
  simp_rw [toLinearMap₂'_apply', lapMatrix, sub_mulVec, dotProduct_sub, dotProduct_mulVec_degMatrix,
    dotProduct_mulVec_adjMatrix, ← sum_sub_distrib, degree_eq_sum_if_adj, sum_mul, ite_mul, one_mul,
    zero_mul, ← sum_sub_distrib, ite_sub_ite, sub_zero]
  rw [← add_self_div_two (∑ x_1 : V, ∑ x_2 : V, _)]
  conv_lhs => enter [1,2,2,i,2,j]; rw [if_congr (adj_comm G i j) rfl rfl]
  conv_lhs => enter [1,2]; rw [Finset.sum_comm]
  simp_rw [← sum_add_distrib, ite_add_ite]
  congr 2 with i
  congr 2 with j
  ring_nf

/-- The Laplacian matrix is positive semidefinite -/
theorem posSemidef_lapMatrix [LinearOrderedField R] [StarRing R]
    [TrivialStar R] : PosSemidef (G.lapMatrix R) := by
  constructor
  · rw [IsHermitian, conjTranspose_eq_transpose_of_trivial, isSymm_lapMatrix]
  · intro x
    rw [star_trivial, ← toLinearMap₂'_apply', lapMatrix_toLinearMap₂']
    positivity

theorem lapMatrix_toLinearMap₂'_apply'_eq_zero_iff_forall_adj [LinearOrderedField R] (x : V → R) :
    Matrix.toLinearMap₂' R (G.lapMatrix R) x x = 0 ↔ ∀ i j : V, G.Adj i j → x i = x j := by
  simp (disch := intros; positivity)
    [lapMatrix_toLinearMap₂', sum_eq_zero_iff_of_nonneg, sub_eq_zero]

theorem lapMatrix_toLin'_apply_eq_zero_iff_forall_adj (x : V → ℝ) :
    Matrix.toLin' (G.lapMatrix ℝ) x = 0 ↔ ∀ i j : V, G.Adj i j → x i = x j := by
  rw [← (posSemidef_lapMatrix ℝ G).toLinearMap₂'_zero_iff, star_trivial,
      lapMatrix_toLinearMap₂'_apply'_eq_zero_iff_forall_adj]

theorem lapMatrix_toLinearMap₂'_apply'_eq_zero_iff_forall_reachable (x : V → ℝ) :
    Matrix.toLinearMap₂' ℝ (G.lapMatrix ℝ) x x = 0 ↔
      ∀ i j : V, G.Reachable i j → x i = x j := by
  rw [lapMatrix_toLinearMap₂'_apply'_eq_zero_iff_forall_adj]
  refine ⟨?_, fun h i j hA ↦ h i j hA.reachable⟩
  intro h i j ⟨w⟩
<<<<<<< HEAD
  induction' w with w i j _ hA _ h'
  · rfl
  · exact (h i j hA).trans h'
=======
  induction w with
  | nil => rfl
  | cons hA _ h' => exact (h _ _ hA).trans h'
>>>>>>> 99508fb5

theorem lapMatrix_toLin'_apply_eq_zero_iff_forall_reachable (x : V → ℝ) :
    Matrix.toLin' (G.lapMatrix ℝ) x = 0 ↔ ∀ i j : V, G.Reachable i j → x i = x j := by
  rw [← (posSemidef_lapMatrix ℝ G).toLinearMap₂'_zero_iff, star_trivial,
      lapMatrix_toLinearMap₂'_apply'_eq_zero_iff_forall_reachable]

section

variable [DecidableEq G.ConnectedComponent]

lemma mem_ker_toLin'_lapMatrix_of_connectedComponent {G : SimpleGraph V} [DecidableRel G.Adj]
    [DecidableEq G.ConnectedComponent] (c : G.ConnectedComponent) :
    (fun i ↦ if connectedComponentMk G i = c then 1 else 0) ∈
      LinearMap.ker (toLin' (lapMatrix ℝ G)) := by
  rw [LinearMap.mem_ker, lapMatrix_toLin'_apply_eq_zero_iff_forall_reachable]
  intro i j h
  split_ifs with h₁ h₂ h₃
  · rfl
  · rw [← ConnectedComponent.eq] at h
    exact (h₂ (h₁ ▸ h.symm)).elim
  · rw [← ConnectedComponent.eq] at h
    exact (h₁ (h₃ ▸ h)).elim
  · rfl

/-- Given a connected component `c` of a graph `G`, `lapMatrix_ker_basis_aux c` is the map
`V → ℝ` which is `1` on the vertices in `c` and `0` elsewhere.
The family of these maps indexed by the connected components of `G` proves to be a basis
of the kernel of `lapMatrix G R` -/
def lapMatrix_ker_basis_aux (c : G.ConnectedComponent) :
    LinearMap.ker (Matrix.toLin' (G.lapMatrix ℝ)) :=
  ⟨fun i ↦ if G.connectedComponentMk i = c then (1 : ℝ)  else 0,
    mem_ker_toLin'_lapMatrix_of_connectedComponent c⟩

lemma linearIndependent_lapMatrix_ker_basis_aux :
    LinearIndependent ℝ (lapMatrix_ker_basis_aux G) := by
  rw [Fintype.linearIndependent_iff]
  intro g h0
  rw [Subtype.ext_iff] at h0
  have h : ∑ c, g c • lapMatrix_ker_basis_aux G c = fun i ↦ g (connectedComponentMk G i) := by
    simp only [lapMatrix_ker_basis_aux, SetLike.mk_smul_mk, AddSubmonoid.coe_finset_sum]
    repeat rw [AddSubmonoid.coe_finset_sum]
    ext i
    simp only [Finset.sum_apply, Pi.smul_apply, smul_eq_mul, mul_ite, mul_one, mul_zero, sum_ite_eq,
      mem_univ, ↓reduceIte]
  rw [h] at h0
  intro c
  obtain ⟨i, h'⟩ : ∃ i : V, G.connectedComponentMk i = c := Quot.exists_rep c
  exact h' ▸ congrFun h0 i

lemma top_le_span_range_lapMatrix_ker_basis_aux :
    ⊤ ≤ Submodule.span ℝ (Set.range (lapMatrix_ker_basis_aux G)) := by
  intro x _
  rw [mem_span_range_iff_exists_fun]
  use Quot.lift x.val (by rw [← lapMatrix_toLin'_apply_eq_zero_iff_forall_reachable G x,
    LinearMap.map_coe_ker])
  ext j
  simp only [lapMatrix_ker_basis_aux]
  rw [AddSubmonoid.coe_finset_sum]
  simp only [SetLike.mk_smul_mk, Finset.sum_apply, Pi.smul_apply, smul_eq_mul, mul_ite, mul_one,
    mul_zero, sum_ite_eq, mem_univ, ↓reduceIte]
  rfl

/-- `lapMatrix_ker_basis G` is a basis of the nullspace indexed by its connected components,
the basis is made up of the functions `V → ℝ` which are `1` on the vertices of the given
connected component and `0` elsewhere. -/
noncomputable def lapMatrix_ker_basis :=
  Basis.mk (linearIndependent_lapMatrix_ker_basis_aux G)
    (top_le_span_range_lapMatrix_ker_basis_aux G)

end

/-- The number of connected components in `G` is the dimension of the nullspace its Laplacian. -/
theorem card_ConnectedComponent_eq_rank_ker_lapMatrix : Fintype.card G.ConnectedComponent =
    FiniteDimensional.finrank ℝ (LinearMap.ker (Matrix.toLin' (G.lapMatrix ℝ))) := by
  classical
  rw [FiniteDimensional.finrank_eq_card_basis (lapMatrix_ker_basis G)]

end SimpleGraph<|MERGE_RESOLUTION|>--- conflicted
+++ resolved
@@ -113,15 +113,9 @@
   rw [lapMatrix_toLinearMap₂'_apply'_eq_zero_iff_forall_adj]
   refine ⟨?_, fun h i j hA ↦ h i j hA.reachable⟩
   intro h i j ⟨w⟩
-<<<<<<< HEAD
-  induction' w with w i j _ hA _ h'
-  · rfl
-  · exact (h i j hA).trans h'
-=======
   induction w with
   | nil => rfl
   | cons hA _ h' => exact (h _ _ hA).trans h'
->>>>>>> 99508fb5
 
 theorem lapMatrix_toLin'_apply_eq_zero_iff_forall_reachable (x : V → ℝ) :
     Matrix.toLin' (G.lapMatrix ℝ) x = 0 ↔ ∀ i j : V, G.Reachable i j → x i = x j := by
