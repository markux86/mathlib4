/-
Copyright (c) 2023 Scott Morrison. All rights reserved.
Released under Apache 2.0 license as described in the file LICENSE.
Authors: Scott Morrison
-/
import Mathlib.Algebra.Group.Submonoid.Operations
import Mathlib.Algebra.Star.SelfAdjoint
import Mathlib.Algebra.Star.StarRingHom
import Mathlib.Algebra.Regular.Basic

/-! # Star ordered rings

We define the class `StarOrderedRing R`, which says that the order on `R` respects the
star operation, i.e. an element `r` is nonnegative iff it is in the `AddSubmonoid` generated by
elements of the form `star s * s`. In many cases, including all C⋆-algebras, this can be reduced to
`0 ≤ r ↔ ∃ s, r = star s * s`. However, this generality is slightly more convenient (e.g., it
allows us to register a `StarOrderedRing` instance for `ℚ`), and more closely resembles the
literature (see the seminal paper [*The positive cone in Banach algebras*][kelleyVaught1953])

In order to accommodate `NonUnitalSemiring R`, we actually don't characterize nonnegativity, but
rather the entire `≤` relation with `StarOrderedRing.le_iff`. However, notice that when `R` is a
`NonUnitalRing`, these are equivalent (see `StarOrderedRing.nonneg_iff` and
`StarOrderedRing.of_nonneg_iff`).

It is important to note that while a `StarOrderedRing` is an `OrderedAddCommMonoid` it is often
*not* an `OrderedSemiring`.

## TODO

* In a Banach star algebra without a well-defined square root, the natural ordering is given by the
positive cone which is the _closure_ of the sums of elements `star r * r`. A weaker version of
`StarOrderedRing` could be defined for this case (again, see
[*The positive cone in Banach algebras*][kelleyVaught1953]). Note that the current definition has
the advantage of not requiring a topology.
-/

open Set
open scoped NNRat

universe u

variable {R : Type u}

/-- An ordered `*`-ring is a `*`ring with a partial order such that the nonnegative elements
constitute precisely the `AddSubmonoid` generated by elements of the form `star s * s`.

If you are working with a `NonUnitalRing` and not a `NonUnitalSemiring`, it may be more
convenient to declare instances using `StarOrderedRing.of_nonneg_iff`.

Porting note: dropped an unneeded assumption
`add_le_add_left : ∀ {x y}, x ≤ y → ∀ z, z + x ≤ z + y` -/
<<<<<<< HEAD
class StarOrderedRing (R : Type u) [NonUnitalSemiring R] [PartialOrder R] [StarRing R] : Prop where
=======
class StarOrderedRing (R : Type u) [NonUnitalSemiring R] [PartialOrder R]
    [StarRing R] : Prop where
>>>>>>> 59de845a
  /-- characterization of the order in terms of the `StarRing` structure. -/
  le_iff :
    ∀ x y : R, x ≤ y ↔ ∃ p, p ∈ AddSubmonoid.closure (Set.range fun s => star s * s) ∧ y = x + p

namespace StarOrderedRing

-- see note [lower instance priority]
instance (priority := 100) toOrderedAddCommMonoid [NonUnitalSemiring R] [PartialOrder R]
    [StarRing R] [StarOrderedRing R] : OrderedAddCommMonoid R where
  add_le_add_left := fun x y hle z ↦ by
    rw [StarOrderedRing.le_iff] at hle ⊢
    refine hle.imp fun s hs ↦ ?_
    rw [hs.2, add_assoc]
    exact ⟨hs.1, rfl⟩

-- see note [lower instance priority]
instance (priority := 100) toExistsAddOfLE [NonUnitalSemiring R] [PartialOrder R]
    [StarRing R] [StarOrderedRing R] : ExistsAddOfLE R where
  exists_add_of_le h :=
    match (le_iff _ _).mp h with
    | ⟨p, _, hp⟩ => ⟨p, hp⟩

-- see note [lower instance priority]
instance (priority := 100) toOrderedAddCommGroup [NonUnitalRing R] [PartialOrder R]
    [StarRing R] [StarOrderedRing R] : OrderedAddCommGroup R where
  add_le_add_left := @add_le_add_left _ _ _ _

<<<<<<< HEAD
#align star_ordered_ring.to_ordered_add_comm_group StarOrderedRing.toOrderedAddCommGroup

=======
>>>>>>> 59de845a
/-- To construct a `StarOrderedRing` instance it suffices to show that `x ≤ y` if and only if
`y = x + star s * s` for some `s : R`.

This is provided for convenience because it holds in some common scenarios (e.g.,`ℝ≥0`, `C(X, ℝ≥0)`)
and obviates the hassle of `AddSubmonoid.closure_induction` when creating those instances.

If you are working with a `NonUnitalRing` and not a `NonUnitalSemiring`, see
`StarOrderedRing.of_nonneg_iff` for a more convenient version.
 -/
<<<<<<< HEAD
lemma ofLEIff [NonUnitalSemiring R] [PartialOrder R] [StarRing R]
=======
lemma of_le_iff [NonUnitalSemiring R] [PartialOrder R] [StarRing R]
>>>>>>> 59de845a
    (h_le_iff : ∀ x y : R, x ≤ y ↔ ∃ s, y = x + star s * s) : StarOrderedRing R where
  le_iff x y := by
    refine ⟨fun h => ?_, ?_⟩
    · obtain ⟨p, hp⟩ := (h_le_iff x y).mp h
      exact ⟨star p * p, AddSubmonoid.subset_closure ⟨p, rfl⟩, hp⟩
    · rintro ⟨p, hp, hpxy⟩
      revert x y hpxy
      refine AddSubmonoid.closure_induction hp ?_ (fun x y h => add_zero x ▸ h.ge) ?_
      · rintro _ ⟨s, rfl⟩ x y rfl
        exact (h_le_iff _ _).mpr ⟨s, rfl⟩
      · rintro a b ha hb x y rfl
        rw [← add_assoc]
        exact (ha _ _ rfl).trans (hb _ _ rfl)

/-- When `R` is a non-unital ring, to construct a `StarOrderedRing` instance it suffices to
show that the nonnegative elements are precisely those elements in the `AddSubmonoid` generated
by `star s * s` for `s : R`. -/
<<<<<<< HEAD
lemma ofNonnegIff [NonUnitalRing R] [PartialOrder R] [StarRing R]
=======
lemma of_nonneg_iff [NonUnitalRing R] [PartialOrder R] [StarRing R]
>>>>>>> 59de845a
    (h_add : ∀ {x y : R}, x ≤ y → ∀ z, z + x ≤ z + y)
    (h_nonneg_iff : ∀ x : R, 0 ≤ x ↔ x ∈ AddSubmonoid.closure (Set.range fun s : R => star s * s)) :
    StarOrderedRing R where
  le_iff x y := by
    haveI : CovariantClass R R (· + ·) (· ≤ ·) := ⟨fun _ _ _ h => h_add h _⟩
    simpa only [← sub_eq_iff_eq_add', sub_nonneg, exists_eq_right'] using h_nonneg_iff (y - x)

/-- When `R` is a non-unital ring, to construct a `StarOrderedRing` instance it suffices to
show that the nonnegative elements are precisely those elements of the form `star s * s`
for `s : R`.

This is provided for convenience because it holds in many common scenarios (e.g.,`ℝ`, `ℂ`, or
any C⋆-algebra), and obviates the hassle of `AddSubmonoid.closure_induction` when creating those
instances. -/
<<<<<<< HEAD
lemma ofNonnegIff' [NonUnitalRing R] [PartialOrder R] [StarRing R]
=======
lemma of_nonneg_iff' [NonUnitalRing R] [PartialOrder R] [StarRing R]
>>>>>>> 59de845a
    (h_add : ∀ {x y : R}, x ≤ y → ∀ z, z + x ≤ z + y)
    (h_nonneg_iff : ∀ x : R, 0 ≤ x ↔ ∃ s, x = star s * s) : StarOrderedRing R :=
  of_le_iff <| by
    haveI : CovariantClass R R (· + ·) (· ≤ ·) := ⟨fun _ _ _ h => h_add h _⟩
    simpa [sub_eq_iff_eq_add', sub_nonneg] using fun x y => h_nonneg_iff (y - x)

theorem nonneg_iff [NonUnitalSemiring R] [PartialOrder R] [StarRing R] [StarOrderedRing R] {x : R} :
    0 ≤ x ↔ x ∈ AddSubmonoid.closure (Set.range fun s : R => star s * s) := by
  simp only [le_iff, zero_add, exists_eq_right']

end StarOrderedRing

section NonUnitalSemiring

variable [NonUnitalSemiring R] [PartialOrder R] [StarRing R] [StarOrderedRing R]

theorem star_mul_self_nonneg (r : R) : 0 ≤ star r * r :=
  StarOrderedRing.nonneg_iff.mpr <| AddSubmonoid.subset_closure ⟨r, rfl⟩

theorem mul_star_self_nonneg (r : R) : 0 ≤ r * star r := by
  simpa only [star_star] using star_mul_self_nonneg (star r)

theorem conjugate_nonneg {a : R} (ha : 0 ≤ a) (c : R) : 0 ≤ star c * a * c := by
  rw [StarOrderedRing.nonneg_iff] at ha
  refine AddSubmonoid.closure_induction ha (fun x hx => ?_)
    (by rw [mul_zero, zero_mul]) fun x y hx hy => ?_
  · obtain ⟨x, rfl⟩ := hx
    convert star_mul_self_nonneg (x * c) using 1
    rw [star_mul, ← mul_assoc, mul_assoc _ _ c]
  · calc
      0 ≤ star c * x * c + 0 := by rw [add_zero]; exact hx
      _ ≤ star c * x * c + star c * y * c := add_le_add_left hy _
      _ ≤ _ := by rw [mul_add, add_mul]

theorem conjugate_nonneg' {a : R} (ha : 0 ≤ a) (c : R) : 0 ≤ c * a * star c := by
  simpa only [star_star] using conjugate_nonneg ha (star c)

theorem conjugate_le_conjugate {a b : R} (hab : a ≤ b) (c : R) :
    star c * a * c ≤ star c * b * c := by
  rw [StarOrderedRing.le_iff] at hab ⊢
  obtain ⟨p, hp, rfl⟩ := hab
  simp_rw [← StarOrderedRing.nonneg_iff] at hp ⊢
  exact ⟨star c * p * c, conjugate_nonneg hp c, by simp only [add_mul, mul_add]⟩

theorem conjugate_le_conjugate' {a b : R} (hab : a ≤ b) (c : R) :
    c * a * star c ≤ c * b * star c := by
  simpa only [star_star] using conjugate_le_conjugate hab (star c)

@[simp]
lemma star_le_star_iff {x y : R} : star x ≤ star y ↔ x ≤ y := by
  suffices ∀ x y, x ≤ y → star x ≤ star y from
    ⟨by simpa only [star_star] using this (star x) (star y), this x y⟩
  intro x y h
  rw [StarOrderedRing.le_iff] at h ⊢
  obtain ⟨d, hd, rfl⟩ := h
  refine ⟨starAddEquiv d, ?_, star_add _ _⟩
  refine AddMonoidHom.mclosure_preimage_le _ _ <| AddSubmonoid.closure_mono ?_ hd
  rintro - ⟨s, rfl⟩
  exact ⟨s, by simp⟩

@[simp]
lemma star_lt_star_iff {x y : R} : star x < star y ↔ x < y := by
  by_cases h : x = y
  · simp [h]
  · simpa [le_iff_lt_or_eq, h] using star_le_star_iff (x := x) (y := y)

lemma star_le_iff {x y : R} : star x ≤ y ↔ x ≤ star y := by rw [← star_le_star_iff, star_star]

lemma star_lt_iff {x y : R} : star x < y ↔ x < star y := by rw [← star_lt_star_iff, star_star]

@[simp]
lemma star_nonneg_iff {x : R} : 0 ≤ star x ↔ 0 ≤ x := by
  simpa using star_le_star_iff (x := 0) (y := x)

@[simp]
lemma star_nonpos_iff {x : R} : star x ≤ 0 ↔ x ≤ 0 := by
  simpa using star_le_star_iff (x := x) (y := 0)

@[simp]
lemma star_pos_iff {x : R} : 0 < star x ↔ 0 < x := by
  simpa using star_lt_star_iff (x := 0) (y := x)

@[simp]
lemma star_neg_iff {x : R} : star x < 0 ↔ x < 0 := by
  simpa using star_lt_star_iff (x := x) (y := 0)

lemma IsSelfAdjoint.mono {x y : R} (h : x ≤ y) (hx : IsSelfAdjoint x) : IsSelfAdjoint y := by
  rw [StarOrderedRing.le_iff] at h
  obtain ⟨d, hd, rfl⟩ := h
  rw [IsSelfAdjoint, star_add, hx.star_eq]
  congr
  refine AddMonoidHom.eqOn_closureM (f := starAddEquiv (R := R)) (g := .id R) ?_ hd
  rintro - ⟨s, rfl⟩
  simp

@[aesop 10% apply]
lemma IsSelfAdjoint.of_nonneg {x : R} (hx : 0 ≤ x) : IsSelfAdjoint x :=
  .mono hx <| .zero R

theorem conjugate_lt_conjugate {a b : R} (hab : a < b) {c : R} (hc : IsRegular c) :
    star c * a * c < star c * b * c := by
  rw [(conjugate_le_conjugate hab.le _).lt_iff_ne, hc.right.ne_iff, hc.star.left.ne_iff]
  exact hab.ne

theorem conjugate_lt_conjugate' {a b : R} (hab : a < b) {c : R} (hc : IsRegular c) :
    c * a * star c < c * b * star c := by
  simpa only [star_star] using conjugate_lt_conjugate hab hc.star

theorem conjugate_pos {a : R} (ha : 0 < a) {c : R} (hc : IsRegular c) : 0 < star c * a * c := by
  simpa only [mul_zero, zero_mul] using conjugate_lt_conjugate ha hc

theorem conjugate_pos' {a : R} (ha : 0 < a) {c : R} (hc : IsRegular c) : 0 < c * a * star c := by
  simpa only [star_star] using conjugate_pos ha hc.star

theorem star_mul_self_pos [Nontrivial R] {x : R} (hx : IsRegular x) : 0 < star x * x := by
  rw [(star_mul_self_nonneg _).lt_iff_ne, ← mul_zero (star x), hx.star.left.ne_iff]
  exact hx.ne_zero.symm

theorem mul_star_self_pos [Nontrivial R] {x : R} (hx : IsRegular x) : 0 < x * star x := by
  simpa using star_mul_self_pos hx.star

end NonUnitalSemiring

section Semiring
variable [Semiring R] [PartialOrder R] [StarRing R] [StarOrderedRing R]

@[simp]
lemma one_le_star_iff {x : R} : 1 ≤ star x ↔ 1 ≤ x := by
  simpa using star_le_star_iff (x := 1) (y := x)

@[simp]
lemma star_le_one_iff {x : R} : star x ≤ 1 ↔ x ≤ 1 := by
  simpa using star_le_star_iff (x := x) (y := 1)

@[simp]
lemma one_lt_star_iff {x : R} : 1 < star x ↔ 1 < x := by
  simpa using star_lt_star_iff (x := 1) (y := x)

@[simp]
lemma star_lt_one_iff {x : R} : star x < 1 ↔ x < 1 := by
  simpa using star_lt_star_iff (x := x) (y := 1)

end Semiring

section StarModule

variable {A : Type*} [Semiring R] [PartialOrder R] [StarRing R] [StarOrderedRing R]
  [NonUnitalRing A] [StarRing A] [PartialOrder A] [StarOrderedRing A] [Module R A]
  [StarModule R A] [NoZeroSMulDivisors R A] [IsScalarTower R A A] [SMulCommClass R A A]

lemma StarModule.smul_lt_smul_of_pos {a b : A} {c : R} (hab : a < b) (hc : 0 < c) :
    c • a < c • b := by
  rw [← sub_pos] at hab ⊢
  rw [← smul_sub]
  refine lt_of_le_of_ne ?le ?ne
  case le =>
    have hab := le_of_lt hab
    rw [StarOrderedRing.nonneg_iff] at hab ⊢
    refine AddSubmonoid.closure_induction hab ?mem ?zero ?add
    case mem =>
      intro x hx
      have hc := le_of_lt hc
      rw [StarOrderedRing.nonneg_iff] at hc
      refine AddSubmonoid.closure_induction hc ?memc ?zeroc ?addc
      case memc =>
        intro c' hc'
        obtain ⟨z, hz⟩ := hc'
        obtain ⟨y, hy⟩ := hx
        apply AddSubmonoid.subset_closure
        refine ⟨z • y, ?_⟩
        simp only [star_smul, smul_mul_smul, hz, hy]
      case zeroc => simpa only [zero_smul] using zero_mem _
      case addc => exact fun c' d ↦ by simpa only [add_smul] using add_mem
    case zero => simpa only [smul_zero] using zero_mem _
    case add => exact fun x y ↦ by simpa only [smul_add] using add_mem
  case ne =>
    refine (smul_ne_zero ?_ ?_).symm
    · exact (ne_of_lt hc).symm
    · exact (ne_of_lt hab).symm

end StarModule

section OrderClass

<<<<<<< HEAD
variable {F R S : Type*} [NonUnitalSemiring R] [PartialOrder R] [StarRing R] [StarOrderedRing R]
=======
variable {F R S : Type*} [NonUnitalSemiring R] [PartialOrder R] [StarRing R]
  [StarOrderedRing R]
>>>>>>> 59de845a
variable [NonUnitalSemiring S] [PartialOrder S] [StarRing S] [StarOrderedRing S]

-- we prove this auxiliary lemma in order to avoid duplicating the proof twice below.
lemma NonUnitalStarRingHom.map_le_map_of_map_star (f : R →⋆ₙ+* S) {x y : R} (hxy : x ≤ y) :
    f x ≤ f y := by
  rw [StarOrderedRing.le_iff] at hxy ⊢
  obtain ⟨p, hp, rfl⟩ := hxy
  refine ⟨f p, ?_, map_add f _ _⟩
  induction hp using AddSubmonoid.closure_induction'
  have hf : ∀ r, f (star r) = star (f r) := map_star _
  all_goals aesop

instance (priority := 100) StarRingHomClass.instOrderHomClass [FunLike F R S]
    [NonUnitalSemiring R] [StarRing R] [StarOrderedRing R] [NonUnitalSemiring S]
    [StarRing S] [StarOrderedRing S] [NonUnitalRingHomClass F R S]
    [NonUnitalStarRingHomClass F R S] : OrderHomClass F R S where
  map_rel f := (f : R →⋆ₙ+* S).map_le_map_of_map_star

instance (priority := 100) StarRingEquivClass.instOrderIsoClass [EquivLike F R S]
    [StarRingEquivClass F R S] : OrderIsoClass F R S where
  map_le_map_iff f x y := by
    refine ⟨fun h ↦ ?_, map_rel f⟩
    let f_inv : S →⋆ₙ+* R := (f : R ≃⋆+* S).symm
    have f_inv_f (r : R) : f_inv (f r) = r := EquivLike.inv_apply_apply f r
    rw [← f_inv_f x, ← f_inv_f y]
    exact NonUnitalStarRingHom.map_le_map_of_map_star f_inv h

end OrderClass

instance Nat.instStarOrderedRing : StarOrderedRing ℕ where
  le_iff a b := by
    have : AddSubmonoid.closure (range fun x : ℕ ↦ x * x) = ⊤ :=
      eq_top_mono
        (AddSubmonoid.closure_mono <| singleton_subset_iff.2 <| mem_range.2 ⟨1, one_mul _⟩)
        Nat.addSubmonoid_closure_one
    simp [this, le_iff_exists_add]<|MERGE_RESOLUTION|>--- conflicted
+++ resolved
@@ -49,12 +49,8 @@
 
 Porting note: dropped an unneeded assumption
 `add_le_add_left : ∀ {x y}, x ≤ y → ∀ z, z + x ≤ z + y` -/
-<<<<<<< HEAD
-class StarOrderedRing (R : Type u) [NonUnitalSemiring R] [PartialOrder R] [StarRing R] : Prop where
-=======
 class StarOrderedRing (R : Type u) [NonUnitalSemiring R] [PartialOrder R]
     [StarRing R] : Prop where
->>>>>>> 59de845a
   /-- characterization of the order in terms of the `StarRing` structure. -/
   le_iff :
     ∀ x y : R, x ≤ y ↔ ∃ p, p ∈ AddSubmonoid.closure (Set.range fun s => star s * s) ∧ y = x + p
@@ -82,11 +78,6 @@
     [StarRing R] [StarOrderedRing R] : OrderedAddCommGroup R where
   add_le_add_left := @add_le_add_left _ _ _ _
 
-<<<<<<< HEAD
-#align star_ordered_ring.to_ordered_add_comm_group StarOrderedRing.toOrderedAddCommGroup
-
-=======
->>>>>>> 59de845a
 /-- To construct a `StarOrderedRing` instance it suffices to show that `x ≤ y` if and only if
 `y = x + star s * s` for some `s : R`.
 
@@ -96,11 +87,7 @@
 If you are working with a `NonUnitalRing` and not a `NonUnitalSemiring`, see
 `StarOrderedRing.of_nonneg_iff` for a more convenient version.
  -/
-<<<<<<< HEAD
-lemma ofLEIff [NonUnitalSemiring R] [PartialOrder R] [StarRing R]
-=======
 lemma of_le_iff [NonUnitalSemiring R] [PartialOrder R] [StarRing R]
->>>>>>> 59de845a
     (h_le_iff : ∀ x y : R, x ≤ y ↔ ∃ s, y = x + star s * s) : StarOrderedRing R where
   le_iff x y := by
     refine ⟨fun h => ?_, ?_⟩
@@ -118,11 +105,7 @@
 /-- When `R` is a non-unital ring, to construct a `StarOrderedRing` instance it suffices to
 show that the nonnegative elements are precisely those elements in the `AddSubmonoid` generated
 by `star s * s` for `s : R`. -/
-<<<<<<< HEAD
-lemma ofNonnegIff [NonUnitalRing R] [PartialOrder R] [StarRing R]
-=======
 lemma of_nonneg_iff [NonUnitalRing R] [PartialOrder R] [StarRing R]
->>>>>>> 59de845a
     (h_add : ∀ {x y : R}, x ≤ y → ∀ z, z + x ≤ z + y)
     (h_nonneg_iff : ∀ x : R, 0 ≤ x ↔ x ∈ AddSubmonoid.closure (Set.range fun s : R => star s * s)) :
     StarOrderedRing R where
@@ -137,11 +120,7 @@
 This is provided for convenience because it holds in many common scenarios (e.g.,`ℝ`, `ℂ`, or
 any C⋆-algebra), and obviates the hassle of `AddSubmonoid.closure_induction` when creating those
 instances. -/
-<<<<<<< HEAD
-lemma ofNonnegIff' [NonUnitalRing R] [PartialOrder R] [StarRing R]
-=======
 lemma of_nonneg_iff' [NonUnitalRing R] [PartialOrder R] [StarRing R]
->>>>>>> 59de845a
     (h_add : ∀ {x y : R}, x ≤ y → ∀ z, z + x ≤ z + y)
     (h_nonneg_iff : ∀ x : R, 0 ≤ x ↔ ∃ s, x = star s * s) : StarOrderedRing R :=
   of_le_iff <| by
@@ -326,12 +305,8 @@
 
 section OrderClass
 
-<<<<<<< HEAD
-variable {F R S : Type*} [NonUnitalSemiring R] [PartialOrder R] [StarRing R] [StarOrderedRing R]
-=======
 variable {F R S : Type*} [NonUnitalSemiring R] [PartialOrder R] [StarRing R]
   [StarOrderedRing R]
->>>>>>> 59de845a
 variable [NonUnitalSemiring S] [PartialOrder S] [StarRing S] [StarOrderedRing S]
 
 -- we prove this auxiliary lemma in order to avoid duplicating the proof twice below.
