--- conflicted
+++ resolved
@@ -461,12 +461,8 @@
 
 namespace UniqueFactorizationMonoid
 
-<<<<<<< HEAD
-variable [CancelCommMonoidWithZero α] [DecidableEq α]
-=======
 variable [CancelCommMonoidWithZero α]
 
->>>>>>> 1a1dffdd
 variable [UniqueFactorizationMonoid α]
 
 open Classical in
@@ -1423,13 +1419,6 @@
     prod_le_prod
 #align associates.prod_le_prod_iff_le Associates.prod_le_prod_iff_le
 
-<<<<<<< HEAD
-section DecidableEq
-
-variable [DecidableEq α]
-
-=======
->>>>>>> 1a1dffdd
 /-- This returns the multiset of irreducible factors as a `FactorSet`,
   a multiset of irreducible associates `WithTop`. -/
 noncomputable def factors' (a : α) : Multiset { a : Associates α // Irreducible a } :=
@@ -1521,10 +1510,6 @@
   rwa [factors_prod, factors_prod] at this
 #align associates.eq_of_factors_eq_factors Associates.eq_of_factors_eq_factors
 
-<<<<<<< HEAD
-theorem eq_factors_of_eq_counts {a b : Associates α} (ha : a ≠ 0) (hb : b ≠ 0)
-    (h : ∀ p : Associates α, Irreducible p → p.count a.factors = p.count b.factors) :
-=======
 theorem eq_of_prod_eq_prod [Nontrivial α] {a b : FactorSet α} (h : a.prod = b.prod) : a = b := by
   classical
     have : a.prod.factors = b.prod.factors := by rw [h]
@@ -1533,7 +1518,6 @@
 
 theorem eq_factors_of_eq_counts [DecidableEq (Associates α)] {a b : Associates α} (ha : a ≠ 0)
     (hb : b ≠ 0) (h : ∀ p : Associates α, Irreducible p → p.count a.factors = p.count b.factors) :
->>>>>>> 1a1dffdd
     a.factors = b.factors := by
   obtain ⟨sa, h_sa⟩ := factors_eq_some_iff_ne_zero.mpr ha
   obtain ⟨sb, h_sb⟩ := factors_eq_some_iff_ne_zero.mpr hb
@@ -1603,8 +1587,6 @@
   count_le_count_of_factors_le hb hp <| factors_mono h
 #align associates.count_le_count_of_le Associates.count_le_count_of_le
 
-<<<<<<< HEAD
-=======
 theorem prod_le [Nontrivial α] {a b : FactorSet α} : a.prod ≤ b.prod ↔ a ≤ b := by
   classical
     exact
@@ -1616,7 +1598,6 @@
 #align associates.prod_le Associates.prod_le
 
 open Classical in
->>>>>>> 1a1dffdd
 noncomputable instance : Sup (Associates α) :=
   ⟨fun a b => (a.factors ⊔ b.factors).prod⟩
 
