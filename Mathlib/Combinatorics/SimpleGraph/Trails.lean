/-
Copyright (c) 2022 Kyle Miller. All rights reserved.
Released under Apache 2.0 license as described in the file LICENSE.
Authors: Kyle Miller
-/
import Mathlib.Combinatorics.SimpleGraph.Connectivity
import Mathlib.Data.Nat.Parity

#align_import combinatorics.simple_graph.trails from "leanprover-community/mathlib"@"edaaaa4a5774e6623e0ddd919b2f2db49c65add4"

/-!

# Trails and Eulerian trails

This module contains additional theory about trails, including Eulerian trails (also known
as Eulerian circuits).

## Main definitions

* `SimpleGraph.Walk.IsEulerian` is the predicate that a trail is an Eulerian trail.
* `SimpleGraph.Walk.IsTrail.even_countP_edges_iff` gives a condition on the number of edges
  in a trail that can be incident to a given vertex.
* `SimpleGraph.Walk.IsEulerian.even_degree_iff` gives a condition on the degrees of vertices
  when there exists an Eulerian trail.
* `SimpleGraph.Walk.IsEulerian.card_odd_degree` gives the possible numbers of odd-degree
  vertices when there exists an Eulerian trail.

## Todo

* Prove that there exists an Eulerian trail when the conclusion to
  `SimpleGraph.Walk.IsEulerian.card_odd_degree` holds.

## Tags

Eulerian trails

-/


namespace SimpleGraph

variable {V : Type*} {G : SimpleGraph V}

namespace Walk

/-- The edges of a trail as a finset, since each edge in a trail appears exactly once. -/
@[reducible]
def IsTrail.edgesFinset {u v : V} {p : G.Walk u v} (h : p.IsTrail) : Finset (Sym2 V) :=
  ⟨p.edges, h.edges_nodup⟩
#align simple_graph.walk.is_trail.edges_finset SimpleGraph.Walk.IsTrail.edgesFinset

variable [DecidableEq V]

theorem IsTrail.even_countP_edges_iff {u v : V} {p : G.Walk u v} (ht : p.IsTrail) (x : V) :
    Even (p.edges.countP fun e => x ∈ e) ↔ u ≠ v → x ≠ u ∧ x ≠ v := by
  induction' p with u u v w huv p ih
  · simp
  · rw [cons_isTrail_iff] at ht
    specialize ih ht.1
    simp only [List.countP_cons, Ne, edges_cons, Sym2.mem_iff]
    split_ifs with h
    · rw [decide_eq_true_eq] at h
      obtain (rfl | rfl) := h
      · rw [Nat.even_add_one, ih]
        simp only [huv.ne, imp_false, Ne, not_false_iff, true_and_iff, not_forall,
          Classical.not_not, exists_prop, eq_self_iff_true, not_true, false_and_iff,
          and_iff_right_iff_imp]
        rintro rfl rfl
        exact G.loopless _ huv
      · rw [Nat.even_add_one, ih, ← not_iff_not]
        simp only [huv.ne.symm, Ne, eq_self_iff_true, not_true, false_and_iff, not_forall,
          not_false_iff, exists_prop, and_true_iff, Classical.not_not, true_and_iff, iff_and_self]
        rintro rfl
        exact huv.ne
    · rw [decide_eq_true_eq, not_or] at h
      simp only [h.1, h.2, not_false_iff, true_and_iff, add_zero, Ne] at ih ⊢
      rw [ih]
      constructor <;>
        · rintro h' h'' rfl
          simp only [imp_false, eq_self_iff_true, not_true, Classical.not_not] at h'
          cases h'
          simp only [not_true, and_false, false_and] at h
#align simple_graph.walk.is_trail.even_countp_edges_iff SimpleGraph.Walk.IsTrail.even_countP_edges_iff

/-- An *Eulerian trail* (also known as an "Eulerian path") is a walk
`p` that visits every edge exactly once.  The lemma `SimpleGraph.Walk.IsEulerian.IsTrail` shows
that these are trails.

Combine with `p.IsCircuit` to get an Eulerian circuit (also known as an "Eulerian cycle"). -/
def IsEulerian {u v : V} (p : G.Walk u v) : Prop :=
  ∀ e, e ∈ G.edgeSet → p.edges.count e = 1
#align simple_graph.walk.is_eulerian SimpleGraph.Walk.IsEulerian

theorem IsEulerian.isTrail {u v : V} {p : G.Walk u v} (h : p.IsEulerian) : p.IsTrail := by
  rw [isTrail_def, List.nodup_iff_count_le_one]
  intro e
  by_cases he : e ∈ p.edges
  · exact (h e (edges_subset_edgeSet _ he)).le
  · simp [he]
#align simple_graph.walk.is_eulerian.is_trail SimpleGraph.Walk.IsEulerian.isTrail

theorem IsEulerian.mem_edges_iff {u v : V} {p : G.Walk u v} (h : p.IsEulerian) {e : Sym2 V} :
    e ∈ p.edges ↔ e ∈ G.edgeSet :=
  ⟨ fun h => p.edges_subset_edgeSet h
<<<<<<< HEAD
  , fun he => by simpa [Nat.succ_le] using (h e he).ge  ⟩
=======
  , fun he => by simpa [Nat.succ_le] using (h e he).ge ⟩
>>>>>>> 94b9da4b
#align simple_graph.walk.is_eulerian.mem_edges_iff SimpleGraph.Walk.IsEulerian.mem_edges_iff

/-- The edge set of an Eulerian graph is finite. -/
def IsEulerian.fintypeEdgeSet {u v : V} {p : G.Walk u v} (h : p.IsEulerian) :
    Fintype G.edgeSet :=
  Fintype.ofFinset h.isTrail.edgesFinset fun e => by
    simp only [Finset.mem_mk, Multiset.mem_coe, h.mem_edges_iff]
#align simple_graph.walk.is_eulerian.fintype_edge_set SimpleGraph.Walk.IsEulerian.fintypeEdgeSet

theorem IsTrail.isEulerian_of_forall_mem {u v : V} {p : G.Walk u v} (h : p.IsTrail)
    (hc : ∀ e, e ∈ G.edgeSet → e ∈ p.edges) : p.IsEulerian := fun e he =>
  List.count_eq_one_of_mem h.edges_nodup (hc e he)
#align simple_graph.walk.is_trail.is_eulerian_of_forall_mem SimpleGraph.Walk.IsTrail.isEulerian_of_forall_mem

theorem isEulerian_iff {u v : V} (p : G.Walk u v) :
    p.IsEulerian ↔ p.IsTrail ∧ ∀ e, e ∈ G.edgeSet → e ∈ p.edges := by
  constructor
  · intro h
    exact ⟨h.isTrail, fun _ => h.mem_edges_iff.mpr⟩
  · rintro ⟨h, hl⟩
    exact h.isEulerian_of_forall_mem hl
#align simple_graph.walk.is_eulerian_iff SimpleGraph.Walk.isEulerian_iff

theorem IsEulerian.edgesFinset_eq [Fintype G.edgeSet] {u v : V} {p : G.Walk u v}
    (h : p.IsEulerian) : h.isTrail.edgesFinset = G.edgeFinset := by
  ext e
  simp [h.mem_edges_iff]
#align simple_graph.walk.is_eulerian.edges_finset_eq SimpleGraph.Walk.IsEulerian.edgesFinset_eq

theorem IsEulerian.even_degree_iff {x u v : V} {p : G.Walk u v} (ht : p.IsEulerian) [Fintype V]
    [DecidableRel G.Adj] : Even (G.degree x) ↔ u ≠ v → x ≠ u ∧ x ≠ v := by
  convert ht.isTrail.even_countP_edges_iff x
  rw [← Multiset.coe_countP, Multiset.countP_eq_card_filter, ← card_incidenceFinset_eq_degree]
  change Multiset.card _ = _
  congr 1
  convert_to _ = (ht.isTrail.edgesFinset.filter (Membership.mem x)).val
  have : Fintype G.edgeSet := fintypeEdgeSet ht
  rw [ht.edgesFinset_eq, G.incidenceFinset_eq_filter x]
#align simple_graph.walk.is_eulerian.even_degree_iff SimpleGraph.Walk.IsEulerian.even_degree_iff

theorem IsEulerian.card_filter_odd_degree [Fintype V] [DecidableRel G.Adj] {u v : V}
    {p : G.Walk u v} (ht : p.IsEulerian) {s}
    (h : s = (Finset.univ : Finset V).filter fun v => Odd (G.degree v)) :
    s.card = 0 ∨ s.card = 2 := by
  subst s
  simp only [Nat.odd_iff_not_even, Finset.card_eq_zero]
  simp only [ht.even_degree_iff, Ne, not_forall, not_and, Classical.not_not, exists_prop]
  obtain rfl | hn := eq_or_ne u v
  · left
    simp
  · right
    convert_to _ = ({u, v} : Finset V).card
    · simp [hn]
    · congr
      ext x
      simp [hn, imp_iff_not_or]
#align simple_graph.walk.is_eulerian.card_filter_odd_degree SimpleGraph.Walk.IsEulerian.card_filter_odd_degree

theorem IsEulerian.card_odd_degree [Fintype V] [DecidableRel G.Adj] {u v : V} {p : G.Walk u v}
    (ht : p.IsEulerian) : Fintype.card { v : V | Odd (G.degree v) } = 0 ∨
      Fintype.card { v : V | Odd (G.degree v) } = 2 := by
  rw [← Set.toFinset_card]
  apply IsEulerian.card_filter_odd_degree ht
  ext v
  simp
#align simple_graph.walk.is_eulerian.card_odd_degree SimpleGraph.Walk.IsEulerian.card_odd_degree

end Walk

end SimpleGraph<|MERGE_RESOLUTION|>--- conflicted
+++ resolved
@@ -102,11 +102,7 @@
 theorem IsEulerian.mem_edges_iff {u v : V} {p : G.Walk u v} (h : p.IsEulerian) {e : Sym2 V} :
     e ∈ p.edges ↔ e ∈ G.edgeSet :=
   ⟨ fun h => p.edges_subset_edgeSet h
-<<<<<<< HEAD
-  , fun he => by simpa [Nat.succ_le] using (h e he).ge  ⟩
-=======
   , fun he => by simpa [Nat.succ_le] using (h e he).ge ⟩
->>>>>>> 94b9da4b
 #align simple_graph.walk.is_eulerian.mem_edges_iff SimpleGraph.Walk.IsEulerian.mem_edges_iff
 
 /-- The edge set of an Eulerian graph is finite. -/
