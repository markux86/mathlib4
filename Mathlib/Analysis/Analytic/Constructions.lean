--- conflicted
+++ resolved
@@ -164,38 +164,6 @@
     AnalyticAt 𝕜 (f - g) x := by
   simpa only [sub_eq_add_neg] using hf.add hg.neg
 
-<<<<<<< HEAD
-theorem HasFPowerSeriesWithinOnBall.smul_const (hf : HasFPowerSeriesWithinOnBall f pf s x r) :
-    HasFPowerSeriesWithinOnBall (c • f) (c • pf) s x r :=
-  { r_le := le_trans hf.r_le pf.radius_smul_ge,
-    r_pos := hf.r_pos
-    hasSum := fun hy h'y => (hf.hasSum hy h'y).const_smul _ }
-
-theorem HasFPowerSeriesOnBall.smul_const (hf : HasFPowerSeriesOnBall f pf x r) :
-    HasFPowerSeriesOnBall (c • f) (c • pf) x r :=
-  { r_le := le_trans hf.r_le pf.radius_smul_ge,
-    r_pos := hf.r_pos
-    hasSum := fun hy => (hf.hasSum hy).const_smul _ }
-
-theorem HasFPowerSeriesWithinAt.smul_const (hf : HasFPowerSeriesWithinAt f pf s x) :
-    HasFPowerSeriesWithinAt (c • f) (c • pf) s x :=
-  let ⟨_, hrf⟩ := hf
-  hrf.smul_const.hasFPowerSeriesWithinAt
-
-theorem HasFPowerSeriesAt.smul_const (hf : HasFPowerSeriesAt f pf x) :
-    HasFPowerSeriesAt (c • f) (c • pf) x :=
-  let ⟨_, hrf⟩ := hf
-  hrf.smul_const.hasFPowerSeriesAt
-
-theorem AnalyticWithinAt.smul_const (hf : AnalyticWithinAt 𝕜 f s x) :
-    AnalyticWithinAt 𝕜 (c • f) s x :=
-  let ⟨_, hpf⟩ := hf
-  hpf.smul_const.analyticWithinAt
-
-theorem AnalyticAt.smul_const (hf : AnalyticAt 𝕜 f x) : AnalyticAt 𝕜 (c • f) x :=
-  let ⟨_, hpf⟩ := hf
-  hpf.smul_const.analyticAt
-=======
 theorem HasFPowerSeriesWithinOnBall.const_smul (hf : HasFPowerSeriesWithinOnBall f pf s x r) :
     HasFPowerSeriesWithinOnBall (c • f) (c • pf) s x r where
   r_le := le_trans hf.r_le pf.radius_le_smul
@@ -226,7 +194,6 @@
 theorem AnalyticAt.const_smul (hf : AnalyticAt 𝕜 f x) : AnalyticAt 𝕜 (c • f) x :=
   let ⟨_, hpf⟩ := hf
   hpf.const_smul.analyticAt
->>>>>>> eb9d83a3
 
 theorem AnalyticOn.add (hf : AnalyticOn 𝕜 f s) (hg : AnalyticOn 𝕜 g s) :
     AnalyticOn 𝕜 (f + g) s :=
