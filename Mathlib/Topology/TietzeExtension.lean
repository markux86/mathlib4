--- conflicted
+++ resolved
@@ -354,18 +354,6 @@
     replace hgf : ∀ x, (g + dg) (e x) = f x := by
       intro x
       simp [dg0 (Or.inl <| mem_range_self _), ← hgf]
-<<<<<<< HEAD
-    refine' ⟨g + dg, fun y => _, funext hgf⟩
-    have hay : a < (g + dg) y := by
-      rcases (hg_mem y).1.eq_or_lt with (rfl | hlt)
-      · refine' (lt_add_iff_pos_right _).2 _
-        calc
-          0 < c - g y := sub_pos.2 hac
-          _ = dg y := (dga rfl).symm
-      · exact hlt.trans_le ((le_add_iff_nonneg_right _).2 <| (dgmem y).1)
-    rcases ha.exists_between hay with ⟨_, ⟨x, rfl⟩, _, hxy⟩
-    refine' ⟨x, hxy.le, _⟩
-=======
     refine ⟨g + dg, fun y => ?_, funext hgf⟩
     have hay : a < (g + dg) y := by
       rcases (hg_mem y).1.eq_or_lt with (rfl | hlt)
@@ -376,7 +364,6 @@
       · exact hlt.trans_le (le_add_of_nonneg_right (dgmem y).1)
     rcases ha.exists_between hay with ⟨_, ⟨x, rfl⟩, _, hxy⟩
     refine ⟨x, hxy.le, ?_⟩
->>>>>>> 99508fb5
     rcases le_total c (g y) with hc | hc
     · simp [dg0 (Or.inr hc), (hg_mem y).2]
     · calc
@@ -400,17 +387,10 @@
   replace hgf : ∀ x, (g - dg) (e x) = f x := by
     intro x
     simp [dg0 (Or.inl <| mem_range_self _), ← hgf]
-<<<<<<< HEAD
-  refine' ⟨g - dg, fun y => _, funext hgf⟩
-  have hyb : (g - dg) y < b := by
-    rcases (hgb y).eq_or_lt with (rfl | hlt)
-    · refine' (sub_lt_self_iff _).2 _
-=======
   refine ⟨g - dg, fun y => ?_, funext hgf⟩
   have hyb : (g - dg) y < b := by
     rcases (hgb y).eq_or_lt with (rfl | hlt)
     · refine (sub_lt_self_iff _).2 ?_
->>>>>>> 99508fb5
       calc
         0 < g y - c := sub_pos.2 hcb
         _ = dg y := (dgb rfl).symm
@@ -418,11 +398,7 @@
   rcases hb.exists_between hyb with ⟨_, ⟨xu, rfl⟩, hyxu, _⟩
   cases' lt_or_le c (g y) with hc hc
   · rcases em (a ∈ range f) with (⟨x, rfl⟩ | _)
-<<<<<<< HEAD
-    · refine' ⟨x, xu, _, hyxu.le⟩
-=======
     · refine ⟨x, xu, ?_, hyxu.le⟩
->>>>>>> 99508fb5
       calc
         f x = c - (b - c) := by rw [← hsub, sub_sub_cancel]
         _ ≤ g y - dg y := sub_le_sub hc.le (dgmem _).2
@@ -433,14 +409,8 @@
           _ ≤ g y - dg y := sub_le_sub_left (dgmem _).2 _
       rcases ha.exists_between hay with ⟨_, ⟨x, rfl⟩, _, hxy⟩
       exact ⟨x, xu, hxy.le, hyxu.le⟩
-<<<<<<< HEAD
-  · refine' ⟨xl y, xu, _, hyxu.le⟩
-    simp [dg0 (Or.inr hc), hxl]
-#align bounded_continuous_function.exists_extension_forall_exists_le_ge_of_closed_embedding BoundedContinuousFunction.exists_extension_forall_exists_le_ge_of_closedEmbedding
-=======
   · refine ⟨xl y, xu, ?_, hyxu.le⟩
     simp [dg0 (Or.inr hc), hxl]
->>>>>>> 99508fb5
 
 /-- **Tietze extension theorem** for real-valued bounded continuous maps, a version for a closed
 embedding. Let `e` be a closed embedding of a nonempty topological space `X` into a normal
