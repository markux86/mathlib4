--- conflicted
+++ resolved
@@ -8,13 +8,8 @@
 /-!
 # Quantifier Complexity
 
-<<<<<<< HEAD
-This file defines quantifier complexity of first-order formulas, defines literals, and constructs
-prenex normal forms.
-=======
 This file defines quantifier complexity of first-order formulas, and constructs disjunctive normal
 forms, conjunctive normal forms and prenex normal forms.
->>>>>>> 1c5ce476
 
 ## Main Definitions
 
@@ -52,15 +47,9 @@
 
 ## TODO
 
-<<<<<<< HEAD
 - `FirstOrder.Language.BoundedFormula.IsDNF.components` which gives the literals of a DNF as
   a list of lists.
 - `FirstOrder.Language.BoundedFormula.IsCNF.components` which gives the literals of a CNF as
-=======
-- Define `FirstOrder.Language.BoundedFormula.IsDNF.components` which gives the literals of a DNF as
-  a list of lists.
-- Define `FirstOrder.Language.BoundedFormula.IsCNF.components` which gives the literals of a CNF as
->>>>>>> 1c5ce476
   a list of lists.
 -/
 
