/-
Copyright (c) 2024 Jakob von Raumer. All rights reserved.
Released under Apache 2.0 license as described in the file LICENSE.
Authors: Jakob von Raumer
-/
import Mathlib.CategoryTheory.Functor.KanExtension.Adjunction
<<<<<<< HEAD
import Mathlib.CategoryTheory.Filtered.Final
=======
>>>>>>> 75faccb7
import Mathlib.CategoryTheory.Limits.IsConnected
import Mathlib.CategoryTheory.Grothendieck

/-!
# Finality of Projections in Comma Categories

We show that `fst L R` is final if `R` is and that `snd L R` is initial if `L` is.
As a corollary, we show that `Comma L R` with `L : A ⥤ T` and `R : B ⥤ T` is connected if `R` is
final and `A` is connected.

## References

* [M. Kashiwara, P. Schapira, *Categories and Sheaves*][Kashiwara2006], Lemma 3.4.3
-/

universe v₁ v₂ v₃ v₄ v₅ v₆ u₁ u₂ u₃ u₄ u₅ u₆

namespace CategoryTheory

namespace Comma

open Limits Functor CostructuredArrow

section Small

variable {A : Type v₁} [Category.{v₁} A]
variable {B : Type v₁} [Category.{v₁} B]
variable {T : Type v₁} [Category.{v₁} T]
variable (L : A ⥤ T) (R : B ⥤ T)

private lemma final_fst_small [R.Final] : (fst L R).Final := by
  rw  [Functor.final_iff_isIso_colimit_pre]
  intro G
  let i : colimit G ≅ colimit (fst L R ⋙ G) :=
    colimitIsoColimitGrothendieck L G ≪≫
    (Final.colimitIso (Grothendieck.pre (functor L) R) (grothendieckProj L ⋙ G)).symm ≪≫
    HasColimit.isoOfNatIso (Iso.refl _) ≪≫
    Final.colimitIso (grothendieckPrecompFunctorEquivalence L R).functor (fst L R ⋙ G)
  convert i.isIso_inv
  apply colimit.hom_ext
  intro ⟨a, b, f⟩
  simp only [colimit.ι_pre, comp_obj, fst_obj, grothendieckPrecompFunctorEquivalence_functor,
    Iso.trans_inv, Iso.symm_inv, Category.assoc, i]
  change _ = colimit.ι (fst L R ⋙ G)
    ((grothendieckPrecompFunctorToComma L R).obj ⟨b, CostructuredArrow.mk f⟩) ≫ _
  simp

end Small

section NonSmall

variable {A : Type u₁} [Category.{v₁} A]
variable {B : Type u₂} [Category.{v₂} B]
variable {T : Type u₃} [Category.{v₃} T]
variable (L : A ⥤ T) (R : B ⥤ T)

instance final_fst [R.Final] : (fst L R).Final := by
  let sA : A ≌ AsSmall.{max u₁ u₂ u₃ v₁ v₂ v₃} A := AsSmall.equiv
  let sB : B ≌ AsSmall.{max u₁ u₂ u₃ v₁ v₂ v₃} B := AsSmall.equiv
  let sT : T ≌ AsSmall.{max u₁ u₂ u₃ v₁ v₂ v₃} T := AsSmall.equiv
  let L' := sA.inverse ⋙ L ⋙ sT.functor
  let R' := sB.inverse ⋙ R ⋙ sT.functor
  let fC : Comma L R ⥤ Comma L' R' :=
    map (F₁ := sA.functor) (F := sT.functor) (F₂ := sB.functor)
      (isoWhiskerRight sA.unitIso (L ⋙ sT.functor)).hom
      (isoWhiskerRight sB.unitIso (R ⋙ sT.functor)).hom
  have : Final (fst L' R') := final_fst_small _ _
  apply final_of_natIso (F := (fC ⋙ fst L' R' ⋙ sA.inverse))
  exact (Functor.associator _ _ _).symm.trans (Iso.compInverseIso (mapFst _ _))

instance initial_snd [L.Initial] : (snd L R).Initial := by
  haveI : ((opFunctor L R).leftOp ⋙ fst R.op L.op).Final :=
    final_equivalence_comp (opEquiv L R).functor.leftOp (fst R.op L.op)
  haveI : (snd L R).op.Final := final_of_natIso (opFunctorCompFst _ _)
  apply initial_of_final_op

/-- `Comma L R` with `L : A ⥤ T` and `R : B ⥤ T` is connected if `R` is final and `A` is
connected. -/
instance isConnected_comma_of_final [IsConnected A] [R.Final] : IsConnected (Comma L R) := by
<<<<<<< HEAD
  rwa [Types.isConnected_iff_of_final (fst L R)]
=======
  rwa [isConnected_iff_of_final (fst L R)]
>>>>>>> 75faccb7

/-- `Comma L R` with `L : A ⥤ T` and `R : B ⥤ T` is connected if `L` is initial and `B` is
connected. -/
instance isConnected_comma_of_initial [IsConnected B] [L.Initial] : IsConnected (Comma L R) := by
<<<<<<< HEAD
  sorry

end NonSmall

section Small

variable {A : Type u₁} [Category.{v₁} A]
variable {B : Type u₂} [Category.{u₂} B]
variable {T : Type u₃} [Category.{v₃} T]
variable {L : A ⥤ T} {R : B ⥤ T}
variable {A' : Type u₄} [Category.{v₄} A']
variable {B' : Type u₅} [Category.{v₅} B']
variable {T' : Type u₆} [Category.{u₂} T']
variable {L' : A' ⥤ T'} {R' : B' ⥤ T'}
variable {F : A ⥤ A'} {G : B ⥤ B'} {H : T ⥤ T'}
variable (iL : F ⋙ L' ≅ L ⋙ H) (iR : G ⋙ R' ≅ R ⋙ H)
variable [IsFiltered B] [IsFiltered B']
variable [R.Final] [R'.Final] [F.Final] [G.Final]

lemma map_final : (Comma.map iL.hom iR.inv).Final := by
  haveI : IsFiltered T := IsFiltered.of_final R
  haveI : IsFiltered T' := IsFiltered.of_final R'
  haveI := final_of_natIso iR
  haveI : H.Final := final_of_final_comp R H
  fconstructor
  rintro ⟨i₂, j₂, u₂⟩
  let φ' : StructuredArrow i₂ F ⥤ StructuredArrow (L'.obj i₂) H :=
    StructuredArrow.map₂ (𝟙 _) iL.hom
  let ψ' : StructuredArrow j₂ G ⥤ StructuredArrow (L'.obj i₂) H :=
    StructuredArrow.map₂ u₂ iR.hom
  have : StructuredArrow ⟨i₂, j₂, u₂⟩ (map iL.hom iR.inv) ≌ Comma φ' ψ' := by
    sorry
  rw [isConnected_iff_of_equivalence this]
  haveI : (StructuredArrow.map₂ (R := G ⋙ R') (G := 𝟭 _) u₂ iR.hom).Final := by
    sorry
  have : ψ' ≅ StructuredArrow.post j₂ G R' ⋙ StructuredArrow.map₂ (G := 𝟭 _) u₂ iR.hom :=
    Iso.refl ψ'
  haveI := final_of_natIso this.symm
  infer_instance

#check StructuredArrow.final_map₂_id

end Small
=======
  rwa [isConnected_iff_of_initial (snd L R)]
>>>>>>> 75faccb7

end Comma

end CategoryTheory<|MERGE_RESOLUTION|>--- conflicted
+++ resolved
@@ -4,11 +4,8 @@
 Authors: Jakob von Raumer
 -/
 import Mathlib.CategoryTheory.Functor.KanExtension.Adjunction
-<<<<<<< HEAD
+import Mathlib.CategoryTheory.Limits.IsConnected
 import Mathlib.CategoryTheory.Filtered.Final
-=======
->>>>>>> 75faccb7
-import Mathlib.CategoryTheory.Limits.IsConnected
 import Mathlib.CategoryTheory.Grothendieck
 
 /-!
@@ -87,17 +84,12 @@
 /-- `Comma L R` with `L : A ⥤ T` and `R : B ⥤ T` is connected if `R` is final and `A` is
 connected. -/
 instance isConnected_comma_of_final [IsConnected A] [R.Final] : IsConnected (Comma L R) := by
-<<<<<<< HEAD
-  rwa [Types.isConnected_iff_of_final (fst L R)]
-=======
   rwa [isConnected_iff_of_final (fst L R)]
->>>>>>> 75faccb7
 
 /-- `Comma L R` with `L : A ⥤ T` and `R : B ⥤ T` is connected if `L` is initial and `B` is
 connected. -/
 instance isConnected_comma_of_initial [IsConnected B] [L.Initial] : IsConnected (Comma L R) := by
-<<<<<<< HEAD
-  sorry
+  rwa [isConnected_iff_of_initial (snd L R)]
 
 end NonSmall
 
@@ -137,12 +129,7 @@
   haveI := final_of_natIso this.symm
   infer_instance
 
-#check StructuredArrow.final_map₂_id
-
 end Small
-=======
-  rwa [isConnected_iff_of_initial (snd L R)]
->>>>>>> 75faccb7
 
 end Comma
 
