/-
Copyright (c) 2022 Yaël Dillies, Bhavik Mehta. All rights reserved.
Released under Apache 2.0 license as described in the file LICENSE.
Authors: Yaël Dillies, Bhavik Mehta
-/
import Mathlib.Algebra.BigOperators.Group.Finset
import Mathlib.Order.SupIndep
import Mathlib.Order.Atoms

/-!
# Finite partitions

In this file, we define finite partitions. A finpartition of `a : α` is a finite set of pairwise
disjoint parts `parts : Finset α` which does not contain `⊥` and whose supremum is `a`.

Finpartitions of a finset are at the heart of Szemerédi's regularity lemma. They are also studied
purely order theoretically in Sperner theory.

## Constructions

We provide many ways to build finpartitions:
* `Finpartition.ofErase`: Builds a finpartition by erasing `⊥` for you.
* `Finpartition.ofSubset`: Builds a finpartition from a subset of the parts of a previous
  finpartition.
* `Finpartition.empty`: The empty finpartition of `⊥`.
* `Finpartition.indiscrete`: The indiscrete, aka trivial, aka pure, finpartition made of a single
  part.
* `Finpartition.discrete`: The discrete finpartition of `s : Finset α` made of singletons.
* `Finpartition.bind`: Puts together the finpartitions of the parts of a finpartition into a new
  finpartition.
* `Finpartition.ofSetoid`: With `Fintype α`, constructs the finpartition of `univ : Finset α`
  induced by the equivalence classes of `s : Setoid α`.
* `Finpartition.atomise`: Makes a finpartition of `s : Finset α` by breaking `s` along all finsets
  in `F : Finset (Finset α)`. Two elements of `s` belong to the same part iff they belong to the
  same elements of `F`.

`Finpartition.indiscrete` and `Finpartition.bind` together form the monadic structure of
`Finpartition`.

## Implementation notes

Forbidding `⊥` as a part follows mathematical tradition and is a pragmatic choice concerning
operations on `Finpartition`. Not caring about `⊥` being a part or not breaks extensionality (it's
not because the parts of `P` and the parts of `Q` have the same elements that `P = Q`). Enforcing
`⊥` to be a part makes `Finpartition.bind` uglier and doesn't rid us of the need of
`Finpartition.ofErase`.

## TODO

The order is the wrong way around to make `Finpartition a` a graded order. Is it bad to depart from
the literature and turn the order around?
-/


open Finset Function

variable {α : Type*}

/-- A finite partition of `a : α` is a pairwise disjoint finite set of elements whose supremum is
`a`. We forbid `⊥` as a part. -/
@[ext]
structure Finpartition [Lattice α] [OrderBot α] (a : α) where
  -- Porting note: Docstrings added
  /-- The elements of the finite partition of `a` -/
  parts : Finset α
  /-- The partition is supremum-independent -/
  supIndep : parts.SupIndep id
  /-- The supremum of the partition is `a` -/
  sup_parts : parts.sup id = a
  /-- No element of the partition is bottom -/
  not_bot_mem : ⊥ ∉ parts
  deriving DecidableEq

-- Porting note: attribute [protected] doesn't work
-- attribute [protected] Finpartition.supIndep

namespace Finpartition

section Lattice

variable [Lattice α] [OrderBot α]

/-- A `Finpartition` constructor which does not insist on `⊥` not being a part. -/
@[simps]
def ofErase [DecidableEq α] {a : α} (parts : Finset α) (sup_indep : parts.SupIndep id)
    (sup_parts : parts.sup id = a) : Finpartition a where
  parts := parts.erase ⊥
  supIndep := sup_indep.subset (erase_subset _ _)
  sup_parts := (sup_erase_bot _).trans sup_parts
  not_bot_mem := not_mem_erase _ _

/-- A `Finpartition` constructor from a bigger existing finpartition. -/
@[simps]
def ofSubset {a b : α} (P : Finpartition a) {parts : Finset α} (subset : parts ⊆ P.parts)
    (sup_parts : parts.sup id = b) : Finpartition b :=
  { parts := parts
    supIndep := P.supIndep.subset subset
    sup_parts := sup_parts
    not_bot_mem := fun h ↦ P.not_bot_mem (subset h) }

/-- Changes the type of a finpartition to an equal one. -/
@[simps]
def copy {a b : α} (P : Finpartition a) (h : a = b) : Finpartition b where
  parts := P.parts
  supIndep := P.supIndep
  sup_parts := h ▸ P.sup_parts
  not_bot_mem := P.not_bot_mem

/-- Transfer a finpartition over an order isomorphism. -/
def map {β : Type*} [Lattice β] [OrderBot β] {a : α} (e : α ≃o β) (P : Finpartition a) :
    Finpartition (e a) where
  parts := P.parts.map e
  supIndep u hu _ hb hbu _ hx hxu := by
    rw [← map_symm_subset] at hu
    simp only [mem_map_equiv] at hb
    have := P.supIndep hu hb (by simp [hbu]) (map_rel e.symm hx) ?_
    · rw [← e.symm.map_bot] at this
      exact e.symm.map_rel_iff.mp this
    · convert e.symm.map_rel_iff.mpr hxu
      rw [map_finset_sup, sup_map]
      rfl
  sup_parts := by simp [← P.sup_parts]
  not_bot_mem := by
    rw [mem_map_equiv]
    convert P.not_bot_mem
    exact e.symm.map_bot

@[simp]
theorem parts_map {β : Type*} [Lattice β] [OrderBot β] {a : α} {e : α ≃o β} {P : Finpartition a} :
    (P.map e).parts = P.parts.map e := rfl

variable (α)

/-- The empty finpartition. -/
@[simps]
protected def empty : Finpartition (⊥ : α) where
  parts := ∅
  supIndep := supIndep_empty _
  sup_parts := Finset.sup_empty
  not_bot_mem := not_mem_empty ⊥

instance : Inhabited (Finpartition (⊥ : α)) :=
  ⟨Finpartition.empty α⟩

@[simp]
theorem default_eq_empty : (default : Finpartition (⊥ : α)) = Finpartition.empty α :=
  rfl

variable {α} {a : α}

/-- The finpartition in one part, aka indiscrete finpartition. -/
@[simps]
def indiscrete (ha : a ≠ ⊥) : Finpartition a where
  parts := {a}
  supIndep := supIndep_singleton _ _
  sup_parts := Finset.sup_singleton
  not_bot_mem h := ha (mem_singleton.1 h).symm

variable (P : Finpartition a)

protected theorem le {b : α} (hb : b ∈ P.parts) : b ≤ a :=
  (le_sup hb).trans P.sup_parts.le

theorem ne_bot {b : α} (hb : b ∈ P.parts) : b ≠ ⊥ := by
  intro h
  refine P.not_bot_mem (?_)
  rw [h] at hb
  exact hb

protected theorem disjoint : (P.parts : Set α).PairwiseDisjoint id :=
  P.supIndep.pairwiseDisjoint

variable {P}

theorem parts_eq_empty_iff : P.parts = ∅ ↔ a = ⊥ := by
  simp_rw [← P.sup_parts]
  refine ⟨fun h ↦ ?_, fun h ↦ eq_empty_iff_forall_not_mem.2 fun b hb ↦ P.not_bot_mem ?_⟩
  · rw [h]
    exact Finset.sup_empty
  · rwa [← le_bot_iff.1 ((le_sup hb).trans h.le)]

theorem parts_nonempty_iff : P.parts.Nonempty ↔ a ≠ ⊥ := by
  rw [nonempty_iff_ne_empty, not_iff_not, parts_eq_empty_iff]

theorem parts_nonempty (P : Finpartition a) (ha : a ≠ ⊥) : P.parts.Nonempty :=
  parts_nonempty_iff.2 ha

instance : Unique (Finpartition (⊥ : α)) :=
  { (inferInstance : Inhabited (Finpartition (⊥ : α))) with
    uniq := fun P ↦ by
      ext a
      exact iff_of_false (fun h ↦ P.ne_bot h <| le_bot_iff.1 <| P.le h) (not_mem_empty a) }

-- See note [reducible non instances]
/-- There's a unique partition of an atom. -/
<<<<<<< HEAD
abbrev _root_.IsAtom.uniqueFinpartition (ha : IsAtom a) : Unique (Finpartition a)
    where
=======
abbrev _root_.IsAtom.uniqueFinpartition (ha : IsAtom a) : Unique (Finpartition a) where
>>>>>>> 99508fb5
  default := indiscrete ha.1
  uniq P := by
    have h : ∀ b ∈ P.parts, b = a := fun _ hb ↦
      (ha.le_iff.mp <| P.le hb).resolve_left (P.ne_bot hb)
    ext b
    refine Iff.trans ⟨h b, ?_⟩ mem_singleton.symm
    rintro rfl
    obtain ⟨c, hc⟩ := P.parts_nonempty ha.1
    simp_rw [← h c hc]
    exact hc

instance [Fintype α] [DecidableEq α] (a : α) : Fintype (Finpartition a) :=
  @Fintype.ofSurjective { p : Finset α // p.SupIndep id ∧ p.sup id = a ∧ ⊥ ∉ p } (Finpartition a) _
    (Subtype.fintype _) (fun i ↦ ⟨i.1, i.2.1, i.2.2.1, i.2.2.2⟩) fun ⟨_, y, z, w⟩ ↦
    ⟨⟨_, y, z, w⟩, rfl⟩

/-! ### Refinement order -/


section Order

/-- We say that `P ≤ Q` if `P` refines `Q`: each part of `P` is less than some part of `Q`. -/
instance : LE (Finpartition a) :=
  ⟨fun P Q ↦ ∀ ⦃b⦄, b ∈ P.parts → ∃ c ∈ Q.parts, b ≤ c⟩

instance : PartialOrder (Finpartition a) :=
  { (inferInstance : LE (Finpartition a)) with
    le_refl := fun P b hb ↦ ⟨b, hb, le_rfl⟩
    le_trans := fun P Q R hPQ hQR b hb ↦ by
      obtain ⟨c, hc, hbc⟩ := hPQ hb
      obtain ⟨d, hd, hcd⟩ := hQR hc
      exact ⟨d, hd, hbc.trans hcd⟩
    le_antisymm := fun P Q hPQ hQP ↦ by
      ext b
      refine ⟨fun hb ↦ ?_, fun hb ↦ ?_⟩
      · obtain ⟨c, hc, hbc⟩ := hPQ hb
        obtain ⟨d, hd, hcd⟩ := hQP hc
        rwa [hbc.antisymm]
        rwa [P.disjoint.eq_of_le hb hd (P.ne_bot hb) (hbc.trans hcd)]
      · obtain ⟨c, hc, hbc⟩ := hQP hb
        obtain ⟨d, hd, hcd⟩ := hPQ hc
        rwa [hbc.antisymm]
        rwa [Q.disjoint.eq_of_le hb hd (Q.ne_bot hb) (hbc.trans hcd)] }

instance [Decidable (a = ⊥)] : OrderTop (Finpartition a) where
  top := if ha : a = ⊥ then (Finpartition.empty α).copy ha.symm else indiscrete ha
  le_top P := by
    split_ifs with h
    · intro x hx
      simpa [h, P.ne_bot hx] using P.le hx
    · exact fun b hb ↦ ⟨a, mem_singleton_self _, P.le hb⟩

theorem parts_top_subset (a : α) [Decidable (a = ⊥)] : (⊤ : Finpartition a).parts ⊆ {a} := by
  intro b hb
  have hb : b ∈ Finpartition.parts (dite _ _ _) := hb
  split_ifs at hb
  · simp only [copy_parts, empty_parts, not_mem_empty] at hb
  · exact hb

theorem parts_top_subsingleton (a : α) [Decidable (a = ⊥)] :
    ((⊤ : Finpartition a).parts : Set α).Subsingleton :=
  Set.subsingleton_of_subset_singleton fun _ hb ↦ mem_singleton.1 <| parts_top_subset _ hb

end Order

end Lattice

section DistribLattice

variable [DistribLattice α] [OrderBot α]

section Inf

variable [DecidableEq α] {a b c : α}

instance : Inf (Finpartition a) :=
  ⟨fun P Q ↦
    ofErase ((P.parts ×ˢ Q.parts).image fun bc ↦ bc.1 ⊓ bc.2)
      (by
        rw [supIndep_iff_disjoint_erase]
        simp only [mem_image, and_imp, exists_prop, forall_exists_index, id, Prod.exists,
          mem_product, Finset.disjoint_sup_right, mem_erase, Ne]
        rintro _ x₁ y₁ hx₁ hy₁ rfl _ h x₂ y₂ hx₂ hy₂ rfl
        rcases eq_or_ne x₁ x₂ with (rfl | xdiff)
        · refine Disjoint.mono inf_le_right inf_le_right (Q.disjoint hy₁ hy₂ ?_)
          intro t
          simp [t] at h
        exact Disjoint.mono inf_le_left inf_le_left (P.disjoint hx₁ hx₂ xdiff))
      (by
        rw [sup_image, id_comp, sup_product_left]
        trans P.parts.sup id ⊓ Q.parts.sup id
        · simp_rw [Finset.sup_inf_distrib_right, Finset.sup_inf_distrib_left]
          rfl
        · rw [P.sup_parts, Q.sup_parts, inf_idem])⟩

@[simp]
theorem parts_inf (P Q : Finpartition a) :
    (P ⊓ Q).parts = ((P.parts ×ˢ Q.parts).image fun bc : α × α ↦ bc.1 ⊓ bc.2).erase ⊥ :=
  rfl

instance : SemilatticeInf (Finpartition a) :=
  { (inferInstance : PartialOrder (Finpartition a)),
    (inferInstance : Inf (Finpartition a)) with
    inf_le_left := fun P Q b hb ↦ by
      obtain ⟨c, hc, rfl⟩ := mem_image.1 (mem_of_mem_erase hb)
      rw [mem_product] at hc
      exact ⟨c.1, hc.1, inf_le_left⟩
    inf_le_right := fun P Q b hb ↦ by
      obtain ⟨c, hc, rfl⟩ := mem_image.1 (mem_of_mem_erase hb)
      rw [mem_product] at hc
      exact ⟨c.2, hc.2, inf_le_right⟩
    le_inf := fun P Q R hPQ hPR b hb ↦ by
      obtain ⟨c, hc, hbc⟩ := hPQ hb
      obtain ⟨d, hd, hbd⟩ := hPR hb
      have h := _root_.le_inf hbc hbd
      refine
        ⟨c ⊓ d,
          mem_erase_of_ne_of_mem (ne_bot_of_le_ne_bot (P.ne_bot hb) h)
            (mem_image.2 ⟨(c, d), mem_product.2 ⟨hc, hd⟩, rfl⟩),
          h⟩ }

end Inf

theorem exists_le_of_le {a b : α} {P Q : Finpartition a} (h : P ≤ Q) (hb : b ∈ Q.parts) :
    ∃ c ∈ P.parts, c ≤ b := by
  by_contra H
  refine Q.ne_bot hb (disjoint_self.1 <| Disjoint.mono_right (Q.le hb) ?_)
  rw [← P.sup_parts, Finset.disjoint_sup_right]
  rintro c hc
  obtain ⟨d, hd, hcd⟩ := h hc
  refine (Q.disjoint hb hd ?_).mono_right hcd
  rintro rfl
  simp only [not_exists, not_and] at H
  exact H _ hc hcd

theorem card_mono {a : α} {P Q : Finpartition a} (h : P ≤ Q) : Q.parts.card ≤ P.parts.card := by
  classical
    have : ∀ b ∈ Q.parts, ∃ c ∈ P.parts, c ≤ b := fun b ↦ exists_le_of_le h
    choose f hP hf using this
    rw [← card_attach]
    refine card_le_card_of_injOn (fun b ↦ f _ b.2) (fun b _ ↦ hP _ b.2) fun b _ c _ h ↦ ?_
    exact
      Subtype.coe_injective
        (Q.disjoint.elim b.2 c.2 fun H ↦
          P.ne_bot (hP _ b.2) <| disjoint_self.1 <| H.mono (hf _ b.2) <| h.le.trans <| hf _ c.2)

variable [DecidableEq α] {a b c : α}

section Bind

variable {P : Finpartition a} {Q : ∀ i ∈ P.parts, Finpartition i}

/-- Given a finpartition `P` of `a` and finpartitions of each part of `P`, this yields the
finpartition of `a` obtained by juxtaposing all the subpartitions. -/
@[simps]
def bind (P : Finpartition a) (Q : ∀ i ∈ P.parts, Finpartition i) : Finpartition a where
  parts := P.parts.attach.biUnion fun i ↦ (Q i.1 i.2).parts
  supIndep := by
    rw [supIndep_iff_pairwiseDisjoint]
    rintro a ha b hb h
    rw [Finset.mem_coe, Finset.mem_biUnion] at ha hb
    obtain ⟨⟨A, hA⟩, -, ha⟩ := ha
    obtain ⟨⟨B, hB⟩, -, hb⟩ := hb
    obtain rfl | hAB := eq_or_ne A B
    · exact (Q A hA).disjoint ha hb h
    · exact (P.disjoint hA hB hAB).mono ((Q A hA).le ha) ((Q B hB).le hb)
  sup_parts := by
    simp_rw [sup_biUnion]
    trans (sup P.parts id)
    · rw [eq_comm, ← Finset.sup_attach]
      exact sup_congr rfl fun b _hb ↦ (Q b.1 b.2).sup_parts.symm
    · exact P.sup_parts
  not_bot_mem h := by
    rw [Finset.mem_biUnion] at h
    obtain ⟨⟨A, hA⟩, -, h⟩ := h
    exact (Q A hA).not_bot_mem h

theorem mem_bind : b ∈ (P.bind Q).parts ↔ ∃ A hA, b ∈ (Q A hA).parts := by
  rw [bind, mem_biUnion]
  constructor
  · rintro ⟨⟨A, hA⟩, -, h⟩
    exact ⟨A, hA, h⟩
  · rintro ⟨A, hA, h⟩
    exact ⟨⟨A, hA⟩, mem_attach _ ⟨A, hA⟩, h⟩

theorem card_bind (Q : ∀ i ∈ P.parts, Finpartition i) :
    (P.bind Q).parts.card = ∑ A ∈ P.parts.attach, (Q _ A.2).parts.card := by
  apply card_biUnion
  rintro ⟨b, hb⟩ - ⟨c, hc⟩ - hbc
  rw [Finset.disjoint_left]
  rintro d hdb hdc
  rw [Ne, Subtype.mk_eq_mk] at hbc
  exact
    (Q b hb).ne_bot hdb
      (eq_bot_iff.2 <|
        (le_inf ((Q b hb).le hdb) <| (Q c hc).le hdc).trans <| (P.disjoint hb hc hbc).le_bot)

end Bind

/-- Adds `b` to a finpartition of `a` to make a finpartition of `a ⊔ b`. -/
@[simps]
def extend (P : Finpartition a) (hb : b ≠ ⊥) (hab : Disjoint a b) (hc : a ⊔ b = c) :
    Finpartition c where
  parts := insert b P.parts
  supIndep := by
    rw [supIndep_iff_pairwiseDisjoint, coe_insert]
    exact P.disjoint.insert fun d hd _ ↦ hab.symm.mono_right <| P.le hd
  sup_parts := by rwa [sup_insert, P.sup_parts, id, _root_.sup_comm]
  not_bot_mem h := (mem_insert.1 h).elim hb.symm P.not_bot_mem

theorem card_extend (P : Finpartition a) (b c : α) {hb : b ≠ ⊥} {hab : Disjoint a b}
    {hc : a ⊔ b = c} : (P.extend hb hab hc).parts.card = P.parts.card + 1 :=
  card_insert_of_not_mem fun h ↦ hb <| hab.symm.eq_bot_of_le <| P.le h

end DistribLattice

section GeneralizedBooleanAlgebra

variable [GeneralizedBooleanAlgebra α] [DecidableEq α] {a b c : α} (P : Finpartition a)

/-- Restricts a finpartition to avoid a given element. -/
@[simps!]
def avoid (b : α) : Finpartition (a \ b) :=
  ofErase
    (P.parts.image (· \ b))
    (P.disjoint.image_finset_of_le fun a ↦ sdiff_le).supIndep
    (by rw [sup_image, id_comp, Finset.sup_sdiff_right, ← Function.id_def, P.sup_parts])

@[simp]
theorem mem_avoid : c ∈ (P.avoid b).parts ↔ ∃ d ∈ P.parts, ¬d ≤ b ∧ d \ b = c := by
  simp only [avoid, ofErase, mem_erase, Ne, mem_image, exists_prop, ← exists_and_left,
    @and_left_comm (c ≠ ⊥)]
  refine exists_congr fun d ↦ and_congr_right' <| and_congr_left ?_
  rintro rfl
  rw [sdiff_eq_bot_iff]

end GeneralizedBooleanAlgebra

end Finpartition

/-! ### Finite partitions of finsets -/


namespace Finpartition

variable [DecidableEq α] {s t u : Finset α} (P : Finpartition s) {a : α}

theorem nonempty_of_mem_parts {a : Finset α} (ha : a ∈ P.parts) : a.Nonempty :=
  nonempty_iff_ne_empty.2 <| P.ne_bot ha

lemma eq_of_mem_parts (ht : t ∈ P.parts) (hu : u ∈ P.parts) (hat : a ∈ t) (hau : a ∈ u) : t = u :=
  P.disjoint.elim ht hu <| not_disjoint_iff.2 ⟨a, hat, hau⟩

theorem exists_mem (ha : a ∈ s) : ∃ t ∈ P.parts, a ∈ t := by
  simp_rw [← P.sup_parts] at ha
  exact mem_sup.1 ha

theorem biUnion_parts : P.parts.biUnion id = s :=
  (sup_eq_biUnion _ _).symm.trans P.sup_parts

theorem existsUnique_mem (ha : a ∈ s) : ∃! t, t ∈ P.parts ∧ a ∈ t := by
  obtain ⟨t, ht, ht'⟩ := P.exists_mem ha
  refine ⟨t, ⟨ht, ht'⟩, ?_⟩
  rintro u ⟨hu, hu'⟩
  exact P.eq_of_mem_parts hu ht hu' ht'

/-- The part of the finpartition that `a` lies in. -/
def part (a : α) : Finset α := if ha : a ∈ s then choose (hp := P.existsUnique_mem ha) else ∅

lemma part_mem (ha : a ∈ s) : P.part a ∈ P.parts := by simp [part, ha, choose_mem]

lemma mem_part (ha : a ∈ s) : a ∈ P.part a := by
  simp [part, ha, choose_property (p := fun s => a ∈ s) P.parts (P.existsUnique_mem ha)]

lemma part_eq_of_mem (ht : t ∈ P.parts) (hat : a ∈ t) : P.part a = t := by
  apply P.eq_of_mem_parts (P.part_mem _) ht (P.mem_part _) hat <;> exact mem_of_subset (P.le ht) hat

lemma mem_part_iff_part_eq_part {b : α} (ha : a ∈ s) (hb : b ∈ s) :
    a ∈ P.part b ↔ P.part a = P.part b :=
  ⟨fun c ↦ (P.part_eq_of_mem (P.part_mem hb) c), fun c ↦ c ▸ P.mem_part ha⟩

theorem part_surjOn : Set.SurjOn P.part s P.parts := fun p hp ↦ by
  obtain ⟨x, hx⟩ := P.nonempty_of_mem_parts hp
  have hx' := mem_of_subset (P.le hp) hx
  use x, hx', (P.existsUnique_mem hx').unique ⟨P.part_mem hx', P.mem_part hx'⟩ ⟨hp, hx⟩

theorem exists_subset_part_bijOn : ∃ r ⊆ s, Set.BijOn P.part r P.parts := by
  obtain ⟨r, hrs, hr⟩ := P.part_surjOn.exists_bijOn_subset
  lift r to Finset α using s.finite_toSet.subset hrs
  exact ⟨r, mod_cast hrs, hr⟩

/-- Equivalence between a finpartition's parts as a dependent sum and the partitioned set. -/
def equivSigmaParts : s ≃ Σ t : P.parts, t.1 where
  toFun x := ⟨⟨P.part x.1, P.part_mem x.2⟩, ⟨x, P.mem_part x.2⟩⟩
  invFun x := ⟨x.2, mem_of_subset (P.le x.1.2) x.2.2⟩
  left_inv x := by simp
  right_inv x := by
    ext e
    · obtain ⟨⟨p, mp⟩, ⟨f, mf⟩⟩ := x
      dsimp only at mf ⊢
      rw [P.part_eq_of_mem mp mf]
    · simp

lemma exists_enumeration : ∃ f : s ≃ Σ t : P.parts, Fin t.1.card,
    ∀ a b : s, P.part a = P.part b ↔ (f a).1 = (f b).1 := by
  use P.equivSigmaParts.trans ((Equiv.refl _).sigmaCongr (fun t ↦ t.1.equivFin))
  simp [equivSigmaParts, Equiv.sigmaCongr, Equiv.sigmaCongrLeft]

theorem sum_card_parts : ∑ i ∈ P.parts, i.card = s.card := by
  convert congr_arg Finset.card P.biUnion_parts
  rw [card_biUnion P.supIndep.pairwiseDisjoint]
  rfl

/-- `⊥` is the partition in singletons, aka discrete partition. -/
instance (s : Finset α) : Bot (Finpartition s) :=
  ⟨{  parts := s.map ⟨singleton, singleton_injective⟩
      supIndep :=
        Set.PairwiseDisjoint.supIndep
          (by
            rw [Finset.coe_map]
            exact Finset.pairwiseDisjoint_range_singleton.subset (Set.image_subset_range _ _))
      sup_parts := by rw [sup_map, id_comp, Embedding.coeFn_mk, Finset.sup_singleton']
      not_bot_mem := by simp }⟩

@[simp]
theorem parts_bot (s : Finset α) :
    (⊥ : Finpartition s).parts = s.map ⟨singleton, singleton_injective⟩ :=
  rfl

theorem card_bot (s : Finset α) : (⊥ : Finpartition s).parts.card = s.card :=
  Finset.card_map _

theorem mem_bot_iff : t ∈ (⊥ : Finpartition s).parts ↔ ∃ a ∈ s, {a} = t :=
  mem_map

instance (s : Finset α) : OrderBot (Finpartition s) :=
  { (inferInstance : Bot (Finpartition s)) with
    bot_le := fun P t ht ↦ by
      rw [mem_bot_iff] at ht
      obtain ⟨a, ha, rfl⟩ := ht
      obtain ⟨t, ht, hat⟩ := P.exists_mem ha
      exact ⟨t, ht, singleton_subset_iff.2 hat⟩ }

theorem card_parts_le_card : P.parts.card ≤ s.card := by
  rw [← card_bot s]
  exact card_mono bot_le

lemma card_mod_card_parts_le : s.card % P.parts.card ≤ P.parts.card := by
  rcases P.parts.card.eq_zero_or_pos with h | h
  · have h' := h
    rw [Finset.card_eq_zero, parts_eq_empty_iff, bot_eq_empty, ← Finset.card_eq_zero] at h'
    rw [h, h']
  · exact (Nat.mod_lt _ h).le

section Setoid

variable [Fintype α]

/-- A setoid over a finite type induces a finpartition of the type's elements,
where the parts are the setoid's equivalence classes. -/
def ofSetoid (s : Setoid α) [DecidableRel s.r] : Finpartition (univ : Finset α) where
  parts := univ.image fun a => univ.filter (s.r a)
  supIndep := by
    simp only [mem_univ, forall_true_left, supIndep_iff_pairwiseDisjoint, Set.PairwiseDisjoint,
      Set.Pairwise, coe_image, coe_univ, Set.image_univ, Set.mem_range, ne_eq,
      forall_exists_index, forall_apply_eq_imp_iff]
    intro _ _ q
    contrapose! q
    rw [not_disjoint_iff] at q
    obtain ⟨c, ⟨d1, d2⟩⟩ := q
    rw [id_eq, mem_filter] at d1 d2
    ext y
    simp only [mem_univ, forall_true_left, mem_filter, true_and]
    exact ⟨fun r1 => s.trans (s.trans d2.2 (s.symm d1.2)) r1,
           fun r2 => s.trans (s.trans d1.2 (s.symm d2.2)) r2⟩
  sup_parts := by
    ext a
    simp only [sup_image, Function.id_comp, mem_univ, mem_sup, mem_filter, true_and, iff_true]
    use a; exact s.refl a
  not_bot_mem := by
    rw [bot_eq_empty, mem_image, not_exists]
    intro a
    simp only [filter_eq_empty_iff, not_forall, mem_univ, forall_true_left, true_and, not_not]
    use a; exact s.refl a

theorem mem_part_ofSetoid_iff_rel {s : Setoid α} [DecidableRel s.r] {b : α} :
    b ∈ (ofSetoid s).part a ↔ s.r a b := by
  simp_rw [part, ofSetoid, mem_univ, reduceDIte]
  generalize_proofs H
  have := choose_spec _ _ H
  simp only [mem_univ, mem_image, true_and] at this
  obtain ⟨⟨_, hc⟩, this⟩ := this
  simp only [← hc, mem_univ, mem_filter, true_and] at this ⊢
  exact ⟨s.trans (s.symm this), s.trans this⟩

end Setoid

section Atomise

/-- Cuts `s` along the finsets in `F`: Two elements of `s` will be in the same part if they are
in the same finsets of `F`. -/
def atomise (s : Finset α) (F : Finset (Finset α)) : Finpartition s :=
  ofErase (F.powerset.image fun Q ↦ s.filter fun i ↦ ∀ t ∈ F, t ∈ Q ↔ i ∈ t)
    (Set.PairwiseDisjoint.supIndep fun x hx y hy h ↦
      disjoint_left.mpr fun z hz1 hz2 ↦
        h (by
            rw [mem_coe, mem_image] at hx hy
            obtain ⟨Q, hQ, rfl⟩ := hx
            obtain ⟨R, hR, rfl⟩ := hy
            suffices h' : Q = R by
              subst h'
              exact of_eq_true (eq_self (
                filter (fun i ↦ ∀ (t : Finset α), t ∈ F → (t ∈ Q ↔ i ∈ t)) s))
            rw [id, mem_filter] at hz1 hz2
            rw [mem_powerset] at hQ hR
            ext i
            refine ⟨fun hi ↦ ?_, fun hi ↦ ?_⟩
            · rwa [hz2.2 _ (hQ hi), ← hz1.2 _ (hQ hi)]
            · rwa [hz1.2 _ (hR hi), ← hz2.2 _ (hR hi)]))
    (by
      refine (Finset.sup_le fun t ht ↦ ?_).antisymm fun a ha ↦ ?_
      · rw [mem_image] at ht
        obtain ⟨A, _, rfl⟩ := ht
        exact s.filter_subset _
      · rw [mem_sup]
        refine
          ⟨s.filter fun i ↦ ∀ t, t ∈ F → ((t ∈ F.filter fun u ↦ a ∈ u) ↔ i ∈ t),
            mem_image_of_mem _ (mem_powerset.2 <| filter_subset _ _),
            mem_filter.2 ⟨ha, fun t ht ↦ ?_⟩⟩
        rw [mem_filter]
        exact and_iff_right ht)

variable {F : Finset (Finset α)}

theorem mem_atomise :
    t ∈ (atomise s F).parts ↔
      t.Nonempty ∧ ∃ Q ⊆ F, (s.filter fun i ↦ ∀ u ∈ F, u ∈ Q ↔ i ∈ u) = t := by
  simp only [atomise, ofErase, bot_eq_empty, mem_erase, mem_image, nonempty_iff_ne_empty,
    mem_singleton, and_comm, mem_powerset, exists_prop]

theorem atomise_empty (hs : s.Nonempty) : (atomise s ∅).parts = {s} := by
  simp only [atomise, powerset_empty, image_singleton, not_mem_empty, IsEmpty.forall_iff,
    imp_true_iff, filter_True]
  exact erase_eq_of_not_mem (not_mem_singleton.2 hs.ne_empty.symm)

theorem card_atomise_le : (atomise s F).parts.card ≤ 2 ^ F.card :=
  (card_le_card <| erase_subset _ _).trans <| Finset.card_image_le.trans (card_powerset _).le

theorem biUnion_filter_atomise (ht : t ∈ F) (hts : t ⊆ s) :
    ((atomise s F).parts.filter fun u ↦ u ⊆ t ∧ u.Nonempty).biUnion id = t := by
  ext a
  refine mem_biUnion.trans ⟨fun ⟨u, hu, ha⟩ ↦ (mem_filter.1 hu).2.1 ha, fun ha ↦ ?_⟩
  obtain ⟨u, hu, hau⟩ := (atomise s F).exists_mem (hts ha)
  refine ⟨u, mem_filter.2 ⟨hu, fun b hb ↦ ?_, _, hau⟩, hau⟩
  obtain ⟨Q, _hQ, rfl⟩ := (mem_atomise.1 hu).2
  rw [mem_filter] at hau hb
  rwa [← hb.2 _ ht, hau.2 _ ht]

theorem card_filter_atomise_le_two_pow (ht : t ∈ F) :
    ((atomise s F).parts.filter fun u ↦ u ⊆ t ∧ u.Nonempty).card ≤ 2 ^ (F.card - 1) := by
  suffices h :
    ((atomise s F).parts.filter fun u ↦ u ⊆ t ∧ u.Nonempty) ⊆
      (F.erase t).powerset.image fun P ↦ s.filter fun i ↦ ∀ x ∈ F, x ∈ insert t P ↔ i ∈ x by
    refine (card_le_card h).trans (card_image_le.trans ?_)
    rw [card_powerset, card_erase_of_mem ht]
  rw [subset_iff]
  simp_rw [mem_image, mem_powerset, mem_filter, and_imp, Finset.Nonempty, exists_imp, mem_atomise,
    and_imp, Finset.Nonempty, exists_imp, and_imp]
  rintro P' i hi P PQ rfl hy₂ j _hj
  refine ⟨P.erase t, erase_subset_erase _ PQ, ?_⟩
  simp only [insert_erase (((mem_filter.1 hi).2 _ ht).2 <| hy₂ hi)]

end Atomise

end Finpartition<|MERGE_RESOLUTION|>--- conflicted
+++ resolved
@@ -193,12 +193,7 @@
 
 -- See note [reducible non instances]
 /-- There's a unique partition of an atom. -/
-<<<<<<< HEAD
-abbrev _root_.IsAtom.uniqueFinpartition (ha : IsAtom a) : Unique (Finpartition a)
-    where
-=======
 abbrev _root_.IsAtom.uniqueFinpartition (ha : IsAtom a) : Unique (Finpartition a) where
->>>>>>> 99508fb5
   default := indiscrete ha.1
   uniq P := by
     have h : ∀ b ∈ P.parts, b = a := fun _ hb ↦
