--- conflicted
+++ resolved
@@ -144,27 +144,11 @@
     · simp; omega
 #align nat.bodd_add_div2 Nat.bodd_add_div2
 
-<<<<<<< HEAD
-=======
-lemma div2_val (n) : div2 n = n / 2 := by
-  refine Nat.eq_of_mul_eq_mul_left (by decide)
-    (Nat.add_left_cancel (Eq.trans ?_ (Nat.mod_add_div n 2).symm))
-  rw [mod_two_of_bodd, bodd_add_div2]
-#align nat.div2_val Nat.div2_val
-
-/-- `bit b` appends the digit `b` to the binary representation of its natural number input. -/
-def bit (b : Bool) : ℕ → ℕ := cond b (2 * · + 1) (2 * ·)
->>>>>>> 8fb3ba55
 #align nat.bit Nat.bit
 
 #noalign nat.bit0_val
 #noalign nat.bit1_val
 
-<<<<<<< HEAD
-=======
-lemma bit_val (b n) : bit b n = 2 * n + cond b 1 0 := by
-  cases b <;> rfl
->>>>>>> 8fb3ba55
 #align nat.bit_val Nat.bit_val
 #align nat.bit_decomp Nat.bit_decomp
 #align nat.bit_cases_on Nat.bitCasesOn
@@ -254,16 +238,7 @@
 lemma shiftLeft_sub : ∀ (m : Nat) {n k}, k ≤ n → m <<< (n - k) = (m <<< n) >>> k :=
   fun _ _ _ hk => by simp only [← shiftLeft'_false, shiftLeft'_sub false _ hk]
 
-<<<<<<< HEAD
 @[deprecated (since := "2024-06-09")] alias testBit_bit_zero := bit_testBit_zero
-=======
--- Not a `simp` lemma, as later `simp` will be able to prove this.
-lemma testBit_bit_zero (b n) : testBit (bit b n) 0 = b := by
-  rw [testBit, bit]
-  cases b
-  · simp [← Nat.mul_two]
-  · simp [← Nat.mul_two]
->>>>>>> 8fb3ba55
 
 #align nat.test_bit_zero Nat.testBit_zero
 
@@ -287,28 +262,9 @@
 /-! ### `boddDiv2_eq` and `bodd` -/
 
 
-@[simp]
-<<<<<<< HEAD
-theorem bodd_bit0 (n) : bodd (bit0 n) = false :=
-  bodd_bit false n
-#align nat.bodd_bit0 Nat.bodd_bit0
-=======
-theorem boddDiv2_eq (n : ℕ) : boddDiv2 n = (bodd n, div2 n) := rfl
-#align nat.bodd_div2_eq Nat.boddDiv2_eq
-
-#noalign nat.bodd_bit0
-#noalign nat.bodd_bit1
->>>>>>> 8fb3ba55
-
-@[simp]
-theorem div2_bit0 (n) : div2 (2 * n) = n :=
-  div2_bit false n
-#align nat.div2_bit0 Nat.div2_bit0
-
--- simp can prove this
-theorem div2_bit1 (n) : div2 (2 * n + 1) = n :=
-  div2_bit true n
-#align nat.div2_bit1 Nat.div2_bit1
+#noalign nat.bodd_bit0 Nat.bodd_bit0
+#noalign nat.div2_bit0 Nat.div2_bit0
+#noalign nat.div2_bit1 Nat.div2_bit1
 
 /-! ### `bit0` and `bit1` -/
 
@@ -378,14 +334,6 @@
   omega
 #align nat.bit0_eq_zero Nat.bit0_eq_zero
 
-<<<<<<< HEAD
-=======
-theorem bit_eq_zero_iff {n : ℕ} {b : Bool} : bit b n = 0 ↔ n = 0 ∧ b = false := by
-  constructor
-  · cases b <;> simp [Nat.bit, Nat.bit0_eq_zero, Nat.bit1_ne_zero]; omega
-  · rintro ⟨rfl, rfl⟩
-    rfl
->>>>>>> 8fb3ba55
 #align nat.bit_eq_zero_iff Nat.bit_eq_zero_iff
 
 protected lemma bit0_le (h : n ≤ m) : 2 * n ≤ 2 * m := by
