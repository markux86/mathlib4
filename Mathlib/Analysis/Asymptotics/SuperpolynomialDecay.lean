/-
Copyright (c) 2021 Devon Tuma. All rights reserved.
Released under Apache 2.0 license as described in the file LICENSE.
Authors: Devon Tuma
-/
import Mathlib.Algebra.Polynomial.Eval
import Mathlib.Analysis.Asymptotics.Asymptotics
import Mathlib.Analysis.Normed.Order.Basic
import Mathlib.Topology.Algebra.Order.LiminfLimsup

/-!
# Super-Polynomial Function Decay

This file defines a predicate `Asymptotics.SuperpolynomialDecay f` for a function satisfying
  one of following equivalent definitions (The definition is in terms of the first condition):

* `x ^ n * f` tends to `𝓝 0` for all (or sufficiently large) naturals `n`
* `|x ^ n * f|` tends to `𝓝 0` for all naturals `n` (`superpolynomialDecay_iff_abs_tendsto_zero`)
* `|x ^ n * f|` is bounded for all naturals `n` (`superpolynomialDecay_iff_abs_isBoundedUnder`)
* `f` is `o(x ^ c)` for all integers `c` (`superpolynomialDecay_iff_isLittleO`)
* `f` is `O(x ^ c)` for all integers `c` (`superpolynomialDecay_iff_isBigO`)

These conditions are all equivalent to conditions in terms of polynomials, replacing `x ^ c` with
  `p(x)` or `p(x)⁻¹` as appropriate, since asymptotically `p(x)` behaves like `X ^ p.natDegree`.
These further equivalences are not proven in mathlib but would be good future projects.

The definition of superpolynomial decay for `f : α → β` is relative to a parameter `k : α → β`.
Super-polynomial decay then means `f x` decays faster than `(k x) ^ c` for all integers `c`.
Equivalently `f x` decays faster than `p.eval (k x)` for all polynomials `p : β[X]`.
The definition is also relative to a filter `l : Filter α` where the decay rate is compared.

When the map `k` is given by `n ↦ ↑n : ℕ → ℝ` this defines negligible functions:
https://en.wikipedia.org/wiki/Negligible_function

When the map `k` is given by `(r₁,...,rₙ) ↦ r₁*...*rₙ : ℝⁿ → ℝ` this is equivalent
  to the definition of rapidly decreasing functions given here:
https://ncatlab.org/nlab/show/rapidly+decreasing+function

# Main Theorems

* `SuperpolynomialDecay.polynomial_mul` says that if `f(x)` is negligible,
    then so is `p(x) * f(x)` for any polynomial `p`.
* `superpolynomialDecay_iff_zpow_tendsto_zero` gives an equivalence between definitions in terms
    of decaying faster than `k(x) ^ n` for all naturals `n` or `k(x) ^ c` for all integer `c`.
-/


namespace Asymptotics

open Topology Polynomial

open Filter

/-- `f` has superpolynomial decay in parameter `k` along filter `l` if
  `k ^ n * f` tends to zero at `l` for all naturals `n` -/
def SuperpolynomialDecay {α β : Type*} [TopologicalSpace β] [CommSemiring β] (l : Filter α)
    (k : α → β) (f : α → β) :=
  ∀ n : ℕ, Tendsto (fun a : α => k a ^ n * f a) l (𝓝 0)

variable {α β : Type*} {l : Filter α} {k : α → β} {f g g' : α → β}

section CommSemiring

variable [TopologicalSpace β] [CommSemiring β]

theorem SuperpolynomialDecay.congr' (hf : SuperpolynomialDecay l k f) (hfg : f =ᶠ[l] g) :
    SuperpolynomialDecay l k g := fun z =>
  (hf z).congr' (EventuallyEq.mul (EventuallyEq.refl l _) hfg)

theorem SuperpolynomialDecay.congr (hf : SuperpolynomialDecay l k f) (hfg : ∀ x, f x = g x) :
    SuperpolynomialDecay l k g := fun z =>
  (hf z).congr fun x => (congr_arg fun a => k x ^ z * a) <| hfg x

@[simp]
theorem superpolynomialDecay_zero (l : Filter α) (k : α → β) : SuperpolynomialDecay l k 0 :=
  fun z => by simpa only [Pi.zero_apply, mul_zero] using tendsto_const_nhds

theorem SuperpolynomialDecay.add [ContinuousAdd β] (hf : SuperpolynomialDecay l k f)
    (hg : SuperpolynomialDecay l k g) : SuperpolynomialDecay l k (f + g) := fun z => by
  simpa only [mul_add, add_zero, Pi.add_apply] using (hf z).add (hg z)

theorem SuperpolynomialDecay.mul [ContinuousMul β] (hf : SuperpolynomialDecay l k f)
    (hg : SuperpolynomialDecay l k g) : SuperpolynomialDecay l k (f * g) := fun z => by
  simpa only [mul_assoc, one_mul, mul_zero, pow_zero] using (hf z).mul (hg 0)

theorem SuperpolynomialDecay.mul_const [ContinuousMul β] (hf : SuperpolynomialDecay l k f) (c : β) :
    SuperpolynomialDecay l k fun n => f n * c := fun z => by
  simpa only [← mul_assoc, zero_mul] using Tendsto.mul_const c (hf z)

theorem SuperpolynomialDecay.const_mul [ContinuousMul β] (hf : SuperpolynomialDecay l k f) (c : β) :
    SuperpolynomialDecay l k fun n => c * f n :=
  (hf.mul_const c).congr fun _ => mul_comm _ _

theorem SuperpolynomialDecay.param_mul (hf : SuperpolynomialDecay l k f) :
    SuperpolynomialDecay l k (k * f) := fun z =>
  tendsto_nhds.2 fun s hs hs0 =>
    l.sets_of_superset ((tendsto_nhds.1 (hf <| z + 1)) s hs hs0) fun x hx => by
      simpa only [Set.mem_preimage, Pi.mul_apply, ← mul_assoc, ← pow_succ] using hx

theorem SuperpolynomialDecay.mul_param (hf : SuperpolynomialDecay l k f) :
    SuperpolynomialDecay l k (f * k) :=
  hf.param_mul.congr fun _ => mul_comm _ _

theorem SuperpolynomialDecay.param_pow_mul (hf : SuperpolynomialDecay l k f) (n : ℕ) :
    SuperpolynomialDecay l k (k ^ n * f) := by
  induction n with
  | zero => simpa only [one_mul, pow_zero] using hf
  | succ n hn => simpa only [pow_succ', mul_assoc] using hn.param_mul

theorem SuperpolynomialDecay.mul_param_pow (hf : SuperpolynomialDecay l k f) (n : ℕ) :
    SuperpolynomialDecay l k (f * k ^ n) :=
  (hf.param_pow_mul n).congr fun _ => mul_comm _ _

theorem SuperpolynomialDecay.polynomial_mul [ContinuousAdd β] [ContinuousMul β]
    (hf : SuperpolynomialDecay l k f) (p : β[X]) :
    SuperpolynomialDecay l k fun x => (p.eval <| k x) * f x :=
  Polynomial.induction_on' p (fun p q hp hq => by simpa [add_mul] using hp.add hq) fun n c => by
    simpa [mul_assoc] using (hf.param_pow_mul n).const_mul c

theorem SuperpolynomialDecay.mul_polynomial [ContinuousAdd β] [ContinuousMul β]
    (hf : SuperpolynomialDecay l k f) (p : β[X]) :
    SuperpolynomialDecay l k fun x => f x * (p.eval <| k x) :=
  (hf.polynomial_mul p).congr fun _ => mul_comm _ _

end CommSemiring

section OrderedCommSemiring

variable [TopologicalSpace β] [OrderedCommSemiring β] [OrderTopology β]

theorem SuperpolynomialDecay.trans_eventuallyLE (hk : 0 ≤ᶠ[l] k) (hg : SuperpolynomialDecay l k g)
    (hg' : SuperpolynomialDecay l k g') (hfg : g ≤ᶠ[l] f) (hfg' : f ≤ᶠ[l] g') :
    SuperpolynomialDecay l k f := fun z =>
  tendsto_of_tendsto_of_tendsto_of_le_of_le' (hg z) (hg' z)
    (hfg.mp (hk.mono fun _ hx hx' => mul_le_mul_of_nonneg_left hx' (pow_nonneg hx z)))
    (hfg'.mp (hk.mono fun _ hx hx' => mul_le_mul_of_nonneg_left hx' (pow_nonneg hx z)))

end OrderedCommSemiring

section LinearOrderedCommRing

variable [TopologicalSpace β] [LinearOrderedCommRing β] [OrderTopology β]
variable (l k f)

theorem superpolynomialDecay_iff_abs_tendsto_zero :
    SuperpolynomialDecay l k f ↔ ∀ n : ℕ, Tendsto (fun a : α => |k a ^ n * f a|) l (𝓝 0) :=
  ⟨fun h z => (tendsto_zero_iff_abs_tendsto_zero _).1 (h z), fun h z =>
    (tendsto_zero_iff_abs_tendsto_zero _).2 (h z)⟩

theorem superpolynomialDecay_iff_superpolynomialDecay_abs :
    SuperpolynomialDecay l k f ↔ SuperpolynomialDecay l (fun a => |k a|) fun a => |f a| :=
  (superpolynomialDecay_iff_abs_tendsto_zero l k f).trans
    (by simp_rw [SuperpolynomialDecay, abs_mul, abs_pow])

variable {l k f}

theorem SuperpolynomialDecay.trans_eventually_abs_le (hf : SuperpolynomialDecay l k f)
    (hfg : abs ∘ g ≤ᶠ[l] abs ∘ f) : SuperpolynomialDecay l k g := by
  rw [superpolynomialDecay_iff_abs_tendsto_zero] at hf ⊢
  refine fun z =>
    tendsto_of_tendsto_of_tendsto_of_le_of_le' tendsto_const_nhds (hf z)
      (Eventually.of_forall fun x => abs_nonneg _) (hfg.mono fun x hx => ?_)
  calc
    |k x ^ z * g x| = |k x ^ z| * |g x| := abs_mul (k x ^ z) (g x)
    _ ≤ |k x ^ z| * |f x| := by gcongr _ * ?_; exact hx
    _ = |k x ^ z * f x| := (abs_mul (k x ^ z) (f x)).symm

theorem SuperpolynomialDecay.trans_abs_le (hf : SuperpolynomialDecay l k f)
    (hfg : ∀ x, |g x| ≤ |f x|) : SuperpolynomialDecay l k g :=
  hf.trans_eventually_abs_le (Eventually.of_forall hfg)

end LinearOrderedCommRing

section Field

variable [TopologicalSpace β] [Field β] (l k f)

theorem superpolynomialDecay_mul_const_iff [ContinuousMul β] {c : β} (hc0 : c ≠ 0) :
    (SuperpolynomialDecay l k fun n => f n * c) ↔ SuperpolynomialDecay l k f :=
  ⟨fun h => (h.mul_const c⁻¹).congr fun x => by simp [mul_assoc, mul_inv_cancel₀ hc0], fun h =>
    h.mul_const c⟩

theorem superpolynomialDecay_const_mul_iff [ContinuousMul β] {c : β} (hc0 : c ≠ 0) :
    (SuperpolynomialDecay l k fun n => c * f n) ↔ SuperpolynomialDecay l k f :=
  ⟨fun h => (h.const_mul c⁻¹).congr fun x => by simp [← mul_assoc, inv_mul_cancel₀ hc0], fun h =>
    h.const_mul c⟩

variable {l k f}

end Field

section LinearOrderedField

variable [TopologicalSpace β] [LinearOrderedField β] [OrderTopology β]
variable (f)

theorem superpolynomialDecay_iff_abs_isBoundedUnder (hk : Tendsto k l atTop) :
    SuperpolynomialDecay l k f ↔
    ∀ z : ℕ, IsBoundedUnder (· ≤ ·) l fun a : α => |k a ^ z * f a| := by
  refine
    ⟨fun h z => Tendsto.isBoundedUnder_le (Tendsto.abs (h z)), fun h =>
      (superpolynomialDecay_iff_abs_tendsto_zero l k f).2 fun z => ?_⟩
  obtain ⟨m, hm⟩ := h (z + 1)
  have h1 : Tendsto (fun _ : α => (0 : β)) l (𝓝 0) := tendsto_const_nhds
  have h2 : Tendsto (fun a : α => |(k a)⁻¹| * m) l (𝓝 0) :=
    zero_mul m ▸
      Tendsto.mul_const m ((tendsto_zero_iff_abs_tendsto_zero _).1 hk.inv_tendsto_atTop)
  refine
    tendsto_of_tendsto_of_tendsto_of_le_of_le' h1 h2 (Eventually.of_forall fun x => abs_nonneg _)
      ((eventually_map.1 hm).mp ?_)
  refine (hk.eventually_ne_atTop 0).mono fun x hk0 hx => ?_
  refine Eq.trans_le ?_ (mul_le_mul_of_nonneg_left hx <| abs_nonneg (k x)⁻¹)
  rw [← abs_mul, ← mul_assoc, pow_succ', ← mul_assoc, inv_mul_cancel₀ hk0, one_mul]

theorem superpolynomialDecay_iff_zpow_tendsto_zero (hk : Tendsto k l atTop) :
    SuperpolynomialDecay l k f ↔ ∀ z : ℤ, Tendsto (fun a : α => k a ^ z * f a) l (𝓝 0) := by
  refine ⟨fun h z => ?_, fun h n => by simpa only [zpow_natCast] using h (n : ℤ)⟩
  by_cases hz : 0 ≤ z
  · unfold Tendsto
    lift z to ℕ using hz
    simpa using h z
  · have : Tendsto (fun a => k a ^ z) l (𝓝 0) :=
      Tendsto.comp (tendsto_zpow_atTop_zero (not_le.1 hz)) hk
    have h : Tendsto f l (𝓝 0) := by simpa using h 0
    exact zero_mul (0 : β) ▸ this.mul h

variable {f}

theorem SuperpolynomialDecay.param_zpow_mul (hk : Tendsto k l atTop)
    (hf : SuperpolynomialDecay l k f) (z : ℤ) :
    SuperpolynomialDecay l k fun a => k a ^ z * f a := by
  rw [superpolynomialDecay_iff_zpow_tendsto_zero _ hk] at hf ⊢
  refine fun z' => (hf <| z' + z).congr' ((hk.eventually_ne_atTop 0).mono fun x hx => ?_)
  simp [zpow_add₀ hx, mul_assoc, Pi.mul_apply]

theorem SuperpolynomialDecay.mul_param_zpow (hk : Tendsto k l atTop)
    (hf : SuperpolynomialDecay l k f) (z : ℤ) : SuperpolynomialDecay l k fun a => f a * k a ^ z :=
  (hf.param_zpow_mul hk z).congr fun _ => mul_comm _ _

theorem SuperpolynomialDecay.inv_param_mul (hk : Tendsto k l atTop)
    (hf : SuperpolynomialDecay l k f) : SuperpolynomialDecay l k (k⁻¹ * f) := by
  simpa using hf.param_zpow_mul hk (-1)

theorem SuperpolynomialDecay.param_inv_mul (hk : Tendsto k l atTop)
    (hf : SuperpolynomialDecay l k f) : SuperpolynomialDecay l k (f * k⁻¹) :=
  (hf.inv_param_mul hk).congr fun _ => mul_comm _ _

variable (f)

theorem superpolynomialDecay_param_mul_iff (hk : Tendsto k l atTop) :
    SuperpolynomialDecay l k (k * f) ↔ SuperpolynomialDecay l k f :=
  ⟨fun h =>
    (h.inv_param_mul hk).congr'
      ((hk.eventually_ne_atTop 0).mono fun x hx => by simp [← mul_assoc, inv_mul_cancel₀ hx]),
    fun h => h.param_mul⟩

theorem superpolynomialDecay_mul_param_iff (hk : Tendsto k l atTop) :
    SuperpolynomialDecay l k (f * k) ↔ SuperpolynomialDecay l k f := by
  simpa [mul_comm k] using superpolynomialDecay_param_mul_iff f hk

theorem superpolynomialDecay_param_pow_mul_iff (hk : Tendsto k l atTop) (n : ℕ) :
    SuperpolynomialDecay l k (k ^ n * f) ↔ SuperpolynomialDecay l k f := by
  induction n with
  | zero => simp
  | succ n hn =>
    simpa [pow_succ, ← mul_comm k, mul_assoc,
      superpolynomialDecay_param_mul_iff (k ^ n * f) hk] using hn

theorem superpolynomialDecay_mul_param_pow_iff (hk : Tendsto k l atTop) (n : ℕ) :
    SuperpolynomialDecay l k (f * k ^ n) ↔ SuperpolynomialDecay l k f := by
  simpa [mul_comm f] using superpolynomialDecay_param_pow_mul_iff f hk n

variable {f}

end LinearOrderedField

section NormedLinearOrderedField

variable [NormedLinearOrderedField β]
variable (l k f)

theorem superpolynomialDecay_iff_norm_tendsto_zero :
    SuperpolynomialDecay l k f ↔ ∀ n : ℕ, Tendsto (fun a : α => ‖k a ^ n * f a‖) l (𝓝 0) :=
  ⟨fun h z => tendsto_zero_iff_norm_tendsto_zero.1 (h z), fun h z =>
    tendsto_zero_iff_norm_tendsto_zero.2 (h z)⟩

theorem superpolynomialDecay_iff_superpolynomialDecay_norm :
    SuperpolynomialDecay l k f ↔ SuperpolynomialDecay l (fun a => ‖k a‖) fun a => ‖f a‖ :=
  (superpolynomialDecay_iff_norm_tendsto_zero l k f).trans (by simp [SuperpolynomialDecay])

variable {l k}
variable [OrderTopology β]

theorem superpolynomialDecay_iff_isBigO (hk : Tendsto k l atTop) :
    SuperpolynomialDecay l k f ↔ ∀ z : ℤ, f =O[l] fun a : α => k a ^ z := by
  refine (superpolynomialDecay_iff_zpow_tendsto_zero f hk).trans ?_
  have hk0 : ∀ᶠ x in l, k x ≠ 0 := hk.eventually_ne_atTop 0
<<<<<<< HEAD
  refine' ⟨fun h z => _, fun h z => _⟩
=======
  refine ⟨fun h z => ?_, fun h z => ?_⟩
>>>>>>> 99508fb5
  · refine isBigO_of_div_tendsto_nhds (hk0.mono fun x hx hxz ↦ absurd hxz (zpow_ne_zero _ hx)) 0 ?_
    have : (fun a : α => k a ^ z)⁻¹ = fun a : α => k a ^ (-z) := funext fun x => by simp
    rw [div_eq_mul_inv, mul_comm f, this]
    exact h (-z)
  · suffices (fun a : α => k a ^ z * f a) =O[l] fun a : α => (k a)⁻¹ from
      IsBigO.trans_tendsto this hk.inv_tendsto_atTop
    refine
      ((isBigO_refl (fun a => k a ^ z) l).mul (h (-(z + 1)))).trans
        (IsBigO.of_bound 1 <| hk0.mono fun a ha0 => ?_)
    simp only [one_mul, neg_add z 1, zpow_add₀ ha0, ← mul_assoc, zpow_neg,
      mul_inv_cancel₀ (zpow_ne_zero z ha0), zpow_one]
    rfl

theorem superpolynomialDecay_iff_isLittleO (hk : Tendsto k l atTop) :
    SuperpolynomialDecay l k f ↔ ∀ z : ℤ, f =o[l] fun a : α => k a ^ z := by
  refine ⟨fun h z => ?_, fun h => (superpolynomialDecay_iff_isBigO f hk).2 fun z => (h z).isBigO⟩
  have hk0 : ∀ᶠ x in l, k x ≠ 0 := hk.eventually_ne_atTop 0
  have : (fun _ : α => (1 : β)) =o[l] k :=
    isLittleO_of_tendsto' (hk0.mono fun x hkx hkx' => absurd hkx' hkx)
      (by simpa using hk.inv_tendsto_atTop)
  have : f =o[l] fun x : α => k x * k x ^ (z - 1) := by
    simpa using this.mul_isBigO ((superpolynomialDecay_iff_isBigO f hk).1 h <| z - 1)
  refine this.trans_isBigO (IsBigO.of_bound 1 (hk0.mono fun x hkx => le_of_eq ?_))
  rw [one_mul, zpow_sub_one₀ hkx, mul_comm (k x), mul_assoc, inv_mul_cancel₀ hkx, mul_one]

end NormedLinearOrderedField

end Asymptotics<|MERGE_RESOLUTION|>--- conflicted
+++ resolved
@@ -295,11 +295,7 @@
     SuperpolynomialDecay l k f ↔ ∀ z : ℤ, f =O[l] fun a : α => k a ^ z := by
   refine (superpolynomialDecay_iff_zpow_tendsto_zero f hk).trans ?_
   have hk0 : ∀ᶠ x in l, k x ≠ 0 := hk.eventually_ne_atTop 0
-<<<<<<< HEAD
-  refine' ⟨fun h z => _, fun h z => _⟩
-=======
   refine ⟨fun h z => ?_, fun h z => ?_⟩
->>>>>>> 99508fb5
   · refine isBigO_of_div_tendsto_nhds (hk0.mono fun x hx hxz ↦ absurd hxz (zpow_ne_zero _ hx)) 0 ?_
     have : (fun a : α => k a ^ z)⁻¹ = fun a : α => k a ^ (-z) := funext fun x => by simp
     rw [div_eq_mul_inv, mul_comm f, this]
