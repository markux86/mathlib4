/-
Copyright (c) 2023 Joël Riou. All rights reserved.
Released under Apache 2.0 license as described in the file LICENSE.
Authors: Joël Riou
-/
import Mathlib.CategoryTheory.Equivalence

/-!
# 2-commutative squares of functors

Similarly as `CommSq.lean` defines the notion of commutative squares,
this file introduces the notion of 2-commutative squares of functors.

If `T : C₁ ⥤ C₂`, `L : C₁ ⥤ C₃`, `R : C₂ ⥤ C₄`, `B : C₃ ⥤ C₄` are functors,
then `[CatCommSq T L R B]` contains the datum of an isomorphism `T ⋙ R ≅ L ⋙ B`.

Future work: using this notion in the development of the localization of categories
(e.g. localization of adjunctions).

-/

namespace CategoryTheory

open Category

variable {C₁ C₂ C₃ C₄ C₅ C₆ : Type*} [Category C₁] [Category C₂] [Category C₃] [Category C₄]
  [Category C₅] [Category C₆]
  (T : C₁ ⥤ C₂) (L : C₁ ⥤ C₃) (R : C₂ ⥤ C₄) (B : C₃ ⥤ C₄)

/-- `CatCommSq T L R B` expresses that there is a 2-commutative square of functors, where
the functors `T`, `L`, `R` and `B` are respectively the left, top, right and bottom functors
of the square. -/
@[ext]
class CatCommSq where
  /-- the isomorphism corresponding to a 2-commutative diagram -/
  iso' : T ⋙ R ≅ L ⋙ B

namespace CatCommSq

/-- Assuming `[CatCommSq T L R B]`, `iso T L R B` is the isomorphism `T ⋙ R ≅ L ⋙ B`
given by the 2-commutative square. -/
def iso [h : CatCommSq T L R B] : T ⋙ R ≅ L ⋙ B := h.iso'

/-- Horizontal composition of 2-commutative squares -/
@[simps! iso'_hom_app iso'_inv_app]
def hComp (T₁ : C₁ ⥤ C₂) (T₂ : C₂ ⥤ C₃) (V₁ : C₁ ⥤ C₄) (V₂ : C₂ ⥤ C₅) (V₃ : C₃ ⥤ C₆)
    (B₁ : C₄ ⥤ C₅) (B₂ : C₅ ⥤ C₆) [CatCommSq T₁ V₁ V₂ B₁] [CatCommSq T₂ V₂ V₃ B₂] :
    CatCommSq (T₁ ⋙ T₂) V₁ V₃ (B₁ ⋙ B₂) where
  iso' := Functor.associator _ _ _ ≪≫ isoWhiskerLeft T₁ (iso T₂ V₂ V₃ B₂) ≪≫
    (Functor.associator _ _ _).symm ≪≫ isoWhiskerRight (iso T₁ V₁ V₂ B₁) B₂ ≪≫
    Functor.associator _ _ _

/-- Vertical composition of 2-commutative squares -/
@[simps! iso'_hom_app iso'_inv_app]
def vComp (L₁ : C₁ ⥤ C₂) (L₂ : C₂ ⥤ C₃) (H₁ : C₁ ⥤ C₄) (H₂ : C₂ ⥤ C₅) (H₃ : C₃ ⥤ C₆)
    (R₁ : C₄ ⥤ C₅) (R₂ : C₅ ⥤ C₆) [CatCommSq H₁ L₁ R₁ H₂] [CatCommSq H₂ L₂ R₂ H₃] :
    CatCommSq H₁ (L₁ ⋙ L₂) (R₁ ⋙ R₂) H₃ where
  iso' := (Functor.associator _ _ _).symm ≪≫ isoWhiskerRight (iso H₁ L₁ R₁ H₂) R₂ ≪≫
      Functor.associator _ _ _ ≪≫ isoWhiskerLeft L₁ (iso H₂ L₂ R₂ H₃) ≪≫
      (Functor.associator _ _ _).symm

section

variable (T : C₁ ≌ C₂) (L : C₁ ⥤ C₃) (R : C₂ ⥤ C₄) (B : C₃ ≌ C₄)

/-- Horizontal inverse of a 2-commutative square -/
@[simps! iso'_hom_app iso'_inv_app]
def hInv (_ : CatCommSq T.functor L R B.functor) : CatCommSq T.inverse R L B.inverse where
  iso' := isoWhiskerLeft _ (L.rightUnitor.symm ≪≫ isoWhiskerLeft L B.unitIso ≪≫
      (Functor.associator _ _ _).symm ≪≫
      isoWhiskerRight (iso T.functor L R B.functor).symm B.inverse ≪≫
      Functor.associator _ _ _  ) ≪≫ (Functor.associator _ _ _).symm ≪≫
      isoWhiskerRight T.counitIso _ ≪≫ Functor.leftUnitor _

lemma hInv_hInv (h : CatCommSq T.functor L R B.functor) :
    hInv T.symm R L B.symm (hInv T L R B h) = h := by
  ext X
  erw [← cancel_mono (B.functor.map (L.map (T.unitIso.hom.app X))),
    ← h.iso'.hom.naturality (T.unitIso.hom.app X), hInv_iso'_hom_app, hInv_iso'_inv_app]
  dsimp
  simp only [Functor.comp_obj, assoc, ← Functor.map_comp, Iso.inv_hom_id_app,
    Equivalence.counitInv_app_functor, Functor.map_id]
  simp only [Functor.map_comp, Equivalence.fun_inv_map, assoc,
    Equivalence.counitInv_functor_comp, comp_id, Iso.inv_hom_id_app_assoc]
  rfl

/-- In a square of categories, when the top and bottom functors are part
of equivalence of categories, it is equivalent to show 2-commutativity for
the functors of these equivalences or for their inverses. -/
def hInvEquiv : CatCommSq T.functor L R B.functor ≃ CatCommSq T.inverse R L B.inverse where
  toFun := hInv T L R B
  invFun := hInv T.symm R L B.symm
  left_inv := hInv_hInv T L R B
  right_inv := hInv_hInv T.symm R L B.symm

end

<<<<<<< HEAD
=======
section

variable (T : C₁ ⥤ C₂) (L : C₁ ≌ C₃) (R : C₂ ≌ C₄) (B : C₃ ⥤ C₄)

/-- Vertical inverse of a 2-commutative square -/
@[simps! iso'_hom_app iso'_inv_app]
def vInv (_ : CatCommSq T L.functor R.functor B) : CatCommSq B L.inverse R.inverse T where
  iso' := isoWhiskerRight (B.leftUnitor.symm ≪≫ isoWhiskerRight L.counitIso.symm B ≪≫
      Functor.associator _ _ _ ≪≫
      isoWhiskerLeft L.inverse (iso T L.functor R.functor B).symm) R.inverse ≪≫
      Functor.associator _ _ _ ≪≫ isoWhiskerLeft _ (Functor.associator _ _ _) ≪≫
      (Functor.associator _ _ _ ).symm ≪≫ isoWhiskerLeft _ R.unitIso.symm ≪≫
      Functor.rightUnitor _

lemma vInv_vInv (h : CatCommSq T L.functor R.functor B) :
    vInv B L.symm R.symm T (vInv T L R B h) = h := by
  ext X
  erw [vInv_iso'_hom_app, vInv_iso'_inv_app]
  dsimp
  rw [← cancel_mono (B.map (L.functor.map (NatTrans.app L.unitIso.hom X)))]
  erw [← (iso T L.functor R.functor B).hom.naturality (L.unitIso.hom.app X)]
  dsimp
  simp only [Functor.map_comp, Equivalence.fun_inv_map, Functor.comp_obj,
    Functor.id_obj, assoc, Iso.inv_hom_id_app_assoc, Iso.inv_hom_id_app, comp_id]
  erw [← B.map_comp, L.counit_app_functor, ← L.functor.map_comp, ← NatTrans.comp_app,
    Iso.inv_hom_id, NatTrans.id_app, L.functor.map_id, B.map_id, comp_id, R.counit_app_functor,
    ← R.functor.map_comp_assoc, ← R.functor.map_comp_assoc, assoc, ← NatTrans.comp_app,
    Iso.hom_inv_id, NatTrans.id_app, comp_id]

/-- In a square of categories, when the left and right functors are part
of equivalence of categories, it is equivalent to show 2-commutativity for
the functors of these equivalences or for their inverses. -/
def vInvEquiv : CatCommSq T L.functor R.functor B ≃ CatCommSq B L.inverse R.inverse T where
  toFun := vInv T L R B
  invFun := vInv B L.symm R.symm T
  left_inv := vInv_vInv T L R B
  right_inv := vInv_vInv B L.symm R.symm T

end

>>>>>>> 99508fb5
end CatCommSq

end CategoryTheory<|MERGE_RESOLUTION|>--- conflicted
+++ resolved
@@ -95,8 +95,6 @@
 
 end
 
-<<<<<<< HEAD
-=======
 section
 
 variable (T : C₁ ⥤ C₂) (L : C₁ ≌ C₃) (R : C₂ ≌ C₄) (B : C₃ ⥤ C₄)
@@ -137,7 +135,6 @@
 
 end
 
->>>>>>> 99508fb5
 end CatCommSq
 
 end CategoryTheory