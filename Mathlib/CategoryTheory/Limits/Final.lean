--- conflicted
+++ resolved
@@ -290,10 +290,6 @@
 
 instance (priority := 100) comp_hasColimit [HasColimit G] : HasColimit (F ⋙ G) :=
   HasColimit.mk (colimitCoconeComp F (getColimitCocone G))
-<<<<<<< HEAD
-#align category_theory.functor.final.comp_has_colimit CategoryTheory.Functor.Final.comp_hasColimit
-=======
->>>>>>> 59de845a
 
 instance colimit_pre_isIso [HasColimit G] : IsIso (colimit.pre G F) := by
   rw [colimit.pre_eq (colimitCoconeComp F (getColimitCocone G)) (getColimitCocone G)]
@@ -565,10 +561,6 @@
 
 instance (priority := 100) comp_hasLimit [HasLimit G] : HasLimit (F ⋙ G) :=
   HasLimit.mk (limitConeComp F (getLimitCone G))
-<<<<<<< HEAD
-#align category_theory.functor.initial.comp_has_limit CategoryTheory.Functor.Initial.comp_hasLimit
-=======
->>>>>>> 59de845a
 
 instance limit_pre_isIso [HasLimit G] : IsIso (limit.pre G F) := by
   rw [limit.pre_eq (limitConeComp F (getLimitCone G)) (getLimitCone G)]
