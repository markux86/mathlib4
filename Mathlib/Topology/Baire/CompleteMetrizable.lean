/-
Copyright (c) 2019 Sébastien Gouëzel. All rights reserved.
Released under Apache 2.0 license as described in the file LICENSE.
Authors: Sébastien Gouëzel, Yury Kudryashov
-/
import Mathlib.Analysis.SpecificLimits.Basic
import Mathlib.Topology.Metrizable.Uniformity

#align_import topology.metric_space.baire from "leanprover-community/mathlib"@"b9e46fe101fc897fb2e7edaf0bf1f09ea49eb81a"

/-!
# First Baire theorem

In this file we prove that a completely metrizable topological space is a Baire space.
Since `Mathlib` does not have the notion of a completely metrizable topological space yet,
we state it for a complete uniform space with countably generated uniformity filter.
-/

open Filter EMetric Set
open scoped Topology Uniformity ENNReal

variable {X : Type*} [UniformSpace X] [CompleteSpace X] [(𝓤 X).IsCountablyGenerated]

/-- **First Baire theorem**: a completely metrizable topological space has Baire property.

Since `Mathlib` does not have the notion of a completely metrizable topological space yet,
we state it for a complete uniform space with countably generated uniformity filter. -/
instance (priority := 100) BaireSpace.of_pseudoEMetricSpace_completeSpace : BaireSpace X := by
  let _ := UniformSpace.pseudoMetricSpace X
  refine' ⟨fun f ho hd => _⟩
  let B : ℕ → ℝ≥0∞ := fun n => 1 / 2 ^ n
  have Bpos : ∀ n, 0 < B n := fun n ↦
    ENNReal.div_pos one_ne_zero <| ENNReal.pow_ne_top ENNReal.coe_ne_top
  /- Translate the density assumption into two functions `center` and `radius` associating
    to any n, x, δ, δpos a center and a positive radius such that
    `closedBall center radius` is included both in `f n` and in `closedBall x δ`.
    We can also require `radius ≤ (1/2)^(n+1)`, to ensure we get a Cauchy sequence later. -/
  have : ∀ n x δ, δ ≠ 0 → ∃ y r, 0 < r ∧ r ≤ B (n + 1) ∧ closedBall y r ⊆ closedBall x δ ∩ f n := by
    intro n x δ δpos
    have : x ∈ closure (f n) := hd n x
    rcases EMetric.mem_closure_iff.1 this (δ / 2) (ENNReal.half_pos δpos) with ⟨y, ys, xy⟩
    rw [edist_comm] at xy
    obtain ⟨r, rpos, hr⟩ : ∃ r > 0, closedBall y r ⊆ f n :=
      nhds_basis_closed_eball.mem_iff.1 (isOpen_iff_mem_nhds.1 (ho n) y ys)
    refine' ⟨y, min (min (δ / 2) r) (B (n + 1)), _, _, fun z hz => ⟨_, _⟩⟩
    · show 0 < min (min (δ / 2) r) (B (n + 1))
      exact lt_min (lt_min (ENNReal.half_pos δpos) rpos) (Bpos (n + 1))
    · show min (min (δ / 2) r) (B (n + 1)) ≤ B (n + 1)
      exact min_le_right _ _
    · show z ∈ closedBall x δ
<<<<<<< HEAD
      exact
        calc
          edist z x ≤ edist z y + edist y x := edist_triangle _ _ _
          _ ≤ min (min (δ / 2) r) (B (n + 1)) + δ / 2 := add_le_add hz (le_of_lt xy)
          _ ≤ δ / 2 + δ / 2 := (add_le_add (le_trans (min_le_left _ _) (min_le_left _ _)) le_rfl)
          _ = δ := ENNReal.add_halves δ
=======
      calc
        edist z x ≤ edist z y + edist y x := edist_triangle _ _ _
        _ ≤ min (min (δ / 2) r) (B (n + 1)) + δ / 2 := add_le_add hz (le_of_lt xy)
        _ ≤ δ / 2 + δ / 2 := (add_le_add (le_trans (min_le_left _ _) (min_le_left _ _)) le_rfl)
        _ = δ := ENNReal.add_halves δ
>>>>>>> 94b4a1aa
    show z ∈ f n
    exact hr (calc
      edist z y ≤ min (min (δ / 2) r) (B (n + 1)) := hz
      _ ≤ r := le_trans (min_le_left _ _) (min_le_right _ _))
  choose! center radius Hpos HB Hball using this
  refine' fun x => (mem_closure_iff_nhds_basis nhds_basis_closed_eball).2 fun ε εpos => _
  /- `ε` is positive. We have to find a point in the ball of radius `ε` around `x` belonging to all
    `f n`. For this, we construct inductively a sequence `F n = (c n, r n)` such that the closed
    ball `closedBall (c n) (r n)` is included in the previous ball and in `f n`, and such that
    `r n` is small enough to ensure that `c n` is a Cauchy sequence. Then `c n` converges to a
    limit which belongs to all the `f n`. -/
  let F : ℕ → X × ℝ≥0∞ := fun n =>
    Nat.recOn n (Prod.mk x (min ε (B 0))) fun n p => Prod.mk (center n p.1 p.2) (radius n p.1 p.2)
  let c : ℕ → X := fun n => (F n).1
  let r : ℕ → ℝ≥0∞ := fun n => (F n).2
  have rpos : ∀ n, 0 < r n := by
    intro n
    induction n with
    | zero => exact lt_min εpos (Bpos 0)
    | succ n hn => exact Hpos n (c n) (r n) hn.ne'
  have r0 : ∀ n, r n ≠ 0 := fun n => (rpos n).ne'
  have rB : ∀ n, r n ≤ B n := by
    intro n
    cases n with
    | zero => exact min_le_right _ _
    | succ n => exact HB n (c n) (r n) (r0 n)
  have incl : ∀ n, closedBall (c (n + 1)) (r (n + 1)) ⊆ closedBall (c n) (r n) ∩ f n :=
    fun n => Hball n (c n) (r n) (r0 n)
  have cdist : ∀ n, edist (c n) (c (n + 1)) ≤ B n := by
    intro n
    rw [edist_comm]
    have A : c (n + 1) ∈ closedBall (c (n + 1)) (r (n + 1)) := mem_closedBall_self
    have I :=
      calc
        closedBall (c (n + 1)) (r (n + 1)) ⊆ closedBall (c n) (r n) :=
          Subset.trans (incl n) (inter_subset_left _ _)
        _ ⊆ closedBall (c n) (B n) := closedBall_subset_closedBall (rB n)
    exact I A
  have : CauchySeq c := cauchySeq_of_edist_le_geometric_two _ ENNReal.one_ne_top cdist
  -- as the sequence `c n` is Cauchy in a complete space, it converges to a limit `y`.
  rcases cauchySeq_tendsto_of_complete this with ⟨y, ylim⟩
  -- this point `y` will be the desired point. We will check that it belongs to all
  -- `f n` and to `ball x ε`.
  use y
  simp only [exists_prop, Set.mem_iInter]
  have I : ∀ n, ∀ m ≥ n, closedBall (c m) (r m) ⊆ closedBall (c n) (r n) := by
    intro n
    refine' Nat.le_induction _ fun m _ h => _
    · exact Subset.refl _
    · exact Subset.trans (incl m) (Subset.trans (inter_subset_left _ _) h)
  have yball : ∀ n, y ∈ closedBall (c n) (r n) := by
    intro n
    refine' isClosed_ball.mem_of_tendsto ylim _
    refine' (Filter.eventually_ge_atTop n).mono fun m hm => _
    exact I n m hm mem_closedBall_self
  constructor
  · show ∀ n, y ∈ f n
    intro n
    have : closedBall (c (n + 1)) (r (n + 1)) ⊆ f n :=
      Subset.trans (incl n) (inter_subset_right _ _)
    exact this (yball (n + 1))
  show edist y x ≤ ε
  exact le_trans (yball 0) (min_le_left _ _)
#align baire_category_theorem_emetric_complete BaireSpace.of_pseudoEMetricSpace_completeSpace<|MERGE_RESOLUTION|>--- conflicted
+++ resolved
@@ -48,20 +48,11 @@
     · show min (min (δ / 2) r) (B (n + 1)) ≤ B (n + 1)
       exact min_le_right _ _
     · show z ∈ closedBall x δ
-<<<<<<< HEAD
-      exact
-        calc
-          edist z x ≤ edist z y + edist y x := edist_triangle _ _ _
-          _ ≤ min (min (δ / 2) r) (B (n + 1)) + δ / 2 := add_le_add hz (le_of_lt xy)
-          _ ≤ δ / 2 + δ / 2 := (add_le_add (le_trans (min_le_left _ _) (min_le_left _ _)) le_rfl)
-          _ = δ := ENNReal.add_halves δ
-=======
       calc
         edist z x ≤ edist z y + edist y x := edist_triangle _ _ _
         _ ≤ min (min (δ / 2) r) (B (n + 1)) + δ / 2 := add_le_add hz (le_of_lt xy)
         _ ≤ δ / 2 + δ / 2 := (add_le_add (le_trans (min_le_left _ _) (min_le_left _ _)) le_rfl)
         _ = δ := ENNReal.add_halves δ
->>>>>>> 94b4a1aa
     show z ∈ f n
     exact hr (calc
       edist z y ≤ min (min (δ / 2) r) (B (n + 1)) := hz
