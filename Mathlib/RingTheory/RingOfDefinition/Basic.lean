/-
Copyright (c) 2024 Christian Merten. All rights reserved.
Released under Apache 2.0 license as described in the file LICENSE.
Authors: Judith Ludwig, Christian Merten
-/
import Mathlib.RingTheory.TensorProduct.Basic
import Mathlib.RingTheory.MvPolynomial.Homogeneous
import Mathlib.RingTheory.MvPolynomial.Tower
import Mathlib.RingTheory.FinitePresentation

/-!

# Rings of definition

Given a finitely presented algebra `A` over a ring `R`, we may
descend to a Noetherian subring `R₀` of `R` and a model of `A` over `R₀`.

In this file we provide basic API for working with polynomial rings over subrings. In particular
we provide infrastructure for producing `R₀` and descending polynomials
in `R` to polynomials in `R₀` given containment of the coefficients.

-/

universe u v w t

variable {R : Type u} [CommRing R]

section SetCoefficients

variable {σ : Type*}

/-- The set of coefficients of a set of multivariate polynomials. -/
def Set.coefficients (s : Set (MvPolynomial σ R)) : Set R :=
  Set.iUnion (ι := s) (fun (p : s) ↦ p.val.coefficients)

/-- The set of coefficients of a finite set of multivariate polynomials is finite. -/
theorem Set.coefficients_finite_of_finite (s : Set (MvPolynomial σ R)) (hf : Set.Finite s) :
    Set.Finite (s.coefficients) :=
  letI : Finite s := hf
  Set.finite_iUnion (fun p ↦ MvPolynomial.coefficients_finite p.val)

theorem Set.coefficients_subset_coefficients (s : Set (MvPolynomial σ R))
    (p : MvPolynomial σ R) (hS : p ∈ s) :
    p.coefficients ⊆ s.coefficients := fun r hr ↦ by
  simp only [Set.coefficients, Set.mem_iUnion]
  exact ⟨⟨p, hS⟩, hr⟩

section Map

variable {S : Type*} [CommRing S]
variable {f : R →+* S}

namespace MvPolynomial

/-- If the coefficients of `q : MvPolynomial σ S` are in the range of `f`, then `q` is in the
of `MvPolynomial.map f`. -/
theorem mem_range_of_coefficients (q : MvPolynomial σ S) (hc : q.coefficients ⊆ f.range) :
    q ∈ (MvPolynomial.map f).range := by
  have h (m : σ →₀ ℕ) : ∃ (r : R), f r = q.coeff m ∧ (q.coeff m = 0 → r = 0) := by
    by_cases h : m ∈ q.support
    · obtain ⟨r, hr⟩ := hc (MvPolynomial.coeff_mem_coefficients m h)
      exact ⟨r, by simp_all⟩
    · exact ⟨0, Eq.symm (by simpa using h), by simp⟩
  choose c hfc hcc using h
  let p : (σ →₀ ℕ) →₀ R := Finsupp.ofSupportFinite c <| by
    apply Set.Finite.subset (Finsupp.finite_support q) (fun m minc h ↦ ?_)
    exact minc (hcc m h)
  exact ⟨p, MvPolynomial.ext _ _ fun m ↦ MvPolynomial.coeff_map f p m ▸ hfc m⟩

/-- Subring version of `mem_range_of_coefficients`. -/
theorem mem_range_of_coefficients' {R₀ : Subring R} (p : MvPolynomial σ R) (hc : p.coefficients ⊆ R₀) :
    p ∈ (MvPolynomial.map R₀.subtype).range := by
  apply mem_range_of_coefficients
  rw [R₀.range_subtype]
  exact hc

/-- If the coefficients of `q : MvPolynomial σ S` are in the range of `f`, choose a preimage of
`q` under `MvPolynomial.map f` using choice. -/
noncomputable def choosePreimageOfCoeffs (q : MvPolynomial σ S) (hc : q.coefficients ⊆ f.range) :
    MvPolynomial σ R :=
  (q.mem_range_of_coefficients hc).choose

@[simp]
lemma choosePreimageOfCoeffs_map (q : MvPolynomial σ S) (hc : q.coefficients ⊆ f.range) :
    MvPolynomial.map f (q.choosePreimageOfCoeffs hc) = q :=
  (q.mem_range_of_coefficients hc).choose_spec

noncomputable def choosePreimageOfCoeffs' {R₀ : Subring R} (p : MvPolynomial σ R)
    (hc : p.coefficients ⊆ R₀) : MvPolynomial σ R₀ :=
  choosePreimageOfCoeffs p (by rw [R₀.range_subtype]; exact hc)

@[simp]
lemma choosePreimageOfCoeffs'_map {R₀ : Subring R} (p : MvPolynomial σ R)
    (hc : p.coefficients ⊆ R₀) :
    MvPolynomial.map R₀.subtype (p.choosePreimageOfCoeffs' hc) = p :=
  (p.mem_range_of_coefficients ((by rw [R₀.range_subtype]; exact hc))).choose_spec

noncomputable def Set.choosePreimageOfCoeffs (s : Set (MvPolynomial σ S))
    (hc : s.coefficients ⊆ f.range) (p : s) : MvPolynomial σ R :=
  MvPolynomial.choosePreimageOfCoeffs p.val
    ((s.coefficients_subset_coefficients p.val p.property).trans hc)

/-- If the coefficients of `p : MvPolynomial σ R` are in a subring `R₀`, choose a representative
`p` in `MvPolynomial σ R₀` using choice. -/
noncomputable def choosePreimageOfCoeffs' {R₀ : Subring R} (p : MvPolynomial σ R)
    (hc : p.coefficients ⊆ R₀) : MvPolynomial σ R₀ :=
  choosePreimageOfCoeffs p (by rw [R₀.range_subtype]; exact hc)

@[simp]
lemma choosePreimageOfCoeffs'_map {R₀ : Subring R} (p : MvPolynomial σ R)
    (hc : p.coefficients ⊆ R₀) :
    MvPolynomial.map R₀.subtype (p.choosePreimageOfCoeffs' hc) = p :=
  (p.mem_range_of_coefficients ((by rw [R₀.range_subtype]; exact hc))).choose_spec

end MvPolynomial

end Map

end SetCoefficients

open TensorProduct

namespace Algebra

namespace RingOfDefinition

section HasCoefficients

variable {ι : Type*}

/-- A typeclass expressing that `p` has coefficients in a subring `R₀`. -/
class HasCoefficients (p : MvPolynomial ι R) (R₀ : Subring R) : Prop where
  has_coeffs : p.coefficients ⊆ R₀

/-- Choose a representative in `MvPolynomial ι R₀` of a polynomial `p : MvPolynomial ι R` with
coefficients contained in `R₀`. -/
noncomputable def _root_.MvPolynomial.repr (p : MvPolynomial ι R) (R₀ : Subring R)
    [HasCoefficients p R₀] : MvPolynomial ι R₀ :=
  p.choosePreimageOfCoeffs' (HasCoefficients.has_coeffs)

/-- The smallest subring of `R` containing all coefficients of a set `s` of polynomials. -/
def core (s : Set (MvPolynomial ι R)) : Subring R :=
  (Algebra.adjoin ℤ s.coefficients).toSubring

instance {s : Set (MvPolynomial ι R)} (p : s) : HasCoefficients p.val (core s) where
  has_coeffs := Set.Subset.trans
    (s.coefficients_subset_coefficients p.val p.property) Algebra.subset_adjoin

/-- Adjoin the coefficients of a set of polynomials to a subring. -/
def _root_.Subring.adjoinCoefficients (s : Set (MvPolynomial ι R)) (R₀ : Subring R) :
    Subring R :=
  (Algebra.adjoin R₀ s.coefficients).toSubring

/-- If the coefficients of a set `s` of polynomials are adjoined, every element of the set `s`
has coefficients in the new subring. -/
instance HasCoefficients.of_mem (s : Set (MvPolynomial ι R)) (p : s) (R₀ : Subring R) :
    HasCoefficients p.val (R₀.adjoinCoefficients s) where
  has_coeffs := Set.Subset.trans
    (s.coefficients_subset_coefficients p.val p.property)
    Algebra.subset_adjoin

/-- If `R₀` has the coefficients of a polynomial `p`, then after adjoining more coefficients,
the new subring still has the coefficients of `p`. -/
instance HasCoefficients.trans (p : MvPolynomial ι R) (R₀ : Subring R) [HasCoefficients p R₀]
    (s : Set (MvPolynomial ι R)) :
    HasCoefficients p (R₀.adjoinCoefficients s) where
  has_coeffs := by
    have : ((R₀.subtype).range : Set R) ⊆ (Algebra.adjoin R₀ s.coefficients).toSubring :=
      Set.Subset.trans (Set.subset_union_left _ _) Subsemiring.subset_closure
    rw [Subring.range_subtype] at this
    exact Set.Subset.trans HasCoefficients.has_coeffs this

instance {α : Type*} (f : α → MvPolynomial ι R) (R₀ : Subring R) (a : α) :
    HasCoefficients (f a) (R₀.adjoinCoefficients (Set.range f)) :=
  HasCoefficients.of_mem _ ⟨f a, Set.mem_range_self a⟩ _

/- Lean automatically infers that any of the adjoined polynomials has coefficients in the new
ring. -/
example (t₁ t₂ t₃ t₄ : Set (MvPolynomial ι R)) (f : ℕ → MvPolynomial ι R) (p : t₁)
  (n : ℕ) :
    let R₀ := Subring.adjoinCoefficients t₄ <|
      Subring.adjoinCoefficients t₃ <|
      Subring.adjoinCoefficients (Set.range f) <|
      Subring.adjoinCoefficients t₂ <|
      core t₁;
    HasCoefficients (f n) R₀ ∧ HasCoefficients p.val R₀ :=
  ⟨inferInstance, inferInstance⟩

end HasCoefficients

/-- A relation of elements of a set `A` of a ring is a multivariate polynomial in
the elements of `A`. -/
def Relation (A : Set R) : Type _ := MvPolynomial A R

namespace Relation

variable {A : Set R}

noncomputable instance : CommRing (Relation A) :=
  inferInstanceAs <| CommRing <| MvPolynomial A R

/-- Evaluating a relation is computing the formal polynomial in `R`. -/
def eval : Relation A →+* R :=
  MvPolynomial.eval Subtype.val

/-- A relation is homogeneous if the underlying polynomial is. -/
def IsHomogeneous (r : Relation A) (n : ℕ) : Prop :=
  MvPolynomial.IsHomogeneous r n

theorem IsHomogeneous_iff (r : Relation A) (n : ℕ) :
    r.IsHomogeneous n ↔ MvPolynomial.IsHomogeneous r n := by
  rfl

variable {S : Type*} [CommRing S]
variable {f : R →+* S} {A : Set R} {B : Set S}

noncomputable def map (h : Set.MapsTo f A B) : Relation A →+* Relation B :=
  (MvPolynomial.map f).comp (MvPolynomial.rename h.restrict).toRingHom 

@[simp]
<<<<<<< HEAD
lemma baseChangeInvAux_map (p : MvPolynomial σ R) :
    baseChangeInvAux (MvPolynomial.map (algebraMap R S) p) = 1 ⊗ₜ p := by
  simp [baseChangeInvAux]
  rw [MvPolynomial.aeval_map_algebraMap]
  let f : MvPolynomial σ R →ₐ[R] S ⊗[R] MvPolynomial σ R :=
    MvPolynomial.aeval fun i ↦ (1 : S) ⊗ₜ[R] MvPolynomial.X i
  let g : MvPolynomial σ R →ₐ[R] S ⊗[R] MvPolynomial σ R :=
    TensorProduct.includeRight
  change f p = g p
  congr
  simp [f, g]
  apply MvPolynomial.algHom_ext
  intro i
  simp [f, g]

@[simp]
lemma baseChangeInvAux_X (i : σ) :
    baseChangeInvAux (MvPolynomial.X i) = (1 : S) ⊗ₜ (MvPolynomial.X (R := R) i) := by
  simp [baseChangeInvAux]

noncomputable def baseChangeInvQuotAux : MvPolynomial σ S →ₐ[S] S ⊗[R] (MvPolynomial σ R ⧸ J) :=
  letI f : S ⊗[R] (MvPolynomial σ R) →ₐ[S] S ⊗[R] (MvPolynomial σ R ⧸ J) :=
    Algebra.TensorProduct.map (AlgHom.id S S) (Ideal.Quotient.mkₐ R J)
  AlgHom.comp f baseChangeInvAux

@[simp]
lemma baseChangeInvQuotAux_map (p : MvPolynomial σ R) :
    baseChangeInvQuotAux J (MvPolynomial.map (algebraMap R S) p) = 1 ⊗ₜ (Ideal.Quotient.mk J p) := by
  simp [baseChangeInvQuotAux, AlgHom.coe_comp, Function.comp_apply]

@[simp]
lemma baseChangeInvQuotAux_X (i : σ) :
    (baseChangeInvQuotAux J) (MvPolynomial.X i) = (1 : S) ⊗ₜ[R] (Ideal.Quotient.mk J) (MvPolynomial.X i) := by
  simp [baseChangeInvQuotAux]

variable (hJl : (MvPolynomial.map (algebraMap R S)) ⁻¹' T ⊆ J)

lemma baseChangeInvQuotAux_vanish_of_generator (t : MvPolynomial σ S) (h : t ∈ T) :
    baseChangeInvQuotAux (R := R) J t = 0 := by
  have hc : MvPolynomial.coefficients t ⊆ Set.range (algebraMap R S) :=
    Set.Subset.trans (Set.coefficients_subset_coefficients T t h) hcoeffs
  obtain ⟨p, hp⟩ := MvPolynomial.mem_range_of_coefficients t hc
  rw [← hp, baseChangeInvQuotAux_map]
  have h1 : (Ideal.Quotient.mk J) p = 0 := by
    rw [← RingHom.mem_ker, Ideal.mk_ker]
    apply hJl
    change MvPolynomial.map (algebraMap R S) p ∈ T
    rwa [hp]
  rw [h1, tmul_zero]

noncomputable def baseChangeInv : MvPolynomial σ S ⧸ I →ₐ[S] S ⊗[R] (MvPolynomial σ R ⧸ J) := by
  fapply Ideal.Quotient.liftₐ
  · exact baseChangeInvQuotAux J
  · intro x hx
    subst hspan
    refine Submodule.span_induction hx ?_ ?_ ?_ ?_
    · intro x hxinT
      exact baseChangeInvQuotAux_vanish_of_generator J T hcoeffs hJl x hxinT
    · rw [AlgHom.map_zero]
    · intro x y hx hy
      rw [map_add, hx, hy, add_zero]
    · intro r x hx
      change (baseChangeInvQuotAux J) (r * x) = 0
      rw [AlgHom.map_mul, hx, mul_zero]

@[simp]
lemma baseChangeInv_mk_X (i : σ) :
    (baseChangeInv I J hJ T hspan hcoeffs hJl) ((Ideal.Quotient.mk I) (MvPolynomial.X i)) =
      1 ⊗ₜ (Ideal.Quotient.mk J (MvPolynomial.X i)) := by
  simp [baseChangeInv]

instance : IsScalarTower R S (S ⊗[R] (MvPolynomial σ R ⧸ J)) := by
  apply IsScalarTower.of_algebraMap_eq' (R := R) (S := S) (A := S ⊗[R] (MvPolynomial σ R ⧸ J))
  ext x
  simp

noncomputable def baseChangeIso : (MvPolynomial σ S ⧸ I) ≃ₐ[S] S ⊗[R] (MvPolynomial σ R ⧸ J) :=
  AlgEquiv.ofAlgHom
    (baseChangeInv I J hJ T hspan hcoeffs hJl)
    (baseChangeHom I J hJ)
    (baseChange_MvPolynomialQuot_ext (fun i ↦ by simp))
    ((AlgHom.cancel_right (Ideal.Quotient.mkₐ_surjective S I)).mp
        (MvPolynomial.algHom_ext (fun i ↦ by simp)))

end BaseChangeIso

section

variable {σ : Type*}

class HasCoefficients (p : MvPolynomial σ R) (R₀ : Subring R) where
  has_coeffs : p.coefficients ⊆ R₀

def minimalModel (s : Set (MvPolynomial σ R)) : Subring R :=
  (Algebra.adjoin ℤ s.coefficients).toSubring

instance (s : Set (MvPolynomial σ R)) (p : s) : HasCoefficients p.val (minimalModel s) where
  has_coeffs := Set.Subset.trans (s.coefficients_subset_coefficients p.val p.property) Algebra.subset_adjoin

def _root_.Subring.adjoinCoefficients (s : Set (MvPolynomial σ R)) (R₀ : Subring R) :
    Subring R :=
  (Algebra.adjoin R₀ s.coefficients).toSubring

instance (s : Set (MvPolynomial σ R)) (p : s) (R₀ : Subring R) :
    HasCoefficients p.val (R₀.adjoinCoefficients s) where
  has_coeffs := Set.Subset.trans (s.coefficients_subset_coefficients p.val p.property) Algebra.subset_adjoin

instance (p : MvPolynomial σ R) (R₀ : Subring R) [HasCoefficients p R₀]
    (s : Set (MvPolynomial σ R)) :
    HasCoefficients p (R₀.adjoinCoefficients s) where
  has_coeffs := by
    have : ((R₀.subtype).range : Set R) ⊆ (Algebra.adjoin R₀ s.coefficients).toSubring :=
      Set.Subset.trans (Set.subset_union_left _ _) Subsemiring.subset_closure
    rw [Subring.range_subtype] at this
    exact Set.Subset.trans HasCoefficients.has_coeffs this

noncomputable def _root_.MvPolynomial.descend (p : MvPolynomial σ R) (R₀ : Subring R)
    [HasCoefficients p R₀] : MvPolynomial σ R₀ :=
  p.choosePreimageOfCoeffs' (HasCoefficients.has_coeffs)

instance {ι : Type*} (f : ι → MvPolynomial ι R) (R₀ : Subring R) (i : ι) :
    HasCoefficients (f i) (R₀.adjoinCoefficients (Set.range f)) where
  has_coeffs :=
    have h : f i ∈ Set.range f := Set.mem_range_self i
    Set.Subset.trans ((Set.range f).coefficients_subset_coefficients (f i) h)
      (Algebra.subset_adjoin)

end

=======
lemma map_apply (h : Set.MapsTo f A B) (p : Relation A) :
    map h p = MvPolynomial.map f (MvPolynomial.rename h.restrict p) :=
  rfl

lemma eval_comp_map (h : Set.MapsTo f A B) :
    f.comp eval = eval.comp (map h) := by
  change f.comp eval = (MvPolynomial.eval Subtype.val).comp (map h)
  dsimp only [eval, map]
  exact MvPolynomial.ringHom_ext (fun r ↦ by simp) (fun a ↦ by simp)

lemma eval_map_apply (h : Set.MapsTo f A B) (p : Relation A) :
    eval (map h p) = f (eval p) := by
  change (eval.comp (map h)) p = (f.comp eval) p
  rw [eval_comp_map]

lemma isHomogeneous_of_map (h : Set.MapsTo f A B) (hinj : Function.Injective f)
    (r : Relation A) {n : ℕ} (homog : Relation.IsHomogeneous (Relation.map h r) n) :
    r.IsHomogeneous n := by
  simp only [map_apply] at homog
  have h1 : Function.Injective h.restrict := by
    rw [Set.MapsTo.restrict_inj]
    apply Set.injOn_of_injective hinj
  apply MvPolynomial.IsHomogeneous.of_map f hinj at homog
  rw [MvPolynomial.IsHomogeneous.rename_isHomogeneous_iff h1] at homog
  exact homog

end Relation

section HasRelation

variable {ι : Type*} {s : Set (MvPolynomial ι R)} {t : Set (MvPolynomial ι R)}

/-- A typeclass expressing that `R₀` contains the coefficients of a relation `r`. -/
class HasRelation (r : Relation s) (R₀ : Subring R) : Prop where
  has_coeffs : ∀ p : (MvPolynomial.coefficients r), HasCoefficients p.val R₀

theorem coefficients_coefficients_subset (r : Relation s) (R₀ : Subring R) [HasRelation r R₀] :
    (MvPolynomial.coefficients r).coefficients ⊆ R₀ := by
  intro a ha
  simp only [Set.coefficients, Set.iUnion_coe_set, Set.mem_iUnion] at ha
  obtain ⟨p, hp, hpa⟩ := ha
  exact (HasRelation.has_coeffs ⟨p, hp⟩).has_coeffs hpa

/-- Adjoin the coefficients of a set of relations to a subring `R₀`. -/
def _root_.Subring.adjoinRelations (rs : Set (Relation s)) (R₀ : Subring R) : Subring R :=
  (Algebra.adjoin R₀ (rs.coefficients.coefficients)).toSubring

/-- After adjoining a set `rs` of relations to `R₀`, it has each element of `rs`. -/
instance HasRelation.of_mem (rs : Set (Relation s)) (r : rs) (R₀ : Subring R) :
    HasRelation r.val (R₀.adjoinRelations rs) where
  has_coeffs := fun ⟨p, hp⟩ ↦ by
    refine ⟨Set.Subset.trans ?_ Algebra.subset_adjoin⟩
    intro a ha
    simp_all only [Set.coefficients, Set.iUnion_coe_set, Set.mem_iUnion, exists_prop,
      Set.iUnion_exists, Set.biUnion_and']
    refine ⟨r.val, r.property, p, hp, ha⟩

/-- If `R₀` has the coefficients of a relation `r`, then after adjoining more coefficients,
the new subring still has the coefficients of `r`. -/
instance HasRelation.trans (r : Relation t) (rs : Set (Relation s)) (R₀ : Subring R)
    [HasRelation r R₀] : HasRelation r (R₀.adjoinRelations rs) where
  has_coeffs := fun ⟨p, hp⟩ ↦ by
    have : ((R₀.subtype).range : Set R) ⊆
        (Algebra.adjoin R₀ rs.coefficients.coefficients).toSubring :=
      Set.Subset.trans (Set.subset_union_left _ _) Subsemiring.subset_closure
    rw [Subring.range_subtype] at this
    exact ⟨Set.Subset.trans (HasRelation.has_coeffs ⟨p, hp⟩).has_coeffs this⟩

instance {α : Type*} (f : α → Relation s) (R₀ : Subring R) (a : α) :
    HasRelation (f a) (R₀.adjoinRelations (Set.range f)) :=
  HasRelation.of_mem _ ⟨f a, Set.mem_range_self a⟩ _

instance (p : MvPolynomial ι R) (rs : Set (Relation s)) (R₀ : Subring R)
    [HasCoefficients p R₀] : HasCoefficients p (R₀.adjoinRelations rs) where
  has_coeffs := by
    have : ((R₀.subtype).range : Set R) ⊆
        (Algebra.adjoin R₀ rs.coefficients.coefficients).toSubring :=
      Set.Subset.trans (Set.subset_union_left _ _) Subsemiring.subset_closure
    rw [Subring.range_subtype] at this
    exact Set.Subset.trans HasCoefficients.has_coeffs this

/- Lean automatically infers that any of the adjoined polynomials has coefficients in the new
ring. -/
example (t₁ t₂ : Set (MvPolynomial ι R)) (f : ℕ → MvPolynomial ι R)
  (rs : Set (Relation t₂)) (g : ℤ → Relation t₁) (r : rs) (n : ℕ) (m : ℤ) :
    let R₀ := Subring.adjoinRelations rs <|
      Subring.adjoinRelations (Set.range g) <|
      Subring.adjoinCoefficients (Set.range f) <|
      Subring.adjoinCoefficients t₂ <|
      core t₁;
    HasCoefficients (f n) R₀ ∧ HasRelation (g m) R₀ ∧ HasRelation r.val R₀ :=
  ⟨inferInstance, inferInstance, inferInstance⟩

end HasRelation

/-- A model of `MvPolynomial σ R ⧸ I` is a choice of generators of `I` and a subring `R₀`
which contains the coefficients of the generators. -/
>>>>>>> 341865e3
structure Model {σ : Type*} (I : Ideal (MvPolynomial σ R)) where
  s : Set (MvPolynomial σ R)
  hs : Ideal.span s = I
  R₀ : Subring R
  coeffs : ∀ p : s, HasCoefficients p.val R₀ := by infer_instance

namespace Model

attribute [instance] coeffs

variable {σ : Type*} {I : Ideal (MvPolynomial σ R)} (M : Model I)

theorem coefficients_subset (p : MvPolynomial σ R) (hp : p ∈ M.s) :
    p.coefficients ⊆ M.R₀ :=
  (M.coeffs ⟨p, hp⟩).has_coeffs

theorem coefficients_subset_range : M.s.coefficients ⊆ (algebraMap M.R₀ R).range := by
  intro x hx
  simp only [Set.coefficients] at hx
  simp at hx
  obtain ⟨p, hp, hpx⟩ := hx
  exact ⟨⟨x, coefficients_subset M p hp hpx⟩, rfl⟩

/-- Construct a model by giving a set `s` of generators of `I`. The underlying subring
is `core s`. -/
def mkOfGenerators (s : Set (MvPolynomial σ R)) (hs : Ideal.span s = I) : Model I where
  s := s
  hs := hs
<<<<<<< HEAD
  R₀ := minimalModel s
  coeffs := inferInstance

theorem coefficients_subset (p : MvPolynomial σ R) (hp : p ∈ M.s) :
    p.coefficients ⊆ M.R₀ :=
  (M.coeffs ⟨p, hp⟩).has_coeffs

theorem coefficients_subset_range : M.s.coefficients ⊆ (algebraMap M.R₀ R).range := by
  intro x hx
  simp only [Set.coefficients] at hx
  simp at hx
  obtain ⟨p, hp, hpx⟩ := hx
  exact ⟨⟨x, coefficients_subset M p hp hpx⟩, rfl⟩

def s₀ : Set (MvPolynomial σ M.R₀) :=
  (MvPolynomial.map (SubringClass.subtype M.R₀)) ⁻¹' M.s

def I₀ : Ideal (MvPolynomial σ M.R₀) :=
  Ideal.span M.s₀

def model : Type _ :=
  MvPolynomial σ M.R₀ ⧸ Ideal.span M.s₀

noncomputable instance : CommRing M.model :=
  inferInstanceAs <| CommRing <| MvPolynomial σ M.R₀ ⧸ Ideal.span M.s₀

noncomputable instance : Algebra M.R₀ M.model :=
  inferInstanceAs <| Algebra M.R₀ <| MvPolynomial σ M.R₀ ⧸ Ideal.span M.s₀

noncomputable def baseChangeIso : (MvPolynomial σ R ⧸ I) ≃ₐ[R] R ⊗[M.R₀] M.model := by
  refine RingOfDefinition.baseChangeIso I M.I₀ ?_ M.s M.hs.symm ?_ ?_
  · simp only [← M.hs]
    apply Ideal.span_preimage_le_comap_span
  · exact M.coefficients_subset_range
  · exact Ideal.subset_span
=======
  R₀ := core s

/-- Intersection of `M.s` with `M.R₀`. Informally this is equal to `M.s`, since the coefficients
of `M.s` lie in `M.R₀`. -/
def s₀ : Set (MvPolynomial σ M.R₀) := (MvPolynomial.map M.R₀.subtype) ⁻¹' M.s

/-- The ideal generated by the pulled back generators. -/
def I₀ : Ideal (MvPolynomial σ M.R₀) := Ideal.span M.s₀

/-- The model of `MvPolynomial σ M.R ⧸ I` over `M.R₀`. -/
def A₀ : Type _ := MvPolynomial σ M.R₀ ⧸ M.I₀

noncomputable instance : CommRing M.A₀ :=
  inferInstanceAs <| CommRing <| MvPolynomial σ M.R₀ ⧸ M.I₀

noncomputable instance : Algebra M.R₀ M.A₀ :=
  inferInstanceAs <| Algebra M.R₀ <| MvPolynomial σ M.R₀ ⧸ M.I₀

/-- `M.s₀` is mapped to `M.s` under the canonical map
`MvPolynomial σ R₀ → MvPolynomial σ R`. -/
theorem mapsTo : Set.MapsTo (MvPolynomial.map (M.R₀.subtype)) M.s₀ M.s :=
  Set.mapsTo_preimage (MvPolynomial.map M.R₀.subtype) M.s

theorem mapsTo_restrict_injective : Function.Injective M.mapsTo.restrict := by
  rw [Set.MapsTo.restrict_inj]
  apply Set.injOn_of_injective
    (MvPolynomial.map_injective M.R₀.subtype Subtype.val_injective)

theorem mapsTo_restrict_surjective : Function.Surjective M.mapsTo.restrict := by
  intro ⟨x, hx⟩
  obtain ⟨y, hy⟩ := MvPolynomial.mem_range_of_coefficients' x (M.coefficients_subset x hx)
  refine ⟨⟨y, ?_⟩, Subtype.ext hy⟩
  · show MvPolynomial.map M.R₀.subtype y ∈ M.s
    rw [hy]
    exact hx

/-- Restricting `MvPolynomial σ R₀ → MvPolynomial σ R` yields an equivalence `M.s₀ ≃ M.s`. -/
noncomputable def definingSetEquiv : M.s₀ ≃ M.s :=
  Equiv.ofBijective M.mapsTo.restrict ⟨M.mapsTo_restrict_injective, M.mapsTo_restrict_surjective⟩
>>>>>>> 341865e3

end Model

namespace Relation

variable {σ : Type*} {I : Ideal (MvPolynomial σ R)} (M : Model I)

/-- If a relation `r` in `M.s` has coefficients in `M.R₀`, it is represented by a relation
in `M.s₀`. -/
theorem exists_repr (r : Relation M.s) [HasRelation r M.R₀] :
    ∃ (t : Relation M.s₀), Relation.map M.mapsTo t = r := by
  have hc : MvPolynomial.coefficients r ⊆ Set.range (MvPolynomial.map M.R₀.subtype) := by
    intro p hp
    have hc : MvPolynomial.coefficients p ⊆ M.R₀ :=
      Set.Subset.trans (Set.coefficients_subset_coefficients _ _ hp)
        (coefficients_coefficients_subset r _)
    obtain ⟨p₀, hp₀⟩ := MvPolynomial.mem_range_of_coefficients' p hc
    use p₀
  obtain ⟨t', ht'⟩ := MvPolynomial.mem_range_of_coefficients r hc
  use (MvPolynomial.rename M.definingSetEquiv.symm t')
  simp only [Relation.map_apply, MvPolynomial.map_rename, MvPolynomial.rename_rename]
  change MvPolynomial.rename (M.definingSetEquiv ∘ M.definingSetEquiv.symm) _ = _
  simpa

/-- Choose a representative of a relation in `M.s` with coefficients in `M.R₀`. -/
noncomputable def repr (r : Relation M.s) [HasRelation r M.R₀] :
    Relation M.s₀ :=
  (r.exists_repr M).choose

@[simp]
theorem repr_map (r : Relation M.s) [RingOfDefinition.HasRelation r M.R₀] :
    map M.mapsTo (r.repr M) = r :=
  (r.exists_repr M).choose_spec

theorem repr_homogeneous (r : Relation M.s) [HasRelation r M.R₀] {n : ℕ}
    (homog : r.IsHomogeneous n) : (Relation.repr M r).IsHomogeneous n := by
  apply Relation.isHomogeneous_of_map M.mapsTo
  · apply MvPolynomial.map_injective (SubringClass.subtype M.R₀) Subtype.val_injective
  · rwa [Relation.repr_map]

theorem eval_map (r : Relation M.s₀) :
    eval (map M.mapsTo r) = MvPolynomial.map M.R₀.subtype (eval r) := by
  rw [← eval_map_apply M.mapsTo]

/-- Equality of a relation in `M.s₀` can be tested in `R`. -/
theorem eval_eq_of_eval_eq (r : Relation M.s₀) (p : MvPolynomial σ M.R₀)
    (h : eval (map M.mapsTo r) = MvPolynomial.map M.R₀.subtype p) :
    eval r = p := by
  apply MvPolynomial.map_injective M.R₀.subtype Subtype.val_injective
  rwa [← Relation.eval_map]

end Relation

end RingOfDefinition<|MERGE_RESOLUTION|>--- conflicted
+++ resolved
@@ -85,16 +85,6 @@
     MvPolynomial.map f (q.choosePreimageOfCoeffs hc) = q :=
   (q.mem_range_of_coefficients hc).choose_spec
 
-noncomputable def choosePreimageOfCoeffs' {R₀ : Subring R} (p : MvPolynomial σ R)
-    (hc : p.coefficients ⊆ R₀) : MvPolynomial σ R₀ :=
-  choosePreimageOfCoeffs p (by rw [R₀.range_subtype]; exact hc)
-
-@[simp]
-lemma choosePreimageOfCoeffs'_map {R₀ : Subring R} (p : MvPolynomial σ R)
-    (hc : p.coefficients ⊆ R₀) :
-    MvPolynomial.map R₀.subtype (p.choosePreimageOfCoeffs' hc) = p :=
-  (p.mem_range_of_coefficients ((by rw [R₀.range_subtype]; exact hc))).choose_spec
-
 noncomputable def Set.choosePreimageOfCoeffs (s : Set (MvPolynomial σ S))
     (hc : s.coefficients ⊆ f.range) (p : s) : MvPolynomial σ R :=
   MvPolynomial.choosePreimageOfCoeffs p.val
@@ -218,137 +208,6 @@
   (MvPolynomial.map f).comp (MvPolynomial.rename h.restrict).toRingHom 
 
 @[simp]
-<<<<<<< HEAD
-lemma baseChangeInvAux_map (p : MvPolynomial σ R) :
-    baseChangeInvAux (MvPolynomial.map (algebraMap R S) p) = 1 ⊗ₜ p := by
-  simp [baseChangeInvAux]
-  rw [MvPolynomial.aeval_map_algebraMap]
-  let f : MvPolynomial σ R →ₐ[R] S ⊗[R] MvPolynomial σ R :=
-    MvPolynomial.aeval fun i ↦ (1 : S) ⊗ₜ[R] MvPolynomial.X i
-  let g : MvPolynomial σ R →ₐ[R] S ⊗[R] MvPolynomial σ R :=
-    TensorProduct.includeRight
-  change f p = g p
-  congr
-  simp [f, g]
-  apply MvPolynomial.algHom_ext
-  intro i
-  simp [f, g]
-
-@[simp]
-lemma baseChangeInvAux_X (i : σ) :
-    baseChangeInvAux (MvPolynomial.X i) = (1 : S) ⊗ₜ (MvPolynomial.X (R := R) i) := by
-  simp [baseChangeInvAux]
-
-noncomputable def baseChangeInvQuotAux : MvPolynomial σ S →ₐ[S] S ⊗[R] (MvPolynomial σ R ⧸ J) :=
-  letI f : S ⊗[R] (MvPolynomial σ R) →ₐ[S] S ⊗[R] (MvPolynomial σ R ⧸ J) :=
-    Algebra.TensorProduct.map (AlgHom.id S S) (Ideal.Quotient.mkₐ R J)
-  AlgHom.comp f baseChangeInvAux
-
-@[simp]
-lemma baseChangeInvQuotAux_map (p : MvPolynomial σ R) :
-    baseChangeInvQuotAux J (MvPolynomial.map (algebraMap R S) p) = 1 ⊗ₜ (Ideal.Quotient.mk J p) := by
-  simp [baseChangeInvQuotAux, AlgHom.coe_comp, Function.comp_apply]
-
-@[simp]
-lemma baseChangeInvQuotAux_X (i : σ) :
-    (baseChangeInvQuotAux J) (MvPolynomial.X i) = (1 : S) ⊗ₜ[R] (Ideal.Quotient.mk J) (MvPolynomial.X i) := by
-  simp [baseChangeInvQuotAux]
-
-variable (hJl : (MvPolynomial.map (algebraMap R S)) ⁻¹' T ⊆ J)
-
-lemma baseChangeInvQuotAux_vanish_of_generator (t : MvPolynomial σ S) (h : t ∈ T) :
-    baseChangeInvQuotAux (R := R) J t = 0 := by
-  have hc : MvPolynomial.coefficients t ⊆ Set.range (algebraMap R S) :=
-    Set.Subset.trans (Set.coefficients_subset_coefficients T t h) hcoeffs
-  obtain ⟨p, hp⟩ := MvPolynomial.mem_range_of_coefficients t hc
-  rw [← hp, baseChangeInvQuotAux_map]
-  have h1 : (Ideal.Quotient.mk J) p = 0 := by
-    rw [← RingHom.mem_ker, Ideal.mk_ker]
-    apply hJl
-    change MvPolynomial.map (algebraMap R S) p ∈ T
-    rwa [hp]
-  rw [h1, tmul_zero]
-
-noncomputable def baseChangeInv : MvPolynomial σ S ⧸ I →ₐ[S] S ⊗[R] (MvPolynomial σ R ⧸ J) := by
-  fapply Ideal.Quotient.liftₐ
-  · exact baseChangeInvQuotAux J
-  · intro x hx
-    subst hspan
-    refine Submodule.span_induction hx ?_ ?_ ?_ ?_
-    · intro x hxinT
-      exact baseChangeInvQuotAux_vanish_of_generator J T hcoeffs hJl x hxinT
-    · rw [AlgHom.map_zero]
-    · intro x y hx hy
-      rw [map_add, hx, hy, add_zero]
-    · intro r x hx
-      change (baseChangeInvQuotAux J) (r * x) = 0
-      rw [AlgHom.map_mul, hx, mul_zero]
-
-@[simp]
-lemma baseChangeInv_mk_X (i : σ) :
-    (baseChangeInv I J hJ T hspan hcoeffs hJl) ((Ideal.Quotient.mk I) (MvPolynomial.X i)) =
-      1 ⊗ₜ (Ideal.Quotient.mk J (MvPolynomial.X i)) := by
-  simp [baseChangeInv]
-
-instance : IsScalarTower R S (S ⊗[R] (MvPolynomial σ R ⧸ J)) := by
-  apply IsScalarTower.of_algebraMap_eq' (R := R) (S := S) (A := S ⊗[R] (MvPolynomial σ R ⧸ J))
-  ext x
-  simp
-
-noncomputable def baseChangeIso : (MvPolynomial σ S ⧸ I) ≃ₐ[S] S ⊗[R] (MvPolynomial σ R ⧸ J) :=
-  AlgEquiv.ofAlgHom
-    (baseChangeInv I J hJ T hspan hcoeffs hJl)
-    (baseChangeHom I J hJ)
-    (baseChange_MvPolynomialQuot_ext (fun i ↦ by simp))
-    ((AlgHom.cancel_right (Ideal.Quotient.mkₐ_surjective S I)).mp
-        (MvPolynomial.algHom_ext (fun i ↦ by simp)))
-
-end BaseChangeIso
-
-section
-
-variable {σ : Type*}
-
-class HasCoefficients (p : MvPolynomial σ R) (R₀ : Subring R) where
-  has_coeffs : p.coefficients ⊆ R₀
-
-def minimalModel (s : Set (MvPolynomial σ R)) : Subring R :=
-  (Algebra.adjoin ℤ s.coefficients).toSubring
-
-instance (s : Set (MvPolynomial σ R)) (p : s) : HasCoefficients p.val (minimalModel s) where
-  has_coeffs := Set.Subset.trans (s.coefficients_subset_coefficients p.val p.property) Algebra.subset_adjoin
-
-def _root_.Subring.adjoinCoefficients (s : Set (MvPolynomial σ R)) (R₀ : Subring R) :
-    Subring R :=
-  (Algebra.adjoin R₀ s.coefficients).toSubring
-
-instance (s : Set (MvPolynomial σ R)) (p : s) (R₀ : Subring R) :
-    HasCoefficients p.val (R₀.adjoinCoefficients s) where
-  has_coeffs := Set.Subset.trans (s.coefficients_subset_coefficients p.val p.property) Algebra.subset_adjoin
-
-instance (p : MvPolynomial σ R) (R₀ : Subring R) [HasCoefficients p R₀]
-    (s : Set (MvPolynomial σ R)) :
-    HasCoefficients p (R₀.adjoinCoefficients s) where
-  has_coeffs := by
-    have : ((R₀.subtype).range : Set R) ⊆ (Algebra.adjoin R₀ s.coefficients).toSubring :=
-      Set.Subset.trans (Set.subset_union_left _ _) Subsemiring.subset_closure
-    rw [Subring.range_subtype] at this
-    exact Set.Subset.trans HasCoefficients.has_coeffs this
-
-noncomputable def _root_.MvPolynomial.descend (p : MvPolynomial σ R) (R₀ : Subring R)
-    [HasCoefficients p R₀] : MvPolynomial σ R₀ :=
-  p.choosePreimageOfCoeffs' (HasCoefficients.has_coeffs)
-
-instance {ι : Type*} (f : ι → MvPolynomial ι R) (R₀ : Subring R) (i : ι) :
-    HasCoefficients (f i) (R₀.adjoinCoefficients (Set.range f)) where
-  has_coeffs :=
-    have h : f i ∈ Set.range f := Set.mem_range_self i
-    Set.Subset.trans ((Set.range f).coefficients_subset_coefficients (f i) h)
-      (Algebra.subset_adjoin)
-
-end
-
-=======
 lemma map_apply (h : Set.MapsTo f A B) (p : Relation A) :
     map h p = MvPolynomial.map f (MvPolynomial.rename h.restrict p) :=
   rfl
@@ -446,7 +305,6 @@
 
 /-- A model of `MvPolynomial σ R ⧸ I` is a choice of generators of `I` and a subring `R₀`
 which contains the coefficients of the generators. -/
->>>>>>> 341865e3
 structure Model {σ : Type*} (I : Ideal (MvPolynomial σ R)) where
   s : Set (MvPolynomial σ R)
   hs : Ideal.span s = I
@@ -475,43 +333,6 @@
 def mkOfGenerators (s : Set (MvPolynomial σ R)) (hs : Ideal.span s = I) : Model I where
   s := s
   hs := hs
-<<<<<<< HEAD
-  R₀ := minimalModel s
-  coeffs := inferInstance
-
-theorem coefficients_subset (p : MvPolynomial σ R) (hp : p ∈ M.s) :
-    p.coefficients ⊆ M.R₀ :=
-  (M.coeffs ⟨p, hp⟩).has_coeffs
-
-theorem coefficients_subset_range : M.s.coefficients ⊆ (algebraMap M.R₀ R).range := by
-  intro x hx
-  simp only [Set.coefficients] at hx
-  simp at hx
-  obtain ⟨p, hp, hpx⟩ := hx
-  exact ⟨⟨x, coefficients_subset M p hp hpx⟩, rfl⟩
-
-def s₀ : Set (MvPolynomial σ M.R₀) :=
-  (MvPolynomial.map (SubringClass.subtype M.R₀)) ⁻¹' M.s
-
-def I₀ : Ideal (MvPolynomial σ M.R₀) :=
-  Ideal.span M.s₀
-
-def model : Type _ :=
-  MvPolynomial σ M.R₀ ⧸ Ideal.span M.s₀
-
-noncomputable instance : CommRing M.model :=
-  inferInstanceAs <| CommRing <| MvPolynomial σ M.R₀ ⧸ Ideal.span M.s₀
-
-noncomputable instance : Algebra M.R₀ M.model :=
-  inferInstanceAs <| Algebra M.R₀ <| MvPolynomial σ M.R₀ ⧸ Ideal.span M.s₀
-
-noncomputable def baseChangeIso : (MvPolynomial σ R ⧸ I) ≃ₐ[R] R ⊗[M.R₀] M.model := by
-  refine RingOfDefinition.baseChangeIso I M.I₀ ?_ M.s M.hs.symm ?_ ?_
-  · simp only [← M.hs]
-    apply Ideal.span_preimage_le_comap_span
-  · exact M.coefficients_subset_range
-  · exact Ideal.subset_span
-=======
   R₀ := core s
 
 /-- Intersection of `M.s` with `M.R₀`. Informally this is equal to `M.s`, since the coefficients
@@ -551,7 +372,6 @@
 /-- Restricting `MvPolynomial σ R₀ → MvPolynomial σ R` yields an equivalence `M.s₀ ≃ M.s`. -/
 noncomputable def definingSetEquiv : M.s₀ ≃ M.s :=
   Equiv.ofBijective M.mapsTo.restrict ⟨M.mapsTo_restrict_injective, M.mapsTo_restrict_surjective⟩
->>>>>>> 341865e3
 
 end Model
 
