--- conflicted
+++ resolved
@@ -176,11 +176,7 @@
 
 -- Porting note: `Set.image` is already defined in `Init.Set`
 
-<<<<<<< HEAD
-@[deprecated mem_image] -- 2024-03-23
-=======
 @[deprecated mem_image (since := "2024-03-23")]
->>>>>>> 59de845a
 theorem mem_image_iff_bex {f : α → β} {s : Set α} {y : β} :
     y ∈ f '' s ↔ ∃ (x : _) (_ : x ∈ s), f x = y :=
   bex_def.symm
