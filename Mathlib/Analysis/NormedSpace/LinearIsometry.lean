--- conflicted
+++ resolved
@@ -129,12 +129,8 @@
   (SemilinearIsometryClass.isometry f).diam_range
 #align semilinear_isometry_class.diam_range SemilinearIsometryClass.diam_range
 
-<<<<<<< HEAD
 -- See note [lower instance priority]
-instance (priority := 100) SemilinearIsometryClass.toContinuousSemilinearMapClass
-=======
 instance (priority := 100) toContinuousSemilinearMapClass
->>>>>>> c0210180
     [SemilinearIsometryClass 𝓕 σ₁₂ E E₂] : ContinuousSemilinearMapClass 𝓕 σ₁₂ E E₂ where
   map_continuous := SemilinearIsometryClass.continuous
 
@@ -537,13 +533,9 @@
 
 variable (𝓕)
 
+-- See note [lower instance priority]
 -- `σ₂₁` becomes a metavariable, but it's OK since it's an outparam
-<<<<<<< HEAD
--- See note [lower instance priority]
-instance (priority := 100) SemilinearIsometryEquivClass.toSemilinearIsometryClass [EquivLike 𝓕 E E₂]
-=======
 instance (priority := 100) toSemilinearIsometryClass [EquivLike 𝓕 E E₂]
->>>>>>> c0210180
     [s : SemilinearIsometryEquivClass 𝓕 σ₁₂ E E₂] : SemilinearIsometryClass 𝓕 σ₁₂ E E₂ :=
   { s with }
 
