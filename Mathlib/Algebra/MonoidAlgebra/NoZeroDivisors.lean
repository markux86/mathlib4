/-
Copyright (c) 2022 Damiano Testa. All rights reserved.
Released under Apache 2.0 license as described in the file LICENSE.
Authors: Damiano Testa
-/
import Mathlib.Algebra.MonoidAlgebra.Support
import Mathlib.Algebra.Group.UniqueProds
import Mathlib.LinearAlgebra.Basis.VectorSpace

#align_import algebra.monoid_algebra.no_zero_divisors from "leanprover-community/mathlib"@"3e067975886cf5801e597925328c335609511b1a"

/-!
# Variations on non-zero divisors in `AddMonoidAlgebra`s

This file studies the interaction between typeclass assumptions on two Types `R` and `A` and
whether `R[A]` has non-zero zero-divisors.  For some background on related
questions, see [Kaplansky's Conjectures](https://en.wikipedia.org/wiki/Kaplansky%27s_conjectures),
especially the *zero divisor conjecture*.

_Conjecture._
Let `K` be a field, and `G` a torsion-free group. The group ring `K[G]` does not contain
nontrivial zero divisors, that is, it is a domain.

In this file we show that if `R` satisfies `NoZeroDivisors` and `A` is a grading type satisfying
<<<<<<< HEAD
`UniqueProds A` (resp. `UniqueSums A`), then `MonoidAlgebra R A` (resp. `AddMonoidAlgebra R A`)
=======
`UniqueProds A` (resp. `UniqueSums A`), then `MonoidAlgebra R A` (resp. `R[A]`)
>>>>>>> 9ebe3593
also satisfies `NoZeroDivisors`.

Because of the instances to `UniqueProds/Sums`, we obtain a formalization of the well-known result
that if `R` is a field and `A` is a left-ordered group, then `R[A]` contains no non-zero
zero-divisors.
The actual assumptions on `R` are weaker.

##  Main results

* `MonoidAlgebra.mul_apply_mul_eq_mul_of_uniqueMul` and
  `AddMonoidAlgebra.mul_apply_add_eq_mul_of_uniqueAdd`
  general sufficient results stating that certain monomials in a product have as coefficient a
  product of coefficients of the factors.
* The instance showing that `Semiring R, NoZeroDivisors R, Mul A, UniqueProds A` imply
  `NoZeroDivisors (MonoidAlgebra R A)`.
* The instance showing that `Semiring R, NoZeroDivisors R, Add A, UniqueSums A` imply
<<<<<<< HEAD
  `NoZeroDivisors (AddMonoidAlgebra R A)`.
=======
  `NoZeroDivisors R[A]`.
>>>>>>> 9ebe3593

TODO: move the rest of the docs to UniqueProds?
 `NoZeroDivisors.of_left_ordered` shows that if `R` is a semiring with no non-zero
  zero-divisors, `A` is a linearly ordered, add right cancel semigroup with strictly monotone
  left addition, then `R[A]` has no non-zero zero-divisors.
* `NoZeroDivisors.of_right_ordered` shows that if `R` is a semiring with no non-zero
  zero-divisors, `A` is a linearly ordered, add left cancel semigroup with strictly monotone
  right addition, then `R[A]` has no non-zero zero-divisors.

The conditions on `A` imposed in `NoZeroDivisors.of_left_ordered` are sometimes referred to as
`left-ordered`.
The conditions on `A` imposed in `NoZeroDivisors.of_right_ordered` are sometimes referred to as
`right-ordered`.

* `NoZeroDivisors.biOrdered` shows that if `R` is a semiring with no non-zero zero-divisors,
  `A` has an addition, a linear order and both addition on the left and addition on the right are
  strictly monotone functions, then `AddMonoidAlgebra R A` has no non-zero zero-divisors.

These conditions are sufficient, but not necessary.  As mentioned above, *Kaplansky's Conjecture*
asserts that `A` being torsion-free may be enough.

<<<<<<< HEAD

###  Remarks
To prove `NoZeroDivisors.biOrdered`,
we use `CovariantClass` assumptions on `A`.  In combination with `LinearOrder A`, these
assumptions actually imply that `A` is cancellative.  However, cancellativity alone in not enough.
Indeed, using `ZMod 2`, that is `ℤ / 2 ℤ`, as the grading type `A`, there are examples of
`AddMonoidAlgebra`s containing non-zero zero divisors:
```lean
import Mathlib.Data.ZMod.Defs
import Mathlib.Algebra.MonoidAlgebra.Basic

open Finsupp AddMonoidAlgebra

example {R} [Ring R] [Nontrivial R] :
  ∃ x y : AddMonoidAlgebra R (ZMod 2), x * y = 0 ∧ x ≠ 0 ∧ y ≠ 0 := by
  --  use `[1 (mod 2)] - 1` and `[1 (mod 2)] + 1`, the rest is easy
  refine ⟨of' _ _ 1 - AddMonoidAlgebra.single 0 1, of' _ _ 1 +  AddMonoidAlgebra.single 0 1, ?_, ?_⟩
  · simp [sub_mul, mul_add, single_mul_single, sub_eq_zero]; rfl
  · simp only [of'_apply, sub_eq_add_neg, ne_eq, ← eq_neg_iff_add_eq_zero.not, neg_neg]
    rw [← Finsupp.single_neg, single_eq_single_iff, single_eq_single_iff]
    simp
```
In this case, the grading type is the additive monoid `ZMod 2` which is an abelian group
(and, in particular, it is cancellative).
-/

=======
>>>>>>> 9ebe3593
open Finsupp

variable {R A : Type*} [Semiring R]

namespace MonoidAlgebra

/-- The coefficient of a monomial in a product `f * g` that can be reached in at most one way
as a product of monomials in the supports of `f` and `g` is a product. -/
theorem mul_apply_mul_eq_mul_of_uniqueMul [Mul A] {f g : MonoidAlgebra R A} {a0 b0 : A}
    (h : UniqueMul f.support g.support a0 b0) :
    (f * g) (a0 * b0) = f a0 * g b0 := by
  classical
  simp_rw [mul_apply, sum, ← Finset.sum_product']
  refine' (Finset.sum_eq_single (a0, b0) _ _).trans (if_pos rfl) <;> simp_rw [Finset.mem_product]
  · refine fun ab hab hne => if_neg (fun he => hne <| Prod.ext ?_ ?_)
    exacts [(h hab.1 hab.2 he).1, (h hab.1 hab.2 he).2]
  · refine fun hnmem => ite_eq_right_iff.mpr (fun _ => ?_)
    rcases not_and_or.mp hnmem with af | bg
    · rw [not_mem_support_iff.mp af, zero_mul]
    · rw [not_mem_support_iff.mp bg, mul_zero]

instance instNoZeroDivisorsOfUniqueProds [NoZeroDivisors R] [Mul A] [UniqueProds A] :
    NoZeroDivisors (MonoidAlgebra R A) where
  eq_zero_or_eq_zero_of_mul_eq_zero {a b} ab := by
    contrapose! ab
    obtain ⟨da, a0, db, b0, h⟩ := UniqueProds.uniqueMul_of_nonempty
      (support_nonempty_iff.mpr ab.1) (support_nonempty_iff.mpr ab.2)
    refine support_nonempty_iff.mp ⟨da * db, ?_⟩
    rw [mem_support_iff] at a0 b0 ⊢
    exact mul_apply_mul_eq_mul_of_uniqueMul h ▸ mul_ne_zero a0 b0

end MonoidAlgebra

namespace AddMonoidAlgebra

/-- The coefficient of a monomial in a product `f * g` that can be reached in at most one way
as a product of monomials in the supports of `f` and `g` is a product. -/
<<<<<<< HEAD
theorem mul_apply_add_eq_mul_of_uniqueAdd [Add A] {f g : AddMonoidAlgebra R A} {a0 b0 : A}
=======
theorem mul_apply_add_eq_mul_of_uniqueAdd [Add A] {f g : R[A]} {a0 b0 : A}
>>>>>>> 9ebe3593
    (h : UniqueAdd f.support g.support a0 b0) :
    (f * g) (a0 + b0) = f a0 * g b0 :=
MonoidAlgebra.mul_apply_mul_eq_mul_of_uniqueMul (A := Multiplicative A) h

<<<<<<< HEAD
instance [NoZeroDivisors R] [Add A] [UniqueSums A] : NoZeroDivisors (AddMonoidAlgebra R A) :=
=======
instance [NoZeroDivisors R] [Add A] [UniqueSums A] : NoZeroDivisors R[A] :=
>>>>>>> 9ebe3593
MonoidAlgebra.instNoZeroDivisorsOfUniqueProds (A := Multiplicative A)

end AddMonoidAlgebra

/-- The proof goes via the equivalence `A ≃ₗ[ℚ] (Basis.ofVectorSpaceIndex ℚ A) →₀ ℚ`,
i.e. choosing a basis.
Once we have a basis, we use the embedding into sequences of coordinates and all the instances
that `ℚ` already has.
-/
instance [AddCommGroup A] [Module ℚ A] : UniqueSums A :=
  UniqueSums.addHom_image_of_injective _ (Basis.ofVectorSpace ℚ A).repr.injective inferInstance<|MERGE_RESOLUTION|>--- conflicted
+++ resolved
@@ -22,11 +22,7 @@
 nontrivial zero divisors, that is, it is a domain.
 
 In this file we show that if `R` satisfies `NoZeroDivisors` and `A` is a grading type satisfying
-<<<<<<< HEAD
-`UniqueProds A` (resp. `UniqueSums A`), then `MonoidAlgebra R A` (resp. `AddMonoidAlgebra R A`)
-=======
 `UniqueProds A` (resp. `UniqueSums A`), then `MonoidAlgebra R A` (resp. `R[A]`)
->>>>>>> 9ebe3593
 also satisfies `NoZeroDivisors`.
 
 Because of the instances to `UniqueProds/Sums`, we obtain a formalization of the well-known result
@@ -43,11 +39,7 @@
 * The instance showing that `Semiring R, NoZeroDivisors R, Mul A, UniqueProds A` imply
   `NoZeroDivisors (MonoidAlgebra R A)`.
 * The instance showing that `Semiring R, NoZeroDivisors R, Add A, UniqueSums A` imply
-<<<<<<< HEAD
-  `NoZeroDivisors (AddMonoidAlgebra R A)`.
-=======
   `NoZeroDivisors R[A]`.
->>>>>>> 9ebe3593
 
 TODO: move the rest of the docs to UniqueProds?
  `NoZeroDivisors.of_left_ordered` shows that if `R` is a semiring with no non-zero
@@ -62,42 +54,10 @@
 The conditions on `A` imposed in `NoZeroDivisors.of_right_ordered` are sometimes referred to as
 `right-ordered`.
 
-* `NoZeroDivisors.biOrdered` shows that if `R` is a semiring with no non-zero zero-divisors,
-  `A` has an addition, a linear order and both addition on the left and addition on the right are
-  strictly monotone functions, then `AddMonoidAlgebra R A` has no non-zero zero-divisors.
-
 These conditions are sufficient, but not necessary.  As mentioned above, *Kaplansky's Conjecture*
 asserts that `A` being torsion-free may be enough.
-
-<<<<<<< HEAD
-
-###  Remarks
-To prove `NoZeroDivisors.biOrdered`,
-we use `CovariantClass` assumptions on `A`.  In combination with `LinearOrder A`, these
-assumptions actually imply that `A` is cancellative.  However, cancellativity alone in not enough.
-Indeed, using `ZMod 2`, that is `ℤ / 2 ℤ`, as the grading type `A`, there are examples of
-`AddMonoidAlgebra`s containing non-zero zero divisors:
-```lean
-import Mathlib.Data.ZMod.Defs
-import Mathlib.Algebra.MonoidAlgebra.Basic
-
-open Finsupp AddMonoidAlgebra
-
-example {R} [Ring R] [Nontrivial R] :
-  ∃ x y : AddMonoidAlgebra R (ZMod 2), x * y = 0 ∧ x ≠ 0 ∧ y ≠ 0 := by
-  --  use `[1 (mod 2)] - 1` and `[1 (mod 2)] + 1`, the rest is easy
-  refine ⟨of' _ _ 1 - AddMonoidAlgebra.single 0 1, of' _ _ 1 +  AddMonoidAlgebra.single 0 1, ?_, ?_⟩
-  · simp [sub_mul, mul_add, single_mul_single, sub_eq_zero]; rfl
-  · simp only [of'_apply, sub_eq_add_neg, ne_eq, ← eq_neg_iff_add_eq_zero.not, neg_neg]
-    rw [← Finsupp.single_neg, single_eq_single_iff, single_eq_single_iff]
-    simp
-```
-In this case, the grading type is the additive monoid `ZMod 2` which is an abelian group
-(and, in particular, it is cancellative).
 -/
 
-=======
->>>>>>> 9ebe3593
 open Finsupp
 
 variable {R A : Type*} [Semiring R]
@@ -135,20 +95,12 @@
 
 /-- The coefficient of a monomial in a product `f * g` that can be reached in at most one way
 as a product of monomials in the supports of `f` and `g` is a product. -/
-<<<<<<< HEAD
-theorem mul_apply_add_eq_mul_of_uniqueAdd [Add A] {f g : AddMonoidAlgebra R A} {a0 b0 : A}
-=======
 theorem mul_apply_add_eq_mul_of_uniqueAdd [Add A] {f g : R[A]} {a0 b0 : A}
->>>>>>> 9ebe3593
     (h : UniqueAdd f.support g.support a0 b0) :
     (f * g) (a0 + b0) = f a0 * g b0 :=
 MonoidAlgebra.mul_apply_mul_eq_mul_of_uniqueMul (A := Multiplicative A) h
 
-<<<<<<< HEAD
-instance [NoZeroDivisors R] [Add A] [UniqueSums A] : NoZeroDivisors (AddMonoidAlgebra R A) :=
-=======
 instance [NoZeroDivisors R] [Add A] [UniqueSums A] : NoZeroDivisors R[A] :=
->>>>>>> 9ebe3593
 MonoidAlgebra.instNoZeroDivisorsOfUniqueProds (A := Multiplicative A)
 
 end AddMonoidAlgebra
