--- conflicted
+++ resolved
@@ -439,12 +439,7 @@
 
 theorem Nonempty.exists_mem {s : Finset α} (h : s.Nonempty) : ∃ x : α, x ∈ s :=
   h
-<<<<<<< HEAD
-#align finset.nonempty.bex Finset.Nonempty.exists_mem
-@[deprecated] alias Nonempty.bex := Nonempty.exists_mem -- 2024-03-23
-=======
 @[deprecated (since := "2024-03-23")] alias Nonempty.bex := Nonempty.exists_mem
->>>>>>> 59de845a
 
 theorem Nonempty.mono {s t : Finset α} (hst : s ⊆ t) (hs : s.Nonempty) : t.Nonempty :=
   Set.Nonempty.mono hst hs
@@ -2495,19 +2490,11 @@
 
 theorem mem_range_sub_ne_zero {n x : ℕ} (hx : x ∈ range n) : n - x ≠ 0 :=
   _root_.ne_of_gt <| Nat.sub_pos_of_lt <| mem_range.1 hx
-<<<<<<< HEAD
-#align finset.mem_range_sub_ne_zero Finset.mem_range_sub_ne_zero
-=======
->>>>>>> 59de845a
 
 @[simp, aesop safe apply (rule_sets := [finsetNonempty])]
 theorem nonempty_range_iff : (range n).Nonempty ↔ n ≠ 0 :=
   ⟨fun ⟨k, hk⟩ => (k.zero_le.trans_lt <| mem_range.1 hk).ne',
    fun h => ⟨0, mem_range.2 <| Nat.pos_iff_ne_zero.2 h⟩⟩
-<<<<<<< HEAD
-#align finset.nonempty_range_iff Finset.nonempty_range_iff
-=======
->>>>>>> 59de845a
 
 @[simp]
 theorem range_eq_empty_iff : range n = ∅ ↔ n = 0 := by
