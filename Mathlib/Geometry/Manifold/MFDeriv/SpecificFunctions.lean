--- conflicted
+++ resolved
@@ -493,12 +493,7 @@
     mfderiv (I.prod I') I'' f p =
         mfderiv (I.prod I') I'' (fun z : M × M' => f (z.1, p.2)) p +
           mfderiv (I.prod I') I'' (fun z : M × M' => f (p.1, z.2)) p := by
-<<<<<<< HEAD
-  erw [mfderiv_comp_of_eq hf (mdifferentiableAt_fst.prod_mk mdifferentiableAt_const)
-      rfl,
-=======
   erw [mfderiv_comp_of_eq hf (mdifferentiableAt_fst.prod_mk mdifferentiableAt_const) rfl,
->>>>>>> 92f63d5c
     mfderiv_comp_of_eq hf (mdifferentiableAt_const.prod_mk mdifferentiableAt_snd) rfl,
     ← ContinuousLinearMap.comp_add,
     mdifferentiableAt_fst.mfderiv_prod mdifferentiableAt_const,
@@ -524,11 +519,7 @@
     rw [this, mfderiv_comp (I' := I)]
     · simp only [mfderiv_fst, id_eq]
       rfl
-<<<<<<< HEAD
-    · apply hf.comp _  (mdifferentiableAt_id.prod_mk mdifferentiableAt_const)
-=======
     · exact hf.comp _  (mdifferentiableAt_id.prod_mk mdifferentiableAt_const)
->>>>>>> 92f63d5c
     · exact mdifferentiableAt_fst
   · have : (fun z : M × M' => f (p.1, z.2)) = (fun z : M' => f (p.1, z)) ∘ Prod.snd := rfl
     rw [this, mfderiv_comp (I' := I')]
@@ -543,13 +534,8 @@
 theorem mfderiv_prod_eq_add_apply {f : M × M' → M''} {p : M × M'} {v : TangentSpace (I.prod I') p}
     (hf : MDifferentiableAt (I.prod I') I'' f p) :
     mfderiv (I.prod I') I'' f p v =
-<<<<<<< HEAD
-      (mfderiv I I'' (fun z : M => f (z, p.2)) p.1 v.1) +
-      (mfderiv I' I'' (fun z : M' => f (p.1, z)) p.2 v.2) := by
-=======
       mfderiv I I'' (fun z : M => f (z, p.2)) p.1 v.1 +
       mfderiv I' I'' (fun z : M' => f (p.1, z)) p.2 v.2 := by
->>>>>>> 92f63d5c
   rw [mfderiv_prod_eq_add_comp hf]
   rfl
 
