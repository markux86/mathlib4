--- conflicted
+++ resolved
@@ -136,11 +136,7 @@
 variable [LinearOrder ι] [∀ i, AddMonoid (α i)] [∀ i, LinearOrder (α i)]
 
 /-!  We are about to sneak in a hypothesis that might appear to be too strong.
-<<<<<<< HEAD
-We assume `AddLeftStrictMono` (`Covariant` with *strict* inequality `<`) also when proving the one
-=======
 We assume `AddLeftStrictMono` (covariant with *strict* inequality `<`) also when proving the one
->>>>>>> a3663456
 with the *weak* inequality `≤`. This is actually necessary: addition on `Lex (Π₀ i, α i)` may fail
 to be monotone, when it is "just" monotone on `α i`. -/
 
@@ -149,23 +145,11 @@
 
 variable [∀ i, AddLeftStrictMono (α i)]
 
-<<<<<<< HEAD
-instance Lex.addLeftStrictMono :
-    AddLeftStrictMono (Lex (Π₀ i, α i)) :=
-  ⟨fun _ _ _ ⟨a, lta, ha⟩ ↦ ⟨a, fun j ja ↦ congr_arg _ (lta j ja), add_lt_add_left ha _⟩⟩
-#align dfinsupp.lex.covariant_class_lt_left DFinsupp.Lex.addLeftStrictMono
-
-instance Lex.addLeftMono :
-    AddLeftMono (Lex (Π₀ i, α i)) :=
-  addLeftMono_of_addLeftStrictMono _
-#align dfinsupp.lex.covariant_class_le_left DFinsupp.Lex.addLeftMono
-=======
 instance Lex.addLeftStrictMono : AddLeftStrictMono (Lex (Π₀ i, α i)) :=
   ⟨fun _ _ _ ⟨a, lta, ha⟩ ↦ ⟨a, fun j ja ↦ congr_arg _ (lta j ja), add_lt_add_left ha _⟩⟩
 
 instance Lex.addLeftMono : AddLeftMono (Lex (Π₀ i, α i)) :=
   addLeftMono_of_addLeftStrictMono _
->>>>>>> a3663456
 
 end Left
 
@@ -173,25 +157,12 @@
 
 variable [∀ i, AddRightStrictMono (α i)]
 
-<<<<<<< HEAD
-instance Lex.addRightStrictMono :
-    AddRightStrictMono (Lex (Π₀ i, α i)) :=
-  ⟨fun f _ _ ⟨a, lta, ha⟩ ↦
-    ⟨a, fun j ja ↦ congr_arg (· + ofLex f j) (lta j ja), add_lt_add_right ha _⟩⟩
-#align dfinsupp.lex.covariant_class_lt_right DFinsupp.Lex.addRightStrictMono
-
-instance Lex.addRightMono :
-    AddRightMono (Lex (Π₀ i, α i)) :=
-  addRightMono_of_addRightStrictMono _
-#align dfinsupp.lex.covariant_class_le_right DFinsupp.Lex.addRightMono
-=======
 instance Lex.addRightStrictMono : AddRightStrictMono (Lex (Π₀ i, α i)) :=
   ⟨fun f _ _ ⟨a, lta, ha⟩ ↦
     ⟨a, fun j ja ↦ congr_arg (· + ofLex f j) (lta j ja), add_lt_add_right ha _⟩⟩
 
 instance Lex.addRightMono : AddRightMono (Lex (Π₀ i, α i)) :=
   addRightMono_of_addRightStrictMono _
->>>>>>> a3663456
 
 end Right
 
