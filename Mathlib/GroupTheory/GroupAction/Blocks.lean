/-
Copyright (c) 2024 Antoine Chambert-Loir. All rights reserved.
Released under Apache 2.0 license as described in the file LICENSE.
Authors: Antoine Chambert-Loir
-/
import Mathlib.Algebra.Pointwise.Stabilizer
import Mathlib.Data.Setoid.Partition
import Mathlib.GroupTheory.GroupAction.Pointwise
import Mathlib.GroupTheory.GroupAction.SubMulAction
import Mathlib.GroupTheory.Index
import Mathlib.Tactic.IntervalCases

/-! # Blocks

Given `SMul G X`, an action of a type `G` on a type `X`, we define

- the predicate `IsBlock G B` states that `B : Set X` is a block,
which means that the sets `g • B`, for `g ∈ G`, are equal or disjoint.
Under `Group G` and `MulAction G X`, this is equivalent to the classical
definition `MulAction.IsBlock.def_one`

- a bunch of lemmas that give examples of “trivial” blocks : ⊥, ⊤, singletons,
and non trivial blocks: orbit of the group, orbit of a normal subgroup…

The non-existence of nontrivial blocks is the definition of primitive actions.

## Results for actions on finite sets

- `IsBlock.ncard_block_mul_ncard_orbit_eq` : The cardinality of a block
multiplied by the number of its translates is the cardinal of the ambient type

- `IsBlock.eq_univ_of_card_lt` : a too large block is equal to `Set.univ`

- `IsBlock.subsingleton_of_card_lt` : a too small block is a subsingleton

- `IsBlock.of_subset` : the intersections of the translates of a finite subset
that contain a given point is a block

## References

We follow [Wielandt-1964].
-/

open Set
open scoped Pointwise

namespace MulAction

section orbits

variable {G : Type*} [Group G] {X : Type*} [MulAction G X]

@[to_additive]
theorem orbit.eq_or_disjoint (a b : X) :
    orbit G a = orbit G b ∨ Disjoint (orbit G a) (orbit G b) := by
  apply (em (Disjoint (orbit G a) (orbit G b))).symm.imp _ id
  simp +contextual
    only [Set.not_disjoint_iff, ← orbit_eq_iff, forall_exists_index, and_imp, eq_comm, implies_true]

@[to_additive]
theorem orbit.pairwiseDisjoint :
    (Set.range fun x : X => orbit G x).PairwiseDisjoint id := by
  rintro s ⟨x, rfl⟩ t ⟨y, rfl⟩ h
  contrapose! h
  exact (orbit.eq_or_disjoint x y).resolve_right h

/-- Orbits of an element form a partition -/
@[to_additive]
theorem IsPartition.of_orbits :
    Setoid.IsPartition (Set.range fun a : X => orbit G a) := by
  apply orbit.pairwiseDisjoint.isPartition_of_exists_of_ne_empty
  · intro x
    exact ⟨_, ⟨x, rfl⟩, mem_orbit_self x⟩
  · rintro ⟨a, ha : orbit G a = ∅⟩
    exact (MulAction.orbit_nonempty a).ne_empty ha

end orbits

section SMul

variable (G : Type*) {X : Type*} [SMul G X] {B : Set X} {a : X}

-- Change terminology : is_fully_invariant ?
/-- A set `B` is a `G`-fixed block if `g • B = B` for all `g : G`. -/
@[to_additive "A set `B` is a `G`-fixed block if `g +ᵥ B = B` for all `g : G`."]
def IsFixedBlock (B : Set X) := ∀ g : G, g • B = B

/-- A set `B` is a `G`-invariant block if `g • B ⊆ B` for all `g : G`.

Note: It is not necessarily a block when the action is not by a group. -/
@[to_additive
"A set `B` is a `G`-invariant block if `g +ᵥ B ⊆ B` for all `g : G`.

Note: It is not necessarily a block when the action is not by a group. "]
def IsInvariantBlock (B : Set X) := ∀ g : G, g • B ⊆ B

/-- A trivial block is a `Set X` which is either a subsingleton or `univ`.

Note: It is not necessarily a block when the action is not by a group. -/
@[to_additive
"A trivial block is a `Set X` which is either a subsingleton or `univ`.

Note: It is not necessarily a block when the action is not by a group."]
def IsTrivialBlock (B : Set X) := B.Subsingleton ∨ B = univ

/-- A set `B` is a `G`-block iff the sets of the form `g • B` are pairwise equal or disjoint. -/
@[to_additive
"A set `B` is a `G`-block iff the sets of the form `g +ᵥ B` are pairwise equal or disjoint. "]
def IsBlock (B : Set X) := ∀ ⦃g₁ g₂ : G⦄, g₁ • B ≠ g₂ • B → Disjoint (g₁ • B) (g₂ • B)

variable {G} {s : Set G} {g g₁ g₂ : G}

@[to_additive]
lemma isBlock_iff_smul_eq_smul_of_nonempty :
    IsBlock G B ↔ ∀ ⦃g₁ g₂ : G⦄, (g₁ • B ∩ g₂ • B).Nonempty → g₁ • B = g₂ • B := by
  simp_rw [IsBlock, ← not_disjoint_iff_nonempty_inter, not_imp_comm]

@[to_additive]
lemma isBlock_iff_pairwiseDisjoint_range_smul :
    IsBlock G B ↔ (range fun g : G ↦ g • B).PairwiseDisjoint id := pairwiseDisjoint_range_iff.symm

@[to_additive]
lemma isBlock_iff_smul_eq_smul_or_disjoint :
    IsBlock G B ↔ ∀ g₁ g₂ : G, g₁ • B = g₂ • B ∨ Disjoint (g₁ • B) (g₂ • B) :=
  forall₂_congr fun _ _ ↦ or_iff_not_imp_left.symm

@[to_additive]
<<<<<<< HEAD
=======
lemma IsBlock.smul_eq_smul_of_subset (hB : IsBlock G B) (hg : g₁ • B ⊆ g₂ • B) :
    g₁ • B = g₂ • B := by
  by_contra! hg'
  obtain rfl : B = ∅ := by simpa using (hB hg').eq_bot_of_le hg
  simp at hg'

@[to_additive]
lemma IsBlock.not_smul_set_ssubset_smul_set (hB : IsBlock G B) : ¬ g₁ • B ⊂ g₂ • B :=
  fun hab ↦ hab.ne <| hB.smul_eq_smul_of_subset hab.subset

@[to_additive]
lemma IsBlock.disjoint_smul_set_smul (hB : IsBlock G B) (hgs : ¬ g • B ⊆ s • B) :
    Disjoint (g • B) (s • B) := by
  rw [← iUnion_smul_set, disjoint_iUnion₂_right]
  exact fun b hb ↦ hB fun h ↦ hgs <| h.trans_subset <| smul_set_subset_smul hb

@[to_additive]
lemma IsBlock.disjoint_smul_smul_set (hB : IsBlock G B) (hgs : ¬ g • B ⊆ s • B) :
    Disjoint (s • B) (g • B) := (hB.disjoint_smul_set_smul hgs).symm

>>>>>>> 675c28ea
alias ⟨IsBlock.smul_eq_smul_of_nonempty, _⟩ := isBlock_iff_smul_eq_smul_of_nonempty
@[to_additive]
alias ⟨IsBlock.pairwiseDisjoint_range_smul, _⟩ := isBlock_iff_pairwiseDisjoint_range_smul
@[to_additive]
alias ⟨IsBlock.smul_eq_smul_or_disjoint, _⟩ := isBlock_iff_smul_eq_smul_or_disjoint

/-- A fixed block is a block. -/
@[to_additive "A fixed block is a block."]
lemma IsFixedBlock.isBlock (hfB : IsFixedBlock G B) : IsBlock G B := by simp [IsBlock, hfB _]

/-- The empty set is a block. -/
@[to_additive (attr := simp) "The empty set is a block."]
lemma IsBlock.empty : IsBlock G (∅ : Set X) := by simp [IsBlock]

/-- A singleton is a block. -/
@[to_additive "A singleton is a block."]
lemma IsBlock.singleton : IsBlock G ({a} : Set X) := by simp [IsBlock]

/-- Subsingletons are (trivial) blocks. -/
@[to_additive "Subsingletons are (trivial) blocks."]
lemma IsBlock.of_subsingleton (hB : B.Subsingleton) : IsBlock G B :=
  hB.induction_on .empty fun _ ↦ .singleton

/-- A fixed block is an invariant block. -/
@[to_additive "A fixed block is an invariant block."]
lemma IsFixedBlock.isInvariantBlock (hB : IsFixedBlock G B) : IsInvariantBlock G B :=
  fun _ ↦ (hB _).le

end SMul

section Monoid
variable {M X : Type*} [Monoid M] [MulAction M X] {B : Set X} {s : Set M}

@[to_additive]
lemma IsBlock.disjoint_smul_right (hB : IsBlock M B) (hs : ¬ B ⊆ s • B) : Disjoint B (s • B) := by
  simpa using hB.disjoint_smul_set_smul (g := 1) (by simpa using hs)

@[to_additive]
lemma IsBlock.disjoint_smul_left (hB : IsBlock M B) (hs : ¬ B ⊆ s • B) : Disjoint (s • B) B :=
  (hB.disjoint_smul_right hs).symm

end Monoid

section Group

variable {G : Type*} [Group G] {X : Type*} [MulAction G X] {B : Set X}

@[to_additive]
lemma isBlock_iff_disjoint_smul_of_ne :
    IsBlock G B ↔ ∀ ⦃g : G⦄, g • B ≠ B → Disjoint (g • B) B := by
  refine ⟨fun hB g ↦ by simpa using hB (g₂ := 1), fun hB g₁ g₂ h ↦ ?_⟩
  simp only [disjoint_smul_set_right, ne_eq, ← inv_smul_eq_iff, smul_smul] at h ⊢
  exact hB h

@[to_additive]
lemma isBlock_iff_smul_eq_of_nonempty :
    IsBlock G B ↔ ∀ ⦃g : G⦄, (g • B ∩ B).Nonempty → g • B = B := by
  simp_rw [isBlock_iff_disjoint_smul_of_ne, ← not_disjoint_iff_nonempty_inter, not_imp_comm]

@[to_additive]
lemma isBlock_iff_smul_eq_or_disjoint :
    IsBlock G B ↔ ∀ g : G, g • B = B ∨ Disjoint (g • B) B :=
  isBlock_iff_disjoint_smul_of_ne.trans <| forall_congr' fun _ ↦ or_iff_not_imp_left.symm

@[to_additive]
lemma isBlock_iff_smul_eq_of_mem :
    IsBlock G B ↔ ∀ ⦃g : G⦄ ⦃a : X⦄, a ∈ B → g • a ∈ B → g • B = B := by
  simp [isBlock_iff_smul_eq_of_nonempty, Set.Nonempty, mem_smul_set]

@[to_additive] alias ⟨IsBlock.disjoint_smul_of_ne, _⟩ := isBlock_iff_disjoint_smul_of_ne
@[to_additive] alias ⟨IsBlock.smul_eq_of_nonempty, _⟩ := isBlock_iff_smul_eq_of_nonempty
@[to_additive] alias ⟨IsBlock.smul_eq_or_disjoint, _⟩ := isBlock_iff_smul_eq_or_disjoint
@[to_additive] alias ⟨IsBlock.smul_eq_of_mem, _⟩ := isBlock_iff_smul_eq_of_mem

-- TODO: Generalise to `SubgroupClass`
/-- If `B` is a `G`-block, then it is also a `H`-block for any subgroup `H` of `G`. -/
@[to_additive
"If `B` is a `G`-block, then it is also a `H`-block for any subgroup `H` of `G`."]
lemma IsBlock.subgroup {H : Subgroup G} (hB : IsBlock G B) : IsBlock H B := fun _ _ h ↦ hB h

/-- A block of a group action is invariant iff it is fixed. -/
@[to_additive "A block of a group action is invariant iff it is fixed."]
lemma isInvariantBlock_iff_isFixedBlock : IsInvariantBlock G B ↔ IsFixedBlock G B :=
  ⟨fun hB g ↦ (hB g).antisymm <| subset_set_smul_iff.2 <| hB _, IsFixedBlock.isInvariantBlock⟩

/-- An invariant block of a group action is a fixed block. -/
@[to_additive "An invariant block of a group action is a fixed block."]
alias ⟨IsInvariantBlock.isFixedBlock, _⟩ := isInvariantBlock_iff_isFixedBlock

/-- An invariant block  of a group action is a block. -/
@[to_additive "An invariant block of a group action is a block."]
lemma IsInvariantBlock.isBlock (hB : IsInvariantBlock G B) : IsBlock G B := hB.isFixedBlock.isBlock

/-- The full set is a fixed block. -/
@[to_additive "The full set is a fixed block."]
lemma IsFixedBlock.univ : IsFixedBlock G (univ : Set X) := fun _ ↦ by simp

/-- The full set is a block. -/
@[to_additive (attr := simp) "The full set is a block."]
lemma IsBlock.univ : IsBlock G (univ : Set X) := IsFixedBlock.univ.isBlock

/-- The intersection of two blocks is a block. -/
@[to_additive "The intersection of two blocks is a block."]
lemma IsBlock.inter {B₁ B₂ : Set X} (h₁ : IsBlock G B₁) (h₂ : IsBlock G B₂) :
    IsBlock G (B₁ ∩ B₂) := by
  simp only [isBlock_iff_smul_eq_smul_of_nonempty, smul_set_inter] at h₁ h₂ ⊢
  rintro g₁ g₂ ⟨a, ha₁, ha₂⟩
  rw [h₁ ⟨a, ha₁.1, ha₂.1⟩, h₂ ⟨a, ha₁.2, ha₂.2⟩]

/-- An intersection of blocks is a block. -/
@[to_additive "An intersection of blocks is a block."]
lemma IsBlock.iInter {ι : Sort*} {B : ι → Set X} (hB : ∀ i, IsBlock G (B i)) :
    IsBlock G (⋂ i, B i) := by
  simp only [isBlock_iff_smul_eq_smul_of_nonempty, smul_set_iInter] at hB ⊢
  rintro g₁ g₂ ⟨a, ha₁, ha₂⟩
  simp_rw [fun i ↦ hB i ⟨a, iInter_subset _ i ha₁, iInter_subset _ i ha₂⟩]

/-- A trivial block is a block. -/
@[to_additive "A trivial block is a block."]
lemma IsTrivialBlock.isBlock (hB : IsTrivialBlock B) : IsBlock G B := by
  obtain hB | rfl := hB
  · exact .of_subsingleton hB
  · exact .univ

/-- An orbit is a fixed block. -/
@[to_additive "An orbit is a fixed block."]
protected lemma IsFixedBlock.orbit (a : X) : IsFixedBlock G (orbit G a) := (smul_orbit · a)

/-- An orbit is a block. -/
@[to_additive "An orbit is a block."]
protected lemma IsBlock.orbit (a : X) : IsBlock G (orbit G a) := (IsFixedBlock.orbit a).isBlock

@[to_additive]
lemma isBlock_top : IsBlock (⊤ : Subgroup G) B ↔ IsBlock G B :=
  Subgroup.topEquiv.toEquiv.forall_congr fun _ ↦ Subgroup.topEquiv.toEquiv.forall_congr_left

@[to_additive]
lemma IsBlock.preimage {H Y : Type*} [Group H] [MulAction H Y]
    {φ : H → G} (j : Y →ₑ[φ] X) (hB : IsBlock G B) :
    IsBlock H (j ⁻¹' B) := by
  rintro g₁ g₂ hg
  rw [← Group.preimage_smul_setₛₗ, ← Group.preimage_smul_setₛₗ] at hg ⊢
  exact (hB <| ne_of_apply_ne _ hg).preimage _

@[to_additive]
theorem IsBlock.image {H Y : Type*} [Group H] [MulAction H Y]
    {φ : G →* H} (j : X →ₑ[φ] Y)
    (hφ : Function.Surjective φ) (hj : Function.Injective j)
    (hB : IsBlock G B) :
    IsBlock H (j '' B) := by
  simp only [IsBlock, hφ.forall, ← image_smul_setₛₗ]
  exact fun g₁ g₂ hg ↦ disjoint_image_of_injective hj <| hB <| ne_of_apply_ne _ hg

@[to_additive]
theorem IsBlock.subtype_val_preimage {C : SubMulAction G X} (hB : IsBlock G B) :
    IsBlock G (Subtype.val ⁻¹' B : Set C) :=
  hB.preimage C.inclusion

@[to_additive]
theorem isBlock_subtypeVal {C : SubMulAction G X} {B : Set C} :
    IsBlock G (Subtype.val '' B : Set X) ↔ IsBlock G B := by
  refine forall₂_congr fun g₁ g₂ ↦ ?_
  rw [← SubMulAction.inclusion.coe_eq, ← image_smul_set, ← image_smul_set, ne_eq,
    Set.image_eq_image C.inclusion_injective, disjoint_image_iff C.inclusion_injective]

theorem IsBlock.of_subgroup_of_conjugate {H : Subgroup G} (hB : IsBlock H B) (g : G) :
    IsBlock (H.map (MulEquiv.toMonoidHom (MulAut.conj g))) (g • B) := by
  rw [isBlock_iff_smul_eq_or_disjoint]
  intro h'
  obtain ⟨h, hH, hh⟩ := Subgroup.mem_map.mp (SetLike.coe_mem h')
  simp only [MulEquiv.coe_toMonoidHom, MulAut.conj_apply] at hh
  suffices h' • g • B = g • h • B by
    simp only [this]
    apply (hB.smul_eq_or_disjoint ⟨h, hH⟩).imp
    · intro; congr
    · exact Set.disjoint_image_of_injective (MulAction.injective g)
  suffices (h' : G) • g • B = g • h • B by
    rw [← this]; rfl
  rw [← hh, smul_smul (g * h * g⁻¹) g B, smul_smul g h B, inv_mul_cancel_right]

theorem _root_.AddAction.IsBlock.of_addsubgroup_of_conjugate
    {G : Type*} [AddGroup G] {X : Type*} [AddAction G X] {B : Set X}
    {H : AddSubgroup G} (hB : AddAction.IsBlock H B) (g : G) :
    AddAction.IsBlock (H.map (AddEquiv.toAddMonoidHom (AddAut.conj g))) (g +ᵥ B) := by
  rw [AddAction.isBlock_iff_vadd_eq_or_disjoint]
  intro h'
  obtain ⟨h, hH, hh⟩ := AddSubgroup.mem_map.mp (SetLike.coe_mem h')
  simp only [AddEquiv.coe_toAddMonoidHom, AddAut.conj_apply] at hh
  suffices h' +ᵥ (g +ᵥ B) = g +ᵥ (h +ᵥ B) by
    simp only [this]
    apply (hB.vadd_eq_or_disjoint ⟨h, hH⟩).imp
    · intro hB'; congr
    · exact Set.disjoint_image_of_injective (AddAction.injective g)
  suffices (h' : G) +ᵥ (g +ᵥ B) = g +ᵥ (h +ᵥ B) by
    exact this
  rw [← hh, vadd_vadd, vadd_vadd]
  erw [AddAut.conj_apply]
  simp

/-- A translate of a block is a block -/
theorem IsBlock.translate (g : G) (hB : IsBlock G B) :
    IsBlock G (g • B) := by
  rw [← isBlock_top] at hB ⊢
  rw [← Subgroup.map_comap_eq_self_of_surjective
          (G := G) (f := MulAut.conj g) (MulAut.conj g).surjective ⊤]
  apply IsBlock.of_subgroup_of_conjugate
  rwa [Subgroup.comap_top]

/-- A translate of a block is a block -/
theorem _root_.AddAction.IsBlock.translate
    {G : Type*} [AddGroup G] {X : Type*} [AddAction G X] (B : Set X)
    (g : G) (hB : AddAction.IsBlock G B) :
    AddAction.IsBlock G (g +ᵥ B) := by
  rw [← AddAction.isBlock_top] at hB ⊢
  rw [← AddSubgroup.map_comap_eq_self_of_surjective (G := G) ?_ ⊤]
  · apply AddAction.IsBlock.of_addsubgroup_of_conjugate
    rwa [AddSubgroup.comap_top]
  · exact (AddAut.conj g).surjective

variable (G) in
/-- For `SMul G X`, a block system of `X` is a partition of `X` into blocks
  for the action of `G` -/
@[to_additive "For `VAdd G X`, a block system of `X` is a partition of `X` into blocks
 for the additive action of `G`"]
def IsBlockSystem (ℬ : Set (Set X)) := Setoid.IsPartition ℬ ∧ ∀ ⦃B⦄, B ∈ ℬ → IsBlock G B

/-- Translates of a block form a block system. -/
@[to_additive]
theorem IsBlock.isBlockSystem [hGX : MulAction.IsPretransitive G X]
    (hB : IsBlock G B) (hBe : B.Nonempty) :
    IsBlockSystem G (Set.range fun g : G => g • B) := by
  refine ⟨⟨?nonempty, ?cover⟩, ?mem_blocks⟩
  case mem_blocks => rintro B' ⟨g, rfl⟩; exact hB.translate g
  · simp only [Set.mem_range, not_exists]
    intro g hg
    apply hBe.ne_empty
    simpa only [Set.smul_set_eq_empty] using hg
  · intro a
    obtain ⟨b : X, hb : b ∈ B⟩ := hBe
    obtain ⟨g, rfl⟩ := exists_smul_eq G b a
    use g • B
    simp only [Set.smul_mem_smul_set_iff, hb, exists_unique_iff_exists, Set.mem_range,
      exists_apply_eq_apply, exists_const, exists_prop, and_imp, forall_exists_index,
      forall_apply_eq_imp_iff, true_and]
    exact fun g' ha ↦ hB.smul_eq_smul_of_nonempty ⟨g • b, ha, ⟨b, hb, rfl⟩⟩

section Normal

@[to_additive]
lemma smul_orbit_eq_orbit_smul (N : Subgroup G) [nN : N.Normal] (a : X) (g : G) :
    g • orbit N a = orbit N (g • a) := by
  simp only [orbit, Set.image_smul, Set.smul_set_range]
  ext
  simp only [Set.mem_range]
  constructor
  · rintro ⟨⟨k, hk⟩, rfl⟩
    use ⟨g * k * g⁻¹, nN.conj_mem k hk g⟩
    simp only [Subgroup.mk_smul]
    rw [smul_smul, inv_mul_cancel_right, ← smul_smul]
  · rintro ⟨⟨k, hk⟩, rfl⟩
    use ⟨g⁻¹ * k * g, nN.conj_mem' k hk g⟩
    simp only [Subgroup.mk_smul]
    simp only [← mul_assoc, ← smul_smul, smul_inv_smul, inv_inv]

/-- An orbit of a normal subgroup is a block -/
@[to_additive]
theorem IsBlock.orbit_of_normal {N : Subgroup G} [N.Normal] (a : X) :
    IsBlock G (orbit N a) := by
  rw [isBlock_iff_smul_eq_or_disjoint]
  intro g
  rw [smul_orbit_eq_orbit_smul]
  apply orbit.eq_or_disjoint

/-- The orbits of a normal subgroup form a block system -/
@[to_additive]
theorem IsBlockSystem.of_normal {N : Subgroup G} [N.Normal] :
    IsBlockSystem G (Set.range fun a : X => orbit N a) := by
  constructor
  · apply IsPartition.of_orbits
  · intro b; rintro ⟨a, rfl⟩
    exact .orbit_of_normal a

section Group
variable {S H : Type*} [Group H] [SetLike S H] [SubgroupClass S H] {s : S} {a : G}

/-!
Annoyingly, it seems like the following two lemmas cannot be unified.
-/

section Left
variable [MulAction G H] [IsScalarTower G H H]

/-- See `MulAction.isBlock_subgroup'` for a version that works for the right action of a group on
itself. -/
@[to_additive "See `AddAction.isBlock_subgroup'` for a version that works for the right action
of a group on itself."]
lemma isBlock_subgroup : IsBlock G (s : Set H) := by
  simp only [IsBlock, disjoint_left]
  rintro a b hab _ ⟨c, hc, rfl⟩ ⟨d, hd, (hcd : b • d = a • c)⟩
  refine hab ?_
  rw [← smul_coe_set hc, ← smul_assoc, ← hcd, smul_assoc, smul_coe_set hc, smul_coe_set hd]

end Left

section Right
variable [MulAction G H] [IsScalarTower G Hᵐᵒᵖ H]

open MulOpposite

/-- See `MulAction.isBlock_subgroup` for a version that works for the left action of a group on
itself. -/
@[to_additive "See `AddAction.isBlock_subgroup` for a version that works for the left action
of a group on itself."]
lemma isBlock_subgroup' : IsBlock G (s : Set H) := by
  simp only [IsBlock, disjoint_left]
  rintro a b hab _ ⟨c, hc, rfl⟩ ⟨d, hd, (hcd : b • d = a • c)⟩
  refine hab ?_
  rw [← op_smul_coe_set hc, ← smul_assoc, ← op_smul, ← hcd, op_smul, smul_assoc, op_smul_coe_set hc,
    op_smul_coe_set hd]

end Right
end Group

end Normal

section Stabilizer

/- For transitive actions, construction of the lattice equivalence
  `block_stabilizerOrderIso` between
  - blocks of `MulAction G X` containing a point `a ∈ X`,
  and
  - subgroups of G containing `stabilizer G a`.
  (Wielandt, th. 7.5) -/

/-- The orbit of `a` under a subgroup containing the stabilizer of `a` is a block -/
@[to_additive]
theorem IsBlock.of_orbit {H : Subgroup G} {a : X} (hH : stabilizer G a ≤ H) :
    IsBlock G (MulAction.orbit H a) := by
  rw [isBlock_iff_smul_eq_of_nonempty]
  rintro g ⟨-, ⟨-, ⟨h₁, rfl⟩, h⟩, h₂, rfl⟩
  suffices g ∈ H by
    rw [← Subgroup.coe_mk H g this, ← H.toSubmonoid.smul_def, smul_orbit (⟨g, this⟩ : H) a]
  rw [← mul_mem_cancel_left h₂⁻¹.2, ← mul_mem_cancel_right h₁.2]
  apply hH
  simpa only [mem_stabilizer_iff, InvMemClass.coe_inv, mul_smul, inv_smul_eq_iff]

/-- If `B` is a block containing `a`, then the stabilizer of `B` contains the stabilizer of `a` -/
@[to_additive]
theorem IsBlock.stabilizer_le (hB : IsBlock G B) {a : X} (ha : a ∈ B) :
    stabilizer G a ≤ stabilizer G B :=
  fun g hg ↦ hB.smul_eq_of_nonempty ⟨a, by rwa [← hg, smul_mem_smul_set_iff], ha⟩

/-- A block containing `a` is the orbit of `a` under its stabilizer -/
@[to_additive]
theorem IsBlock.orbit_stabilizer_eq [IsPretransitive G X] (hB : IsBlock G B) {a : X} (ha : a ∈ B) :
    MulAction.orbit (stabilizer G B) a = B := by
  ext x
  constructor
  · rintro ⟨⟨k, k_mem⟩, rfl⟩
    simp only [Subgroup.mk_smul]
    rw [← k_mem, Set.smul_mem_smul_set_iff]
    exact ha
  · intro hx
    obtain ⟨k, rfl⟩ := exists_smul_eq G a x
    exact ⟨⟨k, hB.smul_eq_of_mem ha hx⟩, rfl⟩

/-- A subgroup containing the stabilizer of `a`
  is the stabilizer of the orbit of `a` under that subgroup -/
@[to_additive]
theorem stabilizer_orbit_eq {a : X} {H : Subgroup G} (hH : stabilizer G a ≤ H) :
    stabilizer G (orbit H a) = H := by
  ext g
  constructor
  · intro hg
    obtain ⟨-, ⟨b, rfl⟩, h⟩ := hg.symm ▸ mem_orbit_self a
    simp_rw [H.toSubmonoid.smul_def, ← mul_smul, ← mem_stabilizer_iff] at h
    exact (mul_mem_cancel_right b.2).mp (hH h)
  · intro hg
    rw [mem_stabilizer_iff, ← Subgroup.coe_mk H g hg, ← Submonoid.smul_def (S := H.toSubmonoid)]
    apply smul_orbit (G := H)

variable (G)

/-- Order equivalence between blocks in `X` containing a point `a`
 and subgroups of `G` containing the stabilizer of `a` (Wielandt, th. 7.5)-/
@[to_additive
  "Order equivalence between blocks in `X` containing a point `a`
 and subgroups of `G` containing the stabilizer of `a` (Wielandt, th. 7.5)"]
def block_stabilizerOrderIso [htGX : IsPretransitive G X] (a : X) :
    { B : Set X // a ∈ B ∧ IsBlock G B } ≃o Set.Ici (stabilizer G a) where
  toFun := fun ⟨B, ha, hB⟩ => ⟨stabilizer G B, hB.stabilizer_le ha⟩
  invFun := fun ⟨H, hH⟩ =>
    ⟨MulAction.orbit H a, MulAction.mem_orbit_self a, IsBlock.of_orbit hH⟩
  left_inv := fun ⟨_, ha, hB⟩ =>
    (id (propext Subtype.mk_eq_mk)).mpr (hB.orbit_stabilizer_eq ha)
  right_inv := fun ⟨_, hH⟩ =>
    (id (propext Subtype.mk_eq_mk)).mpr (stabilizer_orbit_eq hH)
  map_rel_iff' := by
    rintro ⟨B, ha, hB⟩; rintro ⟨B', ha', hB'⟩
    simp only [Equiv.coe_fn_mk, Subtype.mk_le_mk, Set.le_eq_subset]
    constructor
    · rintro hBB' b hb
      obtain ⟨k, rfl⟩ := htGX.exists_smul_eq a b
      suffices k ∈ stabilizer G B' by
        exact this.symm ▸ (Set.smul_mem_smul_set ha')
      exact hBB' (hB.smul_eq_of_mem ha hb)
    · intro hBB' g hgB
      apply hB'.smul_eq_of_mem ha'
      exact hBB' <| hgB.symm ▸ (Set.smul_mem_smul_set ha)

end Stabilizer

section Finite

namespace IsBlock

variable [IsPretransitive G X] {B : Set X}

@[to_additive]
theorem ncard_block_eq_relindex (hB : IsBlock G B) {x : X} (hx : x ∈ B) :
    B.ncard = (stabilizer G x).relindex (stabilizer G B) := by
  have key : (stabilizer G x).subgroupOf (stabilizer G B) = stabilizer (stabilizer G B) x := by
    ext; rfl
  rw [Subgroup.relindex, key, index_stabilizer, hB.orbit_stabilizer_eq hx]

/-- The cardinality of the ambient space is the product of the cardinality of a block
  by the cardinality of the set of translates of that block -/
@[to_additive
  "The cardinality of the ambient space is the product of the cardinality of a block
  by the cardinality of the set of translates of that block"]
theorem ncard_block_mul_ncard_orbit_eq (hB : IsBlock G B) (hB_ne : B.Nonempty) :
    Set.ncard B * Set.ncard (orbit G B) = Nat.card X := by
  obtain ⟨x, hx⟩ := hB_ne
  rw [ncard_block_eq_relindex hB hx, ← index_stabilizer,
      Subgroup.relindex_mul_index (hB.stabilizer_le hx), index_stabilizer_of_transitive]

/-- The cardinality of a block divides the cardinality of the ambient type -/
@[to_additive "The cardinality of a block divides the cardinality of the ambient type"]
theorem ncard_dvd_card (hB : IsBlock G B) (hB_ne : B.Nonempty) :
    Set.ncard B ∣ Nat.card X :=
  Dvd.intro _ (hB.ncard_block_mul_ncard_orbit_eq hB_ne)

/-- A too large block is equal to `univ` -/
@[to_additive "A too large block is equal to `univ`"]
theorem eq_univ_of_card_lt [hX : Finite X] (hB : IsBlock G B) (hB' : Nat.card X < Set.ncard B * 2) :
    B = Set.univ := by
  rcases Set.eq_empty_or_nonempty B with rfl | hB_ne
  · simp only [Set.ncard_empty, zero_mul, not_lt_zero'] at hB'
  have key := hB.ncard_block_mul_ncard_orbit_eq hB_ne
  rw [← key, mul_lt_mul_iff_of_pos_left (by rwa [Set.ncard_pos])] at hB'
  interval_cases (orbit G B).ncard
  · rw [mul_zero, eq_comm, Nat.card_eq_zero, or_iff_left hX.not_infinite] at key
    exact (IsEmpty.exists_iff.mp hB_ne).elim
  · rw [mul_one, ← Set.ncard_univ] at key
    rw [Set.eq_of_subset_of_ncard_le (Set.subset_univ B) key.ge]

@[deprecated (since := "2024-10-29")] alias eq_univ_card_lt := eq_univ_of_card_lt

/-- If a block has too many translates, then it is a (sub)singleton  -/
@[to_additive "If a block has too many translates, then it is a (sub)singleton"]
theorem subsingleton_of_card_lt [Finite X] (hB : IsBlock G B)
    (hB' : Nat.card X < 2 * Set.ncard (orbit G B)) :
    B.Subsingleton := by
  suffices Set.ncard B < 2 by
    rw [Nat.lt_succ_iff, Set.ncard_le_one_iff_eq] at this
    cases this with
    | inl h => rw [h]; exact Set.subsingleton_empty
    | inr h =>
      obtain ⟨a, ha⟩ := h; rw [ha]; exact Set.subsingleton_singleton
  cases Set.eq_empty_or_nonempty B with
  | inl h => rw [h, Set.ncard_empty]; norm_num
  | inr h =>
    rw [← hB.ncard_block_mul_ncard_orbit_eq h, lt_iff_not_ge] at hB'
    rw [← not_le]
    exact fun hb ↦ hB' (Nat.mul_le_mul_right _ hb)

/- The assumption `B.Finite` is necessary :
   For G = ℤ acting on itself, a = 0 and B = ℕ, the translates `k • B` of the statement
   are just `k + ℕ`, for `k ≤ 0`, and the corresponding intersection is `ℕ`, which is not a block.
   (Remark by Thomas Browning) -/
/-- The intersection of the translates of a *finite* subset which contain a given point
is a block (Wielandt, th. 7.3)-/
@[to_additive
  "The intersection of the translates of a *finite* subset which contain a given point
  is a block (Wielandt, th. 7.3)"]
theorem of_subset (a : X) (hfB : B.Finite) :
    IsBlock G (⋂ (k : G) (_ : a ∈ k • B), k • B) := by
  let B' := ⋂ (k : G) (_ : a ∈ k • B), k • B
  cases' Set.eq_empty_or_nonempty B with hfB_e hfB_ne
  · simp [hfB_e]
  have hB'₀ : ∀ (k : G) (_ : a ∈ k • B), B' ≤ k • B := by
    intro k hk
    exact Set.biInter_subset_of_mem hk
  have hfB' : B'.Finite := by
    obtain ⟨b, hb : b ∈ B⟩ := hfB_ne
    obtain ⟨k, hk : k • b = a⟩ := exists_smul_eq G b a
    apply Set.Finite.subset (Set.Finite.map _ hfB) (hB'₀ k ⟨b, hb, hk⟩)
  have hag : ∀ g : G, a ∈ g • B' → B' ≤ g • B' :=  by
    intro g hg x hx
    -- a = g • b; b ∈ B'; a ∈ k • B → b ∈ k • B
    simp only [B', Set.mem_iInter, Set.mem_smul_set_iff_inv_smul_mem,
      smul_smul, ← mul_inv_rev] at hg hx ⊢
    exact fun _ ↦ hx _ ∘ hg _
  have hag' (g : G) (hg : a ∈ g • B') : B' = g • B' := by
    rw [eq_comm, ← mem_stabilizer_iff, mem_stabilizer_set_iff_subset_smul_set hfB']
    exact hag g hg
  rw [isBlock_iff_smul_eq_of_nonempty]
  rintro g ⟨b : X, hb' : b ∈ g • B', hb : b ∈ B'⟩
  obtain ⟨k : G, hk : k • a = b⟩ := exists_smul_eq G a b
  have hak : a ∈ k⁻¹ • B' := by
    refine ⟨b, hb, ?_⟩
    simp only [← hk, inv_smul_smul]
  have hagk : a ∈ (k⁻¹ * g) • B' := by
    rw [mul_smul, Set.mem_smul_set_iff_inv_smul_mem, inv_inv, hk]
    exact hb'
  have hkB' : B' = k⁻¹ • B' := hag' k⁻¹ hak
  have hgkB' : B' = (k⁻¹ * g) • B' := hag' (k⁻¹ * g) hagk
  rw [mul_smul] at hgkB'
  rw [← smul_eq_iff_eq_inv_smul] at hkB' hgkB'
  rw [← hgkB', hkB']

end IsBlock

end Finite

end Group

end MulAction<|MERGE_RESOLUTION|>--- conflicted
+++ resolved
@@ -125,8 +125,6 @@
   forall₂_congr fun _ _ ↦ or_iff_not_imp_left.symm
 
 @[to_additive]
-<<<<<<< HEAD
-=======
 lemma IsBlock.smul_eq_smul_of_subset (hB : IsBlock G B) (hg : g₁ • B ⊆ g₂ • B) :
     g₁ • B = g₂ • B := by
   by_contra! hg'
@@ -147,7 +145,6 @@
 lemma IsBlock.disjoint_smul_smul_set (hB : IsBlock G B) (hgs : ¬ g • B ⊆ s • B) :
     Disjoint (s • B) (g • B) := (hB.disjoint_smul_set_smul hgs).symm
 
->>>>>>> 675c28ea
 alias ⟨IsBlock.smul_eq_smul_of_nonempty, _⟩ := isBlock_iff_smul_eq_smul_of_nonempty
 @[to_additive]
 alias ⟨IsBlock.pairwiseDisjoint_range_smul, _⟩ := isBlock_iff_pairwiseDisjoint_range_smul
