/-
Copyright (c) 2020 Zhangir Azerbayev. All rights reserved.
Released under Apache 2.0 license as described in the file LICENSE.
Authors: Eric Wieser, Zhangir Azerbayev
-/
import Mathlib.GroupTheory.Perm.Sign
import Mathlib.Data.Fintype.Perm
import Mathlib.LinearAlgebra.Multilinear.Basis

#align_import linear_algebra.alternating from "leanprover-community/mathlib"@"0c1d80f5a86b36c1db32e021e8d19ae7809d5b79"

/-!
# Alternating Maps

We construct the bundled function `AlternatingMap`, which extends `MultilinearMap` with all the
arguments of the same type.

## Main definitions
* `AlternatingMap R M N ι` is the space of `R`-linear alternating maps from `ι → M` to `N`.
* `f.map_eq_zero_of_eq` expresses that `f` is zero when two inputs are equal.
* `f.map_swap` expresses that `f` is negated when two inputs are swapped.
* `f.map_perm` expresses how `f` varies by a sign change under a permutation of its inputs.
* An `AddCommMonoid`, `AddCommGroup`, and `Module` structure over `AlternatingMap`s that
  matches the definitions over `MultilinearMap`s.
* `MultilinearMap.domDomCongr`, for permutating the elements within a family.
* `MultilinearMap.alternatization`, which makes an alternating map out of a non-alternating one.
* `AlternatingMap.curryLeft`, for binding the leftmost argument of an alternating map indexed
  by `Fin n.succ`.

## Implementation notes
`AlternatingMap` is defined in terms of `map_eq_zero_of_eq`, as this is easier to work with than
using `map_swap` as a definition, and does not require `Neg N`.

`AlternatingMap`s are provided with a coercion to `MultilinearMap`, along with a set of
`norm_cast` lemmas that act on the algebraic structure:

* `AlternatingMap.coe_add`
* `AlternatingMap.coe_zero`
* `AlternatingMap.coe_sub`
* `AlternatingMap.coe_neg`
* `AlternatingMap.coe_smul`
-/


-- semiring / add_comm_monoid

variable {R : Type*} [Semiring R]

variable {M : Type*} [AddCommMonoid M] [Module R M]

variable {N : Type*} [AddCommMonoid N] [Module R N]

variable {P : Type*} [AddCommMonoid P] [Module R P]

-- semiring / add_comm_group

variable {M' : Type*} [AddCommGroup M'] [Module R M']

variable {N' : Type*} [AddCommGroup N'] [Module R N']

variable {ι ι' ι'' : Type*}

section

variable (R M N ι)

/-- An alternating map is a multilinear map that vanishes when two of its arguments are equal.
-/
structure AlternatingMap extends MultilinearMap R (fun _ : ι => M) N where
  /-- The map is alternating: if `v` has two equal coordinates, then `f v = 0`. -/
  map_eq_zero_of_eq' : ∀ (v : ι → M) (i j : ι), v i = v j → i ≠ j → toFun v = 0
#align alternating_map AlternatingMap

<<<<<<< HEAD
notation M " [Λ^" ι "]→ₗ[" R "] " N:100 => AlternatingMap R M N ι
=======
@[inherit_doc]
notation M " [Λ^" ι "]→ₗ[" R "] " N:100 => AlternatingMap R M N ι

>>>>>>> 20693214
end

/-- The multilinear map associated to an alternating map -/
add_decl_doc AlternatingMap.toMultilinearMap

namespace AlternatingMap

variable (f f' : M [Λ^ι]→ₗ[R] N)

variable (g g₂ : M [Λ^ι]→ₗ[R] N')

variable (g' : M' [Λ^ι]→ₗ[R] N')

variable (v : ι → M) (v' : ι → M')

open Function

/-! Basic coercion simp lemmas, largely copied from `RingHom` and `MultilinearMap` -/


section Coercions

instance funLike : FunLike (M [Λ^ι]→ₗ[R] N) (ι → M) (fun _ => N) where
  coe f := f.toFun
  coe_injective' := fun f g h ↦ by
    rcases f with ⟨⟨_, _, _⟩, _⟩
    rcases g with ⟨⟨_, _, _⟩, _⟩
    congr
#align alternating_map.fun_like AlternatingMap.funLike

-- shortcut instance
instance coeFun : CoeFun (M [Λ^ι]→ₗ[R] N) fun _ => (ι → M) → N :=
  ⟨FunLike.coe⟩
#align alternating_map.has_coe_to_fun AlternatingMap.coeFun

initialize_simps_projections AlternatingMap (toFun → apply)

@[simp]
theorem toFun_eq_coe : f.toFun = f :=
  rfl
#align alternating_map.to_fun_eq_coe AlternatingMap.toFun_eq_coe

-- Porting note: changed statement to reflect new `mk` signature
@[simp]
theorem coe_mk (f : MultilinearMap R (fun _ : ι => M) N) (h) :
    ⇑(⟨f, h⟩ : M [Λ^ι]→ₗ[R] N) = f :=
  rfl
#align alternating_map.coe_mk AlternatingMap.coe_mkₓ

theorem congr_fun {f g : M [Λ^ι]→ₗ[R] N} (h : f = g) (x : ι → M) : f x = g x :=
  congr_arg (fun h : M [Λ^ι]→ₗ[R] N => h x) h
#align alternating_map.congr_fun AlternatingMap.congr_fun

theorem congr_arg (f : M [Λ^ι]→ₗ[R] N) {x y : ι → M} (h : x = y) : f x = f y :=
  _root_.congr_arg (fun x : ι → M => f x) h
#align alternating_map.congr_arg AlternatingMap.congr_arg

theorem coe_injective : Injective ((↑) : M [Λ^ι]→ₗ[R] N → (ι → M) → N) :=
  FunLike.coe_injective
#align alternating_map.coe_injective AlternatingMap.coe_injective

@[norm_cast] -- @[simp] -- Porting note: simp can prove this
theorem coe_inj {f g : M [Λ^ι]→ₗ[R] N} : (f : (ι → M) → N) = g ↔ f = g :=
  coe_injective.eq_iff
#align alternating_map.coe_inj AlternatingMap.coe_inj

@[ext]
theorem ext {f f' : M [Λ^ι]→ₗ[R] N} (H : ∀ x, f x = f' x) : f = f' :=
  FunLike.ext _ _ H
#align alternating_map.ext AlternatingMap.ext

theorem ext_iff {f g : M [Λ^ι]→ₗ[R] N} : f = g ↔ ∀ x, f x = g x :=
  ⟨fun h _ => h ▸ rfl, fun h => ext h⟩
#align alternating_map.ext_iff AlternatingMap.ext_iff

attribute [coe] AlternatingMap.toMultilinearMap

instance coe : Coe (M [Λ^ι]→ₗ[R] N) (MultilinearMap R (fun _ : ι => M) N) :=
  ⟨fun x => x.toMultilinearMap⟩
#align alternating_map.multilinear_map.has_coe AlternatingMap.coe

@[simp, norm_cast]
theorem coe_multilinearMap : ⇑(f : MultilinearMap R (fun _ : ι => M) N) = f :=
  rfl
#align alternating_map.coe_multilinear_map AlternatingMap.coe_multilinearMap

theorem coe_multilinearMap_injective :
    Function.Injective ((↑) : M [Λ^ι]→ₗ[R] N → MultilinearMap R (fun _ : ι => M) N) :=
  fun _ _ h => ext <| MultilinearMap.congr_fun h
#align alternating_map.coe_multilinear_map_injective AlternatingMap.coe_multilinearMap_injective

#noalign alternating_map.to_multilinear_map_eq_coe

-- Porting note: changed statement to reflect new `mk` signature.
-- Porting note: removed `simp`
-- @[simp]
theorem coe_multilinearMap_mk (f : (ι → M) → N) (h₁ h₂ h₃) :
    ((⟨⟨f, h₁, h₂⟩, h₃⟩ : M [Λ^ι]→ₗ[R] N) : MultilinearMap R (fun _ : ι => M) N) =
      ⟨f, @h₁, @h₂⟩ :=
  by simp
#align alternating_map.coe_multilinear_map_mk AlternatingMap.coe_multilinearMap_mk

end Coercions

/-!
### Simp-normal forms of the structure fields

These are expressed in terms of `⇑f` instead of `f.toFun`.
-/


@[simp]
theorem map_add [DecidableEq ι] (i : ι) (x y : M) :
    f (update v i (x + y)) = f (update v i x) + f (update v i y) :=
  f.toMultilinearMap.map_add' v i x y
#align alternating_map.map_add AlternatingMap.map_add

@[simp]
theorem map_sub [DecidableEq ι] (i : ι) (x y : M') :
    g' (update v' i (x - y)) = g' (update v' i x) - g' (update v' i y) :=
  g'.toMultilinearMap.map_sub v' i x y
#align alternating_map.map_sub AlternatingMap.map_sub

@[simp]
theorem map_neg [DecidableEq ι] (i : ι) (x : M') : g' (update v' i (-x)) = -g' (update v' i x) :=
  g'.toMultilinearMap.map_neg v' i x
#align alternating_map.map_neg AlternatingMap.map_neg

@[simp]
theorem map_smul [DecidableEq ι] (i : ι) (r : R) (x : M) :
    f (update v i (r • x)) = r • f (update v i x) :=
  f.toMultilinearMap.map_smul' v i r x
#align alternating_map.map_smul AlternatingMap.map_smul

@[simp]
theorem map_eq_zero_of_eq (v : ι → M) {i j : ι} (h : v i = v j) (hij : i ≠ j) : f v = 0 :=
  f.map_eq_zero_of_eq' v i j h hij
#align alternating_map.map_eq_zero_of_eq AlternatingMap.map_eq_zero_of_eq

theorem map_coord_zero {m : ι → M} (i : ι) (h : m i = 0) : f m = 0 :=
  f.toMultilinearMap.map_coord_zero i h
#align alternating_map.map_coord_zero AlternatingMap.map_coord_zero

@[simp]
theorem map_update_zero [DecidableEq ι] (m : ι → M) (i : ι) : f (update m i 0) = 0 :=
  f.toMultilinearMap.map_update_zero m i
#align alternating_map.map_update_zero AlternatingMap.map_update_zero

@[simp]
theorem map_zero [Nonempty ι] : f 0 = 0 :=
  f.toMultilinearMap.map_zero
#align alternating_map.map_zero AlternatingMap.map_zero

theorem map_eq_zero_of_not_injective (v : ι → M) (hv : ¬Function.Injective v) : f v = 0 := by
  rw [Function.Injective] at hv
  push_neg at hv
  rcases hv with ⟨i₁, i₂, heq, hne⟩
  exact f.map_eq_zero_of_eq v heq hne
#align alternating_map.map_eq_zero_of_not_injective AlternatingMap.map_eq_zero_of_not_injective

/-!
### Algebraic structure inherited from `MultilinearMap`

`AlternatingMap` carries the same `AddCommMonoid`, `AddCommGroup`, and `Module` structure
as `MultilinearMap`
-/


section SMul

variable {S : Type*} [Monoid S] [DistribMulAction S N] [SMulCommClass R S N]

instance smul : SMul S (M [Λ^ι]→ₗ[R] N) :=
  ⟨fun c f =>
    { c • (f : MultilinearMap R (fun _ : ι => M) N) with
      map_eq_zero_of_eq' := fun v i j h hij => by simp [f.map_eq_zero_of_eq v h hij] }⟩
#align alternating_map.has_smul AlternatingMap.smul

@[simp]
theorem smul_apply (c : S) (m : ι → M) : (c • f) m = c • f m :=
  rfl
#align alternating_map.smul_apply AlternatingMap.smul_apply

@[norm_cast]
theorem coe_smul (c : S) : ↑(c • f) = c • (f : MultilinearMap R (fun _ : ι => M) N) :=
  rfl
#align alternating_map.coe_smul AlternatingMap.coe_smul

theorem coeFn_smul (c : S) (f : M [Λ^ι]→ₗ[R] N) : ⇑(c • f) = c • ⇑f :=
  rfl
#align alternating_map.coe_fn_smul AlternatingMap.coeFn_smul

instance isCentralScalar [DistribMulAction Sᵐᵒᵖ N] [IsCentralScalar S N] :
    IsCentralScalar S (M [Λ^ι]→ₗ[R] N) :=
  ⟨fun _ _ => ext fun _ => op_smul_eq_smul _ _⟩
#align alternating_map.is_central_scalar AlternatingMap.isCentralScalar

end SMul

/-- The cartesian product of two alternating maps, as an alternating map. -/
@[simps!]
def prod (f : M [Λ^ι]→ₗ[R] N) (g : M [Λ^ι]→ₗ[R] P) : M [Λ^ι]→ₗ[R] (N × P) :=
  { f.toMultilinearMap.prod g.toMultilinearMap with
    map_eq_zero_of_eq' := fun _ _ _ h hne =>
      Prod.ext (f.map_eq_zero_of_eq _ h hne) (g.map_eq_zero_of_eq _ h hne) }
#align alternating_map.prod AlternatingMap.prod
#align alternating_map.prod_apply AlternatingMap.prod_apply

@[simp]
theorem coe_prod (f : M [Λ^ι]→ₗ[R] N) (g : M [Λ^ι]→ₗ[R] P) :
    (f.prod g : MultilinearMap R (fun _ : ι => M) (N × P)) = MultilinearMap.prod f g :=
  rfl
#align alternating_map.coe_prod AlternatingMap.coe_prod

/-- Combine a family of alternating maps with the same domain and codomains `N i` into an
alternating map taking values in the space of functions `Π i, N i`. -/
@[simps!]
def pi {ι' : Type*} {N : ι' → Type*} [∀ i, AddCommMonoid (N i)] [∀ i, Module R (N i)]
    (f : ∀ i, M [Λ^ι]→ₗ[R] N i) : M [Λ^ι]→ₗ[R] (∀ i, N i) :=
  { MultilinearMap.pi fun a => (f a).toMultilinearMap with
    map_eq_zero_of_eq' := fun _ _ _ h hne => funext fun a => (f a).map_eq_zero_of_eq _ h hne }
#align alternating_map.pi AlternatingMap.pi
#align alternating_map.pi_apply AlternatingMap.pi_apply

@[simp]
theorem coe_pi {ι' : Type*} {N : ι' → Type*} [∀ i, AddCommMonoid (N i)] [∀ i, Module R (N i)]
    (f : ∀ i, M [Λ^ι]→ₗ[R] N i) :
    (pi f : MultilinearMap R (fun _ : ι => M) (∀ i, N i)) = MultilinearMap.pi fun a => f a :=
  rfl
#align alternating_map.coe_pi AlternatingMap.coe_pi

/-- Given an alternating `R`-multilinear map `f` taking values in `R`, `f.smul_right z` is the map
sending `m` to `f m • z`. -/
@[simps!]
def smulRight {R M₁ M₂ ι : Type*} [CommSemiring R] [AddCommMonoid M₁] [AddCommMonoid M₂]
    [Module R M₁] [Module R M₂] (f : M₁ [Λ^ι]→ₗ[R] R) (z : M₂) : M₁ [Λ^ι]→ₗ[R] M₂ :=
  { f.toMultilinearMap.smulRight z with
    map_eq_zero_of_eq' := fun v i j h hne => by simp [f.map_eq_zero_of_eq v h hne] }
#align alternating_map.smul_right AlternatingMap.smulRight
#align alternating_map.smul_right_apply AlternatingMap.smulRight_apply

@[simp]
theorem coe_smulRight {R M₁ M₂ ι : Type*} [CommSemiring R] [AddCommMonoid M₁] [AddCommMonoid M₂]
    [Module R M₁] [Module R M₂] (f : M₁ [Λ^ι]→ₗ[R] R) (z : M₂) :
    (f.smulRight z : MultilinearMap R (fun _ : ι => M₁) M₂) = MultilinearMap.smulRight f z :=
  rfl
#align alternating_map.coe_smul_right AlternatingMap.coe_smulRight

instance add : Add (M [Λ^ι]→ₗ[R] N) :=
  ⟨fun a b =>
    { (a + b : MultilinearMap R (fun _ : ι => M) N) with
      map_eq_zero_of_eq' := fun v i j h hij => by
        simp [a.map_eq_zero_of_eq v h hij, b.map_eq_zero_of_eq v h hij] }⟩
#align alternating_map.has_add AlternatingMap.add

@[simp]
theorem add_apply : (f + f') v = f v + f' v :=
  rfl
#align alternating_map.add_apply AlternatingMap.add_apply

@[norm_cast]
theorem coe_add : (↑(f + f') : MultilinearMap R (fun _ : ι => M) N) = f + f' :=
  rfl
#align alternating_map.coe_add AlternatingMap.coe_add

instance zero : Zero (M [Λ^ι]→ₗ[R] N) :=
  ⟨{ (0 : MultilinearMap R (fun _ : ι => M) N) with
      map_eq_zero_of_eq' := fun v i j _ _ => by simp }⟩
#align alternating_map.has_zero AlternatingMap.zero

@[simp]
theorem zero_apply : (0 : M [Λ^ι]→ₗ[R] N) v = 0 :=
  rfl
#align alternating_map.zero_apply AlternatingMap.zero_apply

@[norm_cast]
theorem coe_zero : ((0 : M [Λ^ι]→ₗ[R] N) : MultilinearMap R (fun _ : ι => M) N) = 0 :=
  rfl
#align alternating_map.coe_zero AlternatingMap.coe_zero

@[simp]
theorem mk_zero :
    mk (0 : MultilinearMap R (fun _ : ι ↦ M) N) (0 : M [Λ^ι]→ₗ[R] N).2 = 0 :=
  rfl

instance inhabited : Inhabited (M [Λ^ι]→ₗ[R] N) :=
  ⟨0⟩
#align alternating_map.inhabited AlternatingMap.inhabited

instance addCommMonoid : AddCommMonoid (M [Λ^ι]→ₗ[R] N) :=
  coe_injective.addCommMonoid _ rfl (fun _ _ => rfl) fun _ _ => coeFn_smul _ _
#align alternating_map.add_comm_monoid AlternatingMap.addCommMonoid

instance neg : Neg (M [Λ^ι]→ₗ[R] N') :=
  ⟨fun f =>
    { -(f : MultilinearMap R (fun _ : ι => M) N') with
      map_eq_zero_of_eq' := fun v i j h hij => by simp [f.map_eq_zero_of_eq v h hij] }⟩
#align alternating_map.has_neg AlternatingMap.neg

@[simp]
theorem neg_apply (m : ι → M) : (-g) m = -g m :=
  rfl
#align alternating_map.neg_apply AlternatingMap.neg_apply

@[norm_cast]
theorem coe_neg : ((-g : M [Λ^ι]→ₗ[R] N') : MultilinearMap R (fun _ : ι => M) N') = -g :=
  rfl
#align alternating_map.coe_neg AlternatingMap.coe_neg

instance sub : Sub (M [Λ^ι]→ₗ[R] N') :=
  ⟨fun f g =>
    { (f - g : MultilinearMap R (fun _ : ι => M) N') with
      map_eq_zero_of_eq' := fun v i j h hij => by
        simp [f.map_eq_zero_of_eq v h hij, g.map_eq_zero_of_eq v h hij] }⟩
#align alternating_map.has_sub AlternatingMap.sub

@[simp]
theorem sub_apply (m : ι → M) : (g - g₂) m = g m - g₂ m :=
  rfl
#align alternating_map.sub_apply AlternatingMap.sub_apply

@[norm_cast]
theorem coe_sub : (↑(g - g₂) : MultilinearMap R (fun _ : ι => M) N') = g - g₂ :=
  rfl
#align alternating_map.coe_sub AlternatingMap.coe_sub

instance addCommGroup : AddCommGroup (M [Λ^ι]→ₗ[R] N') :=
  coe_injective.addCommGroup _ rfl (fun _ _ => rfl) (fun _ => rfl) (fun _ _ => rfl)
    (fun _ _ => coeFn_smul _ _) fun _ _ => coeFn_smul _ _
#align alternating_map.add_comm_group AlternatingMap.addCommGroup
section DistribMulAction

variable {S : Type*} [Monoid S] [DistribMulAction S N] [SMulCommClass R S N]

instance distribMulAction : DistribMulAction S (M [Λ^ι]→ₗ[R] N) where
  one_smul _ := ext fun _ => one_smul _ _
  mul_smul _ _ _ := ext fun _ => mul_smul _ _ _
  smul_zero _ := ext fun _ => smul_zero _
  smul_add _ _ _ := ext fun _ => smul_add _ _ _
#align alternating_map.distrib_mul_action AlternatingMap.distribMulAction

end DistribMulAction

section Module

variable {S : Type*} [Semiring S] [Module S N] [SMulCommClass R S N]

/-- The space of multilinear maps over an algebra over `R` is a module over `R`, for the pointwise
addition and scalar multiplication. -/
instance module : Module S (M [Λ^ι]→ₗ[R] N) where
  add_smul _ _ _ := ext fun _ => add_smul _ _ _
  zero_smul _ := ext fun _ => zero_smul _ _
#align alternating_map.module AlternatingMap.module

instance noZeroSMulDivisors [NoZeroSMulDivisors S N] :
    NoZeroSMulDivisors S (M [Λ^ι]→ₗ[R] N) :=
  coe_injective.noZeroSMulDivisors _ rfl coeFn_smul
#align alternating_map.no_zero_smul_divisors AlternatingMap.noZeroSMulDivisors

end Module

section

variable (R M N)

/-- The natural equivalence between linear maps from `M` to `N`
and `1`-multilinear alternating maps from `M` to `N`. -/
@[simps!]
def ofSubsingleton [Subsingleton ι] (i : ι) : (M →ₗ[R] N) ≃ (M [Λ^ι]→ₗ[R] N) where
  toFun f := ⟨MultilinearMap.ofSubsingleton R M N i f, fun _ _ _ _ ↦ absurd (Subsingleton.elim _ _)⟩
  invFun f := (MultilinearMap.ofSubsingleton R M N i).symm f
  left_inv _ := rfl
  right_inv _ := coe_multilinearMap_injective <|
    (MultilinearMap.ofSubsingleton R M N i).apply_symm_apply _
#align alternating_map.of_subsingleton AlternatingMap.ofSubsingleton
#align alternating_map.of_subsingleton_apply AlternatingMap.ofSubsingleton_apply_apply

variable (ι) {N}

/-- The constant map is alternating when `ι` is empty. -/
@[simps (config := .asFn)]
def constOfIsEmpty [IsEmpty ι] (m : N) : M [Λ^ι]→ₗ[R] N :=
  { MultilinearMap.constOfIsEmpty R _ m with
    toFun := Function.const _ m
    map_eq_zero_of_eq' := fun _ => isEmptyElim }
#align alternating_map.const_of_is_empty AlternatingMap.constOfIsEmpty
#align alternating_map.const_of_is_empty_apply AlternatingMap.constOfIsEmpty_apply

end

/-- Restrict the codomain of an alternating map to a submodule. -/
@[simps]
def codRestrict (f : M [Λ^ι]→ₗ[R] N) (p : Submodule R N) (h : ∀ v, f v ∈ p) :
    M [Λ^ι]→ₗ[R] p :=
  { f.toMultilinearMap.codRestrict p h with
    toFun := fun v => ⟨f v, h v⟩
    map_eq_zero_of_eq' := fun _ _ _ hv hij => Subtype.ext <| map_eq_zero_of_eq _ _ hv hij }
#align alternating_map.cod_restrict AlternatingMap.codRestrict
#align alternating_map.cod_restrict_apply_coe AlternatingMap.codRestrict_apply_coe

end AlternatingMap

/-!
### Composition with linear maps
-/


namespace LinearMap

variable {N₂ : Type*} [AddCommMonoid N₂] [Module R N₂]

/-- Composing an alternating map with a linear map on the left gives again an alternating map. -/
def compAlternatingMap (g : N →ₗ[R] N₂) : (M [Λ^ι]→ₗ[R] N) →+ (M [Λ^ι]→ₗ[R] N₂) where
  toFun f :=
    { g.compMultilinearMap (f : MultilinearMap R (fun _ : ι => M) N) with
      map_eq_zero_of_eq' := fun v i j h hij => by simp [f.map_eq_zero_of_eq v h hij] }
  map_zero' := by
    ext
    simp
  map_add' a b := by
    ext
    simp
#align linear_map.comp_alternating_map LinearMap.compAlternatingMap

@[simp]
theorem coe_compAlternatingMap (g : N →ₗ[R] N₂) (f : M [Λ^ι]→ₗ[R] N) :
    ⇑(g.compAlternatingMap f) = g ∘ f :=
  rfl
#align linear_map.coe_comp_alternating_map LinearMap.coe_compAlternatingMap

@[simp]
theorem compAlternatingMap_apply (g : N →ₗ[R] N₂) (f : M [Λ^ι]→ₗ[R] N) (m : ι → M) :
    g.compAlternatingMap f m = g (f m) :=
  rfl
#align linear_map.comp_alternating_map_apply LinearMap.compAlternatingMap_apply

theorem smulRight_eq_comp {R M₁ M₂ ι : Type*} [CommSemiring R] [AddCommMonoid M₁]
    [AddCommMonoid M₂] [Module R M₁] [Module R M₂] (f : M₁ [Λ^ι]→ₗ[R] R) (z : M₂) :
    f.smulRight z = (LinearMap.id.smulRight z).compAlternatingMap f :=
  rfl
#align linear_map.smul_right_eq_comp LinearMap.smulRight_eq_comp

@[simp]
theorem subtype_compAlternatingMap_codRestrict (f : M [Λ^ι]→ₗ[R] N) (p : Submodule R N)
    (h) : p.subtype.compAlternatingMap (f.codRestrict p h) = f :=
  AlternatingMap.ext fun _ => rfl
#align linear_map.subtype_comp_alternating_map_cod_restrict LinearMap.subtype_compAlternatingMap_codRestrict

@[simp]
theorem compAlternatingMap_codRestrict (g : N →ₗ[R] N₂) (f : M [Λ^ι]→ₗ[R] N)
    (p : Submodule R N₂) (h) :
    (g.codRestrict p h).compAlternatingMap f =
      (g.compAlternatingMap f).codRestrict p fun v => h (f v) :=
  AlternatingMap.ext fun _ => rfl
#align linear_map.comp_alternating_map_cod_restrict LinearMap.compAlternatingMap_codRestrict

end LinearMap

namespace AlternatingMap

variable {M₂ : Type*} [AddCommMonoid M₂] [Module R M₂]

variable {M₃ : Type*} [AddCommMonoid M₃] [Module R M₃]

/-- Composing an alternating map with the same linear map on each argument gives again an
alternating map. -/
def compLinearMap (f : M [Λ^ι]→ₗ[R] N) (g : M₂ →ₗ[R] M) : M₂ [Λ^ι]→ₗ[R] N :=
  { (f : MultilinearMap R (fun _ : ι => M) N).compLinearMap fun _ => g with
    map_eq_zero_of_eq' := fun _ _ _ h hij => f.map_eq_zero_of_eq _ (LinearMap.congr_arg h) hij }
#align alternating_map.comp_linear_map AlternatingMap.compLinearMap

theorem coe_compLinearMap (f : M [Λ^ι]→ₗ[R] N) (g : M₂ →ₗ[R] M) :
    ⇑(f.compLinearMap g) = f ∘ (· ∘ ·) g :=
  rfl
#align alternating_map.coe_comp_linear_map AlternatingMap.coe_compLinearMap

@[simp]
theorem compLinearMap_apply (f : M [Λ^ι]→ₗ[R] N) (g : M₂ →ₗ[R] M) (v : ι → M₂) :
    f.compLinearMap g v = f fun i => g (v i) :=
  rfl
#align alternating_map.comp_linear_map_apply AlternatingMap.compLinearMap_apply

/-- Composing an alternating map twice with the same linear map in each argument is
the same as composing with their composition. -/
theorem compLinearMap_assoc (f : M [Λ^ι]→ₗ[R] N) (g₁ : M₂ →ₗ[R] M) (g₂ : M₃ →ₗ[R] M₂) :
    (f.compLinearMap g₁).compLinearMap g₂ = f.compLinearMap (g₁ ∘ₗ g₂) :=
  rfl
#align alternating_map.comp_linear_map_assoc AlternatingMap.compLinearMap_assoc

@[simp]
theorem zero_compLinearMap (g : M₂ →ₗ[R] M) : (0 : M [Λ^ι]→ₗ[R] N).compLinearMap g = 0 := by
  ext
  simp only [compLinearMap_apply, zero_apply]
#align alternating_map.zero_comp_linear_map AlternatingMap.zero_compLinearMap

@[simp]
theorem add_compLinearMap (f₁ f₂ : M [Λ^ι]→ₗ[R] N) (g : M₂ →ₗ[R] M) :
    (f₁ + f₂).compLinearMap g = f₁.compLinearMap g + f₂.compLinearMap g := by
  ext
  simp only [compLinearMap_apply, add_apply]
#align alternating_map.add_comp_linear_map AlternatingMap.add_compLinearMap

@[simp]
theorem compLinearMap_zero [Nonempty ι] (f : M [Λ^ι]→ₗ[R] N) :
    f.compLinearMap (0 : M₂ →ₗ[R] M) = 0 := by
  ext
  -- Porting note: Was `simp_rw [.., ← Pi.zero_def, map_zero, zero_apply]`.
  simp_rw [compLinearMap_apply, LinearMap.zero_apply, ← Pi.zero_def, zero_apply]
  exact map_zero f
#align alternating_map.comp_linear_map_zero AlternatingMap.compLinearMap_zero

/-- Composing an alternating map with the identity linear map in each argument. -/
@[simp]
theorem compLinearMap_id (f : M [Λ^ι]→ₗ[R] N) : f.compLinearMap LinearMap.id = f :=
  ext fun _ => rfl
#align alternating_map.comp_linear_map_id AlternatingMap.compLinearMap_id

/-- Composing with a surjective linear map is injective. -/
theorem compLinearMap_injective (f : M₂ →ₗ[R] M) (hf : Function.Surjective f) :
    Function.Injective fun g : M [Λ^ι]→ₗ[R] N => g.compLinearMap f := fun g₁ g₂ h =>
  ext fun x => by simpa [Function.surjInv_eq hf] using ext_iff.mp h (Function.surjInv hf ∘ x)
#align alternating_map.comp_linear_map_injective AlternatingMap.compLinearMap_injective

theorem compLinearMap_inj (f : M₂ →ₗ[R] M) (hf : Function.Surjective f)
    (g₁ g₂ : M [Λ^ι]→ₗ[R] N) : g₁.compLinearMap f = g₂.compLinearMap f ↔ g₁ = g₂ :=
  (compLinearMap_injective _ hf).eq_iff
#align alternating_map.comp_linear_map_inj AlternatingMap.compLinearMap_inj

section DomLcongr

variable (ι R N)
variable (S : Type*) [Semiring S] [Module S N] [SMulCommClass R S N]

/-- Construct a linear equivalence between maps from a linear equivalence between domains. -/
@[simps apply]
def domLCongr (e : M ≃ₗ[R] M₂) : M [Λ^ι]→ₗ[R] N ≃ₗ[S] (M₂ [Λ^ι]→ₗ[R] N) where
  toFun f := f.compLinearMap e.symm
  invFun g := g.compLinearMap e
  map_add' _ _ := rfl
  map_smul' _ _ := rfl
  left_inv f := AlternatingMap.ext fun _ => f.congr_arg <| funext fun _ => e.symm_apply_apply _
  right_inv f := AlternatingMap.ext fun _ => f.congr_arg <| funext fun _ => e.apply_symm_apply _
#align alternating_map.dom_lcongr AlternatingMap.domLCongr
#align alternating_map.dom_lcongr_apply AlternatingMap.domLCongr_apply

@[simp]
theorem domLCongr_refl : domLCongr R N ι S (LinearEquiv.refl R M) = LinearEquiv.refl S _ :=
  LinearEquiv.ext fun _ => AlternatingMap.ext fun _ => rfl
#align alternating_map.dom_lcongr_refl AlternatingMap.domLCongr_refl

@[simp]
theorem domLCongr_symm (e : M ≃ₗ[R] M₂) : (domLCongr R N ι S e).symm = domLCongr R N ι S e.symm :=
  rfl
#align alternating_map.dom_lcongr_symm AlternatingMap.domLCongr_symm

theorem domLCongr_trans (e : M ≃ₗ[R] M₂) (f : M₂ ≃ₗ[R] M₃) :
    (domLCongr R N ι S e).trans (domLCongr R N ι S f) = domLCongr R N ι S (e.trans f) :=
  rfl
#align alternating_map.dom_lcongr_trans AlternatingMap.domLCongr_trans

end DomLcongr

/-- Composing an alternating map with the same linear equiv on each argument gives the zero map
if and only if the alternating map is the zero map. -/
@[simp]
theorem compLinearEquiv_eq_zero_iff (f : M [Λ^ι]→ₗ[R] N) (g : M₂ ≃ₗ[R] M) :
    f.compLinearMap (g : M₂ →ₗ[R] M) = 0 ↔ f = 0 :=
  (domLCongr R N ι ℕ g.symm).map_eq_zero_iff
#align alternating_map.comp_linear_equiv_eq_zero_iff AlternatingMap.compLinearEquiv_eq_zero_iff

variable (f f' : M [Λ^ι]→ₗ[R] N)
variable (g g₂ : M [Λ^ι]→ₗ[R] N')
variable (g' : M' [Λ^ι]→ₗ[R] N')
variable (v : ι → M) (v' : ι → M')

open Function

/-!
### Other lemmas from `MultilinearMap`
-/


section

open BigOperators

theorem map_update_sum {α : Type*} [DecidableEq ι] (t : Finset α) (i : ι) (g : α → M) (m : ι → M) :
    f (update m i (∑ a in t, g a)) = ∑ a in t, f (update m i (g a)) :=
  f.toMultilinearMap.map_update_sum t i g m
#align alternating_map.map_update_sum AlternatingMap.map_update_sum

end

/-!
### Theorems specific to alternating maps

Various properties of reordered and repeated inputs which follow from
`AlternatingMap.map_eq_zero_of_eq`.
-/


theorem map_update_self [DecidableEq ι] {i j : ι} (hij : i ≠ j) :
    f (Function.update v i (v j)) = 0 :=
  f.map_eq_zero_of_eq _ (by rw [Function.update_same, Function.update_noteq hij.symm]) hij
#align alternating_map.map_update_self AlternatingMap.map_update_self

theorem map_update_update [DecidableEq ι] {i j : ι} (hij : i ≠ j) (m : M) :
    f (Function.update (Function.update v i m) j m) = 0 :=
  f.map_eq_zero_of_eq _
    (by rw [Function.update_same, Function.update_noteq hij, Function.update_same]) hij
#align alternating_map.map_update_update AlternatingMap.map_update_update

theorem map_swap_add [DecidableEq ι] {i j : ι} (hij : i ≠ j) :
    f (v ∘ Equiv.swap i j) + f v = 0 := by
  rw [Equiv.comp_swap_eq_update]
  convert f.map_update_update v hij (v i + v j)
  simp [f.map_update_self _ hij, f.map_update_self _ hij.symm,
    Function.update_comm hij (v i + v j) (v _) v, Function.update_comm hij.symm (v i) (v i) v]
#align alternating_map.map_swap_add AlternatingMap.map_swap_add

theorem map_add_swap [DecidableEq ι] {i j : ι} (hij : i ≠ j) :
    f v + f (v ∘ Equiv.swap i j) = 0 := by
  rw [add_comm]
  exact f.map_swap_add v hij
#align alternating_map.map_add_swap AlternatingMap.map_add_swap

theorem map_swap [DecidableEq ι] {i j : ι} (hij : i ≠ j) : g (v ∘ Equiv.swap i j) = -g v :=
  eq_neg_of_add_eq_zero_left <| g.map_swap_add v hij
#align alternating_map.map_swap AlternatingMap.map_swap

theorem map_perm [DecidableEq ι] [Fintype ι] (v : ι → M) (σ : Equiv.Perm ι) :
    g (v ∘ σ) = Equiv.Perm.sign σ • g v := by
  -- Porting note: `apply` → `induction'`
  induction' σ using Equiv.Perm.swap_induction_on' with s x y hxy hI
  · simp
  · -- Porting note: `← Function.comp.assoc` & `-Equiv.Perm.sign_swap'` are required.
    simpa [← Function.comp.assoc, g.map_swap (v ∘ s) hxy,
      Equiv.Perm.sign_swap hxy, -Equiv.Perm.sign_swap'] using hI
#align alternating_map.map_perm AlternatingMap.map_perm

theorem map_congr_perm [DecidableEq ι] [Fintype ι] (σ : Equiv.Perm ι) :
    g v = Equiv.Perm.sign σ • g (v ∘ σ) := by
  rw [g.map_perm, smul_smul]
  simp
#align alternating_map.map_congr_perm AlternatingMap.map_congr_perm

section DomDomCongr

/-- Transfer the arguments to a map along an equivalence between argument indices.

This is the alternating version of `MultilinearMap.domDomCongr`. -/
@[simps]
def domDomCongr (σ : ι ≃ ι') (f : M [Λ^ι]→ₗ[R] N) : M [Λ^ι']→ₗ[R] N :=
  { f.toMultilinearMap.domDomCongr σ with
    toFun := fun v => f (v ∘ σ)
    map_eq_zero_of_eq' := fun v i j hv hij =>
      f.map_eq_zero_of_eq (v ∘ σ) (i := σ.symm i) (j := σ.symm j)
        (by simpa using hv) (σ.symm.injective.ne hij) }
#align alternating_map.dom_dom_congr AlternatingMap.domDomCongr
#align alternating_map.dom_dom_congr_apply AlternatingMap.domDomCongr_apply

@[simp]
theorem domDomCongr_refl (f : M [Λ^ι]→ₗ[R] N) : f.domDomCongr (Equiv.refl ι) = f := rfl
#align alternating_map.dom_dom_congr_refl AlternatingMap.domDomCongr_refl

theorem domDomCongr_trans (σ₁ : ι ≃ ι') (σ₂ : ι' ≃ ι'') (f : M [Λ^ι]→ₗ[R] N) :
    f.domDomCongr (σ₁.trans σ₂) = (f.domDomCongr σ₁).domDomCongr σ₂ :=
  rfl
#align alternating_map.dom_dom_congr_trans AlternatingMap.domDomCongr_trans

@[simp]
theorem domDomCongr_zero (σ : ι ≃ ι') : (0 : M [Λ^ι]→ₗ[R] N).domDomCongr σ = 0 :=
  rfl
#align alternating_map.dom_dom_congr_zero AlternatingMap.domDomCongr_zero

@[simp]
theorem domDomCongr_add (σ : ι ≃ ι') (f g : M [Λ^ι]→ₗ[R] N) :
    (f + g).domDomCongr σ = f.domDomCongr σ + g.domDomCongr σ :=
  rfl
#align alternating_map.dom_dom_congr_add AlternatingMap.domDomCongr_add

@[simp]
theorem domDomCongr_smul {S : Type*} [Monoid S] [DistribMulAction S N] [SMulCommClass R S N]
    (σ : ι ≃ ι') (c : S) (f : M [Λ^ι]→ₗ[R] N) :
    (c • f).domDomCongr σ = c • f.domDomCongr σ :=
  rfl
#align alternating_map.dom_dom_congr_smul AlternatingMap.domDomCongr_smul

/-- `AlternatingMap.domDomCongr` as an equivalence.

This is declared separately because it does not work with dot notation. -/
@[simps apply symm_apply]
def domDomCongrEquiv (σ : ι ≃ ι') : M [Λ^ι]→ₗ[R] N ≃+ M [Λ^ι']→ₗ[R] N where
  toFun := domDomCongr σ
  invFun := domDomCongr σ.symm
  left_inv f := by
    ext
    simp [Function.comp]
  right_inv m := by
    ext
    simp [Function.comp]
  map_add' := domDomCongr_add σ
#align alternating_map.dom_dom_congr_equiv AlternatingMap.domDomCongrEquiv
#align alternating_map.dom_dom_congr_equiv_apply AlternatingMap.domDomCongrEquiv_apply
#align alternating_map.dom_dom_congr_equiv_symm_apply AlternatingMap.domDomCongrEquiv_symm_apply

section DomDomLcongr

variable (S : Type*) [Semiring S] [Module S N] [SMulCommClass R S N]

/-- `AlternatingMap.domDomCongr` as a linear equivalence. -/
@[simps apply symm_apply]
def domDomCongrₗ (σ : ι ≃ ι') : M [Λ^ι]→ₗ[R] N ≃ₗ[S] M [Λ^ι']→ₗ[R] N where
  toFun := domDomCongr σ
  invFun := domDomCongr σ.symm
  left_inv f := by ext; simp [Function.comp]
  right_inv m := by ext; simp [Function.comp]
  map_add' := domDomCongr_add σ
  map_smul' := domDomCongr_smul σ
#align alternating_map.dom_dom_lcongr AlternatingMap.domDomCongrₗ

@[simp]
theorem domDomCongrₗ_refl :
    (domDomCongrₗ S (Equiv.refl ι) : M [Λ^ι]→ₗ[R] N ≃ₗ[S] M [Λ^ι]→ₗ[R] N) =
      LinearEquiv.refl _ _ :=
  rfl
#align alternating_map.dom_dom_lcongr_refl AlternatingMap.domDomCongrₗ_refl

@[simp]
theorem domDomCongrₗ_toAddEquiv (σ : ι ≃ ι') :
    (↑(domDomCongrₗ S σ : M [Λ^ι]→ₗ[R] N ≃ₗ[S] _) : M [Λ^ι]→ₗ[R] N ≃+ _) =
      domDomCongrEquiv σ :=
  rfl
#align alternating_map.dom_dom_lcongr_to_add_equiv AlternatingMap.domDomCongrₗ_toAddEquiv

end DomDomLcongr

/-- The results of applying `domDomCongr` to two maps are equal if and only if those maps are. -/
@[simp]
theorem domDomCongr_eq_iff (σ : ι ≃ ι') (f g : M [Λ^ι]→ₗ[R] N) :
    f.domDomCongr σ = g.domDomCongr σ ↔ f = g :=
  (domDomCongrEquiv σ : _ ≃+ M [Λ^ι']→ₗ[R] N).apply_eq_iff_eq
#align alternating_map.dom_dom_congr_eq_iff AlternatingMap.domDomCongr_eq_iff

@[simp]
theorem domDomCongr_eq_zero_iff (σ : ι ≃ ι') (f : M [Λ^ι]→ₗ[R] N) :
    f.domDomCongr σ = 0 ↔ f = 0 :=
  (domDomCongrEquiv σ : M [Λ^ι]→ₗ[R] N ≃+ M [Λ^ι']→ₗ[R] N).map_eq_zero_iff
#align alternating_map.dom_dom_congr_eq_zero_iff AlternatingMap.domDomCongr_eq_zero_iff

theorem domDomCongr_perm [Fintype ι] [DecidableEq ι] (σ : Equiv.Perm ι) :
    g.domDomCongr σ = Equiv.Perm.sign σ • g :=
  AlternatingMap.ext fun v => g.map_perm v σ
#align alternating_map.dom_dom_congr_perm AlternatingMap.domDomCongr_perm

@[norm_cast]
theorem coe_domDomCongr (σ : ι ≃ ι') :
    ↑(f.domDomCongr σ) = (f : MultilinearMap R (fun _ : ι => M) N).domDomCongr σ :=
  MultilinearMap.ext fun _ => rfl
#align alternating_map.coe_dom_dom_congr AlternatingMap.coe_domDomCongr

end DomDomCongr

/-- If the arguments are linearly dependent then the result is `0`. -/
theorem map_linearDependent {K : Type*} [Ring K] {M : Type*} [AddCommGroup M] [Module K M]
    {N : Type*} [AddCommGroup N] [Module K N] [NoZeroSMulDivisors K N] (f : M [Λ^ι]→ₗ[K] N)
    (v : ι → M) (h : ¬LinearIndependent K v) : f v = 0 := by
  obtain ⟨s, g, h, i, hi, hz⟩ := not_linearIndependent_iff.mp h
  letI := Classical.decEq ι
  suffices f (update v i (g i • v i)) = 0 by
    rw [f.map_smul, Function.update_eq_self, smul_eq_zero] at this
    exact Or.resolve_left this hz
  -- Porting note: Was `conv at h in .. => ..`.
  rw [← (funext fun x => ite_self (c := i = x) (d := Classical.decEq ι i x) (g x • v x))] at h
  rw [Finset.sum_ite, Finset.filter_eq, Finset.filter_ne, if_pos hi, Finset.sum_singleton,
    add_eq_zero_iff_eq_neg] at h
  rw [h, f.map_neg, f.map_update_sum, neg_eq_zero]; apply Finset.sum_eq_zero
  intro j hj
  obtain ⟨hij, _⟩ := Finset.mem_erase.mp hj
  rw [f.map_smul, f.map_update_self _ hij.symm, smul_zero]
#align alternating_map.map_linear_dependent AlternatingMap.map_linearDependent

section Fin

open Fin

/-- A version of `MultilinearMap.cons_add` for `AlternatingMap`. -/
theorem map_vecCons_add {n : ℕ} (f : M [Λ^Fin n.succ]→ₗ[R] N) (m : Fin n → M) (x y : M) :
    f (Matrix.vecCons (x + y) m) = f (Matrix.vecCons x m) + f (Matrix.vecCons y m) :=
  f.toMultilinearMap.cons_add _ _ _
#align alternating_map.map_vec_cons_add AlternatingMap.map_vecCons_add

/-- A version of `MultilinearMap.cons_smul` for `AlternatingMap`. -/
theorem map_vecCons_smul {n : ℕ} (f : M [Λ^Fin n.succ]→ₗ[R] N) (m : Fin n → M) (c : R)
    (x : M) : f (Matrix.vecCons (c • x) m) = c • f (Matrix.vecCons x m) :=
  f.toMultilinearMap.cons_smul _ _ _
#align alternating_map.map_vec_cons_smul AlternatingMap.map_vecCons_smul

end Fin

end AlternatingMap

open BigOperators

namespace MultilinearMap

open Equiv

variable [Fintype ι] [DecidableEq ι]

private theorem alternization_map_eq_zero_of_eq_aux (m : MultilinearMap R (fun _ : ι => M) N')
    (v : ι → M) (i j : ι) (i_ne_j : i ≠ j) (hv : v i = v j) :
    (∑ σ : Perm ι, Equiv.Perm.sign σ • m.domDomCongr σ) v = 0 := by
  rw [sum_apply]
  exact
    Finset.sum_involution (fun σ _ => swap i j * σ)
      -- Porting note: `-Equiv.Perm.sign_swap'` is required.
      (fun σ _ => by simp [Perm.sign_swap i_ne_j, apply_swap_eq_self hv, -Equiv.Perm.sign_swap'])
      (fun σ _ _ => (not_congr swap_mul_eq_iff).mpr i_ne_j) (fun σ _ => Finset.mem_univ _)
      fun σ _ => swap_mul_involutive i j σ

/-- Produce an `AlternatingMap` out of a `MultilinearMap`, by summing over all argument
permutations. -/
def alternatization : MultilinearMap R (fun _ : ι => M) N' →+ M [Λ^ι]→ₗ[R] N' where
  toFun m :=
    { ∑ σ : Perm ι, Equiv.Perm.sign σ • m.domDomCongr σ with
      toFun := ⇑(∑ σ : Perm ι, Equiv.Perm.sign σ • m.domDomCongr σ)
      map_eq_zero_of_eq' := fun v i j hvij hij =>
        alternization_map_eq_zero_of_eq_aux m v i j hij hvij }
  map_add' a b := by
    ext
    simp only [mk_coe, AlternatingMap.coe_mk, sum_apply, smul_apply, domDomCongr_apply, add_apply,
      smul_add, Finset.sum_add_distrib, AlternatingMap.add_apply]
  map_zero' := by
    ext
    simp only [mk_coe, AlternatingMap.coe_mk, sum_apply, smul_apply, domDomCongr_apply,
      zero_apply, smul_zero, Finset.sum_const_zero, AlternatingMap.zero_apply]
#align multilinear_map.alternatization MultilinearMap.alternatization

theorem alternatization_def (m : MultilinearMap R (fun _ : ι => M) N') :
    ⇑(alternatization m) = (∑ σ : Perm ι, Equiv.Perm.sign σ • m.domDomCongr σ : _) :=
  rfl
#align multilinear_map.alternatization_def MultilinearMap.alternatization_def

theorem alternatization_coe (m : MultilinearMap R (fun _ : ι => M) N') :
    ↑(alternatization m) = (∑ σ : Perm ι, Equiv.Perm.sign σ • m.domDomCongr σ : _) :=
  coe_injective rfl
#align multilinear_map.alternatization_coe MultilinearMap.alternatization_coe

theorem alternatization_apply (m : MultilinearMap R (fun _ : ι => M) N') (v : ι → M) :
    alternatization m v = ∑ σ : Perm ι, Equiv.Perm.sign σ • m.domDomCongr σ v := by
  simp only [alternatization_def, smul_apply, sum_apply]
#align multilinear_map.alternatization_apply MultilinearMap.alternatization_apply

end MultilinearMap

namespace AlternatingMap

/-- Alternatizing a multilinear map that is already alternating results in a scale factor of `n!`,
where `n` is the number of inputs. -/
theorem coe_alternatization [DecidableEq ι] [Fintype ι] (a : M [Λ^ι]→ₗ[R] N') :
    MultilinearMap.alternatization (a : MultilinearMap R (fun _ => M) N')
    = Nat.factorial (Fintype.card ι) • a := by
  apply AlternatingMap.coe_injective
  simp_rw [MultilinearMap.alternatization_def, ← coe_domDomCongr, domDomCongr_perm, coe_smul,
    smul_smul, Int.units_mul_self, one_smul, Finset.sum_const, Finset.card_univ, Fintype.card_perm,
    ← coe_multilinearMap, coe_smul]
#align alternating_map.coe_alternatization AlternatingMap.coe_alternatization

end AlternatingMap

namespace LinearMap

variable {N'₂ : Type*} [AddCommGroup N'₂] [Module R N'₂] [DecidableEq ι] [Fintype ι]

/-- Composition with a linear map before and after alternatization are equivalent. -/
theorem compMultilinearMap_alternatization (g : N' →ₗ[R] N'₂)
    (f : MultilinearMap R (fun _ : ι => M) N') :
    MultilinearMap.alternatization (g.compMultilinearMap f)
      = g.compAlternatingMap (MultilinearMap.alternatization f) := by
  ext
  simp [MultilinearMap.alternatization_def]
#align linear_map.comp_multilinear_map_alternatization LinearMap.compMultilinearMap_alternatization

end LinearMap

section Basis

open AlternatingMap

variable {ι₁ : Type*} [Finite ι]

variable {R' : Type*} {N₁ N₂ : Type*} [CommSemiring R'] [AddCommMonoid N₁] [AddCommMonoid N₂]

variable [Module R' N₁] [Module R' N₂]

/-- Two alternating maps indexed by a `Fintype` are equal if they are equal when all arguments
are distinct basis vectors. -/
theorem Basis.ext_alternating {f g : N₁ [Λ^ι]→ₗ[R'] N₂} (e : Basis ι₁ R' N₁)
    (h : ∀ v : ι → ι₁, Function.Injective v → (f fun i => e (v i)) = g fun i => e (v i)) :
    f = g := by
  classical
    refine' AlternatingMap.coe_multilinearMap_injective (Basis.ext_multilinear e fun v => _)
    by_cases hi : Function.Injective v
    · exact h v hi
    · have : ¬Function.Injective fun i => e (v i) := hi.imp Function.Injective.of_comp
      rw [coe_multilinearMap, coe_multilinearMap, f.map_eq_zero_of_not_injective _ this,
        g.map_eq_zero_of_not_injective _ this]
#align basis.ext_alternating Basis.ext_alternating

end Basis

/-! ### Currying -/


section Currying

variable {R' : Type*} {M'' M₂'' N'' N₂'' : Type*} [CommSemiring R'] [AddCommMonoid M'']
  [AddCommMonoid M₂''] [AddCommMonoid N''] [AddCommMonoid N₂''] [Module R' M''] [Module R' M₂'']
  [Module R' N''] [Module R' N₂'']

namespace AlternatingMap

/-- Given an alternating map `f` in `n+1` variables, split the first variable to obtain
a linear map into alternating maps in `n` variables, given by `x ↦ (m ↦ f (Matrix.vecCons x m))`.
It can be thought of as a map $Hom(\bigwedge^{n+1} M, N) \to Hom(M, Hom(\bigwedge^n M, N))$.

This is `MultilinearMap.curryLeft` for `AlternatingMap`. See also
`AlternatingMap.curryLeftLinearMap`. -/
@[simps]
def curryLeft {n : ℕ} (f : M'' [Λ^Fin n.succ]→ₗ[R'] N'') :
    M'' →ₗ[R'] M'' [Λ^Fin n]→ₗ[R'] N'' where
  toFun m :=
    { f.toMultilinearMap.curryLeft m with
      toFun := fun v => f (Matrix.vecCons m v)
      map_eq_zero_of_eq' := fun v i j hv hij =>
        f.map_eq_zero_of_eq _ (by
          rwa [Matrix.cons_val_succ, Matrix.cons_val_succ]) ((Fin.succ_injective _).ne hij) }
  map_add' m₁ m₂ := ext fun v => f.map_vecCons_add _ _ _
  map_smul' r m := ext fun v => f.map_vecCons_smul _ _ _
#align alternating_map.curry_left AlternatingMap.curryLeft
#align alternating_map.curry_left_apply_apply AlternatingMap.curryLeft_apply_apply

@[simp]
theorem curryLeft_zero {n : ℕ} : curryLeft (0 : M'' [Λ^Fin n.succ]→ₗ[R'] N'') = 0 :=
  rfl
#align alternating_map.curry_left_zero AlternatingMap.curryLeft_zero

@[simp]
theorem curryLeft_add {n : ℕ} (f g : M'' [Λ^Fin n.succ]→ₗ[R'] N'') :
    curryLeft (f + g) = curryLeft f + curryLeft g :=
  rfl
#align alternating_map.curry_left_add AlternatingMap.curryLeft_add

@[simp]
theorem curryLeft_smul {n : ℕ} (r : R') (f : M'' [Λ^Fin n.succ]→ₗ[R'] N'') :
    curryLeft (r • f) = r • curryLeft f :=
  rfl
#align alternating_map.curry_left_smul AlternatingMap.curryLeft_smul

/-- `AlternatingMap.curryLeft` as a `LinearMap`. This is a separate definition as dot notation
does not work for this version. -/
@[simps]
def curryLeftLinearMap {n : ℕ} :
    (M'' [Λ^Fin n.succ]→ₗ[R'] N'') →ₗ[R'] M'' →ₗ[R'] M'' [Λ^Fin n]→ₗ[R'] N'' where
  toFun f := f.curryLeft
  map_add' := curryLeft_add
  map_smul' := curryLeft_smul
#align alternating_map.curry_left_linear_map AlternatingMap.curryLeftLinearMap
#align alternating_map.curry_left_linear_map_apply AlternatingMap.curryLeftLinearMap

/-- Currying with the same element twice gives the zero map. -/
@[simp]
theorem curryLeft_same {n : ℕ} (f : M'' [Λ^Fin n.succ.succ]→ₗ[R'] N'') (m : M'') :
    (f.curryLeft m).curryLeft m = 0 :=
  ext fun x => f.map_eq_zero_of_eq _ (by simp) Fin.zero_ne_one
#align alternating_map.curry_left_same AlternatingMap.curryLeft_same

@[simp]
theorem curryLeft_compAlternatingMap {n : ℕ} (g : N'' →ₗ[R'] N₂'')
    (f : M'' [Λ^Fin n.succ]→ₗ[R'] N'') (m : M'') :
    (g.compAlternatingMap f).curryLeft m = g.compAlternatingMap (f.curryLeft m) :=
  rfl
#align alternating_map.curry_left_comp_alternating_map AlternatingMap.curryLeft_compAlternatingMap

@[simp]
theorem curryLeft_compLinearMap {n : ℕ} (g : M₂'' →ₗ[R'] M'')
    (f : M'' [Λ^Fin n.succ]→ₗ[R'] N'') (m : M₂'') :
    (f.compLinearMap g).curryLeft m = (f.curryLeft (g m)).compLinearMap g :=
  ext fun v => congr_arg f <| funext <| by
    refine' Fin.cases _ _
    · rfl
    · simp
#align alternating_map.curry_left_comp_linear_map AlternatingMap.curryLeft_compLinearMap

/-- The space of constant maps is equivalent to the space of maps that are alternating with respect
to an empty family. -/
@[simps]
def constLinearEquivOfIsEmpty [IsEmpty ι] : N'' ≃ₗ[R'] (M'' [Λ^ι]→ₗ[R'] N'') where
  toFun := AlternatingMap.constOfIsEmpty R' M'' ι
  map_add' _ _ := rfl
  map_smul' _ _ := rfl
  invFun f := f 0
  left_inv _ := rfl
  right_inv f := ext fun _ => AlternatingMap.congr_arg f <| Subsingleton.elim _ _
#align alternating_map.const_linear_equiv_of_is_empty AlternatingMap.constLinearEquivOfIsEmpty
#align alternating_map.const_linear_equiv_of_is_empty_apply AlternatingMap.constLinearEquivOfIsEmpty_apply
#align alternating_map.const_linear_equiv_of_is_empty_symm_apply AlternatingMap.constLinearEquivOfIsEmpty_symm_apply

end AlternatingMap

end Currying<|MERGE_RESOLUTION|>--- conflicted
+++ resolved
@@ -71,13 +71,9 @@
   map_eq_zero_of_eq' : ∀ (v : ι → M) (i j : ι), v i = v j → i ≠ j → toFun v = 0
 #align alternating_map AlternatingMap
 
-<<<<<<< HEAD
-notation M " [Λ^" ι "]→ₗ[" R "] " N:100 => AlternatingMap R M N ι
-=======
 @[inherit_doc]
 notation M " [Λ^" ι "]→ₗ[" R "] " N:100 => AlternatingMap R M N ι
 
->>>>>>> 20693214
 end
 
 /-- The multilinear map associated to an alternating map -/
