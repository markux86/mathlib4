/-
Copyright (c) 2018 Kim Morrison. All rights reserved.
Released under Apache 2.0 license as described in the file LICENSE.
Authors: Kim Morrison, Mario Carneiro, Reid Barton, Andrew Yang
-/
import Mathlib.Topology.Category.TopCat.Opens
import Mathlib.CategoryTheory.Adjunction.Unique
import Mathlib.CategoryTheory.Functor.KanExtension.Adjunction
import Mathlib.Topology.Sheaves.Init
import Mathlib.Data.Set.Subsingleton

/-!
# Presheaves on a topological space

We define `TopCat.Presheaf C X` simply as `(TopologicalSpace.Opens X)ᵒᵖ ⥤ C`,
and inherit the category structure with natural transformations as morphisms.

We define
* Given `{X Y : TopCat.{w}}` and `f : X ⟶ Y`, we define
`TopCat.Presheaf.pushforward C f : X.Presheaf C ⥤ Y.Presheaf C`,
with notation `f _* ℱ` for `ℱ : X.Presheaf C`.
and for `ℱ : X.Presheaf C` provide the natural isomorphisms
* `TopCat.Presheaf.Pushforward.id : (𝟙 X) _* ℱ ≅ ℱ`
* `TopCat.Presheaf.Pushforward.comp : (f ≫ g) _* ℱ ≅ g _* (f _* ℱ)`
along with their `@[simp]` lemmas.

We also define the functors `pullback C f : Y.Presheaf C ⥤ X.Presheaf c`,
and provide their adjunction at
`TopCat.Presheaf.pushforwardPullbackAdjunction`.
-/

universe w v u

open CategoryTheory TopologicalSpace Opposite

variable (C : Type u) [Category.{v} C]

namespace TopCat

/-- The category of `C`-valued presheaves on a (bundled) topological space `X`. -/
-- Porting note (https://github.com/leanprover-community/mathlib4/issues/5171): was @[nolint has_nonempty_instance]
def Presheaf (X : TopCat.{w}) : Type max u v w :=
  (Opens X)ᵒᵖ ⥤ C

instance (X : TopCat.{w}) : Category (Presheaf.{w, v, u} C X) :=
  inferInstanceAs (Category ((Opens X)ᵒᵖ ⥤ C : Type max u v w))

variable {C}

namespace Presheaf

@[simp] theorem comp_app {X : TopCat} {U : (Opens X)ᵒᵖ} {P Q R : Presheaf C X}
    (f : P ⟶ Q) (g : Q ⟶ R) :
    (f ≫ g).app U = f.app U ≫ g.app U := rfl

@[ext]
lemma ext {X : TopCat} {P Q : Presheaf C X} {f g : P ⟶ Q}
    (w : ∀ U : Opens X, f.app (op U) = g.app (op U)) :
    f = g := by
  apply NatTrans.ext
  ext U
  induction U with | _ U => ?_
  apply w

attribute [local instance] CategoryTheory.ConcreteCategory.hasCoeToSort
  CategoryTheory.ConcreteCategory.instFunLike

/-- attribute `sheaf_restrict` to mark lemmas related to restricting sheaves -/
macro "sheaf_restrict" : attr =>
  `(attr|aesop safe 50 apply (rule_sets := [$(Lean.mkIdent `Restrict):ident]))

attribute [sheaf_restrict] bot_le le_top le_refl inf_le_left inf_le_right
  le_sup_left le_sup_right

/-- `restrict_tac` solves relations among subsets (copied from `aesop cat`) -/
macro (name := restrict_tac) "restrict_tac" c:Aesop.tactic_clause* : tactic =>
`(tactic| first | assumption |
  aesop $c*
    (config := { terminal := true
                 assumptionTransparency := .reducible
                 enableSimp := false })
    (rule_sets := [-default, -builtin, $(Lean.mkIdent `Restrict):ident]))

/-- `restrict_tac?` passes along `Try this` from `aesop` -/
macro (name := restrict_tac?) "restrict_tac?" c:Aesop.tactic_clause* : tactic =>
`(tactic|
  aesop? $c*
    (config := { terminal := true
                 assumptionTransparency := .reducible
                 enableSimp := false
                 maxRuleApplications := 300 })
  (rule_sets := [-default, -builtin, $(Lean.mkIdent `Restrict):ident]))

attribute[aesop 10% (rule_sets := [Restrict])] le_trans
attribute[aesop safe destruct (rule_sets := [Restrict])] Eq.trans_le
attribute[aesop safe -50 (rule_sets := [Restrict])] Aesop.BuiltinRules.assumption

example {X} [CompleteLattice X] (v : Nat → X) (w x y z : X) (e : v 0 = v 1) (_ : v 1 = v 2)
    (h₀ : v 1 ≤ x) (_ : x ≤ z ⊓ w) (h₂ : x ≤ y ⊓ z) : v 0 ≤ y := by
  restrict_tac

/-- The restriction of a section along an inclusion of open sets.
For `x : F.obj (op V)`, we provide the notation `x |_ₕ i` (`h` stands for `hom`) for `i : U ⟶ V`,
and the notation `x |_ₗ U ⟪i⟫` (`l` stands for `le`) for `i : U ≤ V`.
-/
def restrict {X : TopCat} {C : Type*} [Category C] [ConcreteCategory C] {F : X.Presheaf C}
    {V : Opens X} (x : F.obj (op V)) {U : Opens X} (h : U ⟶ V) : F.obj (op U) :=
  F.map h.op x

/-- restriction of a section along an inclusion -/
scoped[AlgebraicGeometry] infixl:80 " |_ₕ " => TopCat.Presheaf.restrict
/-- restriction of a section along a subset relation -/
scoped[AlgebraicGeometry] notation:80 x " |_ₗ " U " ⟪" e "⟫ " =>
  @TopCat.Presheaf.restrict _ _ _ _ _ _ x U (@homOfLE (Opens _) _ U _ e)

open AlgebraicGeometry

/-- The restriction of a section along an inclusion of open sets.
For `x : F.obj (op V)`, we provide the notation `x |_ U`, where the proof `U ≤ V` is inferred by
the tactic `Top.presheaf.restrict_tac'` -/
abbrev restrictOpen {X : TopCat} {C : Type*} [Category C] [ConcreteCategory C] {F : X.Presheaf C}
    {V : Opens X} (x : F.obj (op V)) (U : Opens X)
    (e : U ≤ V := by restrict_tac) :
    F.obj (op U) :=
  x |_ₗ U ⟪e⟫

/-- restriction of a section to open subset -/
scoped[AlgebraicGeometry] infixl:80 " |_ " => TopCat.Presheaf.restrictOpen

-- Porting note: linter tells this lemma is no going to be picked up by the simplifier, hence
-- `@[simp]` is removed
theorem restrict_restrict {X : TopCat} {C : Type*} [Category C] [ConcreteCategory C]
    {F : X.Presheaf C} {U V W : Opens X} (e₁ : U ≤ V) (e₂ : V ≤ W) (x : F.obj (op W)) :
    x |_ V |_ U = x |_ U := by
  delta restrictOpen restrict
  rw [← comp_apply, ← Functor.map_comp]
  rfl

-- Porting note: linter tells this lemma is no going to be picked up by the simplifier, hence
-- `@[simp]` is removed
theorem map_restrict {X : TopCat} {C : Type*} [Category C] [ConcreteCategory C]
    {F G : X.Presheaf C} (e : F ⟶ G) {U V : Opens X} (h : U ≤ V) (x : F.obj (op V)) :
    e.app _ (x |_ U) = e.app _ x |_ U := by
  delta restrictOpen restrict
  rw [← comp_apply, NatTrans.naturality, comp_apply]

open CategoryTheory.Limits

variable (C)

/-- The pushforward functor. -/
@[simps!]
def pushforward {X Y : TopCat.{w}} (f : X ⟶ Y) : X.Presheaf C ⥤ Y.Presheaf C :=
  (whiskeringLeft _ _ _).obj (Opens.map f).op

/-- push forward of a presheaf -/
scoped[AlgebraicGeometry] notation f:80 " _* " P:81 =>
  Prefunctor.obj (Functor.toPrefunctor (TopCat.Presheaf.pushforward _ f)) P

@[simp]
theorem pushforward_map_app' {X Y : TopCat.{w}} (f : X ⟶ Y) {ℱ 𝒢 : X.Presheaf C} (α : ℱ ⟶ 𝒢)
    {U : (Opens Y)ᵒᵖ} : ((pushforward C f).map α).app U = α.app (op <| (Opens.map f).obj U.unop) :=
  rfl

lemma id_pushforward (X : TopCat.{w}) : pushforward C (𝟙 X) = 𝟭 (X.Presheaf C) := rfl

variable {C}

namespace Pushforward

/-- The natural isomorphism between the pushforward of a presheaf along the identity continuous map
and the original presheaf. -/
def id {X : TopCat.{w}} (ℱ : X.Presheaf C) : 𝟙 X _* ℱ ≅ ℱ := Iso.refl _

@[simp]
theorem id_hom_app {X : TopCat.{w}} (ℱ : X.Presheaf C) (U) : (id ℱ).hom.app U = 𝟙 _ := rfl

@[simp]
theorem id_inv_app {X : TopCat.{w}} (ℱ : X.Presheaf C) (U) :
    (id ℱ).inv.app U = 𝟙 _ := rfl

theorem id_eq {X : TopCat.{w}} (ℱ : X.Presheaf C) : 𝟙 X _* ℱ = ℱ := rfl

/-- The natural isomorphism between
the pushforward of a presheaf along the composition of two continuous maps and
the corresponding pushforward of a pushforward. -/
def comp {X Y Z : TopCat.{w}} (f : X ⟶ Y) (g : Y ⟶ Z) (ℱ : X.Presheaf C) :
    (f ≫ g) _* ℱ ≅ g _* (f _* ℱ) := Iso.refl _

theorem comp_eq {X Y Z : TopCat.{w}} (f : X ⟶ Y) (g : Y ⟶ Z) (ℱ : X.Presheaf C) :
    (f ≫ g) _* ℱ = g _* (f _* ℱ) :=
  rfl

@[simp]
theorem comp_hom_app {X Y Z : TopCat.{w}} (f : X ⟶ Y) (g : Y ⟶ Z) (ℱ : X.Presheaf C) (U) :
    (comp f g ℱ).hom.app U = 𝟙 _ := rfl

@[simp]
theorem comp_inv_app {X Y Z : TopCat.{w}} (f : X ⟶ Y) (g : Y ⟶ Z) (ℱ : X.Presheaf C) (U) :
    (comp f g ℱ).inv.app U = 𝟙 _ := rfl

end Pushforward

/--
An equality of continuous maps induces a natural isomorphism between the pushforwards of a presheaf
along those maps.
-/
def pushforwardEq {X Y : TopCat.{w}} {f g : X ⟶ Y} (h : f = g) (ℱ : X.Presheaf C) :
    f _* ℱ ≅ g _* ℱ :=
  isoWhiskerRight (NatIso.op (Opens.mapIso f g h).symm) ℱ

theorem pushforward_eq' {X Y : TopCat.{w}} {f g : X ⟶ Y} (h : f = g) (ℱ : X.Presheaf C) :
    f _* ℱ = g _* ℱ := by rw [h]

@[simp]
theorem pushforwardEq_hom_app {X Y : TopCat.{w}} {f g : X ⟶ Y}
    (h : f = g) (ℱ : X.Presheaf C) (U) :
    (pushforwardEq h ℱ).hom.app U = ℱ.map (eqToHom (by aesop_cat)) := by
  simp [pushforwardEq]

variable (C)

section Iso

/-- A homeomorphism of spaces gives an equivalence of categories of presheaves. -/
@[simps!]
def presheafEquivOfIso {X Y : TopCat} (H : X ≅ Y) : X.Presheaf C ≌ Y.Presheaf C :=
  Equivalence.congrLeft (Opens.mapMapIso H).symm.op

variable {C}

/-- If `H : X ≅ Y` is a homeomorphism,
then given an `H _* ℱ ⟶ 𝒢`, we may obtain an `ℱ ⟶ H ⁻¹ _* 𝒢`.
-/
def toPushforwardOfIso {X Y : TopCat} (H : X ≅ Y) {ℱ : X.Presheaf C} {𝒢 : Y.Presheaf C}
    (α : H.hom _* ℱ ⟶ 𝒢) : ℱ ⟶ H.inv _* 𝒢 :=
  (presheafEquivOfIso _ H).toAdjunction.homEquiv ℱ 𝒢 α

@[simp]
theorem toPushforwardOfIso_app {X Y : TopCat} (H₁ : X ≅ Y) {ℱ : X.Presheaf C} {𝒢 : Y.Presheaf C}
    (H₂ : H₁.hom _* ℱ ⟶ 𝒢) (U : (Opens X)ᵒᵖ) :
    (toPushforwardOfIso H₁ H₂).app U =
      ℱ.map (eqToHom (by simp [Opens.map, Set.preimage_preimage])) ≫
        H₂.app (op ((Opens.map H₁.inv).obj (unop U))) := by
<<<<<<< HEAD
  simp [toPushforwardOfIso]
=======
  simp [toPushforwardOfIso, Adjunction.homEquiv_unit]
>>>>>>> 69471a41

/-- If `H : X ≅ Y` is a homeomorphism,
then given an `H _* ℱ ⟶ 𝒢`, we may obtain an `ℱ ⟶ H ⁻¹ _* 𝒢`.
-/
def pushforwardToOfIso {X Y : TopCat} (H₁ : X ≅ Y) {ℱ : Y.Presheaf C} {𝒢 : X.Presheaf C}
    (H₂ : ℱ ⟶ H₁.hom _* 𝒢) : H₁.inv _* ℱ ⟶ 𝒢 :=
  ((presheafEquivOfIso _ H₁.symm).toAdjunction.homEquiv ℱ 𝒢).symm H₂

@[simp]
theorem pushforwardToOfIso_app {X Y : TopCat} (H₁ : X ≅ Y) {ℱ : Y.Presheaf C} {𝒢 : X.Presheaf C}
    (H₂ : ℱ ⟶ H₁.hom _* 𝒢) (U : (Opens X)ᵒᵖ) :
    (pushforwardToOfIso H₁ H₂).app U =
      H₂.app (op ((Opens.map H₁.inv).obj (unop U))) ≫
        𝒢.map (eqToHom (by simp [Opens.map, Set.preimage_preimage])) := by
  simp [pushforwardToOfIso, Equivalence.toAdjunction, Adjunction.homEquiv_counit]

end Iso

variable [HasColimits C]

noncomputable section

/-- Pullback a presheaf on `Y` along a continuous map `f : X ⟶ Y`, obtaining a presheaf
on `X`. -/
def pullback {X Y : TopCat.{v}} (f : X ⟶ Y) : Y.Presheaf C ⥤ X.Presheaf C :=
  (Opens.map f).op.lan

/-- The pullback and pushforward along a continuous map are adjoint to each other. -/
def pushforwardPullbackAdjunction {X Y : TopCat.{v}} (f : X ⟶ Y) :
    pullback C f ⊣ pushforward C f :=
  Functor.lanAdjunction _ _

/-- Pulling back along a homeomorphism is the same as pushing forward along its inverse. -/
def pullbackHomIsoPushforwardInv {X Y : TopCat.{v}} (H : X ≅ Y) :
    pullback C H.hom ≅ pushforward C H.inv :=
  Adjunction.leftAdjointUniq (pushforwardPullbackAdjunction C H.hom)
    (presheafEquivOfIso C H.symm).toAdjunction

/-- Pulling back along the inverse of a homeomorphism is the same as pushing forward along it. -/
def pullbackInvIsoPushforwardHom {X Y : TopCat.{v}} (H : X ≅ Y) :
    pullback C H.inv ≅ pushforward C H.hom :=
  Adjunction.leftAdjointUniq (pushforwardPullbackAdjunction C H.inv)
    (presheafEquivOfIso C H).toAdjunction

variable {C}

/-- If `f '' U` is open, then `f⁻¹ℱ U ≅ ℱ (f '' U)`. -/
def pullbackObjObjOfImageOpen {X Y : TopCat.{v}} (f : X ⟶ Y) (ℱ : Y.Presheaf C) (U : Opens X)
    (H : IsOpen (f '' SetLike.coe U)) : ((pullback C f).obj ℱ).obj (op U) ≅ ℱ.obj (op ⟨_, H⟩) := by
  let x : CostructuredArrow (Opens.map f).op (op U) := CostructuredArrow.mk
    (@homOfLE _ _ _ ((Opens.map f).obj ⟨_, H⟩) (Set.image_preimage.le_u_l _)).op
  have hx : IsTerminal x :=
    { lift := fun s ↦ by
        fapply CostructuredArrow.homMk
        · change op (unop _) ⟶ op (⟨_, H⟩ : Opens _)
          refine (homOfLE ?_).op
          apply (Set.image_subset f s.pt.hom.unop.le).trans
          exact Set.image_preimage.l_u_le (SetLike.coe s.pt.left.unop)
        · simp [eq_iff_true_of_subsingleton] }
  exact IsColimit.coconePointUniqueUpToIso
    ((Opens.map f).op.isPointwiseLeftKanExtensionLeftKanExtensionUnit ℱ (op U))
    (colimitOfDiagramTerminal hx _)

end

end Presheaf

end TopCat<|MERGE_RESOLUTION|>--- conflicted
+++ resolved
@@ -242,11 +242,7 @@
     (toPushforwardOfIso H₁ H₂).app U =
       ℱ.map (eqToHom (by simp [Opens.map, Set.preimage_preimage])) ≫
         H₂.app (op ((Opens.map H₁.inv).obj (unop U))) := by
-<<<<<<< HEAD
-  simp [toPushforwardOfIso]
-=======
   simp [toPushforwardOfIso, Adjunction.homEquiv_unit]
->>>>>>> 69471a41
 
 /-- If `H : X ≅ Y` is a homeomorphism,
 then given an `H _* ℱ ⟶ 𝒢`, we may obtain an `ℱ ⟶ H ⁻¹ _* 𝒢`.
