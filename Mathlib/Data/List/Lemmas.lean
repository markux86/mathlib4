--- conflicted
+++ resolved
@@ -4,11 +4,7 @@
 Authors: Yakov Pechersky, Yury Kudryashov
 -/
 import Mathlib.Data.Set.Image
-<<<<<<< HEAD
-import Mathlib.Data.List.InsertNth
-=======
 import Mathlib.Data.List.InsertIdx
->>>>>>> d0df76bd
 
 /-! # Some lemmas about lists involving sets
 
@@ -34,29 +30,10 @@
   · rw [getElem?_eq_none, getElem?_eq_none]
     all_goals (simp; omega)
 
-<<<<<<< HEAD
-theorem getLast_tail (l : List α) (hl : l.tail ≠ []) :
-    l.tail.getLast hl = l.getLast (by intro h; rw [h] at hl; simp at hl) := by
-  simp only [← drop_one, ne_eq, drop_eq_nil_iff_le,
-    not_le, getLast_eq_getElem, length_drop] at hl |-
-  rw [← getElem_drop']
-  · simp [show 1 + (l.length - 1 - 1) = l.length - 1 by omega]
-  omega
-
-lemma getElem_tail {i} (L : List α) (hi : i < L.tail.length) :
-    L.tail[i] = L[i + 1]'(by simp at *; omega) := by
-  induction L <;> simp at hi |-
-
-@[deprecated (since := "2024-08-19")] alias nthLe_tail := getElem_tail
-
-theorem injOn_insertNth_index_of_not_mem (l : List α) (x : α) (hx : x ∉ l) :
-    Set.InjOn (fun k => insertNth k x l) { n | n ≤ l.length } := by
-=======
 @[deprecated (since := "2024-08-19")] alias nthLe_tail := getElem_tail
 
 theorem injOn_insertIdx_index_of_not_mem (l : List α) (x : α) (hx : x ∉ l) :
     Set.InjOn (fun k => insertIdx k x l) { n | n ≤ l.length } := by
->>>>>>> d0df76bd
   induction' l with hd tl IH
   · intro n hn m hm _
     simp_all [Set.mem_singleton_iff, Set.setOf_eq_eq_singleton, length]
@@ -67,11 +44,7 @@
     · rfl
     · simp [hx.left] at h
     · simp [Ne.symm hx.left] at h
-<<<<<<< HEAD
-    · simp only [true_and, eq_self_iff_true, insertNth_succ_cons] at h
-=======
     · simp only [true_and, eq_self_iff_true, insertIdx_succ_cons] at h
->>>>>>> d0df76bd
       rw [Nat.succ_inj']
       refine IH hx.right ?_ ?_ (by injection h)
       · simpa [Nat.succ_le_succ_iff] using hn
