--- conflicted
+++ resolved
@@ -38,13 +38,8 @@
 
 section Basic
 
-<<<<<<< HEAD
-attribute [-instance] instCoeOutOfCoeSort
-
-=======
 /- These attribute tweaks save ~ 2000 heartbeats in `LinearMap.charpoly_toMatrix`. -/
 attribute [-instance] instCoeOutOfCoeSort
->>>>>>> c15860d2
 attribute [local instance 2000] RingHomClass.toNonUnitalRingHomClass
 attribute [local instance 2000] NonUnitalRingHomClass.toMulHomClass
 
