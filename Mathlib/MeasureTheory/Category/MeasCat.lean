/-
Copyright (c) 2018 Johannes Hölzl. All rights reserved.
Released under Apache 2.0 license as described in the file LICENSE.
Authors: Johannes Hölzl
-/
import Mathlib.MeasureTheory.Measure.GiryMonad
import Mathlib.CategoryTheory.ConcreteCategory.UnbundledHom
import Mathlib.CategoryTheory.Monad.Algebra
import Mathlib.Topology.Category.TopCat.Basic

/-!
# The category of measurable spaces

Measurable spaces and measurable functions form a (concrete) category `MeasCat`.

## Main definitions

* `Measure : MeasCat ⥤ MeasCat`: the functor which sends a measurable space `X`
to the space of measures on `X`; it is a monad (the "Giry monad").

* `Borel : TopCat ⥤ MeasCat`: sends a topological space `X` to `X` equipped with the
`σ`-algebra of Borel sets (the `σ`-algebra generated by the open subsets of `X`).

## Tags

measurable space, giry monad, borel
-/


noncomputable section

open CategoryTheory MeasureTheory

open scoped ENNReal

universe u v


/-- The category of measurable spaces and measurable functions. -/
def MeasCat : Type (u + 1) :=
  Bundled MeasurableSpace

namespace MeasCat

instance : CoeSort MeasCat Type* :=
  Bundled.coeSort

instance (X : MeasCat) : MeasurableSpace X :=
  X.str

/-- Construct a bundled `MeasCat` from the underlying type and the typeclass. -/
def of (α : Type u) [ms : MeasurableSpace α] : MeasCat :=
  ⟨α, ms⟩

@[simp]
theorem coe_of (X : Type u) [MeasurableSpace X] : (of X : Type u) = X :=
  rfl

instance unbundledHom : UnbundledHom @Measurable :=
  ⟨@measurable_id, @Measurable.comp⟩

deriving instance LargeCategory for MeasCat

-- Porting note: `deriving instance ConcreteCategory for MeasCat` didn't work. Define it manually.
-- see https://github.com/leanprover-community/mathlib4/issues/5020
instance : ConcreteCategory MeasCat := by
  unfold MeasCat
  infer_instance

instance : Inhabited MeasCat :=
  ⟨MeasCat.of Empty⟩

-- This was a global instance prior to #13170. We may experiment with removing it.
attribute [local instance] ConcreteCategory.instFunLike

/-- `Measure X` is the measurable space of measures over the measurable space `X`. It is the
weakest measurable space, s.t. `fun μ ↦ μ s` is measurable for all measurable sets `s` in `X`. An
important purpose is to assign a monadic structure on it, the Giry monad. In the Giry monad,
the pure values are the Dirac measure, and the bind operation maps to the integral:
`(μ >>= ν) s = ∫ x. (ν x) s dμ`.

In probability theory, the `MeasCat`-morphisms `X → Prob X` are (sub-)Markov kernels (here `Prob` is
the restriction of `Measure` to (sub-)probability space.)
-/
def Measure : MeasCat ⥤ MeasCat where
  obj X := ⟨@MeasureTheory.Measure X.1 X.2, inferInstance⟩
  map f := ⟨Measure.map (⇑f), Measure.measurable_map f.1 f.2⟩
  map_id := fun ⟨α, I⟩ => Subtype.eq <| funext fun μ => @Measure.map_id α I μ
  map_comp := fun ⟨_, hf⟩ ⟨_, hg⟩ => Subtype.eq <| funext fun _ => (Measure.map_map hg hf).symm

/-- The Giry monad, i.e. the monadic structure associated with `Measure`. -/
def Giry : CategoryTheory.Monad MeasCat where
  toFunctor := Measure
  η :=
    { app := fun X => ⟨@Measure.dirac X.1 X.2, Measure.measurable_dirac⟩
      naturality := fun _ _ ⟨_, hf⟩ => Subtype.eq <| funext fun a => (Measure.map_dirac hf a).symm }
  μ :=
    { app := fun X => ⟨@Measure.join X.1 X.2, Measure.measurable_join⟩
      naturality := fun _ _ ⟨_, hf⟩ => Subtype.eq <| funext fun μ => Measure.join_map_map hf μ }
  assoc _ := Subtype.eq <| funext fun _ => Measure.join_map_join _
  left_unit _ := Subtype.eq <| funext fun _ => Measure.join_dirac _
  right_unit _ := Subtype.eq <| funext fun _ => Measure.join_map_dirac _

/-- An example for an algebra on `Measure`: the nonnegative Lebesgue integral is a hom, behaving
nicely under the monad operations. -/
def Integral : Giry.Algebra where
  A := MeasCat.of ℝ≥0∞
  a := ⟨fun m : MeasureTheory.Measure ℝ≥0∞ ↦ ∫⁻ x, x ∂m, Measure.measurable_lintegral measurable_id⟩
  unit := Subtype.eq <| funext fun r : ℝ≥0∞ => lintegral_dirac' _ measurable_id
  assoc := Subtype.eq <| funext fun μ : MeasureTheory.Measure (MeasureTheory.Measure ℝ≥0∞) =>
    show ∫⁻ x, x ∂μ.join = ∫⁻ x, x ∂Measure.map (fun m => ∫⁻ x, x ∂m) μ by
      rw [Measure.lintegral_join, lintegral_map] <;>
        apply_rules [measurable_id, Measure.measurable_lintegral]

end MeasCat

instance TopCat.hasForgetToMeasCat : HasForget₂ TopCat.{u} MeasCat.{u} :=
  BundledHom.mkHasForget₂ borel (fun f => ⟨f.1, f.2.borel_measurable⟩) (fun _ => rfl)

/-- The Borel functor, the canonical embedding of topological spaces into measurable spaces. -/
abbrev Borel : TopCat.{u} ⥤ MeasCat.{u} :=
<<<<<<< HEAD
  forget₂ TopCat.{u} MeasCat.{u}
#align Borel Borel
=======
  forget₂ TopCat.{u} MeasCat.{u}
>>>>>>> 99508fb5
<|MERGE_RESOLUTION|>--- conflicted
+++ resolved
@@ -119,9 +119,4 @@
 
 /-- The Borel functor, the canonical embedding of topological spaces into measurable spaces. -/
 abbrev Borel : TopCat.{u} ⥤ MeasCat.{u} :=
-<<<<<<< HEAD
-  forget₂ TopCat.{u} MeasCat.{u}
-#align Borel Borel
-=======
-  forget₂ TopCat.{u} MeasCat.{u}
->>>>>>> 99508fb5
+  forget₂ TopCat.{u} MeasCat.{u}