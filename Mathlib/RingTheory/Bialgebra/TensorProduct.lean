/-
Copyright (c) 2024 Amelia Livingston. All rights reserved.
Released under Apache 2.0 license as described in the file LICENSE.
Authors: Amelia Livingston
-/
import Mathlib.RingTheory.Bialgebra.Equiv
import Mathlib.RingTheory.Coalgebra.TensorProduct
import Mathlib.RingTheory.TensorProduct.Basic

/-!
# Tensor products of bialgebras

We define the data in the monoidal structure on the category of bialgebras - e.g. the bialgebra
instance on a tensor product of bialgebras, and the tensor product of two `BialgHom`s as a
`BialgHom`. This is done by combining the corresponding API for coalgebras and algebras.

## Implementation notes

Since the coalgebra instance on a tensor product of coalgebras is defined using a universe
monomorphic monoidal category structure on `ModuleCat R`, we require our bialgebras to be in the
same universe as the base ring `R` here too. Any contribution that achieves universe polymorphism
would be welcome. For instance, the tensor product of bialgebras in the
[FLT repo](https://github.com/eric-wieser/FLT/blob/8764e28f03cd0d03f673e1288f47fc7a665207de/FLT/for_mathlib/Coalgebra/TensorProduct.lean)
is already universe polymorphic since it does not go via category theory.

-/

universe v u

open scoped TensorProduct

namespace Bialgebra.TensorProduct
variable (R A B : Type u) [CommRing R] [Ring A] [Ring B]
    [Bialgebra R A] [Bialgebra R B]

<<<<<<< HEAD
lemma counit_eq_algHom_toLinearMap :
    Coalgebra.counit (R := R) (A := A ⊗[R] B) =
      ((Algebra.TensorProduct.lmul' R).comp (Algebra.TensorProduct.map
      (Bialgebra.counitAlgHom R A) (Bialgebra.counitAlgHom R B))).toLinearMap := by
  rfl

lemma comul_eq_algHom_toLinearMap :
    Coalgebra.comul (R := R) (A := A ⊗[R] B) =
      ((Algebra.TensorProduct.tensorTensorTensorComm R A A B B).toAlgHom.comp
      (Algebra.TensorProduct.map (Bialgebra.comulAlgHom R A)
      (Bialgebra.comulAlgHom R B))).toLinearMap := by
=======
lemma coe_counit_eq :
    ⇑(Coalgebra.counit (R := R) (A := A ⊗[R] B))
      = (Algebra.TensorProduct.lmul' R).comp (Algebra.TensorProduct.map
      (counitAlgHom R A) (counitAlgHom R B)) := by
  rfl

lemma coe_comul_eq :
    ⇑(Coalgebra.comul (R := R) (A := A ⊗[R] B))
      = (Algebra.TensorProduct.tensorTensorTensorComm R A A B B).toAlgHom.comp
      (Algebra.TensorProduct.map (comulAlgHom R A) (comulAlgHom R B)) := by
>>>>>>> 6d547b78
  rfl

end Bialgebra.TensorProduct

noncomputable instance TensorProduct.instBialgebra
    {R A B : Type u} [CommRing R] [Ring A] [Ring B]
    [Bialgebra R A] [Bialgebra R B] : Bialgebra R (A ⊗[R] B) := by
<<<<<<< HEAD
  have hcounit := congr(DFunLike.coe $(Bialgebra.TensorProduct.counit_eq_algHom_toLinearMap R A B))
  have hcomul := congr(DFunLike.coe $(Bialgebra.TensorProduct.comul_eq_algHom_toLinearMap R A B))
  refine Bialgebra.mk' R (A ⊗[R] B) ?_ (fun {x y} => ?_) ?_ (fun {x y} => ?_) <;>
  simp_all only [AlgHom.toLinearMap_apply] <;>
  simp only [_root_.map_one, _root_.map_mul]
=======
  refine Bialgebra.mk' R (A ⊗[R] B) ?_ (fun {x y} => ?_) ?_ (fun {x y} => ?_)
  <;> simp only [Bialgebra.TensorProduct.coe_counit_eq, Bialgebra.TensorProduct.coe_comul_eq]
  <;> simp only [_root_.map_one, _root_.map_mul]
>>>>>>> 6d547b78

namespace Bialgebra.TensorProduct

variable {R A B C D : Type u} [CommRing R] [Ring A] [Ring B] [Ring C] [Ring D]
    [Bialgebra R A] [Bialgebra R B] [Bialgebra R C] [Bialgebra R D]

/-- The tensor product of two bialgebra morphisms as a bialgebra morphism. -/
noncomputable def map (f : A →ₐc[R] B) (g : C →ₐc[R] D) :
    A ⊗[R] C →ₐc[R] B ⊗[R] D :=
  { Coalgebra.TensorProduct.map (f : A →ₗc[R] B) (g : C →ₗc[R] D),
    Algebra.TensorProduct.map (f : A →ₐ[R] B) (g : C →ₐ[R] D) with }

@[simp]
theorem map_tmul (f : A →ₐc[R] B) (g : C →ₐc[R] D) (x : A) (y : C) :
    map f g (x ⊗ₜ y) = f x ⊗ₜ g y :=
  rfl

@[simp]
theorem map_toCoalgHom (f : A →ₐc[R] B) (g : C →ₐc[R] D) :
    map f g = Coalgebra.TensorProduct.map (f : A →ₗc[R] B) (g : C →ₗc[R] D) := rfl

variable (R A B C)

/-- The associator for tensor products of R-bialgebras, as a bialgebra equivalence. -/
protected noncomputable def assoc :
    (A ⊗[R] B) ⊗[R] C ≃ₐc[R] A ⊗[R] (B ⊗[R] C) :=
  { Coalgebra.TensorProduct.assoc R A B C, Algebra.TensorProduct.assoc R A B C with }

variable {R A B C}

@[simp]
theorem assoc_tmul (x : A) (y : B) (z : C) :
    Bialgebra.TensorProduct.assoc R A B C ((x ⊗ₜ y) ⊗ₜ z) = x ⊗ₜ (y ⊗ₜ z) :=
  rfl

@[simp]
theorem assoc_symm_tmul (x : A) (y : B) (z : C) :
    (Coalgebra.TensorProduct.assoc R A B C).symm (x ⊗ₜ (y ⊗ₜ z)) = (x ⊗ₜ y) ⊗ₜ z :=
  rfl

@[simp]
theorem assoc_toCoalgEquiv :
    (Bialgebra.TensorProduct.assoc R A B C : _ ≃ₗc[R] _) =
    Coalgebra.TensorProduct.assoc R A B C := rfl

variable (R A)

/-- The base ring is a left identity for the tensor product of bialgebras, up to
bialgebra equivalence. -/
protected noncomputable def lid : R ⊗[R] A ≃ₐc[R] A :=
  { Coalgebra.TensorProduct.lid R A, Algebra.TensorProduct.lid R A with }

variable {R A}

@[simp]
theorem lid_toCoalgEquiv :
    (Bialgebra.TensorProduct.lid R A : R ⊗[R] A ≃ₗc[R] A) = Coalgebra.TensorProduct.lid R A := rfl

@[simp]
theorem lid_tmul (r : R) (a : A) : Bialgebra.TensorProduct.lid R A (r ⊗ₜ a) = r • a := rfl

@[simp]
theorem lid_symm_apply (a : A) : (Bialgebra.TensorProduct.lid R A).symm a = 1 ⊗ₜ a := rfl

theorem coalgebraRid_eq_algebraRid_apply (x) :
    Coalgebra.TensorProduct.rid R A x = Algebra.TensorProduct.rid R R A x :=
  congr($((TensorProduct.AlgebraTensorModule.rid_eq_rid R A).symm) x)

variable (R A)

/-- The base ring is a right identity for the tensor product of bialgebras, up to
bialgebra equivalence. -/
protected noncomputable def rid : A ⊗[R] R ≃ₐc[R] A where
  toCoalgEquiv := Coalgebra.TensorProduct.rid R A
  map_mul' x y := by
    simp only [CoalgEquiv.toCoalgHom_eq_coe, CoalgHom.toLinearMap_eq_coe, AddHom.toFun_eq_coe,
      LinearMap.coe_toAddHom, CoalgHom.coe_toLinearMap, CoalgHom.coe_coe,
<<<<<<< HEAD
      coalgebraRid_eq_algebraRid_apply, AlgEquiv.map_mul]
=======
      coalgebraRid_eq_algebraRid_apply, map_mul]
>>>>>>> 6d547b78

variable {R A}

@[simp]
theorem rid_toCoalgEquiv :
    (Bialgebra.TensorProduct.rid R A : A ⊗[R] R ≃ₗc[R] A) = Coalgebra.TensorProduct.rid R A := rfl

@[simp]
theorem rid_tmul (r : R) (a : A) : Bialgebra.TensorProduct.rid R A (a ⊗ₜ r) = r • a := rfl

@[simp]
theorem rid_symm_apply (a : A) : (Bialgebra.TensorProduct.rid R A).symm a = a ⊗ₜ 1 := rfl

end Bialgebra.TensorProduct
namespace BialgHom

variable {R A B C D : Type u} [CommRing R] [Ring A] [Ring B] [Ring C] [Ring D]
    [Bialgebra R A] [Bialgebra R B] [Bialgebra R C] [Bialgebra R D]

variable (A)

/-- `lTensor A f : A ⊗ B →ₐc A ⊗ C` is the natural bialgebra morphism induced by `f : B →ₐc C`. -/
noncomputable abbrev lTensor (f : B →ₐc[R] C) : A ⊗[R] B →ₐc[R] A ⊗[R] C :=
  Bialgebra.TensorProduct.map (BialgHom.id R A) f

/-- `rTensor A f : B ⊗ A →ₐc C ⊗ A` is the natural bialgebra morphism induced by `f : B →ₐc C`. -/
noncomputable abbrev rTensor (f : B →ₐc[R] C) : B ⊗[R] A →ₐc[R] C ⊗[R] A :=
  Bialgebra.TensorProduct.map f (BialgHom.id R A)

end BialgHom<|MERGE_RESOLUTION|>--- conflicted
+++ resolved
@@ -33,7 +33,6 @@
 variable (R A B : Type u) [CommRing R] [Ring A] [Ring B]
     [Bialgebra R A] [Bialgebra R B]
 
-<<<<<<< HEAD
 lemma counit_eq_algHom_toLinearMap :
     Coalgebra.counit (R := R) (A := A ⊗[R] B) =
       ((Algebra.TensorProduct.lmul' R).comp (Algebra.TensorProduct.map
@@ -45,18 +44,6 @@
       ((Algebra.TensorProduct.tensorTensorTensorComm R A A B B).toAlgHom.comp
       (Algebra.TensorProduct.map (Bialgebra.comulAlgHom R A)
       (Bialgebra.comulAlgHom R B))).toLinearMap := by
-=======
-lemma coe_counit_eq :
-    ⇑(Coalgebra.counit (R := R) (A := A ⊗[R] B))
-      = (Algebra.TensorProduct.lmul' R).comp (Algebra.TensorProduct.map
-      (counitAlgHom R A) (counitAlgHom R B)) := by
-  rfl
-
-lemma coe_comul_eq :
-    ⇑(Coalgebra.comul (R := R) (A := A ⊗[R] B))
-      = (Algebra.TensorProduct.tensorTensorTensorComm R A A B B).toAlgHom.comp
-      (Algebra.TensorProduct.map (comulAlgHom R A) (comulAlgHom R B)) := by
->>>>>>> 6d547b78
   rfl
 
 end Bialgebra.TensorProduct
@@ -64,17 +51,11 @@
 noncomputable instance TensorProduct.instBialgebra
     {R A B : Type u} [CommRing R] [Ring A] [Ring B]
     [Bialgebra R A] [Bialgebra R B] : Bialgebra R (A ⊗[R] B) := by
-<<<<<<< HEAD
   have hcounit := congr(DFunLike.coe $(Bialgebra.TensorProduct.counit_eq_algHom_toLinearMap R A B))
   have hcomul := congr(DFunLike.coe $(Bialgebra.TensorProduct.comul_eq_algHom_toLinearMap R A B))
   refine Bialgebra.mk' R (A ⊗[R] B) ?_ (fun {x y} => ?_) ?_ (fun {x y} => ?_) <;>
   simp_all only [AlgHom.toLinearMap_apply] <;>
   simp only [_root_.map_one, _root_.map_mul]
-=======
-  refine Bialgebra.mk' R (A ⊗[R] B) ?_ (fun {x y} => ?_) ?_ (fun {x y} => ?_)
-  <;> simp only [Bialgebra.TensorProduct.coe_counit_eq, Bialgebra.TensorProduct.coe_comul_eq]
-  <;> simp only [_root_.map_one, _root_.map_mul]
->>>>>>> 6d547b78
 
 namespace Bialgebra.TensorProduct
 
@@ -152,11 +133,7 @@
   map_mul' x y := by
     simp only [CoalgEquiv.toCoalgHom_eq_coe, CoalgHom.toLinearMap_eq_coe, AddHom.toFun_eq_coe,
       LinearMap.coe_toAddHom, CoalgHom.coe_toLinearMap, CoalgHom.coe_coe,
-<<<<<<< HEAD
-      coalgebraRid_eq_algebraRid_apply, AlgEquiv.map_mul]
-=======
       coalgebraRid_eq_algebraRid_apply, map_mul]
->>>>>>> 6d547b78
 
 variable {R A}
 
