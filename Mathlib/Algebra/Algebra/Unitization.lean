/-
Copyright (c) 2022 Jireh Loreaux. All rights reserved.
Released under Apache 2.0 license as described in the file LICENSE.
Authors: Jireh Loreaux
-/
import Mathlib.Algebra.Algebra.Defs
import Mathlib.Algebra.Algebra.NonUnitalHom
import Mathlib.Algebra.Star.Module
import Mathlib.Algebra.Star.NonUnitalSubalgebra
import Mathlib.LinearAlgebra.Prod
import Mathlib.Tactic.Abel

/-!
# Unitization of a non-unital algebra

Given a non-unital `R`-algebra `A` (given via the type classes
`[NonUnitalRing A] [Module R A] [SMulCommClass R A A] [IsScalarTower R A A]`) we construct
the minimal unital `R`-algebra containing `A` as an ideal. This object `Unitization R A` is
a type synonym for `R × A` on which we place a different multiplicative structure, namely,
`(r₁, a₁) * (r₂, a₂) = (r₁ * r₂, r₁ • a₂ + r₂ • a₁ + a₁ * a₂)` where the multiplicative identity
is `(1, 0)`.

Note, when `A` is a *unital* `R`-algebra, then `Unitization R A` constructs a new multiplicative
identity different from the old one, and so in general `Unitization R A` and `A` will not be
isomorphic even in the unital case. This approach actually has nice functorial properties.

There is a natural coercion from `A` to `Unitization R A` given by `fun a ↦ (0, a)`, the image
of which is a proper ideal (TODO), and when `R` is a field this ideal is maximal. Moreover,
this ideal is always an essential ideal (it has nontrivial intersection with every other nontrivial
ideal).

Every non-unital algebra homomorphism from `A` into a *unital* `R`-algebra `B` has a unique
extension to a (unital) algebra homomorphism from `Unitization R A` to `B`.

## Main definitions

* `Unitization R A`: the unitization of a non-unital `R`-algebra `A`.
* `Unitization.algebra`: the unitization of `A` as a (unital) `R`-algebra.
* `Unitization.coeNonUnitalAlgHom`: coercion as a non-unital algebra homomorphism.
* `NonUnitalAlgHom.toAlgHom φ`: the extension of a non-unital algebra homomorphism `φ : A → B`
  into a unital `R`-algebra `B` to an algebra homomorphism `Unitization R A →ₐ[R] B`.
* `Unitization.lift`: the universal property of the unitization, the extension
  `NonUnitalAlgHom.toAlgHom` actually implements an equivalence
  `(A →ₙₐ[R] B) ≃ (Unitization R A ≃ₐ[R] B)`

## Main results

* `AlgHom.ext'`: an extensionality lemma for algebra homomorphisms whose domain is
  `Unitization R A`; it suffices that they agree on `A`.

## TODO

* prove the unitization operation is a functor between the appropriate categories
* prove the image of the coercion is an essential ideal, maximal if scalars are a field.
-/


/-- The minimal unitization of a non-unital `R`-algebra `A`. This is just a type synonym for
`R × A`. -/
def Unitization (R A : Type*) :=
  R × A

namespace Unitization

section Basic

variable {R A : Type*}

/-- The canonical inclusion `R → Unitization R A`. -/
def inl [Zero A] (r : R) : Unitization R A :=
  (r, 0)

-- Porting note: we need a def to which we can attach `@[coe]`
/-- The canonical inclusion `A → Unitization R A`. -/
@[coe]
def inr [Zero R] (a : A) : Unitization R A :=
  (0, a)

instance [Zero R] : CoeTC A (Unitization R A) where
  coe := inr

/-- The canonical projection `Unitization R A → R`. -/
def fst (x : Unitization R A) : R :=
  x.1

/-- The canonical projection `Unitization R A → A`. -/
def snd (x : Unitization R A) : A :=
  x.2

@[ext]
theorem ext {x y : Unitization R A} (h1 : x.fst = y.fst) (h2 : x.snd = y.snd) : x = y :=
  Prod.ext h1 h2

section

variable (A)

@[simp]
theorem fst_inl [Zero A] (r : R) : (inl r : Unitization R A).fst = r :=
  rfl

@[simp]
theorem snd_inl [Zero A] (r : R) : (inl r : Unitization R A).snd = 0 :=
  rfl

end

section

variable (R)

@[simp]
theorem fst_inr [Zero R] (a : A) : (a : Unitization R A).fst = 0 :=
  rfl

@[simp]
theorem snd_inr [Zero R] (a : A) : (a : Unitization R A).snd = a :=
  rfl

end

theorem inl_injective [Zero A] : Function.Injective (inl : R → Unitization R A) :=
  Function.LeftInverse.injective <| fst_inl _

theorem inr_injective [Zero R] : Function.Injective ((↑) : A → Unitization R A) :=
  Function.LeftInverse.injective <| snd_inr _

instance instNontrivialLeft {𝕜 A} [Nontrivial 𝕜] [Nonempty A] :
    Nontrivial (Unitization 𝕜 A) :=
  nontrivial_prod_left

instance instNontrivialRight {𝕜 A} [Nonempty 𝕜] [Nontrivial A] :
    Nontrivial (Unitization 𝕜 A) :=
  nontrivial_prod_right

end Basic

/-! ### Structures inherited from `Prod`

Additive operators and scalar multiplication operate elementwise. -/


section Additive

variable {T : Type*} {S : Type*} {R : Type*} {A : Type*}

instance instCanLift [Zero R] : CanLift (Unitization R A) A inr (fun x ↦ x.fst = 0) where
  prf x hx := ⟨x.snd, ext (hx ▸ fst_inr R (snd x)) rfl⟩

instance instInhabited [Inhabited R] [Inhabited A] : Inhabited (Unitization R A) :=
  instInhabitedProd

instance instZero [Zero R] [Zero A] : Zero (Unitization R A) :=
  Prod.instZero

instance instAdd [Add R] [Add A] : Add (Unitization R A) :=
  Prod.instAdd

instance instNeg [Neg R] [Neg A] : Neg (Unitization R A) :=
  Prod.instNeg

instance instAddSemigroup [AddSemigroup R] [AddSemigroup A] : AddSemigroup (Unitization R A) :=
  Prod.instAddSemigroup

instance instAddZeroClass [AddZeroClass R] [AddZeroClass A] : AddZeroClass (Unitization R A) :=
  Prod.instAddZeroClass

instance instAddMonoid [AddMonoid R] [AddMonoid A] : AddMonoid (Unitization R A) :=
  Prod.instAddMonoid

instance instAddGroup [AddGroup R] [AddGroup A] : AddGroup (Unitization R A) :=
  Prod.instAddGroup

instance instAddCommSemigroup [AddCommSemigroup R] [AddCommSemigroup A] :
    AddCommSemigroup (Unitization R A) :=
  Prod.instAddCommSemigroup

instance instAddCommMonoid [AddCommMonoid R] [AddCommMonoid A] : AddCommMonoid (Unitization R A) :=
  Prod.instAddCommMonoid

instance instAddCommGroup [AddCommGroup R] [AddCommGroup A] : AddCommGroup (Unitization R A) :=
  Prod.instAddCommGroup

instance instSMul [SMul S R] [SMul S A] : SMul S (Unitization R A) :=
  Prod.smul

instance instIsScalarTower [SMul T R] [SMul T A] [SMul S R] [SMul S A] [SMul T S]
    [IsScalarTower T S R] [IsScalarTower T S A] : IsScalarTower T S (Unitization R A) :=
  Prod.isScalarTower

instance instSMulCommClass [SMul T R] [SMul T A] [SMul S R] [SMul S A] [SMulCommClass T S R]
    [SMulCommClass T S A] : SMulCommClass T S (Unitization R A) :=
  Prod.smulCommClass

instance instIsCentralScalar [SMul S R] [SMul S A] [SMul Sᵐᵒᵖ R] [SMul Sᵐᵒᵖ A] [IsCentralScalar S R]
    [IsCentralScalar S A] : IsCentralScalar S (Unitization R A) :=
  Prod.isCentralScalar

instance instMulAction [Monoid S] [MulAction S R] [MulAction S A] : MulAction S (Unitization R A) :=
  Prod.mulAction

instance instDistribMulAction [Monoid S] [AddMonoid R] [AddMonoid A] [DistribMulAction S R]
    [DistribMulAction S A] : DistribMulAction S (Unitization R A) :=
  Prod.distribMulAction

instance instModule [Semiring S] [AddCommMonoid R] [AddCommMonoid A] [Module S R] [Module S A] :
    Module S (Unitization R A) :=
  Prod.instModule

variable (R A) in
/-- The identity map between `Unitization R A` and `R × A` as an `AddEquiv`. -/
def addEquiv [Add R] [Add A] : Unitization R A ≃+ R × A :=
  AddEquiv.refl _

@[simp]
theorem fst_zero [Zero R] [Zero A] : (0 : Unitization R A).fst = 0 :=
  rfl

@[simp]
theorem snd_zero [Zero R] [Zero A] : (0 : Unitization R A).snd = 0 :=
  rfl

@[simp]
theorem fst_add [Add R] [Add A] (x₁ x₂ : Unitization R A) : (x₁ + x₂).fst = x₁.fst + x₂.fst :=
  rfl

@[simp]
theorem snd_add [Add R] [Add A] (x₁ x₂ : Unitization R A) : (x₁ + x₂).snd = x₁.snd + x₂.snd :=
  rfl

@[simp]
theorem fst_neg [Neg R] [Neg A] (x : Unitization R A) : (-x).fst = -x.fst :=
  rfl

@[simp]
theorem snd_neg [Neg R] [Neg A] (x : Unitization R A) : (-x).snd = -x.snd :=
  rfl

@[simp]
theorem fst_smul [SMul S R] [SMul S A] (s : S) (x : Unitization R A) : (s • x).fst = s • x.fst :=
  rfl

@[simp]
theorem snd_smul [SMul S R] [SMul S A] (s : S) (x : Unitization R A) : (s • x).snd = s • x.snd :=
  rfl

section

variable (A)

@[simp]
theorem inl_zero [Zero R] [Zero A] : (inl 0 : Unitization R A) = 0 :=
  rfl

@[simp]
theorem inl_add [Add R] [AddZeroClass A] (r₁ r₂ : R) :
    (inl (r₁ + r₂) : Unitization R A) = inl r₁ + inl r₂ :=
  ext rfl (add_zero 0).symm

@[simp]
theorem inl_neg [Neg R] [AddGroup A] (r : R) : (inl (-r) : Unitization R A) = -inl r :=
  ext rfl neg_zero.symm

@[simp]
theorem inl_sub [AddGroup R] [AddGroup A] (r₁ r₂ : R) :
    (inl (r₁ - r₂) : Unitization R A) = inl r₁ - inl r₂ :=
  ext rfl (sub_zero 0).symm

@[simp]
theorem inl_smul [Monoid S] [AddMonoid A] [SMul S R] [DistribMulAction S A] (s : S) (r : R) :
    (inl (s • r) : Unitization R A) = s • inl r :=
  ext rfl (smul_zero s).symm

end

section

variable (R)

@[simp]
theorem inr_zero [Zero R] [Zero A] : ↑(0 : A) = (0 : Unitization R A) :=
  rfl

@[simp]
theorem inr_add [AddZeroClass R] [Add A] (m₁ m₂ : A) : (↑(m₁ + m₂) : Unitization R A) = m₁ + m₂ :=
  ext (add_zero 0).symm rfl

@[simp]
theorem inr_neg [AddGroup R] [Neg A] (m : A) : (↑(-m) : Unitization R A) = -m :=
  ext neg_zero.symm rfl

@[simp]
theorem inr_sub [AddGroup R] [AddGroup A] (m₁ m₂ : A) : (↑(m₁ - m₂) : Unitization R A) = m₁ - m₂ :=
  ext (sub_zero 0).symm rfl

@[simp]
theorem inr_smul [Zero R] [Zero S] [SMulWithZero S R] [SMul S A] (r : S) (m : A) :
    (↑(r • m) : Unitization R A) = r • (m : Unitization R A) :=
  ext (smul_zero _).symm rfl

end

theorem inl_fst_add_inr_snd_eq [AddZeroClass R] [AddZeroClass A] (x : Unitization R A) :
    inl x.fst + (x.snd : Unitization R A) = x :=
  ext (add_zero x.1) (zero_add x.2)

/-- To show a property hold on all `Unitization R A` it suffices to show it holds
on terms of the form `inl r + a`.

This can be used as `induction x`. -/
@[elab_as_elim, induction_eliminator, cases_eliminator]
theorem ind {R A} [AddZeroClass R] [AddZeroClass A] {P : Unitization R A → Prop}
    (inl_add_inr : ∀ (r : R) (a : A), P (inl r + (a : Unitization R A))) (x) : P x :=
  inl_fst_add_inr_snd_eq x ▸ inl_add_inr x.1 x.2

/-- This cannot be marked `@[ext]` as it ends up being used instead of `LinearMap.prod_ext` when
working with `R × A`. -/
theorem linearMap_ext {N} [Semiring S] [AddCommMonoid R] [AddCommMonoid A] [AddCommMonoid N]
    [Module S R] [Module S A] [Module S N] ⦃f g : Unitization R A →ₗ[S] N⦄
    (hl : ∀ r, f (inl r) = g (inl r)) (hr : ∀ a : A, f a = g a) : f = g :=
  LinearMap.prod_ext (LinearMap.ext hl) (LinearMap.ext hr)

variable (R A)

/-- The canonical `R`-linear inclusion `A → Unitization R A`. -/
@[simps apply]
def inrHom [Semiring R] [AddCommMonoid A] [Module R A] : A →ₗ[R] Unitization R A :=
  { LinearMap.inr R R A with toFun := (↑) }

/-- The canonical `R`-linear projection `Unitization R A → A`. -/
@[simps apply]
def sndHom [Semiring R] [AddCommMonoid A] [Module R A] : Unitization R A →ₗ[R] A :=
  { LinearMap.snd _ _ _ with toFun := snd }

end Additive

/-! ### Multiplicative structure -/


section Mul

variable {R A : Type*}

instance instOne [One R] [Zero A] : One (Unitization R A) :=
  ⟨(1, 0)⟩

instance instMul [Mul R] [Add A] [Mul A] [SMul R A] : Mul (Unitization R A) :=
  ⟨fun x y => (x.1 * y.1, x.1 • y.2 + y.1 • x.2 + x.2 * y.2)⟩

@[simp]
theorem fst_one [One R] [Zero A] : (1 : Unitization R A).fst = 1 :=
  rfl

@[simp]
theorem snd_one [One R] [Zero A] : (1 : Unitization R A).snd = 0 :=
  rfl

@[simp]
theorem fst_mul [Mul R] [Add A] [Mul A] [SMul R A] (x₁ x₂ : Unitization R A) :
    (x₁ * x₂).fst = x₁.fst * x₂.fst :=
  rfl

@[simp]
theorem snd_mul [Mul R] [Add A] [Mul A] [SMul R A] (x₁ x₂ : Unitization R A) :
    (x₁ * x₂).snd = x₁.fst • x₂.snd + x₂.fst • x₁.snd + x₁.snd * x₂.snd :=
  rfl

section

variable (A)

@[simp]
theorem inl_one [One R] [Zero A] : (inl 1 : Unitization R A) = 1 :=
  rfl

@[simp]
theorem inl_mul [Monoid R] [NonUnitalNonAssocSemiring A] [DistribMulAction R A] (r₁ r₂ : R) :
    (inl (r₁ * r₂) : Unitization R A) = inl r₁ * inl r₂ :=
  ext rfl <|
    show (0 : A) = r₁ • (0 : A) + r₂ • (0 : A) + 0 * 0 by
      simp only [smul_zero, add_zero, mul_zero]

theorem inl_mul_inl [Monoid R] [NonUnitalNonAssocSemiring A] [DistribMulAction R A] (r₁ r₂ : R) :
    (inl r₁ * inl r₂ : Unitization R A) = inl (r₁ * r₂) :=
  (inl_mul A r₁ r₂).symm

end

section

variable (R)

@[simp]
theorem inr_mul [Semiring R] [AddCommMonoid A] [Mul A] [SMulWithZero R A] (a₁ a₂ : A) :
    (↑(a₁ * a₂) : Unitization R A) = a₁ * a₂ :=
  ext (mul_zero _).symm <|
    show a₁ * a₂ = (0 : R) • a₂ + (0 : R) • a₁ + a₁ * a₂ by simp only [zero_smul, zero_add]

end

theorem inl_mul_inr [Semiring R] [NonUnitalNonAssocSemiring A] [DistribMulAction R A] (r : R)
    (a : A) : ((inl r : Unitization R A) * a) = ↑(r • a) :=
  ext (mul_zero r) <|
    show r • a + (0 : R) • (0 : A) + 0 * a = r • a by
      rw [smul_zero, add_zero, zero_mul, add_zero]

theorem inr_mul_inl [Semiring R] [NonUnitalNonAssocSemiring A] [DistribMulAction R A] (r : R)
    (a : A) : a * (inl r : Unitization R A) = ↑(r • a) :=
  ext (zero_mul r) <|
    show (0 : R) • (0 : A) + r • a + a * 0 = r • a by
      rw [smul_zero, zero_add, mul_zero, add_zero]

instance instMulOneClass [Monoid R] [NonUnitalNonAssocSemiring A] [DistribMulAction R A] :
    MulOneClass (Unitization R A) :=
  { Unitization.instOne, Unitization.instMul with
    one_mul := fun x =>
      ext (one_mul x.1) <|
        show (1 : R) • x.2 + x.1 • (0 : A) + 0 * x.2 = x.2 by
          rw [one_smul, smul_zero, add_zero, zero_mul, add_zero]
    mul_one := fun x =>
      ext (mul_one x.1) <|
        show (x.1 • (0 : A)) + (1 : R) • x.2 + x.2 * (0 : A) = x.2 by
          rw [smul_zero, zero_add, one_smul, mul_zero, add_zero] }

instance instNonAssocSemiring [Semiring R] [NonUnitalNonAssocSemiring A] [Module R A] :
    NonAssocSemiring (Unitization R A) :=
  { Unitization.instMulOneClass,
    Unitization.instAddCommMonoid with
    zero_mul := fun x =>
      ext (zero_mul x.1) <|
        show (0 : R) • x.2 + x.1 • (0 : A) + 0 * x.2 = 0 by
          rw [zero_smul, zero_add, smul_zero, zero_mul, add_zero]
    mul_zero := fun x =>
      ext (mul_zero x.1) <|
        show x.1 • (0 : A) + (0 : R) • x.2 + x.2 * 0 = 0 by
          rw [smul_zero, zero_add, zero_smul, mul_zero, add_zero]
    left_distrib := fun x₁ x₂ x₃ =>
      ext (mul_add x₁.1 x₂.1 x₃.1) <|
        show x₁.1 • (x₂.2 + x₃.2) + (x₂.1 + x₃.1) • x₁.2 + x₁.2 * (x₂.2 + x₃.2) =
            x₁.1 • x₂.2 + x₂.1 • x₁.2 + x₁.2 * x₂.2 + (x₁.1 • x₃.2 + x₃.1 • x₁.2 + x₁.2 * x₃.2) by
          simp only [smul_add, add_smul, mul_add]
          abel
    right_distrib := fun x₁ x₂ x₃ =>
      ext (add_mul x₁.1 x₂.1 x₃.1) <|
        show (x₁.1 + x₂.1) • x₃.2 + x₃.1 • (x₁.2 + x₂.2) + (x₁.2 + x₂.2) * x₃.2 =
            x₁.1 • x₃.2 + x₃.1 • x₁.2 + x₁.2 * x₃.2 + (x₂.1 • x₃.2 + x₃.1 • x₂.2 + x₂.2 * x₃.2) by
          simp only [add_smul, smul_add, add_mul]
          abel }

instance instMonoid [CommMonoid R] [NonUnitalSemiring A] [DistribMulAction R A]
    [IsScalarTower R A A] [SMulCommClass R A A] : Monoid (Unitization R A) :=
  { Unitization.instMulOneClass with
    mul_assoc := fun x y z =>
      ext (mul_assoc x.1 y.1 z.1) <|
        show (x.1 * y.1) • z.2 + z.1 • (x.1 • y.2 + y.1 • x.2 + x.2 * y.2) +
            (x.1 • y.2 + y.1 • x.2 + x.2 * y.2) * z.2 =
            x.1 • (y.1 • z.2 + z.1 • y.2 + y.2 * z.2) + (y.1 * z.1) • x.2 +
            x.2 * (y.1 • z.2 + z.1 • y.2 + y.2 * z.2) by
          simp only [smul_add, mul_add, add_mul, smul_smul, smul_mul_assoc, mul_smul_comm,
            mul_assoc]
          rw [mul_comm z.1 x.1]
          rw [mul_comm z.1 y.1]
          abel }

instance instCommMonoid [CommMonoid R] [NonUnitalCommSemiring A] [DistribMulAction R A]
    [IsScalarTower R A A] [SMulCommClass R A A] : CommMonoid (Unitization R A) :=
  { Unitization.instMonoid with
    mul_comm := fun x₁ x₂ =>
      ext (mul_comm x₁.1 x₂.1) <|
        show x₁.1 • x₂.2 + x₂.1 • x₁.2 + x₁.2 * x₂.2 = x₂.1 • x₁.2 + x₁.1 • x₂.2 + x₂.2 * x₁.2 by
          rw [add_comm (x₁.1 • x₂.2), mul_comm] }

instance instSemiring [CommSemiring R] [NonUnitalSemiring A] [Module R A] [IsScalarTower R A A]
    [SMulCommClass R A A] : Semiring (Unitization R A) :=
  { Unitization.instMonoid, Unitization.instNonAssocSemiring with }

instance instCommSemiring [CommSemiring R] [NonUnitalCommSemiring A] [Module R A]
    [IsScalarTower R A A] [SMulCommClass R A A] : CommSemiring (Unitization R A) :=
  { Unitization.instCommMonoid, Unitization.instNonAssocSemiring with }

instance instNonAssocRing [CommRing R] [NonUnitalNonAssocRing A] [Module R A] :
    NonAssocRing (Unitization R A) :=
  { Unitization.instAddCommGroup, Unitization.instNonAssocSemiring with }

instance instRing [CommRing R] [NonUnitalRing A] [Module R A] [IsScalarTower R A A]
    [SMulCommClass R A A] : Ring (Unitization R A) :=
  { Unitization.instAddCommGroup, Unitization.instSemiring with }

instance instCommRing [CommRing R] [NonUnitalCommRing A] [Module R A] [IsScalarTower R A A]
    [SMulCommClass R A A] : CommRing (Unitization R A) :=
  { Unitization.instAddCommGroup, Unitization.instCommSemiring with }

variable (R A)

/-- The canonical inclusion of rings `R →+* Unitization R A`. -/
@[simps apply]
def inlRingHom [Semiring R] [NonUnitalSemiring A] [Module R A] : R →+* Unitization R A where
  toFun := inl
  map_one' := inl_one A
  map_mul' := inl_mul A
  map_zero' := inl_zero A
  map_add' := inl_add A

end Mul

/-! ### Star structure -/


section Star

variable {R A : Type*}

instance instStar [Star R] [Star A] : Star (Unitization R A) :=
  ⟨fun ra => (star ra.fst, star ra.snd)⟩

@[simp]
theorem fst_star [Star R] [Star A] (x : Unitization R A) : (star x).fst = star x.fst :=
  rfl

@[simp]
theorem snd_star [Star R] [Star A] (x : Unitization R A) : (star x).snd = star x.snd :=
  rfl

@[simp]
theorem inl_star [Star R] [AddMonoid A] [StarAddMonoid A] (r : R) :
    inl (star r) = star (inl r : Unitization R A) :=
  ext rfl (by simp only [snd_star, star_zero, snd_inl])

@[simp]
theorem inr_star [AddMonoid R] [StarAddMonoid R] [Star A] (a : A) :
    ↑(star a) = star (a : Unitization R A) :=
  ext (by simp only [fst_star, star_zero, fst_inr]) rfl

instance instStarAddMonoid [AddMonoid R] [AddMonoid A] [StarAddMonoid R] [StarAddMonoid A] :
    StarAddMonoid (Unitization R A) where
  star_involutive x := ext (star_star x.fst) (star_star x.snd)
  star_add x y := ext (star_add x.fst y.fst) (star_add x.snd y.snd)

instance instStarModule [CommSemiring R] [StarRing R] [AddCommMonoid A] [StarAddMonoid A]
    [Module R A] [StarModule R A] : StarModule R (Unitization R A) where
  star_smul r x := ext (by simp) (by simp)

instance instStarRing [CommSemiring R] [StarRing R] [NonUnitalNonAssocSemiring A] [StarRing A]
    [Module R A] [StarModule R A] :
    StarRing (Unitization R A) :=
  { Unitization.instStarAddMonoid with
    star_mul := fun x y =>
      ext (by simp [-star_mul']) (by simp [-star_mul', add_comm (star x.fst • star y.snd)]) }

end Star

/-! ### Algebra structure -/


section Algebra

variable (S R A : Type*) [CommSemiring S] [CommSemiring R] [NonUnitalSemiring A] [Module R A]
  [IsScalarTower R A A] [SMulCommClass R A A] [Algebra S R] [DistribMulAction S A]
  [IsScalarTower S R A]

instance instAlgebra : Algebra S (Unitization R A) :=
  { (Unitization.inlRingHom R A).comp (algebraMap S R) with
    commutes' := fun s x => by
      induction' x with r a
      show inl (algebraMap S R s) * _ = _ * inl (algebraMap S R s)
      rw [mul_add, add_mul, inl_mul_inl, inl_mul_inl, inl_mul_inr, inr_mul_inl, mul_comm]
    smul_def' := fun s x => by
      induction' x with r a
      show _ = inl (algebraMap S R s) * _
      rw [mul_add, smul_add,Algebra.algebraMap_eq_smul_one, inl_mul_inl, inl_mul_inr, smul_one_mul,
        inl_smul, inr_smul, smul_one_smul] }

theorem algebraMap_eq_inl_comp : ⇑(algebraMap S (Unitization R A)) = inl ∘ algebraMap S R :=
  rfl

theorem algebraMap_eq_inlRingHom_comp :
    algebraMap S (Unitization R A) = (inlRingHom R A).comp (algebraMap S R) :=
  rfl

theorem algebraMap_eq_inl : ⇑(algebraMap R (Unitization R A)) = inl :=
  rfl

theorem algebraMap_eq_inlRingHom : algebraMap R (Unitization R A) = inlRingHom R A :=
  rfl

/-- The canonical `R`-algebra projection `Unitization R A → R`. -/
@[simps]
def fstHom : Unitization R A →ₐ[R] R where
  toFun := fst
  map_one' := fst_one
  map_mul' := fst_mul
  map_zero' := fst_zero (A := A)
  map_add' := fst_add
  commutes' := fst_inl A

end Algebra

section coe

/-- The coercion from a non-unital `R`-algebra `A` to its unitization `Unitization R A`
realized as a non-unital algebra homomorphism. -/
@[simps]
def inrNonUnitalAlgHom (R A : Type*) [CommSemiring R] [NonUnitalSemiring A] [Module R A] :
    A →ₙₐ[R] Unitization R A where
  toFun := (↑)
  map_smul' := inr_smul R
  map_zero' := inr_zero R
  map_add' := inr_add R
  map_mul' := inr_mul R

/-- The coercion from a non-unital `R`-algebra `A` to its unitization `unitization R A`
realized as a non-unital star algebra homomorphism. -/
@[simps!]
def inrNonUnitalStarAlgHom (R A : Type*) [CommSemiring R] [StarAddMonoid R]
    [NonUnitalSemiring A] [Star A] [Module R A] :
    A →⋆ₙₐ[R] Unitization R A where
  toNonUnitalAlgHom := inrNonUnitalAlgHom R A
  map_star' := inr_star

/-- The star algebra equivalence obtained by restricting `Unitization.inrNonUnitalStarAlgHom`
to its range. -/
@[simps!]
def inrRangeEquiv (R A : Type*) [CommSemiring R] [StarAddMonoid R] [NonUnitalSemiring A]
    [Star A] [Module R A] [IsScalarTower R A A] [SMulCommClass R A A] :
    A ≃⋆ₐ[R] NonUnitalStarAlgHom.range (inrNonUnitalStarAlgHom R A) :=
  StarAlgEquiv.ofLeftInverse' (snd_inr R)

end coe

section AlgHom

variable {S R A : Type*} [CommSemiring S] [CommSemiring R] [NonUnitalSemiring A] [Module R A]
  [SMulCommClass R A A] [IsScalarTower R A A] {B : Type*} [Semiring B] [Algebra S B] [Algebra S R]
  [DistribMulAction S A] [IsScalarTower S R A] {C : Type*} [Semiring C] [Algebra R C]

theorem algHom_ext {F : Type*}
    [FunLike F (Unitization R A) B] [AlgHomClass F S (Unitization R A) B] {φ ψ : F}
    (h : ∀ a : A, φ a = ψ a)
    (h' : ∀ r, φ (algebraMap R (Unitization R A) r) = ψ (algebraMap R (Unitization R A) r)) :
    φ = ψ := by
  refine DFunLike.ext φ ψ (fun x ↦ ?_)
  induction x
  simp only [map_add, ← algebraMap_eq_inl, h, h']

lemma algHom_ext'' {F : Type*}
    [FunLike F (Unitization R A) C] [AlgHomClass F R (Unitization R A) C] {φ ψ : F}
    (h : ∀ a : A, φ a = ψ a) : φ = ψ :=
  algHom_ext h (fun r => by simp only [AlgHomClass.commutes])

/-- See note [partially-applied ext lemmas] -/
@[ext 1100]
theorem algHom_ext' {φ ψ : Unitization R A →ₐ[R] C}
    (h :
      φ.toNonUnitalAlgHom.comp (inrNonUnitalAlgHom R A) =
        ψ.toNonUnitalAlgHom.comp (inrNonUnitalAlgHom R A)) :
    φ = ψ :=
  algHom_ext'' (NonUnitalAlgHom.congr_fun h)

/- porting note: this was extracted from `Unitization.lift` below, where it had previously
been inlined. Unfortunately, `Unitization.lift` was relatively slow in Lean 3, but in Lean 4 it
just times out. Note that this doesn't require a backport because this file is a leaf in the
import hierarchy. -/
/-- A non-unital algebra homomorphism from `A` into a unital `R`-algebra `C` lifts to a unital
algebra homomorphism from the unitization into `C`. This is extended to an `Equiv` in
`Unitization.lift` and that should be used instead. This declaration only exists for performance
reasons. -/
@[simps]
def _root_.NonUnitalAlgHom.toAlgHom (φ : A →ₙₐ[R] C) : Unitization R A →ₐ[R] C where
  toFun := fun x => algebraMap R C x.fst + φ x.snd
  map_one' := by simp only [fst_one, map_one, snd_one, φ.map_zero, add_zero]
  map_mul' := fun x y => by
    induction' x with x_r x_a
    induction' y with y_r y_a
    simp only [fst_mul, fst_add, fst_inl, fst_inr, snd_mul, snd_add, snd_inl, snd_inr, add_zero,
      map_mul, zero_add, map_add, map_smul φ]
    rw [add_mul, mul_add, mul_add]
    rw [← Algebra.commutes _ (φ x_a)]
    simp only [Algebra.algebraMap_eq_smul_one, smul_one_mul, add_assoc]
  map_zero' := by simp only [fst_zero, map_zero, snd_zero, φ.map_zero, add_zero]
  map_add' := fun x y => by
    induction' x with x_r x_a
    induction' y with y_r y_a
    simp only [fst_add, fst_inl, fst_inr, add_zero, map_add, snd_add, snd_inl, snd_inr,
      zero_add, φ.map_add]
    rw [add_add_add_comm]
  commutes' := fun r => by
    simp only [algebraMap_eq_inl, fst_inl, snd_inl, φ.map_zero, add_zero]


/-- Non-unital algebra homomorphisms from `A` into a unital `R`-algebra `C` lift uniquely to
`Unitization R A →ₐ[R] C`. This is the universal property of the unitization. -/
@[simps! apply symm_apply apply_apply]
def lift : (A →ₙₐ[R] C) ≃ (Unitization R A →ₐ[R] C) where
  toFun := NonUnitalAlgHom.toAlgHom
  invFun φ := φ.toNonUnitalAlgHom.comp (inrNonUnitalAlgHom R A)
  left_inv φ := by ext; simp [NonUnitalAlgHomClass.toNonUnitalAlgHom]
  right_inv φ := by ext; simp [NonUnitalAlgHomClass.toNonUnitalAlgHom]
<<<<<<< HEAD
#align unitization.lift Unitization.lift
=======
>>>>>>> 59de845a

theorem lift_symm_apply_apply (φ : Unitization R A →ₐ[R] C) (a : A) :
    Unitization.lift.symm φ a = φ a :=
  rfl

@[simp]
lemma _root_.NonUnitalAlgHom.toAlgHom_zero :
    ⇑(0 : A →ₙₐ[R] R).toAlgHom = Unitization.fst := by
  ext
  simp

end AlgHom

section StarAlgHom

variable {R A C : Type*} [CommSemiring R] [StarRing R] [NonUnitalSemiring A] [StarRing A]
variable [Module R A] [SMulCommClass R A A] [IsScalarTower R A A] [StarModule R A]
variable [Semiring C] [Algebra R C] [StarRing C] [StarModule R C]

/-- See note [partially-applied ext lemmas] -/
@[ext]
theorem starAlgHom_ext {φ ψ : Unitization R A →⋆ₐ[R] C}
    (h : (φ : Unitization R A →⋆ₙₐ[R] C).comp (Unitization.inrNonUnitalStarAlgHom R A) =
      (ψ : Unitization R A →⋆ₙₐ[R] C).comp (Unitization.inrNonUnitalStarAlgHom R A)) :
    φ = ψ :=
  Unitization.algHom_ext'' <| DFunLike.congr_fun h

/-- Non-unital star algebra homomorphisms from `A` into a unital star `R`-algebra `C` lift uniquely
to `Unitization R A →⋆ₐ[R] C`. This is the universal property of the unitization. -/
@[simps! apply symm_apply apply_apply]
def starLift : (A →⋆ₙₐ[R] C) ≃ (Unitization R A →⋆ₐ[R] C) :=
{ toFun := fun φ ↦
  { toAlgHom := Unitization.lift φ.toNonUnitalAlgHom
    map_star' := fun x => by
      induction x
      simp [map_star] }
  invFun := fun φ ↦ φ.toNonUnitalStarAlgHom.comp (inrNonUnitalStarAlgHom R A),
  left_inv := fun φ => by ext; simp,
  right_inv := fun φ => Unitization.algHom_ext'' <| by
    simp }

-- Note (#6057) : tagging simpNF because linter complains
@[simp high, nolint simpNF]
theorem starLift_symm_apply_apply (φ : Unitization R A →ₐ[R] C) (a : A) :
    Unitization.lift.symm φ a = φ a :=
  rfl

end StarAlgHom

section StarNormal

variable {R A : Type*} [Semiring R] [AddCommMonoid A] [Mul A] [SMulWithZero R A]
variable [StarAddMonoid R] [Star A] {a : A}

@[simp]
lemma isStarNormal_inr : IsStarNormal (a : Unitization R A) ↔ IsStarNormal a := by
  simp only [isStarNormal_iff, commute_iff_eq, ← inr_star, ← inr_mul, inr_injective.eq_iff]

variable (R a) in
instance instIsStarNormal (a : A) [IsStarNormal a] :
    IsStarNormal (a : Unitization R A) :=
  isStarNormal_inr.mpr ‹_›

@[simp]
lemma isSelfAdjoint_inr : IsSelfAdjoint (a : Unitization R A) ↔ IsSelfAdjoint a := by
  simp only [isSelfAdjoint_iff, ← inr_star, ← inr_mul, inr_injective.eq_iff]

variable (R) in
lemma _root_.IsSelfAdjoint.inr (ha : IsSelfAdjoint a) : IsSelfAdjoint (a : Unitization R A) :=
  isSelfAdjoint_inr.mpr ha

alias ⟨_root_.IsSelfAdjoint.of_inr, _⟩ := isSelfAdjoint_inr
alias ⟨_root_.IsStarNormal.of_inr, _⟩ := isStarNormal_inr

end StarNormal

end Unitization<|MERGE_RESOLUTION|>--- conflicted
+++ resolved
@@ -695,10 +695,6 @@
   invFun φ := φ.toNonUnitalAlgHom.comp (inrNonUnitalAlgHom R A)
   left_inv φ := by ext; simp [NonUnitalAlgHomClass.toNonUnitalAlgHom]
   right_inv φ := by ext; simp [NonUnitalAlgHomClass.toNonUnitalAlgHom]
-<<<<<<< HEAD
-#align unitization.lift Unitization.lift
-=======
->>>>>>> 59de845a
 
 theorem lift_symm_apply_apply (φ : Unitization R A →ₐ[R] C) (a : A) :
     Unitization.lift.symm φ a = φ a :=
