/-
Copyright (c) 2021 Eric Wieser. All rights reserved.
Released under Apache 2.0 license as described in the file LICENSE.
Authors: Eric Wieser
-/
import Mathlib.Algebra.GradedMonoid
import Mathlib.Algebra.DirectSum.Basic

/-!
# Additively-graded multiplicative structures on `⨁ i, A i`

This module provides a set of heterogeneous typeclasses for defining a multiplicative structure
over `⨁ i, A i` such that `(*) : A i → A j → A (i + j)`; that is to say, `A` forms an
additively-graded ring. The typeclasses are:

* `DirectSum.GNonUnitalNonAssocSemiring A`
* `DirectSum.GSemiring A`
* `DirectSum.GRing A`
* `DirectSum.GCommSemiring A`
* `DirectSum.GCommRing A`

Respectively, these imbue the external direct sum `⨁ i, A i` with:

* `DirectSum.nonUnitalNonAssocSemiring`, `DirectSum.nonUnitalNonAssocRing`
* `DirectSum.semiring`
* `DirectSum.ring`
* `DirectSum.commSemiring`
* `DirectSum.commRing`

the base ring `A 0` with:

* `DirectSum.GradeZero.nonUnitalNonAssocSemiring`,
  `DirectSum.GradeZero.nonUnitalNonAssocRing`
* `DirectSum.GradeZero.semiring`
* `DirectSum.GradeZero.ring`
* `DirectSum.GradeZero.commSemiring`
* `DirectSum.GradeZero.commRing`

and the `i`th grade `A i` with `A 0`-actions (`•`) defined as left-multiplication:

* `DirectSum.GradeZero.smul (A 0)`, `DirectSum.GradeZero.smulWithZero (A 0)`
* `DirectSum.GradeZero.module (A 0)`
* (nothing)
* (nothing)
* (nothing)

Note that in the presence of these instances, `⨁ i, A i` itself inherits an `A 0`-action.

`DirectSum.ofZeroRingHom : A 0 →+* ⨁ i, A i` provides `DirectSum.of A 0` as a ring
homomorphism.

`DirectSum.toSemiring` extends `DirectSum.toAddMonoid` to produce a `RingHom`.

## Direct sums of subobjects

Additionally, this module provides helper functions to construct `GSemiring` and `GCommSemiring`
instances for:

* `A : ι → Submonoid S`:
  `DirectSum.GSemiring.ofAddSubmonoids`, `DirectSum.GCommSemiring.ofAddSubmonoids`.
* `A : ι → Subgroup S`:
  `DirectSum.GSemiring.ofAddSubgroups`, `DirectSum.GCommSemiring.ofAddSubgroups`.
* `A : ι → Submodule S`:
  `DirectSum.GSemiring.ofSubmodules`, `DirectSum.GCommSemiring.ofSubmodules`.

If `CompleteLattice.independent (Set.range A)`, these provide a gradation of `⨆ i, A i`, and the
mapping `⨁ i, A i →+ ⨆ i, A i` can be obtained as
`DirectSum.toMonoid (fun i ↦ AddSubmonoid.inclusion <| le_iSup A i)`.

## Tags

graded ring, filtered ring, direct sum, add_submonoid
-/


variable {ι : Type*} [DecidableEq ι]

namespace DirectSum

open DirectSum

/-! ### Typeclasses -/


section Defs

variable (A : ι → Type*)

/-- A graded version of `NonUnitalNonAssocSemiring`. -/
class GNonUnitalNonAssocSemiring [Add ι] [∀ i, AddCommMonoid (A i)] extends
  GradedMonoid.GMul A where
  /-- Multiplication from the right with any graded component's zero vanishes. -/
  mul_zero : ∀ {i j} (a : A i), mul a (0 : A j) = 0
  /-- Multiplication from the left with any graded component's zero vanishes. -/
  zero_mul : ∀ {i j} (b : A j), mul (0 : A i) b = 0
  /-- Multiplication from the right between graded components distributes with respect to
  addition. -/
  mul_add : ∀ {i j} (a : A i) (b c : A j), mul a (b + c) = mul a b + mul a c
  /-- Multiplication from the left between graded components distributes with respect to
  addition. -/
  add_mul : ∀ {i j} (a b : A i) (c : A j), mul (a + b) c = mul a c + mul b c

end Defs

section Defs

variable (A : ι → Type*)

/-- A graded version of `Semiring`. -/
class GSemiring [AddMonoid ι] [∀ i, AddCommMonoid (A i)] extends GNonUnitalNonAssocSemiring A,
  GradedMonoid.GMonoid A where
  /-- The canonical map from ℕ to the zeroth component of a graded semiring. -/
  natCast : ℕ → A 0
  /-- The canonical map from ℕ to a graded semiring respects zero. -/
  natCast_zero : natCast 0 = 0
  /-- The canonical map from ℕ to a graded semiring respects successors. -/
  natCast_succ : ∀ n : ℕ, natCast (n + 1) = natCast n + GradedMonoid.GOne.one

/-- A graded version of `CommSemiring`. -/
class GCommSemiring [AddCommMonoid ι] [∀ i, AddCommMonoid (A i)] extends GSemiring A,
  GradedMonoid.GCommMonoid A

/-- A graded version of `Ring`. -/
class GRing [AddMonoid ι] [∀ i, AddCommGroup (A i)] extends GSemiring A where
  /-- The canonical map from ℤ to the zeroth component of a graded ring. -/
  intCast : ℤ → A 0
  /-- The canonical map from ℤ to a graded ring extends the canonical map from ℕ to the underlying
  graded semiring. -/
  intCast_ofNat : ∀ n : ℕ, intCast n = natCast n
  /-- On negative integers, the canonical map from ℤ to a graded ring is the negative extension of
  the canonical map from ℕ to the underlying graded semiring. -/
  -- Porting note: -(n+1) -> Int.negSucc
  intCast_negSucc_ofNat : ∀ n : ℕ, intCast (Int.negSucc n) = -natCast (n + 1 : ℕ)

/-- A graded version of `CommRing`. -/
class GCommRing [AddCommMonoid ι] [∀ i, AddCommGroup (A i)] extends GRing A, GCommSemiring A

end Defs

theorem of_eq_of_gradedMonoid_eq {A : ι → Type*} [∀ i : ι, AddCommMonoid (A i)] {i j : ι} {a : A i}
    {b : A j} (h : GradedMonoid.mk i a = GradedMonoid.mk j b) :
    DirectSum.of A i a = DirectSum.of A j b :=
  DFinsupp.single_eq_of_sigma_eq h

variable (A : ι → Type*)

/-! ### Instances for `⨁ i, A i` -/


section One

variable [Zero ι] [GradedMonoid.GOne A] [∀ i, AddCommMonoid (A i)]

instance : One (⨁ i, A i) where one := DirectSum.of A 0 GradedMonoid.GOne.one

theorem one_def : 1 = DirectSum.of A 0 GradedMonoid.GOne.one := rfl

end One

section Mul

variable [Add ι] [∀ i, AddCommMonoid (A i)] [GNonUnitalNonAssocSemiring A]

open AddMonoidHom (flip_apply coe_comp compHom)

/-- The piecewise multiplication from the `Mul` instance, as a bundled homomorphism. -/
@[simps]
def gMulHom {i j} : A i →+ A j →+ A (i + j) where
  toFun a :=
    { toFun := fun b => GradedMonoid.GMul.mul a b
      map_zero' := GNonUnitalNonAssocSemiring.mul_zero _
      map_add' := GNonUnitalNonAssocSemiring.mul_add _ }
  map_zero' := AddMonoidHom.ext fun a => GNonUnitalNonAssocSemiring.zero_mul a
  map_add' _ _ := AddMonoidHom.ext fun _ => GNonUnitalNonAssocSemiring.add_mul _ _ _

/-- The multiplication from the `Mul` instance, as a bundled homomorphism. -/
-- See note [non-reducible instance]
@[reducible]
def mulHom : (⨁ i, A i) →+ (⨁ i, A i) →+ ⨁ i, A i :=
  DirectSum.toAddMonoid fun _ =>
    AddMonoidHom.flip <|
      DirectSum.toAddMonoid fun _ =>
        AddMonoidHom.flip <| (DirectSum.of A _).compHom.comp <| gMulHom A

instance instMul : Mul (⨁ i, A i) where
  mul := fun a b => mulHom A a b

instance : NonUnitalNonAssocSemiring (⨁ i, A i) :=
  { (inferInstance : AddCommMonoid _) with
    zero_mul := fun _ => by simp only [Mul.mul, HMul.hMul, map_zero, AddMonoidHom.zero_apply]
    mul_zero := fun _ => by simp only [Mul.mul, HMul.hMul, AddMonoidHom.map_zero]
    left_distrib := fun _ _ _ => by simp only [Mul.mul, HMul.hMul, AddMonoidHom.map_add]
    right_distrib := fun _ _ _ => by
      simp only [Mul.mul, HMul.hMul, AddMonoidHom.map_add, AddMonoidHom.add_apply] }

variable {A}

theorem mulHom_apply (a b : ⨁ i, A i) : mulHom A a b = a * b := rfl

theorem mulHom_of_of {i j} (a : A i) (b : A j) :
    mulHom A (of A i a) (of A j b) = of A (i + j) (GradedMonoid.GMul.mul a b) := by
  unfold mulHom
  simp only [toAddMonoid_of, flip_apply, coe_comp, Function.comp_apply]
  rfl

theorem of_mul_of {i j} (a : A i) (b : A j) :
    of A i a * of A j b = of _ (i + j) (GradedMonoid.GMul.mul a b) :=
  mulHom_of_of a b

end Mul

section Semiring

variable [∀ i, AddCommMonoid (A i)] [AddMonoid ι] [GSemiring A]

open AddMonoidHom (flipHom coe_comp compHom flip_apply)

private nonrec theorem one_mul (x : ⨁ i, A i) : 1 * x = x := by
  suffices mulHom A One.one = AddMonoidHom.id (⨁ i, A i) from DFunLike.congr_fun this x
  apply addHom_ext; intro i xi
  simp only [One.one]
  rw [mulHom_of_of]
  exact of_eq_of_gradedMonoid_eq (one_mul <| GradedMonoid.mk i xi)

-- Porting note (#11083): `suffices` is very slow here.
private nonrec theorem mul_one (x : ⨁ i, A i) : x * 1 = x := by
  suffices (mulHom A).flip One.one = AddMonoidHom.id (⨁ i, A i) from DFunLike.congr_fun this x
  apply addHom_ext; intro i xi
  simp only [One.one]
  rw [flip_apply, mulHom_of_of]
  exact of_eq_of_gradedMonoid_eq (mul_one <| GradedMonoid.mk i xi)

/- Porting note: Some auxiliary statements were needed in the proof of the `suffices`,
otherwise would timeout -/
private theorem mul_assoc (a b c : ⨁ i, A i) : a * b * c = a * (b * c) := by
  -- (`fun a b c => a * b * c` as a bundled hom) = (`fun a b c => a * (b * c)` as a bundled hom)
  suffices (mulHom A).compHom.comp (mulHom A) =
      (AddMonoidHom.compHom flipHom <| (mulHom A).flip.compHom.comp (mulHom A)).flip by
      have sol := DFunLike.congr_fun (DFunLike.congr_fun (DFunLike.congr_fun this a) b) c
      have aux : ∀ a b, (mulHom A) a b = a * b := fun _ _ ↦ rfl
      simp only [coe_comp, Function.comp_apply, AddMonoidHom.compHom_apply_apply, aux, flip_apply,
        AddMonoidHom.flipHom_apply] at sol
      exact sol
  ext ai ax bi bx ci cx
  dsimp only [coe_comp, Function.comp_apply, AddMonoidHom.compHom_apply_apply, flip_apply,
    AddMonoidHom.flipHom_apply]
  simp_rw [mulHom_of_of]
  exact of_eq_of_gradedMonoid_eq (_root_.mul_assoc (GradedMonoid.mk ai ax) ⟨bi, bx⟩ ⟨ci, cx⟩)

instance instNatCast : NatCast (⨁ i, A i) where
  natCast := fun n => of _ _ (GSemiring.natCast n)

/-- The `Semiring` structure derived from `GSemiring A`. -/
instance semiring : Semiring (⨁ i, A i) :=
  { (inferInstance : NonUnitalNonAssocSemiring _) with
    one_mul := one_mul A
    mul_one := mul_one A
    mul_assoc := mul_assoc A
    toNatCast := instNatCast _
    natCast_zero := by simp only [NatCast.natCast, GSemiring.natCast_zero, map_zero]
    natCast_succ := fun n => by
      simp_rw [NatCast.natCast, GSemiring.natCast_succ]
      rw [map_add]
      rfl }

theorem ofPow {i} (a : A i) (n : ℕ) :
    of _ i a ^ n = of _ (n • i) (GradedMonoid.GMonoid.gnpow _ a) := by
  induction' n with n n_ih
  · exact of_eq_of_gradedMonoid_eq (pow_zero <| GradedMonoid.mk _ a).symm
  · rw [pow_succ, n_ih, of_mul_of]
    exact of_eq_of_gradedMonoid_eq (pow_succ (GradedMonoid.mk _ a) n).symm

theorem ofList_dProd {α} (l : List α) (fι : α → ι) (fA : ∀ a, A (fι a)) :
    of A _ (l.dProd fι fA) = (l.map fun a => of A (fι a) (fA a)).prod := by
  induction' l with head tail
  · simp only [List.map_nil, List.prod_nil, List.dProd_nil]
    rfl
  · rename_i ih
    simp only [List.map_cons, List.prod_cons, List.dProd_cons, ← ih]
    rw [DirectSum.of_mul_of (fA head)]
    rfl

theorem list_prod_ofFn_of_eq_dProd (n : ℕ) (fι : Fin n → ι) (fA : ∀ a, A (fι a)) :
    (List.ofFn fun a => of A (fι a) (fA a)).prod = of A _ ((List.finRange n).dProd fι fA) := by
  rw [List.ofFn_eq_map, ofList_dProd]

theorem mul_eq_dfinsupp_sum [∀ (i : ι) (x : A i), Decidable (x ≠ 0)] (a a' : ⨁ i, A i) :
    a * a'
      = a.sum fun i ai => a'.sum fun j aj => DirectSum.of _ _ <| GradedMonoid.GMul.mul ai aj := by
  change mulHom _ a a' = _
  -- Porting note: I have no idea how the proof from ml3 worked it used to be
  -- simpa only [mul_hom, to_add_monoid, dfinsupp.lift_add_hom_apply, dfinsupp.sum_add_hom_apply,
  -- add_monoid_hom.dfinsupp_sum_apply, flip_apply, add_monoid_hom.dfinsupp_sum_add_hom_apply],
  rw [mulHom, toAddMonoid, DFinsupp.liftAddHom_apply]
  -- This used to be `rw`, but we need `erw` after leanprover/lean4#2644
  erw [DFinsupp.sumAddHom_apply]
  rw [AddMonoidHom.dfinsupp_sum_apply]
  apply congrArg _
  funext x
  simp_rw [flip_apply]
  erw [DFinsupp.sumAddHom_apply]
  simp only [gMulHom, AddMonoidHom.dfinsupp_sum_apply, flip_apply, coe_comp, AddMonoidHom.coe_mk,
  ZeroHom.coe_mk, Function.comp_apply, AddMonoidHom.compHom_apply_apply]

/-- A heavily unfolded version of the definition of multiplication -/
theorem mul_eq_sum_support_ghas_mul [∀ (i : ι) (x : A i), Decidable (x ≠ 0)] (a a' : ⨁ i, A i) :
    a * a' =
      ∑ ij ∈ DFinsupp.support a ×ˢ DFinsupp.support a',
        DirectSum.of _ _ (GradedMonoid.GMul.mul (a ij.fst) (a' ij.snd)) := by
  simp only [mul_eq_dfinsupp_sum, DFinsupp.sum, Finset.sum_product]

end Semiring

section CommSemiring

variable [∀ i, AddCommMonoid (A i)] [AddCommMonoid ι] [GCommSemiring A]

private theorem mul_comm (a b : ⨁ i, A i) : a * b = b * a := by
  suffices mulHom A = (mulHom A).flip by
    rw [← mulHom_apply, this, AddMonoidHom.flip_apply, mulHom_apply]
  apply addHom_ext; intro ai ax; apply addHom_ext; intro bi bx
  rw [AddMonoidHom.flip_apply, mulHom_of_of, mulHom_of_of]
  exact of_eq_of_gradedMonoid_eq (GCommSemiring.mul_comm ⟨ai, ax⟩ ⟨bi, bx⟩)

/-- The `CommSemiring` structure derived from `GCommSemiring A`. -/
instance commSemiring : CommSemiring (⨁ i, A i) :=
  { DirectSum.semiring A with
    mul_comm := mul_comm A }

end CommSemiring

section NonUnitalNonAssocRing

variable [∀ i, AddCommGroup (A i)] [Add ι] [GNonUnitalNonAssocSemiring A]

/-- The `Ring` derived from `GSemiring A`. -/
instance nonAssocRing : NonUnitalNonAssocRing (⨁ i, A i) :=
  { (inferInstance : NonUnitalNonAssocSemiring (⨁ i, A i)),
    (inferInstance : AddCommGroup (⨁ i, A i)) with }

end NonUnitalNonAssocRing

section Ring

variable [∀ i, AddCommGroup (A i)] [AddMonoid ι] [GRing A]

-- Porting note: overspecified fields in ml4
/-- The `Ring` derived from `GSemiring A`. -/
instance ring : Ring (⨁ i, A i) :=
  { DirectSum.semiring A,
    (inferInstance : AddCommGroup (⨁ i, A i)) with
    toIntCast.intCast := fun z => of A 0 <| (GRing.intCast z)
    intCast_ofNat := fun _ => congrArg (of A 0) <| GRing.intCast_ofNat _
    intCast_negSucc := fun _ =>
      (congrArg (of A 0) <| GRing.intCast_negSucc_ofNat _).trans <| map_neg _ _}

end Ring

section CommRing

variable [∀ i, AddCommGroup (A i)] [AddCommMonoid ι] [GCommRing A]

/-- The `CommRing` derived from `GCommSemiring A`. -/
instance commRing : CommRing (⨁ i, A i) :=
  { DirectSum.ring A,
    DirectSum.commSemiring A with }

end CommRing

/-! ### Instances for `A 0`

The various `G*` instances are enough to promote the `AddCommMonoid (A 0)` structure to various
types of multiplicative structure.
-/


section GradeZero

section One

variable [Zero ι] [GradedMonoid.GOne A] [∀ i, AddCommMonoid (A i)]

@[simp]
theorem of_zero_one : of _ 0 (1 : A 0) = 1 :=
  rfl

end One

section Mul

variable [AddZeroClass ι] [∀ i, AddCommMonoid (A i)] [GNonUnitalNonAssocSemiring A]

@[simp]
theorem of_zero_smul {i} (a : A 0) (b : A i) : of _ _ (a • b) = of _ _ a * of _ _ b :=
  (of_eq_of_gradedMonoid_eq (GradedMonoid.mk_zero_smul a b)).trans (of_mul_of _ _).symm

@[simp]
theorem of_zero_mul (a b : A 0) : of _ 0 (a * b) = of _ 0 a * of _ 0 b :=
  of_zero_smul A a b

instance GradeZero.nonUnitalNonAssocSemiring : NonUnitalNonAssocSemiring (A 0) :=
  Function.Injective.nonUnitalNonAssocSemiring (of A 0) DFinsupp.single_injective (of A 0).map_zero
    (of A 0).map_add (of_zero_mul A) (map_nsmul _)
<<<<<<< HEAD
#align direct_sum.grade_zero.non_unital_non_assoc_semiring DirectSum.GradeZero.nonUnitalNonAssocSemiring
=======
>>>>>>> 59de845a

instance GradeZero.smulWithZero (i : ι) : SMulWithZero (A 0) (A i) := by
  letI := SMulWithZero.compHom (⨁ i, A i) (of A 0).toZeroHom
  exact Function.Injective.smulWithZero (of A i).toZeroHom DFinsupp.single_injective
    (of_zero_smul A)

end Mul

section Semiring

variable [∀ i, AddCommMonoid (A i)] [AddMonoid ι] [GSemiring A]

@[simp]
theorem of_zero_pow (a : A 0) : ∀ n : ℕ, of A 0 (a ^ n) = of A 0 a ^ n
  | 0 => by rw [pow_zero, pow_zero, DirectSum.of_zero_one]
  -- Porting note: Lean doesn't think this terminates if we only use `of_zero_pow` alone
  | n + 1 => by rw [pow_succ, pow_succ, of_zero_mul, of_zero_pow _ n]

instance : NatCast (A 0) :=
  ⟨GSemiring.natCast⟩


-- TODO: These could be replaced by the general lemmas for `AddMonoidHomClass` (`map_natCast'` and
-- `map_ofNat'`) if those were marked `@[simp low]`.
@[simp]
theorem of_natCast (n : ℕ) : of A 0 n = n :=
  rfl

-- See note [no_index around OfNat.ofNat]
@[simp]
theorem of_zero_ofNat (n : ℕ) [n.AtLeastTwo] : of A 0 (no_index (OfNat.ofNat n)) = OfNat.ofNat n :=
  of_natCast A n

/-- The `Semiring` structure derived from `GSemiring A`. -/
instance GradeZero.semiring : Semiring (A 0) :=
  Function.Injective.semiring (of A 0) DFinsupp.single_injective (of A 0).map_zero (of_zero_one A)
    (of A 0).map_add (of_zero_mul A) (fun _ _ ↦ (of A 0).map_nsmul _ _)
    (fun _ _ => of_zero_pow _ _ _) (of_natCast A)
<<<<<<< HEAD
#align direct_sum.grade_zero.semiring DirectSum.GradeZero.semiring
=======
>>>>>>> 59de845a

/-- `of A 0` is a `RingHom`, using the `DirectSum.GradeZero.semiring` structure. -/
def ofZeroRingHom : A 0 →+* ⨁ i, A i :=
  { of _ 0 with
    map_one' := of_zero_one A
    map_mul' := of_zero_mul A }

/-- Each grade `A i` derives an `A 0`-module structure from `GSemiring A`. Note that this results
in an overall `Module (A 0) (⨁ i, A i)` structure via `DirectSum.module`.
-/
instance GradeZero.module {i} : Module (A 0) (A i) :=
  letI := Module.compHom (⨁ i, A i) (ofZeroRingHom A)
  DFinsupp.single_injective.module (A 0) (of A i) fun a => of_zero_smul A a

end Semiring

section CommSemiring

variable [∀ i, AddCommMonoid (A i)] [AddCommMonoid ι] [GCommSemiring A]

/-- The `CommSemiring` structure derived from `GCommSemiring A`. -/
instance GradeZero.commSemiring : CommSemiring (A 0) :=
  Function.Injective.commSemiring (of A 0) DFinsupp.single_injective (of A 0).map_zero
    (of_zero_one A) (of A 0).map_add (of_zero_mul A) (fun _ _ ↦ map_nsmul _ _ _)
    (fun _ _ => of_zero_pow _ _ _) (of_natCast A)

end CommSemiring

section Ring

variable [∀ i, AddCommGroup (A i)] [AddZeroClass ι] [GNonUnitalNonAssocSemiring A]

/-- The `NonUnitalNonAssocRing` derived from `GNonUnitalNonAssocSemiring A`. -/
instance GradeZero.nonUnitalNonAssocRing : NonUnitalNonAssocRing (A 0) :=
  Function.Injective.nonUnitalNonAssocRing (of A 0) DFinsupp.single_injective (of A 0).map_zero
    (of A 0).map_add (of_zero_mul A) (of A 0).map_neg (of A 0).map_sub (fun _ _ ↦ map_nsmul _ _ _)
    (fun _ _ ↦ map_zsmul _ _ _)
<<<<<<< HEAD
#align direct_sum.grade_zero.non_unital_non_assoc_ring DirectSum.GradeZero.nonUnitalNonAssocRing
=======
>>>>>>> 59de845a

end Ring

section Ring

variable [∀ i, AddCommGroup (A i)] [AddMonoid ι] [GRing A]

instance : IntCast (A 0) :=
  ⟨GRing.intCast⟩

@[simp]
theorem of_intCast (n : ℤ) : of A 0 n = n := by
  rfl

/-- The `Ring` derived from `GSemiring A`. -/
instance GradeZero.ring : Ring (A 0) :=
  Function.Injective.ring (of A 0) DFinsupp.single_injective (of A 0).map_zero (of_zero_one A)
    (of A 0).map_add (of_zero_mul A) (of A 0).map_neg (of A 0).map_sub (fun _ _ ↦ map_nsmul _ _ _)
    (fun _ _ ↦ map_zsmul _ _ _) (fun _ _ => of_zero_pow _ _ _) (of_natCast A) (of_intCast A)
<<<<<<< HEAD
#align direct_sum.grade_zero.ring DirectSum.GradeZero.ring
=======
>>>>>>> 59de845a

end Ring

section CommRing

variable [∀ i, AddCommGroup (A i)] [AddCommMonoid ι] [GCommRing A]

/-- The `CommRing` derived from `GCommSemiring A`. -/
instance GradeZero.commRing : CommRing (A 0) :=
  Function.Injective.commRing (of A 0) DFinsupp.single_injective (of A 0).map_zero (of_zero_one A)
    (of A 0).map_add (of_zero_mul A) (of A 0).map_neg (of A 0).map_sub (fun _ _ ↦ map_nsmul _ _ _)
    (fun _ _ ↦ map_zsmul _ _ _) (fun _ _ => of_zero_pow _ _ _) (of_natCast A) (of_intCast A)
<<<<<<< HEAD
#align direct_sum.grade_zero.comm_ring DirectSum.GradeZero.commRing
=======
>>>>>>> 59de845a

end CommRing

end GradeZero

section ToSemiring

variable {R : Type*} [∀ i, AddCommMonoid (A i)] [AddMonoid ι] [GSemiring A] [Semiring R]
variable {A}

/-- If two ring homomorphisms from `⨁ i, A i` are equal on each `of A i y`,
then they are equal.

See note [partially-applied ext lemmas]. -/
@[ext]
theorem ringHom_ext' ⦃F G : (⨁ i, A i) →+* R⦄
    (h : ∀ i, (↑F : _ →+ R).comp (of A i) = (↑G : _ →+ R).comp (of A i)) : F = G :=
  RingHom.coe_addMonoidHom_injective <| DirectSum.addHom_ext' h

/-- Two `RingHom`s out of a direct sum are equal if they agree on the generators. -/
theorem ringHom_ext ⦃f g : (⨁ i, A i) →+* R⦄ (h : ∀ i x, f (of A i x) = g (of A i x)) : f = g :=
  ringHom_ext' fun i => AddMonoidHom.ext <| h i

/-- A family of `AddMonoidHom`s preserving `DirectSum.One.one` and `DirectSum.Mul.mul`
describes a `RingHom`s on `⨁ i, A i`. This is a stronger version of `DirectSum.toMonoid`.

Of particular interest is the case when `A i` are bundled subojects, `f` is the family of
coercions such as `AddSubmonoid.subtype (A i)`, and the `[GSemiring A]` structure originates from
`DirectSum.gsemiring.ofAddSubmonoids`, in which case the proofs about `GOne` and `GMul`
can be discharged by `rfl`. -/
@[simps]
def toSemiring (f : ∀ i, A i →+ R) (hone : f _ GradedMonoid.GOne.one = 1)
    (hmul : ∀ {i j} (ai : A i) (aj : A j), f _ (GradedMonoid.GMul.mul ai aj) = f _ ai * f _ aj) :
    (⨁ i, A i) →+* R :=
  { toAddMonoid f with
    toFun := toAddMonoid f
    map_one' := by
      change (toAddMonoid f) (of _ 0 _) = 1
      rw [toAddMonoid_of]
      exact hone
    map_mul' := by
      rw [(toAddMonoid f).map_mul_iff]
      refine DirectSum.addHom_ext' (fun xi ↦ AddMonoidHom.ext (fun xv ↦ ?_))
      refine DirectSum.addHom_ext' (fun yi ↦ AddMonoidHom.ext (fun yv ↦ ?_))
      show
        toAddMonoid f (of A xi xv * of A yi yv) =
          toAddMonoid f (of A xi xv) * toAddMonoid f (of A yi yv)
      simp_rw [of_mul_of, toAddMonoid_of]
      exact hmul _ _ }

-- Porting note (#10618): removed @[simp] as simp can prove this
theorem toSemiring_of (f : ∀ i, A i →+ R) (hone hmul) (i : ι) (x : A i) :
    toSemiring f hone hmul (of _ i x) = f _ x :=
  toAddMonoid_of f i x

@[simp]
theorem toSemiring_coe_addMonoidHom (f : ∀ i, A i →+ R) (hone hmul) :
    (toSemiring f hone hmul : (⨁ i, A i) →+ R) = toAddMonoid f :=
  rfl

/-- Families of `AddMonoidHom`s preserving `DirectSum.One.one` and `DirectSum.Mul.mul`
are isomorphic to `RingHom`s on `⨁ i, A i`. This is a stronger version of `DFinsupp.liftAddHom`.
-/
@[simps]
def liftRingHom :
    { f : ∀ {i}, A i →+ R //
        f GradedMonoid.GOne.one = 1 ∧
          ∀ {i j} (ai : A i) (aj : A j), f (GradedMonoid.GMul.mul ai aj) = f ai * f aj } ≃
      ((⨁ i, A i) →+* R) where
  toFun f := toSemiring (fun _ => f.1) f.2.1 f.2.2
  invFun F :=
    ⟨by intro i; exact (F : (⨁ i, A i) →+ R).comp (of _ i),
      by
      simp only [AddMonoidHom.comp_apply]
      rw [← F.map_one]
      rfl,
      by
      intros i j ai aj
      simp only [AddMonoidHom.comp_apply, AddMonoidHom.coe_coe]
      rw [← F.map_mul (of A i ai), of_mul_of ai]⟩
  left_inv f := by
    ext xi xv
    exact toAddMonoid_of (fun _ => f.1) xi xv
  right_inv F := by
    apply RingHom.coe_addMonoidHom_injective
    refine DirectSum.addHom_ext' (fun xi ↦ AddMonoidHom.ext (fun xv ↦ ?_))
    simp only [RingHom.coe_addMonoidHom_mk, DirectSum.toAddMonoid_of, AddMonoidHom.mk_coe,
      AddMonoidHom.comp_apply, toSemiring_coe_addMonoidHom]

end ToSemiring

end DirectSum

/-! ### Concrete instances -/


section Uniform

variable (ι)

/-- A direct sum of copies of a `Semiring` inherits the multiplication structure. -/
instance NonUnitalNonAssocSemiring.directSumGNonUnitalNonAssocSemiring {R : Type*} [AddMonoid ι]
    [NonUnitalNonAssocSemiring R] : DirectSum.GNonUnitalNonAssocSemiring fun _ : ι => R :=
  { -- Porting note: removed Mul.gMul ι with and we seem ok
    mul_zero := mul_zero
    zero_mul := zero_mul
    mul_add := mul_add
    add_mul := add_mul }

/-- A direct sum of copies of a `Semiring` inherits the multiplication structure. -/
instance Semiring.directSumGSemiring {R : Type*} [AddMonoid ι] [Semiring R] :
    DirectSum.GSemiring fun _ : ι => R :=
  { NonUnitalNonAssocSemiring.directSumGNonUnitalNonAssocSemiring ι,
    Monoid.gMonoid ι with
    natCast := fun n => n
    natCast_zero := Nat.cast_zero
    natCast_succ := Nat.cast_succ }

open DirectSum

-- To check `Mul.gmul_mul` matches
example {R : Type*} [AddMonoid ι] [Semiring R] (i j : ι) (a b : R) :
    (DirectSum.of _ i a * DirectSum.of _ j b : ⨁ _, R) = DirectSum.of _ (i + j) (a * b) := by
  rw [DirectSum.of_mul_of, Mul.gMul_mul]

/-- A direct sum of copies of a `CommSemiring` inherits the commutative multiplication structure.
-/
instance CommSemiring.directSumGCommSemiring {R : Type*} [AddCommMonoid ι] [CommSemiring R] :
    DirectSum.GCommSemiring fun _ : ι => R :=
  { CommMonoid.gCommMonoid ι, Semiring.directSumGSemiring ι with }

end Uniform<|MERGE_RESOLUTION|>--- conflicted
+++ resolved
@@ -401,10 +401,6 @@
 instance GradeZero.nonUnitalNonAssocSemiring : NonUnitalNonAssocSemiring (A 0) :=
   Function.Injective.nonUnitalNonAssocSemiring (of A 0) DFinsupp.single_injective (of A 0).map_zero
     (of A 0).map_add (of_zero_mul A) (map_nsmul _)
-<<<<<<< HEAD
-#align direct_sum.grade_zero.non_unital_non_assoc_semiring DirectSum.GradeZero.nonUnitalNonAssocSemiring
-=======
->>>>>>> 59de845a
 
 instance GradeZero.smulWithZero (i : ι) : SMulWithZero (A 0) (A i) := by
   letI := SMulWithZero.compHom (⨁ i, A i) (of A 0).toZeroHom
@@ -443,10 +439,6 @@
   Function.Injective.semiring (of A 0) DFinsupp.single_injective (of A 0).map_zero (of_zero_one A)
     (of A 0).map_add (of_zero_mul A) (fun _ _ ↦ (of A 0).map_nsmul _ _)
     (fun _ _ => of_zero_pow _ _ _) (of_natCast A)
-<<<<<<< HEAD
-#align direct_sum.grade_zero.semiring DirectSum.GradeZero.semiring
-=======
->>>>>>> 59de845a
 
 /-- `of A 0` is a `RingHom`, using the `DirectSum.GradeZero.semiring` structure. -/
 def ofZeroRingHom : A 0 →+* ⨁ i, A i :=
@@ -484,10 +476,6 @@
   Function.Injective.nonUnitalNonAssocRing (of A 0) DFinsupp.single_injective (of A 0).map_zero
     (of A 0).map_add (of_zero_mul A) (of A 0).map_neg (of A 0).map_sub (fun _ _ ↦ map_nsmul _ _ _)
     (fun _ _ ↦ map_zsmul _ _ _)
-<<<<<<< HEAD
-#align direct_sum.grade_zero.non_unital_non_assoc_ring DirectSum.GradeZero.nonUnitalNonAssocRing
-=======
->>>>>>> 59de845a
 
 end Ring
 
@@ -507,10 +495,6 @@
   Function.Injective.ring (of A 0) DFinsupp.single_injective (of A 0).map_zero (of_zero_one A)
     (of A 0).map_add (of_zero_mul A) (of A 0).map_neg (of A 0).map_sub (fun _ _ ↦ map_nsmul _ _ _)
     (fun _ _ ↦ map_zsmul _ _ _) (fun _ _ => of_zero_pow _ _ _) (of_natCast A) (of_intCast A)
-<<<<<<< HEAD
-#align direct_sum.grade_zero.ring DirectSum.GradeZero.ring
-=======
->>>>>>> 59de845a
 
 end Ring
 
@@ -523,10 +507,6 @@
   Function.Injective.commRing (of A 0) DFinsupp.single_injective (of A 0).map_zero (of_zero_one A)
     (of A 0).map_add (of_zero_mul A) (of A 0).map_neg (of A 0).map_sub (fun _ _ ↦ map_nsmul _ _ _)
     (fun _ _ ↦ map_zsmul _ _ _) (fun _ _ => of_zero_pow _ _ _) (of_natCast A) (of_intCast A)
-<<<<<<< HEAD
-#align direct_sum.grade_zero.comm_ring DirectSum.GradeZero.commRing
-=======
->>>>>>> 59de845a
 
 end CommRing
 
