/-
Copyright (c) 2023 Arthur Paulino. All rights reserved.
Released under Apache 2.0 license as described in the file LICENSE.
Authors: Arthur Paulino
-/

import Lean.Data.HashMap
import Lean.Data.RBMap
import Lean.Data.RBTree
import Lean.Data.Json.Parser
import Lean.Data.Json.Printer

set_option autoImplicit true

/-- Removes a parent path from the beginning of a path -/
def System.FilePath.withoutParent (path parent : FilePath) : FilePath :=
  let rec aux : List String → List String → List String
    | z@(x :: xs), y :: ys => if x == y then aux xs ys else z
    | [], _ => []
    | x, [] => x
  mkFilePath <| aux path.components parent.components

def Nat.toHexDigits (n : Nat) : Nat → (res : String := "") → String
  | 0, s => s
  | len+1, s =>
    let b := UInt8.ofNat (n >>> (len * 8))
    Nat.toHexDigits n len <|
      s.push (Nat.digitChar (b >>> 4).toNat) |>.push (Nat.digitChar (b &&& 15).toNat)

def UInt64.asLTar (n : UInt64) : String :=
  s!"{Nat.toHexDigits n.toNat 8}.ltar"

namespace Cache.IO

open System (FilePath)

/-- Target directory for build files -/
def LIBDIR : FilePath :=
  ".lake" / "build" / "lib"

/-- Target directory for IR files -/
def IRDIR : FilePath :=
  ".lake" / "build" / "ir"

/-- Target directory for caching -/
initialize CACHEDIR : FilePath ← do
  match ← IO.getEnv "XDG_CACHE_HOME" with
  | some path => return path / "mathlib"
  | none =>
    let home ← if System.Platform.isWindows then
      let drive ← IO.getEnv "HOMEDRIVE"
      let path ← IO.getEnv "HOMEPATH"
      pure <| return (← drive) ++ (← path)
    else IO.getEnv "HOME"
    match home with
    | some path => return path / ".cache" / "mathlib"
    | none => pure ⟨".cache"⟩

/-- Target file path for `curl` configurations -/
def CURLCFG :=
  IO.CACHEDIR / "curl.cfg"

/-- curl version at https://github.com/leanprover-community/static-curl -/
def CURLVERSION :=
  "7.88.1"

def CURLBIN :=
  -- change file name if we ever need a more recent version to trigger re-download
  IO.CACHEDIR / s!"curl-{CURLVERSION}"

/-- leantar version at https://github.com/digama0/leangz -/
def LEANTARVERSION :=
  "0.1.13"

def EXE := if System.Platform.isWindows then ".exe" else ""

def LEANTARBIN :=
  -- change file name if we ever need a more recent version to trigger re-download
  IO.CACHEDIR / s!"leantar-{LEANTARVERSION}{EXE}"

def LAKEPACKAGESDIR : FilePath :=
  ".lake" / "packages"

def getCurl : IO String := do
  return if (← CURLBIN.pathExists) then CURLBIN.toString else "curl"

def getLeanTar : IO String := do
  return if (← LEANTARBIN.pathExists) then LEANTARBIN.toString else "leantar"

abbrev PackageDirs := Lean.RBMap String FilePath compare

structure CacheM.Context where
  mathlibDepPath : FilePath
  packageDirs : PackageDirs

abbrev CacheM := ReaderT CacheM.Context IO

/-- Whether this is running on Mathlib repo or not -/
def isMathlibRoot : IO Bool :=
  FilePath.mk "Mathlib" |>.pathExists

section

def parseManifestPaths (json : Lean.Json) : Except String (Lean.HashMap String FilePath) := do
  let deps ← (← json.getObjVal? "packages").getArr?
  let mut paths : Lean.HashMap String FilePath := Lean.mkHashMap
  for d in deps do
    let n := ← (← d.getObjVal? "name").getStr?
    let t := ← (← d.getObjVal? "type").getStr?
    if t == "path" then
      paths := paths.insert n ⟨← (← d.getObjVal? "dir").getStr?⟩
    else
      paths := paths.insert n (LAKEPACKAGESDIR / n)
  return paths

-- TODO this should be generated automatically from the information in `lakefile.lean`.
private def CacheM.getContext : IO CacheM.Context := do
  let raw ← IO.FS.readFile "lake-manifest.json"
  match (Lean.Json.parse raw >>= parseManifestPaths) with
  | .error e => throw $ IO.userError s!"Cannot parse lake-manifest.json: {e}"
  | .ok pkgs =>
    let root := ←
      if let some p := pkgs.find? "mathlib" then
        pure p
      else if ← isMathlibRoot then
        pure ⟨"."⟩
      else
        throw <| IO.userError s!"Mathlib not found in dependencies"
<<<<<<< HEAD
    -- TODO this should be generated automatically from the information in `lakefile.lean`.
    let mut entries := #[
      ("Mathlib", root),
      ("MathlibExtras", root),
      ("Archive", root),
      ("Counterexamples", root)
    ]
    if let some pth := pkgs.find? "aesop"        then entries := entries.push ("Aesop", pth)
    if let some pth := pkgs.find? "std"          then entries := entries.push ("Std", pth)
    if let some pth := pkgs.find? "Cli"          then entries := entries.push ("Cli", pth)
    if let some pth := pkgs.find? "proofwidgets" then entries := entries.push ("ProofWidgets", pth)
    if let some pth := pkgs.find? "Qq"           then entries := entries.push ("Qq", pth)
    if let some pth := pkgs.find? "importGraph"  then entries := entries.push ("ImportGraph", pth)
    return ⟨root, .ofList entries.toList⟩
=======
  | .error e => throw <| IO.userError s!"Cannot parse lake-manifest.json: {e}"

-- TODO this should be generated automatically from the information in `lakefile.lean`.
private def CacheM.getContext : IO CacheM.Context := do
  let root ← CacheM.mathlibDepPath
  return ⟨root, .ofList [
    ("Mathlib", root),
    ("Archive", root),
    ("Counterexamples", root),
    ("Aesop", LAKEPACKAGESDIR / "aesop"),
    ("Batteries", LAKEPACKAGESDIR / "batteries"),
    ("Cli", LAKEPACKAGESDIR / "Cli"),
    ("ProofWidgets", LAKEPACKAGESDIR / "proofwidgets"),
    ("Qq", LAKEPACKAGESDIR / "Qq"),
    ("ImportGraph", LAKEPACKAGESDIR / "importGraph")
  ]⟩
>>>>>>> fcfce357

def CacheM.run (f : CacheM α) : IO α := do ReaderT.run f (← getContext)

end

def mathlibDepPath : CacheM FilePath := return (← read).mathlibDepPath

def getPackageDirs : CacheM PackageDirs := return (← read).packageDirs

def getPackageDir (path : FilePath) : CacheM FilePath := do
  match path.withExtension "" |>.components.head? with
  | none => throw <| IO.userError "Can't find package directory for empty path"
  | some pkg => match (← getPackageDirs).find? pkg with
    | none => throw <| IO.userError s!"Unknown package directory for {pkg}"
    | some path => return path

/-- Runs a terminal command and retrieves its output, passing the lines to `processLine` -/
partial def runCurlStreaming (args : Array String) (init : α)
    (processLine : α → String → IO α) : IO α := do
  let child ← IO.Process.spawn { cmd := ← getCurl, args, stdout := .piped, stderr := .piped }
  loop child.stdout init
where
  loop (h : IO.FS.Handle) (a : α) : IO α := do
    let line ← h.getLine
    if line.isEmpty then
      return a
    else
      loop h (← processLine a line)

/-- Runs a terminal command and retrieves its output -/
def runCmd (cmd : String) (args : Array String) (throwFailure stderrAsErr := true) : IO String := do
  let out ← IO.Process.output { cmd := cmd, args := args }
  if (out.exitCode != 0 || stderrAsErr && !out.stderr.isEmpty) && throwFailure then
    throw <| IO.userError s!"failure in {cmd} {args}:\n{out.stderr}"
  else if !out.stderr.isEmpty then
    IO.eprintln out.stderr
  return out.stdout

def runCurl (args : Array String) (throwFailure stderrAsErr := true) : IO String := do
  runCmd (← getCurl) (#["--no-progress-meter"] ++ args) throwFailure stderrAsErr

def validateCurl : IO Bool := do
  if (← CURLBIN.pathExists) then return true
  match (← runCmd "curl" #["--version"]).splitOn " " with
  | "curl" :: v :: _ => match v.splitOn "." with
    | maj :: min :: _ =>
      let version := (maj.toNat!, min.toNat!)
      let _ := @lexOrd
      let _ := @leOfOrd
      if version >= (7, 81) then return true
      -- TODO: support more platforms if the need arises
      let arch ← (·.trim) <$> runCmd "uname" #["-m"] false
      let kernel ← (·.trim) <$> runCmd "uname" #["-s"] false
      if kernel == "Linux" && arch ∈ ["x86_64", "aarch64"] then
        IO.println s!"curl is too old; downloading more recent version"
        IO.FS.createDirAll IO.CACHEDIR
        let _ ← runCmd "curl" (stderrAsErr := false) #[
          s!"https://github.com/leanprover-community/static-curl/releases/download/v{CURLVERSION}/curl-{arch}-linux-static",
          "-L", "-o", CURLBIN.toString]
        let _ ← runCmd "chmod" #["u+x", CURLBIN.toString]
        return true
      if version >= (7, 70) then
        IO.println s!"Warning: recommended `curl` version ≥7.81. Found {v}"
        return true
      else
        IO.println s!"Warning: recommended `curl` version ≥7.70. Found {v}. Can't use `--parallel`."
        return false
    | _ => throw <| IO.userError "Invalidly formatted version of `curl`"
  | _ => throw <| IO.userError "Invalidly formatted response from `curl --version`"

def Version := Nat × Nat × Nat
  deriving Inhabited, DecidableEq

instance : Ord Version := let _ := @lexOrd; lexOrd
instance : LE Version := leOfOrd

def parseVersion (s : String) : Option Version := do
  let [maj, min, patch] := s.splitOn "." | none
  some (maj.toNat!, min.toNat!, patch.toNat!)

def validateLeanTar : IO Unit := do
  if (← LEANTARBIN.pathExists) then return
  if let some version ← some <$> runCmd "leantar" #["--version"] <|> pure none then
    let "leantar" :: v :: _ := version.splitOn " "
      | throw <| IO.userError "Invalidly formatted response from `leantar --version`"
    let some v := parseVersion v | throw <| IO.userError "Invalidly formatted version of `leantar`"
    -- currently we need exactly one version of leantar, change this to reflect compatibility
    if v = (parseVersion LEANTARVERSION).get! then return
  let win := System.Platform.getIsWindows ()
  let target ← if win then
    pure "x86_64-pc-windows-msvc"
  else
    let mut arch ← (·.trim) <$> runCmd "uname" #["-m"] false
    if arch = "arm64" then arch := "aarch64"
    unless arch ∈ ["x86_64", "aarch64"] do
      throw <| IO.userError s!"unsupported architecture {arch}"
    pure <|
      if System.Platform.getIsOSX () then s!"{arch}-apple-darwin"
      else s!"{arch}-unknown-linux-musl"
  IO.println s!"installing leantar {LEANTARVERSION}"
  IO.FS.createDirAll IO.CACHEDIR
  let ext := if win then "zip" else "tar.gz"
  let _ ← runCmd "curl" (stderrAsErr := false) #[
    s!"https://github.com/digama0/leangz/releases/download/v{LEANTARVERSION}/leantar-v{LEANTARVERSION}-{target}.{ext}",
    "-L", "-o", s!"{LEANTARBIN}.{ext}"]
  let _ ← runCmd "tar" #["-xf", s!"{LEANTARBIN}.{ext}",
    "-C", IO.CACHEDIR.toString, "--strip-components=1"]
  IO.FS.rename (IO.CACHEDIR / s!"leantar{EXE}").toString LEANTARBIN.toString

/-- Recursively gets all files from a directory with a certain extension -/
partial def getFilesWithExtension
  (fp : FilePath) (extension : String) (acc : Array FilePath := #[]) :
    IO <| Array FilePath := do
  if ← fp.isDir then
    (← fp.readDir).foldlM (fun acc dir => getFilesWithExtension dir.path extension acc) acc
  else return if fp.extension == some extension then acc.push fp else acc

abbrev HashMap := Lean.HashMap FilePath UInt64

namespace HashMap

/-- Filter the hashmap by whether the entries exist as files in the cache directory.

If `keep` is true, the result will contain the entries that do exist;
if `keep` is false, the result will contain the entries that do not exist.
-/
def filterExists (hashMap : HashMap) (keep : Bool) : IO HashMap :=
  hashMap.foldM (init := default) fun acc path hash => do
    let exist ← (CACHEDIR / hash.asLTar).pathExists
    let add := if keep then exist else !exist
    if add then return acc.insert path hash else return acc

def hashes (hashMap : HashMap) : Lean.RBTree UInt64 compare :=
  hashMap.fold (init := default) fun acc _ hash => acc.insert hash

end HashMap

def mkDir (path : FilePath) : IO Unit := do
  if !(← path.pathExists) then IO.FS.createDirAll path

/--
Given a path to a Lean file, concatenates the paths to its build files.
Each build file also has a `Bool` indicating whether that file is required for caching to proceed.
-/
def mkBuildPaths (path : FilePath) : CacheM <| List (FilePath × Bool) := do
  let packageDir ← getPackageDir path
  return [
    -- Note that `packCache` below requires that the `.trace` file is first in this list.
    (packageDir / LIBDIR / path.withExtension "trace", true),
    (packageDir / LIBDIR / path.withExtension "olean", true),
    (packageDir / LIBDIR / path.withExtension "olean.hash", true),
    (packageDir / LIBDIR / path.withExtension "ilean", true),
    (packageDir / LIBDIR / path.withExtension "ilean.hash", true),
    (packageDir / IRDIR  / path.withExtension "c", true),
    (packageDir / IRDIR  / path.withExtension "c.hash", true),
    (packageDir / LIBDIR / path.withExtension "extra", false)]

/-- Check that all required build files exist. -/
def allExist (paths : List (FilePath × Bool)) : IO Bool := do
  for (path, required) in paths do
    if required then if !(← path.pathExists) then return false
  pure true

/-- Compresses build files into the local cache and returns an array with the compressed files -/
def packCache (hashMap : HashMap) (overwrite verbose unpackedOnly : Bool)
    (comment : Option String := none) :
    CacheM <| Array String := do
  mkDir CACHEDIR
  IO.println "Compressing cache"
  let mut acc := #[]
  let mut tasks := #[]
  for (path, hash) in hashMap.toList do
    let zip := hash.asLTar
    let zipPath := CACHEDIR / zip
    let packageDir ← getPackageDir path
    let buildPaths ← mkBuildPaths path
    if ← allExist buildPaths then
      if overwrite || !(← zipPath.pathExists) then
        acc := acc.push (path, zip)
        tasks := tasks.push <| ← IO.asTask do
          -- Note here we require that the `.trace` file is first
          -- in the list generated by `mkBuildPaths`.
          let trace :: args := (← buildPaths.filterM (·.1.pathExists)) |>.map (·.1.toString)
            | unreachable!
          runCmd (← getLeanTar) <| #["-C", s!"{packageDir}", zipPath.toString, trace] ++
            (if let some c := comment then #["-c", s!"git=mathlib4@{c}"] else #[]) ++ args
      else if !unpackedOnly then
        acc := acc.push (path, zip)
  for task in tasks do
    _ ← IO.ofExcept task.get
  acc := acc.qsort (·.1.1 < ·.1.1)
  if verbose then
    for (path, zip) in acc do
      println! "packing {path} as {zip}"
  return acc.map (·.2)

/-- Gets the set of all cached files -/
def getLocalCacheSet : IO <| Lean.RBTree String compare := do
  let paths ← getFilesWithExtension CACHEDIR "ltar"
  return .fromList (paths.data.map (·.withoutParent CACHEDIR |>.toString)) _

def findRoot (path : FilePath) : CacheM <| Option System.FilePath := do
  match path.components with
<<<<<<< HEAD
  | [h] =>
    if h.endsWith ".lean" then
      return (←getPackageDirs).find? (h.dropRight 5)
    else
      return none
  | h :: _ => return (←getPackageDirs).find? h
  | [] => return none
=======
  | "Mathlib" :: _ => true
  | ["Mathlib.lean"] => true
  | _ => false
>>>>>>> fcfce357

/-- Decompresses build files into their respective folders -/
def unpackCache (hashMap : HashMap) (force : Bool) : CacheM Unit := do
  let hashMap ← hashMap.filterExists true
  let size := hashMap.size
  if size > 0 then
    let now ← IO.monoMsNow
    IO.println s!"Decompressing {size} file(s)"
    let args := (if force then #["-f"] else #[]) ++ #["-x", "--delete-corrupted", "-j", "-"]
    let child ← IO.Process.spawn { cmd := ← getLeanTar, args, stdin := .piped }
    let (stdin, child) ← child.takeStdin
    let config : Array Lean.Json ← hashMap.foldM (init := #[]) fun config path hash => do
      let pathStr := s!"{CACHEDIR / hash.asLTar}"
      if let some base ← findRoot path then
        pure <| config.push <| .mkObj [("file", pathStr), ("base", toString base)]
      else do
        IO.println s!"Skipping unrecognized file {pathStr}"
        pure config
    stdin.putStr <| Lean.Json.compress <| .arr config
    let exitCode ← child.wait
    if exitCode != 0 then throw <| IO.userError s!"leantar failed with error code {exitCode}"
    IO.println s!"Unpacked in {(← IO.monoMsNow) - now} ms"
    IO.println "Completed successfully!"
  else IO.println "No cache files to decompress"

instance : Ord FilePath where
  compare x y := compare x.toString y.toString

/-- Removes all cache files except for what's in the `keep` set -/
def cleanCache (keep : Lean.RBTree FilePath compare := default) : IO Unit := do
  for path in ← getFilesWithExtension CACHEDIR "ltar" do
    if !keep.contains path then IO.FS.removeFile path

/-- Prints the LTAR file and embedded comments (in particular, the mathlib commit that built the
file) regarding the files with specified paths. -/
def lookup (hashMap : HashMap) (paths : List FilePath) : IO Unit := do
  let mut err := false
  for path in paths do
    let some hash := hashMap.find? path | err := true
    let ltar := CACHEDIR / hash.asLTar
    IO.println s!"{path}: {ltar}"
    for line in (← runCmd (← getLeanTar) #["-k", ltar.toString]).splitOn "\n" |>.dropLast do
      println! "  comment: {line}"
  if err then IO.Process.exit 1

end Cache.IO<|MERGE_RESOLUTION|>--- conflicted
+++ resolved
@@ -126,39 +126,19 @@
         pure ⟨"."⟩
       else
         throw <| IO.userError s!"Mathlib not found in dependencies"
-<<<<<<< HEAD
     -- TODO this should be generated automatically from the information in `lakefile.lean`.
     let mut entries := #[
       ("Mathlib", root),
-      ("MathlibExtras", root),
       ("Archive", root),
       ("Counterexamples", root)
     ]
     if let some pth := pkgs.find? "aesop"        then entries := entries.push ("Aesop", pth)
-    if let some pth := pkgs.find? "std"          then entries := entries.push ("Std", pth)
+    if let some pth := pkgs.find? "batteries"    then entries := entries.push ("Batteries", pth)
     if let some pth := pkgs.find? "Cli"          then entries := entries.push ("Cli", pth)
     if let some pth := pkgs.find? "proofwidgets" then entries := entries.push ("ProofWidgets", pth)
     if let some pth := pkgs.find? "Qq"           then entries := entries.push ("Qq", pth)
     if let some pth := pkgs.find? "importGraph"  then entries := entries.push ("ImportGraph", pth)
     return ⟨root, .ofList entries.toList⟩
-=======
-  | .error e => throw <| IO.userError s!"Cannot parse lake-manifest.json: {e}"
-
--- TODO this should be generated automatically from the information in `lakefile.lean`.
-private def CacheM.getContext : IO CacheM.Context := do
-  let root ← CacheM.mathlibDepPath
-  return ⟨root, .ofList [
-    ("Mathlib", root),
-    ("Archive", root),
-    ("Counterexamples", root),
-    ("Aesop", LAKEPACKAGESDIR / "aesop"),
-    ("Batteries", LAKEPACKAGESDIR / "batteries"),
-    ("Cli", LAKEPACKAGESDIR / "Cli"),
-    ("ProofWidgets", LAKEPACKAGESDIR / "proofwidgets"),
-    ("Qq", LAKEPACKAGESDIR / "Qq"),
-    ("ImportGraph", LAKEPACKAGESDIR / "importGraph")
-  ]⟩
->>>>>>> fcfce357
 
 def CacheM.run (f : CacheM α) : IO α := do ReaderT.run f (← getContext)
 
@@ -362,7 +342,6 @@
 
 def findRoot (path : FilePath) : CacheM <| Option System.FilePath := do
   match path.components with
-<<<<<<< HEAD
   | [h] =>
     if h.endsWith ".lean" then
       return (←getPackageDirs).find? (h.dropRight 5)
@@ -370,11 +349,6 @@
       return none
   | h :: _ => return (←getPackageDirs).find? h
   | [] => return none
-=======
-  | "Mathlib" :: _ => true
-  | ["Mathlib.lean"] => true
-  | _ => false
->>>>>>> fcfce357
 
 /-- Decompresses build files into their respective folders -/
 def unpackCache (hashMap : HashMap) (force : Bool) : CacheM Unit := do
