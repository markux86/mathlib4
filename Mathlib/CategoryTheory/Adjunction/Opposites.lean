--- conflicted
+++ resolved
@@ -115,117 +115,6 @@
   NatIso.ofComponents fun X =>
     NatIso.ofComponents fun Y =>
       ((adj1.homEquiv X.unop Y).trans (adj2.homEquiv X.unop Y).symm).toIso
-<<<<<<< HEAD
-#align category_theory.adjunction.left_adjoints_coyoneda_equiv CategoryTheory.Adjunction.leftAdjointsCoyonedaEquiv
-
-/-- If `F` and `F'` are both left adjoint to `G`, then they are naturally isomorphic. -/
-def leftAdjointUniq {F F' : C ⥤ D} {G : D ⥤ C} (adj1 : F ⊣ G) (adj2 : F' ⊣ G) : F ≅ F' :=
-  NatIso.removeOp (Functor.fullyFaithfulCancelRight _ (leftAdjointsCoyonedaEquiv adj2 adj1))
-#align category_theory.adjunction.left_adjoint_uniq CategoryTheory.Adjunction.leftAdjointUniq
-
--- Porting note (#10618): removed simp as simp can prove this
-theorem homEquiv_leftAdjointUniq_hom_app {F F' : C ⥤ D} {G : D ⥤ C} (adj1 : F ⊣ G) (adj2 : F' ⊣ G)
-    (x : C) : adj1.homEquiv _ _ ((leftAdjointUniq adj1 adj2).hom.app x) = adj2.unit.app x := by
-  apply (adj1.homEquiv _ _).symm.injective
-  apply Quiver.Hom.op_inj
-  apply coyoneda.map_injective
-  --swap; infer_instance
-  ext
-  simp [leftAdjointUniq, leftAdjointsCoyonedaEquiv]
-#align category_theory.adjunction.hom_equiv_left_adjoint_uniq_hom_app CategoryTheory.Adjunction.homEquiv_leftAdjointUniq_hom_app
-
-@[reassoc (attr := simp)]
-theorem unit_leftAdjointUniq_hom {F F' : C ⥤ D} {G : D ⥤ C} (adj1 : F ⊣ G) (adj2 : F' ⊣ G) :
-    adj1.unit ≫ whiskerRight (leftAdjointUniq adj1 adj2).hom G = adj2.unit := by
-  ext x
-  rw [NatTrans.comp_app, ← homEquiv_leftAdjointUniq_hom_app adj1 adj2]
-  simp [← G.map_comp]
-#align category_theory.adjunction.unit_left_adjoint_uniq_hom CategoryTheory.Adjunction.unit_leftAdjointUniq_hom
-
-@[reassoc (attr := simp)]
-theorem unit_leftAdjointUniq_hom_app {F F' : C ⥤ D} {G : D ⥤ C} (adj1 : F ⊣ G) (adj2 : F' ⊣ G)
-    (x : C) : adj1.unit.app x ≫ G.map ((leftAdjointUniq adj1 adj2).hom.app x) = adj2.unit.app x :=
-  by rw [← unit_leftAdjointUniq_hom adj1 adj2]; rfl
-#align category_theory.adjunction.unit_left_adjoint_uniq_hom_app CategoryTheory.Adjunction.unit_leftAdjointUniq_hom_app
-
-@[reassoc (attr := simp)]
-theorem leftAdjointUniq_hom_counit {F F' : C ⥤ D} {G : D ⥤ C} (adj1 : F ⊣ G) (adj2 : F' ⊣ G) :
-    whiskerLeft G (leftAdjointUniq adj1 adj2).hom ≫ adj2.counit = adj1.counit := by
-  ext x
-  apply Quiver.Hom.op_inj
-  apply coyoneda.map_injective
-  ext
-  simp [leftAdjointUniq, leftAdjointsCoyonedaEquiv]
-#align category_theory.adjunction.left_adjoint_uniq_hom_counit CategoryTheory.Adjunction.leftAdjointUniq_hom_counit
-
-@[reassoc (attr := simp)]
-theorem leftAdjointUniq_hom_app_counit {F F' : C ⥤ D} {G : D ⥤ C} (adj1 : F ⊣ G) (adj2 : F' ⊣ G)
-    (x : D) :
-    (leftAdjointUniq adj1 adj2).hom.app (G.obj x) ≫ adj2.counit.app x = adj1.counit.app x := by
-  rw [← leftAdjointUniq_hom_counit adj1 adj2]
-  rfl
-#align category_theory.adjunction.left_adjoint_uniq_hom_app_counit CategoryTheory.Adjunction.leftAdjointUniq_hom_app_counit
-
-@[simp]
-theorem leftAdjointUniq_inv_app {F F' : C ⥤ D} {G : D ⥤ C} (adj1 : F ⊣ G) (adj2 : F' ⊣ G) (x : C) :
-    (leftAdjointUniq adj1 adj2).inv.app x = (leftAdjointUniq adj2 adj1).hom.app x :=
-  rfl
-#align category_theory.adjunction.left_adjoint_uniq_inv_app CategoryTheory.Adjunction.leftAdjointUniq_inv_app
-
-@[reassoc (attr := simp)]
-theorem leftAdjointUniq_trans {F F' F'' : C ⥤ D} {G : D ⥤ C} (adj1 : F ⊣ G) (adj2 : F' ⊣ G)
-    (adj3 : F'' ⊣ G) :
-    (leftAdjointUniq adj1 adj2).hom ≫ (leftAdjointUniq adj2 adj3).hom =
-      (leftAdjointUniq adj1 adj3).hom := by
-  ext
-  apply Quiver.Hom.op_inj
-  apply coyoneda.map_injective
-  ext
-  simp [leftAdjointsCoyonedaEquiv, leftAdjointUniq]
-#align category_theory.adjunction.left_adjoint_uniq_trans CategoryTheory.Adjunction.leftAdjointUniq_trans
-
-@[reassoc (attr := simp)]
-theorem leftAdjointUniq_trans_app {F F' F'' : C ⥤ D} {G : D ⥤ C} (adj1 : F ⊣ G) (adj2 : F' ⊣ G)
-    (adj3 : F'' ⊣ G) (x : C) :
-    (leftAdjointUniq adj1 adj2).hom.app x ≫ (leftAdjointUniq adj2 adj3).hom.app x =
-      (leftAdjointUniq adj1 adj3).hom.app x := by
-  rw [← leftAdjointUniq_trans adj1 adj2 adj3]
-  rfl
-#align category_theory.adjunction.left_adjoint_uniq_trans_app CategoryTheory.Adjunction.leftAdjointUniq_trans_app
-
-@[simp]
-theorem leftAdjointUniq_refl {F : C ⥤ D} {G : D ⥤ C} (adj1 : F ⊣ G) :
-    (leftAdjointUniq adj1 adj1).hom = 𝟙 _ := by
-  ext
-  apply Quiver.Hom.op_inj
-  apply coyoneda.map_injective
-  ext
-  simp [leftAdjointsCoyonedaEquiv, leftAdjointUniq]
-#align category_theory.adjunction.left_adjoint_uniq_refl CategoryTheory.Adjunction.leftAdjointUniq_refl
-
-/-- If `G` and `G'` are both right adjoint to `F`, then they are naturally isomorphic. -/
-def rightAdjointUniq {F : C ⥤ D} {G G' : D ⥤ C} (adj1 : F ⊣ G) (adj2 : F ⊣ G') : G ≅ G' :=
-  NatIso.removeOp (leftAdjointUniq (opAdjointOpOfAdjoint _ F adj2) (opAdjointOpOfAdjoint _ _ adj1))
-#align category_theory.adjunction.right_adjoint_uniq CategoryTheory.Adjunction.rightAdjointUniq
-
--- Porting note (#10618): simp can prove this
-theorem homEquiv_symm_rightAdjointUniq_hom_app {F : C ⥤ D} {G G' : D ⥤ C} (adj1 : F ⊣ G)
-    (adj2 : F ⊣ G') (x : D) :
-    (adj2.homEquiv _ _).symm ((rightAdjointUniq adj1 adj2).hom.app x) = adj1.counit.app x := by
-  apply Quiver.Hom.op_inj
-  convert homEquiv_leftAdjointUniq_hom_app (opAdjointOpOfAdjoint _ F adj2)
-    (opAdjointOpOfAdjoint _ _ adj1) (Opposite.op x)
-  -- Porting note: was `simpa`
-  simp only [opAdjointOpOfAdjoint, Functor.op_obj, Opposite.unop_op, mkOfHomEquiv_unit_app,
-    Equiv.trans_apply, homEquiv_counit, Functor.id_obj]
-  -- Porting note: Yet another `erw`...
-  -- https://github.com/leanprover-community/mathlib4/issues/5164
-  erw [F.map_id]
-  rw [Category.id_comp]
-  rfl
-#align category_theory.adjunction.hom_equiv_symm_right_adjoint_uniq_hom_app CategoryTheory.Adjunction.homEquiv_symm_rightAdjointUniq_hom_app
-=======
->>>>>>> 59de845a
 
 /-- Given two adjunctions, if the right adjoints are naturally isomorphic, then so are the left
 adjoints.
