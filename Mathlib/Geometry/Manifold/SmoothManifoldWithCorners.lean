/-
Copyright (c) 2019 Sébastien Gouëzel. All rights reserved.
Released under Apache 2.0 license as described in the file LICENSE.
Authors: Sébastien Gouëzel
-/
import Mathlib.Geometry.Manifold.ChartedSpace
import Mathlib.Analysis.Normed.Module.FiniteDimension
import Mathlib.Analysis.Calculus.ContDiff.Basic

/-!
# Smooth manifolds (possibly with boundary or corners)

A smooth manifold is a manifold modelled on a normed vector space, or a subset like a
half-space (to get manifolds with boundaries) for which the changes of coordinates are smooth maps.
We define a model with corners as a map `I : H → E` embedding nicely the topological space `H` in
the vector space `E` (or more precisely as a structure containing all the relevant properties).
Given such a model with corners `I` on `(E, H)`, we define the groupoid of local
homeomorphisms of `H` which are smooth when read in `E` (for any regularity `n : ℕ∞`).
With this groupoid at hand and the general machinery of charted spaces, we thus get the notion
of `C^n` manifold with respect to any model with corners `I` on `(E, H)`. We also introduce a
specific type class for `C^∞` manifolds as these are the most commonly used.

Some texts assume manifolds to be Hausdorff and second countable. We (in mathlib) assume neither,
but add these assumptions later as needed. (Quite a few results still do not require them.)

## Main definitions

* `ModelWithCorners 𝕜 E H` :
  a structure containing information on the way a space `H` embeds in a
  model vector space E over the field `𝕜`. This is all that is needed to
  define a smooth manifold with model space `H`, and model vector space `E`.
* `modelWithCornersSelf 𝕜 E` :
  trivial model with corners structure on the space `E` embedded in itself by the identity.
* `contDiffGroupoid n I` :
  when `I` is a model with corners on `(𝕜, E, H)`, this is the groupoid of partial homeos of `H`
  which are of class `C^n` over the normed field `𝕜`, when read in `E`.
* `SmoothManifoldWithCorners I M` :
  a type class saying that the charted space `M`, modelled on the space `H`, has `C^∞` changes of
  coordinates with respect to the model with corners `I` on `(𝕜, E, H)`. This type class is just
  a shortcut for `HasGroupoid M (contDiffGroupoid ∞ I)`.
* `extChartAt I x`:
  in a smooth manifold with corners with the model `I` on `(E, H)`, the charts take values in `H`,
  but often we may want to use their `E`-valued version, obtained by composing the charts with `I`.
  Since the target is in general not open, we can not register them as partial homeomorphisms, but
  we register them as `PartialEquiv`s.
  `extChartAt I x` is the canonical such partial equiv around `x`.

As specific examples of models with corners, we define (in `Geometry.Manifold.Instances.Real`)
* `modelWithCornersSelf ℝ (EuclideanSpace ℝ (Fin n))` for the model space used to define
  `n`-dimensional real manifolds without boundary (with notation `𝓡 n` in the locale `Manifold`)
* `ModelWithCorners ℝ (EuclideanSpace ℝ (Fin n)) (EuclideanHalfSpace n)` for the model space
  used to define `n`-dimensional real manifolds with boundary (with notation `𝓡∂ n` in the locale
  `Manifold`)
* `ModelWithCorners ℝ (EuclideanSpace ℝ (Fin n)) (EuclideanQuadrant n)` for the model space used
  to define `n`-dimensional real manifolds with corners

With these definitions at hand, to invoke an `n`-dimensional real manifold without boundary,
one could use

  `variable {n : ℕ} {M : Type*} [TopologicalSpace M] [ChartedSpace (EuclideanSpace ℝ (Fin n)) M]
   [SmoothManifoldWithCorners (𝓡 n) M]`.

However, this is not the recommended way: a theorem proved using this assumption would not apply
for instance to the tangent space of such a manifold, which is modelled on
`(EuclideanSpace ℝ (Fin n)) × (EuclideanSpace ℝ (Fin n))`
and not on `EuclideanSpace ℝ (Fin (2 * n))`!
In the same way, it would not apply to product manifolds, modelled on
`(EuclideanSpace ℝ (Fin n)) × (EuclideanSpace ℝ (Fin m))`.
The right invocation does not focus on one specific construction, but on all constructions sharing
the right properties, like

  `variable {E : Type*} [NormedAddCommGroup E] [NormedSpace ℝ E] [FiniteDimensional ℝ E]
  {I : ModelWithCorners ℝ E E} [I.Boundaryless]
  {M : Type*} [TopologicalSpace M] [ChartedSpace E M] [SmoothManifoldWithCorners I M]`

Here, `I.Boundaryless` is a typeclass property ensuring that there is no boundary (this is for
instance the case for `modelWithCornersSelf`, or products of these). Note that one could consider
as a natural assumption to only use the trivial model with corners `modelWithCornersSelf ℝ E`,
but again in product manifolds the natural model with corners will not be this one but the product
one (and they are not defeq as `(fun p : E × F ↦ (p.1, p.2))` is not defeq to the identity).
So, it is important to use the above incantation to maximize the applicability of theorems.

## Implementation notes

We want to talk about manifolds modelled on a vector space, but also on manifolds with
boundary, modelled on a half space (or even manifolds with corners). For the latter examples,
we still want to define smooth functions, tangent bundles, and so on. As smooth functions are
well defined on vector spaces or subsets of these, one could take for model space a subtype of a
vector space. With the drawback that the whole vector space itself (which is the most basic
example) is not directly a subtype of itself: the inclusion of `univ : Set E` in `Set E` would
show up in the definition, instead of `id`.

A good abstraction covering both cases it to have a vector
space `E` (with basic example the Euclidean space), a model space `H` (with basic example the upper
half space), and an embedding of `H` into `E` (which can be the identity for `H = E`, or
`Subtype.val` for manifolds with corners). We say that the pair `(E, H)` with their embedding is a
model with corners, and we encompass all the relevant properties (in particular the fact that the
image of `H` in `E` should have unique differentials) in the definition of `ModelWithCorners`.

We concentrate on `C^∞` manifolds: all the definitions work equally well for `C^n` manifolds, but
later on it is a pain to carry all over the smoothness parameter, especially when one wants to deal
with `C^k` functions as there would be additional conditions `k ≤ n` everywhere. Since one deals
almost all the time with `C^∞` (or analytic) manifolds, this seems to be a reasonable choice that
one could revisit later if needed. `C^k` manifolds are still available, but they should be called
using `HasGroupoid M (contDiffGroupoid k I)` where `I` is the model with corners.

I have considered using the model with corners `I` as a typeclass argument, possibly `outParam`, to
get lighter notations later on, but it did not turn out right, as on `E × F` there are two natural
model with corners, the trivial (identity) one, and the product one, and they are not defeq and one
needs to indicate to Lean which one we want to use.
This means that when talking on objects on manifolds one will most often need to specify the model
with corners one is using. For instance, the tangent bundle will be `TangentBundle I M` and the
derivative will be `mfderiv I I' f`, instead of the more natural notations `TangentBundle 𝕜 M` and
`mfderiv 𝕜 f` (the field has to be explicit anyway, as some manifolds could be considered both as
real and complex manifolds).
-/

noncomputable section

universe u v w u' v' w'

open Set Filter Function

open scoped Manifold Filter Topology

/-- The extended natural number `∞` -/
scoped[Manifold] notation "∞" => (⊤ : ℕ∞)

/-! ### Models with corners. -/


/-- A structure containing information on the way a space `H` embeds in a
model vector space `E` over the field `𝕜`. This is all what is needed to
define a smooth manifold with model space `H`, and model vector space `E`.
-/
@[ext] -- Porting note(#5171): was nolint has_nonempty_instance
structure ModelWithCorners (𝕜 : Type*) [NontriviallyNormedField 𝕜] (E : Type*)
    [NormedAddCommGroup E] [NormedSpace 𝕜 E] (H : Type*) [TopologicalSpace H] extends
    PartialEquiv H E where
  source_eq : source = univ
  uniqueDiffOn' : UniqueDiffOn 𝕜 toPartialEquiv.target
  continuous_toFun : Continuous toFun := by continuity
  continuous_invFun : Continuous invFun := by continuity

attribute [simp, mfld_simps] ModelWithCorners.source_eq

/-- A vector space is a model with corners. -/
def modelWithCornersSelf (𝕜 : Type*) [NontriviallyNormedField 𝕜] (E : Type*)
    [NormedAddCommGroup E] [NormedSpace 𝕜 E] : ModelWithCorners 𝕜 E E where
  toPartialEquiv := PartialEquiv.refl E
  source_eq := rfl
  uniqueDiffOn' := uniqueDiffOn_univ
  continuous_toFun := continuous_id
  continuous_invFun := continuous_id

@[inherit_doc] scoped[Manifold] notation "𝓘(" 𝕜 ", " E ")" => modelWithCornersSelf 𝕜 E

/-- A normed field is a model with corners. -/
scoped[Manifold] notation "𝓘(" 𝕜 ")" => modelWithCornersSelf 𝕜 𝕜

section

variable {𝕜 : Type*} [NontriviallyNormedField 𝕜] {E : Type*} [NormedAddCommGroup E]
  [NormedSpace 𝕜 E] {H : Type*} [TopologicalSpace H] (I : ModelWithCorners 𝕜 E H)

namespace ModelWithCorners

/-- Coercion of a model with corners to a function. We don't use `e.toFun` because it is actually
`e.toPartialEquiv.toFun`, so `simp` will apply lemmas about `toPartialEquiv`. While we may want to
switch to this behavior later, doing it mid-port will break a lot of proofs. -/
@[coe] def toFun' (e : ModelWithCorners 𝕜 E H) : H → E := e.toFun

instance : CoeFun (ModelWithCorners 𝕜 E H) fun _ => H → E := ⟨toFun'⟩

/-- The inverse to a model with corners, only registered as a `PartialEquiv`. -/
protected def symm : PartialEquiv E H :=
  I.toPartialEquiv.symm

/-- See Note [custom simps projection]. We need to specify this projection explicitly in this case,
  because it is a composition of multiple projections. -/
def Simps.apply (𝕜 : Type*) [NontriviallyNormedField 𝕜] (E : Type*) [NormedAddCommGroup E]
    [NormedSpace 𝕜 E] (H : Type*) [TopologicalSpace H] (I : ModelWithCorners 𝕜 E H) : H → E :=
  I

/-- See Note [custom simps projection] -/
def Simps.symm_apply (𝕜 : Type*) [NontriviallyNormedField 𝕜] (E : Type*) [NormedAddCommGroup E]
    [NormedSpace 𝕜 E] (H : Type*) [TopologicalSpace H] (I : ModelWithCorners 𝕜 E H) : E → H :=
  I.symm

initialize_simps_projections ModelWithCorners (toFun → apply, invFun → symm_apply)

-- Register a few lemmas to make sure that `simp` puts expressions in normal form
@[simp, mfld_simps]
theorem toPartialEquiv_coe : (I.toPartialEquiv : H → E) = I :=
  rfl

@[simp, mfld_simps]
theorem mk_coe (e : PartialEquiv H E) (a b c d) :
    ((ModelWithCorners.mk e a b c d : ModelWithCorners 𝕜 E H) : H → E) = (e : H → E) :=
  rfl

@[simp, mfld_simps]
theorem toPartialEquiv_coe_symm : (I.toPartialEquiv.symm : E → H) = I.symm :=
  rfl

@[simp, mfld_simps]
theorem mk_symm (e : PartialEquiv H E) (a b c d) :
    (ModelWithCorners.mk e a b c d : ModelWithCorners 𝕜 E H).symm = e.symm :=
  rfl

@[continuity]
protected theorem continuous : Continuous I :=
  I.continuous_toFun

protected theorem continuousAt {x} : ContinuousAt I x :=
  I.continuous.continuousAt

protected theorem continuousWithinAt {s x} : ContinuousWithinAt I s x :=
  I.continuousAt.continuousWithinAt

@[continuity]
theorem continuous_symm : Continuous I.symm :=
  I.continuous_invFun

theorem continuousAt_symm {x} : ContinuousAt I.symm x :=
  I.continuous_symm.continuousAt

theorem continuousWithinAt_symm {s x} : ContinuousWithinAt I.symm s x :=
  I.continuous_symm.continuousWithinAt

theorem continuousOn_symm {s} : ContinuousOn I.symm s :=
  I.continuous_symm.continuousOn

@[simp, mfld_simps]
theorem target_eq : I.target = range (I : H → E) := by
  rw [← image_univ, ← I.source_eq]
  exact I.image_source_eq_target.symm

protected theorem uniqueDiffOn : UniqueDiffOn 𝕜 (range I) :=
  I.target_eq ▸ I.uniqueDiffOn'
<<<<<<< HEAD
=======

@[deprecated (since := "2024-09-30")]
protected alias unique_diff := ModelWithCorners.uniqueDiffOn
>>>>>>> a9d07e8c

@[simp, mfld_simps]
protected theorem left_inv (x : H) : I.symm (I x) = x := by refine I.left_inv' ?_; simp

protected theorem leftInverse : LeftInverse I.symm I :=
  I.left_inv

theorem injective : Injective I :=
  I.leftInverse.injective

@[simp, mfld_simps]
theorem symm_comp_self : I.symm ∘ I = id :=
  I.leftInverse.comp_eq_id

protected theorem rightInvOn : RightInvOn I.symm I (range I) :=
  I.leftInverse.rightInvOn_range

@[simp, mfld_simps]
protected theorem right_inv {x : E} (hx : x ∈ range I) : I (I.symm x) = x :=
  I.rightInvOn hx

theorem preimage_image (s : Set H) : I ⁻¹' (I '' s) = s :=
  I.injective.preimage_image s

protected theorem image_eq (s : Set H) : I '' s = I.symm ⁻¹' s ∩ range I := by
  refine (I.toPartialEquiv.image_eq_target_inter_inv_preimage ?_).trans ?_
  · rw [I.source_eq]; exact subset_univ _
  · rw [inter_comm, I.target_eq, I.toPartialEquiv_coe_symm]

protected theorem closedEmbedding : ClosedEmbedding I :=
  I.leftInverse.closedEmbedding I.continuous_symm I.continuous

theorem isClosed_range : IsClosed (range I) :=
  I.closedEmbedding.isClosed_range

@[deprecated (since := "2024-03-17")] alias closed_range := isClosed_range

theorem map_nhds_eq (x : H) : map I (𝓝 x) = 𝓝[range I] I x :=
  I.closedEmbedding.toEmbedding.map_nhds_eq x

theorem map_nhdsWithin_eq (s : Set H) (x : H) : map I (𝓝[s] x) = 𝓝[I '' s] I x :=
  I.closedEmbedding.toEmbedding.map_nhdsWithin_eq s x

theorem image_mem_nhdsWithin {x : H} {s : Set H} (hs : s ∈ 𝓝 x) : I '' s ∈ 𝓝[range I] I x :=
  I.map_nhds_eq x ▸ image_mem_map hs

theorem symm_map_nhdsWithin_image {x : H} {s : Set H} : map I.symm (𝓝[I '' s] I x) = 𝓝[s] x := by
  rw [← I.map_nhdsWithin_eq, map_map, I.symm_comp_self, map_id]

theorem symm_map_nhdsWithin_range (x : H) : map I.symm (𝓝[range I] I x) = 𝓝 x := by
  rw [← I.map_nhds_eq, map_map, I.symm_comp_self, map_id]

theorem uniqueDiffOn_preimage {s : Set H} (hs : IsOpen s) :
    UniqueDiffOn 𝕜 (I.symm ⁻¹' s ∩ range I) := by
  rw [inter_comm]
  exact I.uniqueDiffOn.inter (hs.preimage I.continuous_invFun)
<<<<<<< HEAD
=======

@[deprecated (since := "2024-09-30")]
alias unique_diff_preimage := uniqueDiffOn_preimage
>>>>>>> a9d07e8c

theorem uniqueDiffOn_preimage_source {β : Type*} [TopologicalSpace β] {e : PartialHomeomorph H β} :
    UniqueDiffOn 𝕜 (I.symm ⁻¹' e.source ∩ range I) :=
  I.uniqueDiffOn_preimage e.open_source
<<<<<<< HEAD

theorem uniqueDiffWithinAt_image {x : H} : UniqueDiffWithinAt 𝕜 (range I) (I x) :=
  I.uniqueDiffOn _ (mem_range_self _)
=======

@[deprecated (since := "2024-09-30")]
alias unique_diff_preimage_source := uniqueDiffOn_preimage_source

theorem uniqueDiffWithinAt_image {x : H} : UniqueDiffWithinAt 𝕜 (range I) (I x) :=
  I.uniqueDiffOn _ (mem_range_self _)

@[deprecated (since := "2024-09-30")]
alias unique_diff_at_image := uniqueDiffWithinAt_image
>>>>>>> a9d07e8c

theorem symm_continuousWithinAt_comp_right_iff {X} [TopologicalSpace X] {f : H → X} {s : Set H}
    {x : H} :
    ContinuousWithinAt (f ∘ I.symm) (I.symm ⁻¹' s ∩ range I) (I x) ↔ ContinuousWithinAt f s x := by
  refine ⟨fun h => ?_, fun h => ?_⟩
  · have := h.comp I.continuousWithinAt (mapsTo_preimage _ _)
    simp_rw [preimage_inter, preimage_preimage, I.left_inv, preimage_id', preimage_range,
      inter_univ] at this
    rwa [Function.comp_assoc, I.symm_comp_self] at this
  · rw [← I.left_inv x] at h; exact h.comp I.continuousWithinAt_symm inter_subset_left

protected theorem locallyCompactSpace [LocallyCompactSpace E] (I : ModelWithCorners 𝕜 E H) :
    LocallyCompactSpace H := by
  have : ∀ x : H, (𝓝 x).HasBasis (fun s => s ∈ 𝓝 (I x) ∧ IsCompact s)
      fun s => I.symm '' (s ∩ range I) := fun x ↦ by
    rw [← I.symm_map_nhdsWithin_range]
    exact ((compact_basis_nhds (I x)).inf_principal _).map _
  refine .of_hasBasis this ?_
  rintro x s ⟨-, hsc⟩
  exact (hsc.inter_right I.isClosed_range).image I.continuous_symm

open TopologicalSpace

protected theorem secondCountableTopology [SecondCountableTopology E] (I : ModelWithCorners 𝕜 E H) :
    SecondCountableTopology H :=
  I.closedEmbedding.toEmbedding.secondCountableTopology

end ModelWithCorners

section

variable (𝕜 E)

/-- In the trivial model with corners, the associated `PartialEquiv` is the identity. -/
@[simp, mfld_simps]
theorem modelWithCornersSelf_partialEquiv : 𝓘(𝕜, E).toPartialEquiv = PartialEquiv.refl E :=
  rfl

@[simp, mfld_simps]
theorem modelWithCornersSelf_coe : (𝓘(𝕜, E) : E → E) = id :=
  rfl

@[simp, mfld_simps]
theorem modelWithCornersSelf_coe_symm : (𝓘(𝕜, E).symm : E → E) = id :=
  rfl

end

end

section ModelWithCornersProd

/-- Given two model_with_corners `I` on `(E, H)` and `I'` on `(E', H')`, we define the model with
corners `I.prod I'` on `(E × E', ModelProd H H')`. This appears in particular for the manifold
structure on the tangent bundle to a manifold modelled on `(E, H)`: it will be modelled on
`(E × E, H × E)`. See note [Manifold type tags] for explanation about `ModelProd H H'`
vs `H × H'`. -/
@[simps (config := .lemmasOnly)]
def ModelWithCorners.prod {𝕜 : Type u} [NontriviallyNormedField 𝕜] {E : Type v}
    [NormedAddCommGroup E] [NormedSpace 𝕜 E] {H : Type w} [TopologicalSpace H]
    (I : ModelWithCorners 𝕜 E H) {E' : Type v'} [NormedAddCommGroup E'] [NormedSpace 𝕜 E']
    {H' : Type w'} [TopologicalSpace H'] (I' : ModelWithCorners 𝕜 E' H') :
    ModelWithCorners 𝕜 (E × E') (ModelProd H H') :=
  { I.toPartialEquiv.prod I'.toPartialEquiv with
    toFun := fun x => (I x.1, I' x.2)
    invFun := fun x => (I.symm x.1, I'.symm x.2)
    source := { x | x.1 ∈ I.source ∧ x.2 ∈ I'.source }
    source_eq := by simp only [setOf_true, mfld_simps]
    uniqueDiffOn' := I.uniqueDiffOn'.prod I'.uniqueDiffOn'
    continuous_toFun := I.continuous_toFun.prod_map I'.continuous_toFun
    continuous_invFun := I.continuous_invFun.prod_map I'.continuous_invFun }

/-- Given a finite family of `ModelWithCorners` `I i` on `(E i, H i)`, we define the model with
corners `pi I` on `(Π i, E i, ModelPi H)`. See note [Manifold type tags] for explanation about
`ModelPi H`. -/
def ModelWithCorners.pi {𝕜 : Type u} [NontriviallyNormedField 𝕜] {ι : Type v} [Fintype ι]
    {E : ι → Type w} [∀ i, NormedAddCommGroup (E i)] [∀ i, NormedSpace 𝕜 (E i)] {H : ι → Type u'}
    [∀ i, TopologicalSpace (H i)] (I : ∀ i, ModelWithCorners 𝕜 (E i) (H i)) :
    ModelWithCorners 𝕜 (∀ i, E i) (ModelPi H) where
  toPartialEquiv := PartialEquiv.pi fun i => (I i).toPartialEquiv
  source_eq := by simp only [pi_univ, mfld_simps]
  uniqueDiffOn' := UniqueDiffOn.pi ι E _ _ fun i _ => (I i).uniqueDiffOn'
  continuous_toFun := continuous_pi fun i => (I i).continuous.comp (continuous_apply i)
  continuous_invFun := continuous_pi fun i => (I i).continuous_symm.comp (continuous_apply i)

/-- Special case of product model with corners, which is trivial on the second factor. This shows up
as the model to tangent bundles. -/
abbrev ModelWithCorners.tangent {𝕜 : Type u} [NontriviallyNormedField 𝕜] {E : Type v}
    [NormedAddCommGroup E] [NormedSpace 𝕜 E] {H : Type w} [TopologicalSpace H]
    (I : ModelWithCorners 𝕜 E H) : ModelWithCorners 𝕜 (E × E) (ModelProd H E) :=
  I.prod 𝓘(𝕜, E)

variable {𝕜 : Type*} [NontriviallyNormedField 𝕜] {E : Type*} [NormedAddCommGroup E]
  [NormedSpace 𝕜 E] {E' : Type*} [NormedAddCommGroup E'] [NormedSpace 𝕜 E'] {F : Type*}
  [NormedAddCommGroup F] [NormedSpace 𝕜 F] {F' : Type*} [NormedAddCommGroup F'] [NormedSpace 𝕜 F']
  {H : Type*} [TopologicalSpace H] {H' : Type*} [TopologicalSpace H'] {G : Type*}
  [TopologicalSpace G] {G' : Type*} [TopologicalSpace G'] {I : ModelWithCorners 𝕜 E H}
  {J : ModelWithCorners 𝕜 F G}

@[simp, mfld_simps]
theorem modelWithCorners_prod_toPartialEquiv :
    (I.prod J).toPartialEquiv = I.toPartialEquiv.prod J.toPartialEquiv :=
  rfl

@[simp, mfld_simps]
theorem modelWithCorners_prod_coe (I : ModelWithCorners 𝕜 E H) (I' : ModelWithCorners 𝕜 E' H') :
    (I.prod I' : _ × _ → _ × _) = Prod.map I I' :=
  rfl

@[simp, mfld_simps]
theorem modelWithCorners_prod_coe_symm (I : ModelWithCorners 𝕜 E H)
    (I' : ModelWithCorners 𝕜 E' H') :
    ((I.prod I').symm : _ × _ → _ × _) = Prod.map I.symm I'.symm :=
  rfl

/-- This lemma should be erased, or at least burn in hell, as it uses bad defeq: the left model
with corners is for `E times F`, the right one for `ModelProd E F`, and there's a good reason
we are distinguishing them. -/
theorem modelWithCornersSelf_prod : 𝓘(𝕜, E × F) = 𝓘(𝕜, E).prod 𝓘(𝕜, F) := by ext1 <;> simp

theorem ModelWithCorners.range_prod : range (I.prod J) = range I ×ˢ range J := by
  simp_rw [← ModelWithCorners.target_eq]; rfl

end ModelWithCornersProd

section Boundaryless

/-- Property ensuring that the model with corners `I` defines manifolds without boundary. This
  differs from the more general `BoundarylessManifold`, which requires every point on the manifold
  to be an interior point. -/
class ModelWithCorners.Boundaryless {𝕜 : Type*} [NontriviallyNormedField 𝕜] {E : Type*}
    [NormedAddCommGroup E] [NormedSpace 𝕜 E] {H : Type*} [TopologicalSpace H]
    (I : ModelWithCorners 𝕜 E H) : Prop where
  range_eq_univ : range I = univ

theorem ModelWithCorners.range_eq_univ {𝕜 : Type*} [NontriviallyNormedField 𝕜] {E : Type*}
    [NormedAddCommGroup E] [NormedSpace 𝕜 E] {H : Type*} [TopologicalSpace H]
    (I : ModelWithCorners 𝕜 E H) [I.Boundaryless] :
    range I = univ := ModelWithCorners.Boundaryless.range_eq_univ

/-- If `I` is a `ModelWithCorners.Boundaryless` model, then it is a homeomorphism. -/
@[simps (config := {simpRhs := true})]
def ModelWithCorners.toHomeomorph {𝕜 : Type*} [NontriviallyNormedField 𝕜] {E : Type*}
    [NormedAddCommGroup E] [NormedSpace 𝕜 E] {H : Type*} [TopologicalSpace H]
    (I : ModelWithCorners 𝕜 E H) [I.Boundaryless] : H ≃ₜ E where
  __ := I
  left_inv := I.left_inv
  right_inv _ := I.right_inv <| I.range_eq_univ.symm ▸ mem_univ _

/-- The trivial model with corners has no boundary -/
instance modelWithCornersSelf_boundaryless (𝕜 : Type*) [NontriviallyNormedField 𝕜] (E : Type*)
    [NormedAddCommGroup E] [NormedSpace 𝕜 E] : (modelWithCornersSelf 𝕜 E).Boundaryless :=
  ⟨by simp⟩

/-- If two model with corners are boundaryless, their product also is -/
instance ModelWithCorners.range_eq_univ_prod {𝕜 : Type u} [NontriviallyNormedField 𝕜] {E : Type v}
    [NormedAddCommGroup E] [NormedSpace 𝕜 E] {H : Type w} [TopologicalSpace H]
    (I : ModelWithCorners 𝕜 E H) [I.Boundaryless] {E' : Type v'} [NormedAddCommGroup E']
    [NormedSpace 𝕜 E'] {H' : Type w'} [TopologicalSpace H'] (I' : ModelWithCorners 𝕜 E' H')
    [I'.Boundaryless] : (I.prod I').Boundaryless := by
  constructor
  dsimp [ModelWithCorners.prod, ModelProd]
  rw [← prod_range_range_eq, ModelWithCorners.Boundaryless.range_eq_univ,
    ModelWithCorners.Boundaryless.range_eq_univ, univ_prod_univ]

end Boundaryless

section contDiffGroupoid

/-! ### Smooth functions on models with corners -/


variable {m n : ℕ∞} {𝕜 : Type*} [NontriviallyNormedField 𝕜] {E : Type*} [NormedAddCommGroup E]
  [NormedSpace 𝕜 E] {H : Type*} [TopologicalSpace H] (I : ModelWithCorners 𝕜 E H) {M : Type*}
  [TopologicalSpace M]

variable (n)

/-- Given a model with corners `(E, H)`, we define the pregroupoid of `C^n` transformations of `H`
as the maps that are `C^n` when read in `E` through `I`. -/
def contDiffPregroupoid : Pregroupoid H where
  property f s := ContDiffOn 𝕜 n (I ∘ f ∘ I.symm) (I.symm ⁻¹' s ∩ range I)
  comp {f g u v} hf hg _ _ _ := by
    have : I ∘ (g ∘ f) ∘ I.symm = (I ∘ g ∘ I.symm) ∘ I ∘ f ∘ I.symm := by ext x; simp
    simp only [this]
    refine hg.comp (hf.mono fun x ⟨hx1, hx2⟩ ↦ ⟨hx1.1, hx2⟩) ?_
    rintro x ⟨hx1, _⟩
    simp only [mfld_simps] at hx1 ⊢
    exact hx1.2
  id_mem := by
    apply ContDiffOn.congr contDiff_id.contDiffOn
    rintro x ⟨_, hx2⟩
    rcases mem_range.1 hx2 with ⟨y, hy⟩
    rw [← hy]
    simp only [mfld_simps]
  locality {f u} _ H := by
    apply contDiffOn_of_locally_contDiffOn
    rintro y ⟨hy1, hy2⟩
    rcases mem_range.1 hy2 with ⟨x, hx⟩
    rw [← hx] at hy1 ⊢
    simp only [mfld_simps] at hy1 ⊢
    rcases H x hy1 with ⟨v, v_open, xv, hv⟩
    have : I.symm ⁻¹' (u ∩ v) ∩ range I = I.symm ⁻¹' u ∩ range I ∩ I.symm ⁻¹' v := by
      rw [preimage_inter, inter_assoc, inter_assoc]
      congr 1
      rw [inter_comm]
    rw [this] at hv
    exact ⟨I.symm ⁻¹' v, v_open.preimage I.continuous_symm, by simpa, hv⟩
  congr {f g u} _ fg hf := by
    apply hf.congr
    rintro y ⟨hy1, hy2⟩
    rcases mem_range.1 hy2 with ⟨x, hx⟩
    rw [← hx] at hy1 ⊢
    simp only [mfld_simps] at hy1 ⊢
    rw [fg _ hy1]

/-- Given a model with corners `(E, H)`, we define the groupoid of invertible `C^n` transformations
  of `H` as the invertible maps that are `C^n` when read in `E` through `I`. -/
def contDiffGroupoid : StructureGroupoid H :=
  Pregroupoid.groupoid (contDiffPregroupoid n I)

variable {n}

/-- Inclusion of the groupoid of `C^n` local diffeos in the groupoid of `C^m` local diffeos when
`m ≤ n` -/
theorem contDiffGroupoid_le (h : m ≤ n) : contDiffGroupoid n I ≤ contDiffGroupoid m I := by
  rw [contDiffGroupoid, contDiffGroupoid]
  apply groupoid_of_pregroupoid_le
  intro f s hfs
  exact ContDiffOn.of_le hfs h

/-- The groupoid of `0`-times continuously differentiable maps is just the groupoid of all
partial homeomorphisms -/
theorem contDiffGroupoid_zero_eq : contDiffGroupoid 0 I = continuousGroupoid H := by
  apply le_antisymm le_top
  intro u _
  -- we have to check that every partial homeomorphism belongs to `contDiffGroupoid 0 I`,
  -- by unfolding its definition
  change u ∈ contDiffGroupoid 0 I
  rw [contDiffGroupoid, mem_groupoid_of_pregroupoid, contDiffPregroupoid]
  simp only [contDiffOn_zero]
  constructor
  · refine I.continuous.comp_continuousOn (u.continuousOn.comp I.continuousOn_symm ?_)
    exact (mapsTo_preimage _ _).mono_left inter_subset_left
  · refine I.continuous.comp_continuousOn (u.symm.continuousOn.comp I.continuousOn_symm ?_)
    exact (mapsTo_preimage _ _).mono_left inter_subset_left

variable (n)

/-- An identity partial homeomorphism belongs to the `C^n` groupoid. -/
theorem ofSet_mem_contDiffGroupoid {s : Set H} (hs : IsOpen s) :
    PartialHomeomorph.ofSet s hs ∈ contDiffGroupoid n I := by
  rw [contDiffGroupoid, mem_groupoid_of_pregroupoid]
  suffices h : ContDiffOn 𝕜 n (I ∘ I.symm) (I.symm ⁻¹' s ∩ range I) by
    simp [h, contDiffPregroupoid]
  have : ContDiffOn 𝕜 n id (univ : Set E) := contDiff_id.contDiffOn
  exact this.congr_mono (fun x hx => I.right_inv hx.2) (subset_univ _)

/-- The composition of a partial homeomorphism from `H` to `M` and its inverse belongs to
the `C^n` groupoid. -/
theorem symm_trans_mem_contDiffGroupoid (e : PartialHomeomorph M H) :
    e.symm.trans e ∈ contDiffGroupoid n I :=
  haveI : e.symm.trans e ≈ PartialHomeomorph.ofSet e.target e.open_target :=
    PartialHomeomorph.symm_trans_self _
  StructureGroupoid.mem_of_eqOnSource _ (ofSet_mem_contDiffGroupoid n I e.open_target) this

variable {E' H' : Type*} [NormedAddCommGroup E'] [NormedSpace 𝕜 E'] [TopologicalSpace H']

/-- The product of two smooth partial homeomorphisms is smooth. -/
theorem contDiffGroupoid_prod {I : ModelWithCorners 𝕜 E H} {I' : ModelWithCorners 𝕜 E' H'}
    {e : PartialHomeomorph H H} {e' : PartialHomeomorph H' H'} (he : e ∈ contDiffGroupoid ⊤ I)
    (he' : e' ∈ contDiffGroupoid ⊤ I') : e.prod e' ∈ contDiffGroupoid ⊤ (I.prod I') := by
  cases' he with he he_symm
  cases' he' with he' he'_symm
  simp only at he he_symm he' he'_symm
  constructor <;> simp only [PartialEquiv.prod_source, PartialHomeomorph.prod_toPartialEquiv,
    contDiffPregroupoid]
  · have h3 := ContDiffOn.prod_map he he'
    rw [← I.image_eq, ← I'.image_eq, prod_image_image_eq] at h3
    rw [← (I.prod I').image_eq]
    exact h3
  · have h3 := ContDiffOn.prod_map he_symm he'_symm
    rw [← I.image_eq, ← I'.image_eq, prod_image_image_eq] at h3
    rw [← (I.prod I').image_eq]
    exact h3

/-- The `C^n` groupoid is closed under restriction. -/
instance : ClosedUnderRestriction (contDiffGroupoid n I) :=
  (closedUnderRestriction_iff_id_le _).mpr
    (by
      rw [StructureGroupoid.le_iff]
      rintro e ⟨s, hs, hes⟩
      apply (contDiffGroupoid n I).mem_of_eqOnSource' _ _ _ hes
      exact ofSet_mem_contDiffGroupoid n I hs)

end contDiffGroupoid

section SmoothManifoldWithCorners

/-! ### Smooth manifolds with corners -/


/-- Typeclass defining smooth manifolds with corners with respect to a model with corners, over a
field `𝕜` and with infinite smoothness to simplify typeclass search and statements later on. -/
class SmoothManifoldWithCorners {𝕜 : Type*} [NontriviallyNormedField 𝕜] {E : Type*}
    [NormedAddCommGroup E] [NormedSpace 𝕜 E] {H : Type*} [TopologicalSpace H]
    (I : ModelWithCorners 𝕜 E H) (M : Type*) [TopologicalSpace M] [ChartedSpace H M] extends
    HasGroupoid M (contDiffGroupoid ∞ I) : Prop

theorem SmoothManifoldWithCorners.mk' {𝕜 : Type*} [NontriviallyNormedField 𝕜] {E : Type*}
    [NormedAddCommGroup E] [NormedSpace 𝕜 E] {H : Type*} [TopologicalSpace H]
    (I : ModelWithCorners 𝕜 E H) (M : Type*) [TopologicalSpace M] [ChartedSpace H M]
    [gr : HasGroupoid M (contDiffGroupoid ∞ I)] : SmoothManifoldWithCorners I M :=
  { gr with }

theorem smoothManifoldWithCorners_of_contDiffOn {𝕜 : Type*} [NontriviallyNormedField 𝕜]
    {E : Type*} [NormedAddCommGroup E] [NormedSpace 𝕜 E] {H : Type*} [TopologicalSpace H]
    (I : ModelWithCorners 𝕜 E H) (M : Type*) [TopologicalSpace M] [ChartedSpace H M]
    (h : ∀ e e' : PartialHomeomorph M H, e ∈ atlas H M → e' ∈ atlas H M →
      ContDiffOn 𝕜 ⊤ (I ∘ e.symm ≫ₕ e' ∘ I.symm) (I.symm ⁻¹' (e.symm ≫ₕ e').source ∩ range I)) :
    SmoothManifoldWithCorners I M where
  compatible := by
    haveI : HasGroupoid M (contDiffGroupoid ∞ I) := hasGroupoid_of_pregroupoid _ (h _ _)
    apply StructureGroupoid.compatible

/-- For any model with corners, the model space is a smooth manifold -/
instance model_space_smooth {𝕜 : Type*} [NontriviallyNormedField 𝕜] {E : Type*}
    [NormedAddCommGroup E] [NormedSpace 𝕜 E] {H : Type*} [TopologicalSpace H]
    {I : ModelWithCorners 𝕜 E H} : SmoothManifoldWithCorners I H :=
  { hasGroupoid_model_space _ _ with }

end SmoothManifoldWithCorners

namespace SmoothManifoldWithCorners

/- We restate in the namespace `SmoothManifoldWithCorners` some lemmas that hold for general
charted space with a structure groupoid, avoiding the need to specify the groupoid
`contDiffGroupoid ∞ I` explicitly. -/
variable {𝕜 : Type*} [NontriviallyNormedField 𝕜] {E : Type*} [NormedAddCommGroup E]
  [NormedSpace 𝕜 E] {H : Type*} [TopologicalSpace H] (I : ModelWithCorners 𝕜 E H) (M : Type*)
  [TopologicalSpace M] [ChartedSpace H M]

/-- The maximal atlas of `M` for the smooth manifold with corners structure corresponding to the
model with corners `I`. -/
def maximalAtlas :=
  (contDiffGroupoid ∞ I).maximalAtlas M

variable {M}

theorem subset_maximalAtlas [SmoothManifoldWithCorners I M] : atlas H M ⊆ maximalAtlas I M :=
  StructureGroupoid.subset_maximalAtlas _

theorem chart_mem_maximalAtlas [SmoothManifoldWithCorners I M] (x : M) :
    chartAt H x ∈ maximalAtlas I M :=
  StructureGroupoid.chart_mem_maximalAtlas _ x

variable {I}

theorem compatible_of_mem_maximalAtlas {e e' : PartialHomeomorph M H} (he : e ∈ maximalAtlas I M)
    (he' : e' ∈ maximalAtlas I M) : e.symm.trans e' ∈ contDiffGroupoid ∞ I :=
  StructureGroupoid.compatible_of_mem_maximalAtlas he he'

/-- The empty set is a smooth manifold w.r.t. any charted space and model. -/
instance empty [IsEmpty M] : SmoothManifoldWithCorners I M := by
  apply smoothManifoldWithCorners_of_contDiffOn
  intro e e' _ _ x hx
  set t := I.symm ⁻¹' (e.symm ≫ₕ e').source ∩ range I
  -- Since `M` is empty, the condition about compatibility of transition maps is vacuous.
  have : (e.symm ≫ₕ e').source = ∅ := calc (e.symm ≫ₕ e').source
    _ = (e.symm.source) ∩ e.symm ⁻¹' e'.source := by rw [← PartialHomeomorph.trans_source]
    _ = (e.symm.source) ∩ e.symm ⁻¹' ∅ := by rw [eq_empty_of_isEmpty (e'.source)]
    _ = (e.symm.source) ∩ ∅ := by rw [preimage_empty]
    _ = ∅ := inter_empty e.symm.source
  have : t = ∅ := calc t
    _ = I.symm ⁻¹' (e.symm ≫ₕ e').source ∩ range I := by
      rw [← Subtype.preimage_val_eq_preimage_val_iff]
    _ = ∅ ∩ range I := by rw [this, preimage_empty]
    _ = ∅ := empty_inter (range I)
  apply (this ▸ hx).elim

/-- The product of two smooth manifolds with corners is naturally a smooth manifold with corners. -/
instance prod {𝕜 : Type*} [NontriviallyNormedField 𝕜] {E : Type*} [NormedAddCommGroup E]
    [NormedSpace 𝕜 E] {E' : Type*} [NormedAddCommGroup E'] [NormedSpace 𝕜 E'] {H : Type*}
    [TopologicalSpace H] {I : ModelWithCorners 𝕜 E H} {H' : Type*} [TopologicalSpace H']
    {I' : ModelWithCorners 𝕜 E' H'} (M : Type*) [TopologicalSpace M] [ChartedSpace H M]
    [SmoothManifoldWithCorners I M] (M' : Type*) [TopologicalSpace M'] [ChartedSpace H' M']
    [SmoothManifoldWithCorners I' M'] : SmoothManifoldWithCorners (I.prod I') (M × M') where
  compatible := by
    rintro f g ⟨f1, hf1, f2, hf2, rfl⟩ ⟨g1, hg1, g2, hg2, rfl⟩
    rw [PartialHomeomorph.prod_symm, PartialHomeomorph.prod_trans]
    have h1 := (contDiffGroupoid ⊤ I).compatible hf1 hg1
    have h2 := (contDiffGroupoid ⊤ I').compatible hf2 hg2
    exact contDiffGroupoid_prod h1 h2

end SmoothManifoldWithCorners

theorem PartialHomeomorph.singleton_smoothManifoldWithCorners
    {𝕜 : Type*} [NontriviallyNormedField 𝕜] {E : Type*} [NormedAddCommGroup E] [NormedSpace 𝕜 E]
    {H : Type*} [TopologicalSpace H] (I : ModelWithCorners 𝕜 E H)
    {M : Type*} [TopologicalSpace M] (e : PartialHomeomorph M H) (h : e.source = Set.univ) :
    @SmoothManifoldWithCorners 𝕜 _ E _ _ H _ I M _ (e.singletonChartedSpace h) :=
  @SmoothManifoldWithCorners.mk' _ _ _ _ _ _ _ _ _ _ (id _) <|
    e.singleton_hasGroupoid h (contDiffGroupoid ∞ I)

theorem OpenEmbedding.singleton_smoothManifoldWithCorners {𝕜 : Type*} [NontriviallyNormedField 𝕜]
    {E : Type*} [NormedAddCommGroup E] [NormedSpace 𝕜 E] {H : Type*} [TopologicalSpace H]
    (I : ModelWithCorners 𝕜 E H) {M : Type*} [TopologicalSpace M] [Nonempty M] {f : M → H}
    (h : OpenEmbedding f) :
    @SmoothManifoldWithCorners 𝕜 _ E _ _ H _ I M _ h.singletonChartedSpace :=
  (h.toPartialHomeomorph f).singleton_smoothManifoldWithCorners I (by simp)

namespace TopologicalSpace.Opens

open TopologicalSpace

variable {𝕜 : Type*} [NontriviallyNormedField 𝕜] {E : Type*} [NormedAddCommGroup E]
  [NormedSpace 𝕜 E] {H : Type*} [TopologicalSpace H] (I : ModelWithCorners 𝕜 E H) {M : Type*}
  [TopologicalSpace M] [ChartedSpace H M] [SmoothManifoldWithCorners I M] (s : Opens M)

instance : SmoothManifoldWithCorners I s :=
  { s.instHasGroupoid (contDiffGroupoid ∞ I) with }

end TopologicalSpace.Opens

section ExtendedCharts

open scoped Topology

variable {𝕜 E M H E' M' H' : Type*} [NontriviallyNormedField 𝕜] [NormedAddCommGroup E]
  [NormedSpace 𝕜 E] [TopologicalSpace H] [TopologicalSpace M] (f f' : PartialHomeomorph M H)
  (I : ModelWithCorners 𝕜 E H) [NormedAddCommGroup E'] [NormedSpace 𝕜 E'] [TopologicalSpace H']
  [TopologicalSpace M'] (I' : ModelWithCorners 𝕜 E' H') {s t : Set M}

/-!
### Extended charts

In a smooth manifold with corners, the model space is the space `H`. However, we will also
need to use extended charts taking values in the model vector space `E`. These extended charts are
not `PartialHomeomorph` as the target is not open in `E` in general, but we can still register them
as `PartialEquiv`.
-/


namespace PartialHomeomorph

/-- Given a chart `f` on a manifold with corners, `f.extend I` is the extended chart to the model
vector space. -/
@[simp, mfld_simps]
def extend : PartialEquiv M E :=
  f.toPartialEquiv ≫ I.toPartialEquiv

theorem extend_coe : ⇑(f.extend I) = I ∘ f :=
  rfl

theorem extend_coe_symm : ⇑(f.extend I).symm = f.symm ∘ I.symm :=
  rfl

theorem extend_source : (f.extend I).source = f.source := by
  rw [extend, PartialEquiv.trans_source, I.source_eq, preimage_univ, inter_univ]

theorem isOpen_extend_source : IsOpen (f.extend I).source := by
  rw [extend_source]
  exact f.open_source

theorem extend_target : (f.extend I).target = I.symm ⁻¹' f.target ∩ range I := by
  simp_rw [extend, PartialEquiv.trans_target, I.target_eq, I.toPartialEquiv_coe_symm, inter_comm]

theorem extend_target' : (f.extend I).target = I '' f.target := by
  rw [extend, PartialEquiv.trans_target'', I.source_eq, univ_inter, I.toPartialEquiv_coe]

lemma isOpen_extend_target [I.Boundaryless] : IsOpen (f.extend I).target := by
  rw [extend_target, I.range_eq_univ, inter_univ]
  exact I.continuous_symm.isOpen_preimage _ f.open_target

theorem mapsTo_extend (hs : s ⊆ f.source) :
    MapsTo (f.extend I) s ((f.extend I).symm ⁻¹' s ∩ range I) := by
  rw [mapsTo', extend_coe, extend_coe_symm, preimage_comp, ← I.image_eq, image_comp,
    f.image_eq_target_inter_inv_preimage hs]
  exact image_subset _ inter_subset_right

theorem extend_left_inv {x : M} (hxf : x ∈ f.source) : (f.extend I).symm (f.extend I x) = x :=
  (f.extend I).left_inv <| by rwa [f.extend_source]

/-- Variant of `f.extend_left_inv I`, stated in terms of images. -/
lemma extend_left_inv' (ht : t ⊆ f.source) : ((f.extend I).symm ∘ (f.extend I)) '' t = t :=
  EqOn.image_eq_self (fun _ hx ↦ f.extend_left_inv I (ht hx))

theorem extend_source_mem_nhds {x : M} (h : x ∈ f.source) : (f.extend I).source ∈ 𝓝 x :=
  (isOpen_extend_source f I).mem_nhds <| by rwa [f.extend_source I]

theorem extend_source_mem_nhdsWithin {x : M} (h : x ∈ f.source) : (f.extend I).source ∈ 𝓝[s] x :=
  mem_nhdsWithin_of_mem_nhds <| extend_source_mem_nhds f I h

theorem continuousOn_extend : ContinuousOn (f.extend I) (f.extend I).source := by
  refine I.continuous.comp_continuousOn ?_
  rw [extend_source]
  exact f.continuousOn

theorem continuousAt_extend {x : M} (h : x ∈ f.source) : ContinuousAt (f.extend I) x :=
  (continuousOn_extend f I).continuousAt <| extend_source_mem_nhds f I h

theorem map_extend_nhds {x : M} (hy : x ∈ f.source) :
    map (f.extend I) (𝓝 x) = 𝓝[range I] f.extend I x := by
  rwa [extend_coe, comp_apply, ← I.map_nhds_eq, ← f.map_nhds_eq, map_map]

theorem map_extend_nhds_of_boundaryless [I.Boundaryless] {x : M} (hx : x ∈ f.source) :
    map (f.extend I) (𝓝 x) = 𝓝 (f.extend I x) := by
  rw [f.map_extend_nhds _ hx, I.range_eq_univ, nhdsWithin_univ]

theorem extend_target_mem_nhdsWithin {y : M} (hy : y ∈ f.source) :
    (f.extend I).target ∈ 𝓝[range I] f.extend I y := by
  rw [← PartialEquiv.image_source_eq_target, ← map_extend_nhds f I hy]
  exact image_mem_map (extend_source_mem_nhds _ _ hy)

theorem extend_image_nhd_mem_nhds_of_boundaryless [I.Boundaryless] {x} (hx : x ∈ f.source)
    {s : Set M} (h : s ∈ 𝓝 x) : (f.extend I) '' s ∈ 𝓝 ((f.extend I) x) := by
  rw [← f.map_extend_nhds_of_boundaryless _ hx, Filter.mem_map]
  filter_upwards [h] using subset_preimage_image (f.extend I) s

theorem extend_target_subset_range : (f.extend I).target ⊆ range I := by simp only [mfld_simps]

lemma interior_extend_target_subset_interior_range :
    interior (f.extend I).target ⊆ interior (range I) := by
  rw [f.extend_target, interior_inter, (f.open_target.preimage I.continuous_symm).interior_eq]
  exact inter_subset_right

/-- If `y ∈ f.target` and `I y ∈ interior (range I)`,
  then `I y` is an interior point of `(I ∘ f).target`. -/
lemma mem_interior_extend_target {y : H} (hy : y ∈ f.target)
    (hy' : I y ∈ interior (range I)) : I y ∈ interior (f.extend I).target := by
  rw [f.extend_target, interior_inter, (f.open_target.preimage I.continuous_symm).interior_eq,
    mem_inter_iff, mem_preimage]
  exact ⟨mem_of_eq_of_mem (I.left_inv (y)) hy, hy'⟩

theorem nhdsWithin_extend_target_eq {y : M} (hy : y ∈ f.source) :
    𝓝[(f.extend I).target] f.extend I y = 𝓝[range I] f.extend I y :=
  (nhdsWithin_mono _ (extend_target_subset_range _ _)).antisymm <|
    nhdsWithin_le_of_mem (extend_target_mem_nhdsWithin _ _ hy)

theorem continuousAt_extend_symm' {x : E} (h : x ∈ (f.extend I).target) :
    ContinuousAt (f.extend I).symm x :=
  (f.continuousAt_symm h.2).comp I.continuous_symm.continuousAt

theorem continuousAt_extend_symm {x : M} (h : x ∈ f.source) :
    ContinuousAt (f.extend I).symm (f.extend I x) :=
  continuousAt_extend_symm' f I <| (f.extend I).map_source <| by rwa [f.extend_source]

theorem continuousOn_extend_symm : ContinuousOn (f.extend I).symm (f.extend I).target := fun _ h =>
  (continuousAt_extend_symm' _ _ h).continuousWithinAt

theorem extend_symm_continuousWithinAt_comp_right_iff {X} [TopologicalSpace X] {g : M → X}
    {s : Set M} {x : M} :
    ContinuousWithinAt (g ∘ (f.extend I).symm) ((f.extend I).symm ⁻¹' s ∩ range I) (f.extend I x) ↔
      ContinuousWithinAt (g ∘ f.symm) (f.symm ⁻¹' s) (f x) := by
  rw [← I.symm_continuousWithinAt_comp_right_iff]; rfl

theorem isOpen_extend_preimage' {s : Set E} (hs : IsOpen s) :
    IsOpen ((f.extend I).source ∩ f.extend I ⁻¹' s) :=
  (continuousOn_extend f I).isOpen_inter_preimage (isOpen_extend_source _ _) hs

theorem isOpen_extend_preimage {s : Set E} (hs : IsOpen s) :
    IsOpen (f.source ∩ f.extend I ⁻¹' s) := by
  rw [← extend_source f I]; exact isOpen_extend_preimage' f I hs

theorem map_extend_nhdsWithin_eq_image {y : M} (hy : y ∈ f.source) :
    map (f.extend I) (𝓝[s] y) = 𝓝[f.extend I '' ((f.extend I).source ∩ s)] f.extend I y := by
  set e := f.extend I
  calc
    map e (𝓝[s] y) = map e (𝓝[e.source ∩ s] y) :=
      congr_arg (map e) (nhdsWithin_inter_of_mem (extend_source_mem_nhdsWithin f I hy)).symm
    _ = 𝓝[e '' (e.source ∩ s)] e y :=
      ((f.extend I).leftInvOn.mono inter_subset_left).map_nhdsWithin_eq
        ((f.extend I).left_inv <| by rwa [f.extend_source])
        (continuousAt_extend_symm f I hy).continuousWithinAt
        (continuousAt_extend f I hy).continuousWithinAt

theorem map_extend_nhdsWithin_eq_image_of_subset {y : M} (hy : y ∈ f.source) (hs : s ⊆ f.source) :
    map (f.extend I) (𝓝[s] y) = 𝓝[f.extend I '' s] f.extend I y := by
  rw [map_extend_nhdsWithin_eq_image _ _ hy, inter_eq_self_of_subset_right]
  rwa [extend_source]

theorem map_extend_nhdsWithin {y : M} (hy : y ∈ f.source) :
    map (f.extend I) (𝓝[s] y) = 𝓝[(f.extend I).symm ⁻¹' s ∩ range I] f.extend I y := by
  rw [map_extend_nhdsWithin_eq_image f I hy, nhdsWithin_inter, ←
    nhdsWithin_extend_target_eq _ _ hy, ← nhdsWithin_inter, (f.extend I).image_source_inter_eq',
    inter_comm]

theorem map_extend_symm_nhdsWithin {y : M} (hy : y ∈ f.source) :
    map (f.extend I).symm (𝓝[(f.extend I).symm ⁻¹' s ∩ range I] f.extend I y) = 𝓝[s] y := by
  rw [← map_extend_nhdsWithin f I hy, map_map, Filter.map_congr, map_id]
  exact (f.extend I).leftInvOn.eqOn.eventuallyEq_of_mem (extend_source_mem_nhdsWithin _ _ hy)

theorem map_extend_symm_nhdsWithin_range {y : M} (hy : y ∈ f.source) :
    map (f.extend I).symm (𝓝[range I] f.extend I y) = 𝓝 y := by
  rw [← nhdsWithin_univ, ← map_extend_symm_nhdsWithin f I hy, preimage_univ, univ_inter]

theorem tendsto_extend_comp_iff {α : Type*} {l : Filter α} {g : α → M}
    (hg : ∀ᶠ z in l, g z ∈ f.source) {y : M} (hy : y ∈ f.source) :
    Tendsto (f.extend I ∘ g) l (𝓝 (f.extend I y)) ↔ Tendsto g l (𝓝 y) := by
  refine ⟨fun h u hu ↦ mem_map.2 ?_, (continuousAt_extend _ _ hy).tendsto.comp⟩
  have := (f.continuousAt_extend_symm I hy).tendsto.comp h
  rw [extend_left_inv _ _ hy] at this
  filter_upwards [hg, mem_map.1 (this hu)] with z hz hzu
  simpa only [(· ∘ ·), extend_left_inv _ _ hz, mem_preimage] using hzu

-- there is no definition `writtenInExtend` but we already use some made-up names in this file
theorem continuousWithinAt_writtenInExtend_iff {f' : PartialHomeomorph M' H'} {g : M → M'} {y : M}
    (hy : y ∈ f.source) (hgy : g y ∈ f'.source) (hmaps : MapsTo g s f'.source) :
    ContinuousWithinAt (f'.extend I' ∘ g ∘ (f.extend I).symm)
      ((f.extend I).symm ⁻¹' s ∩ range I) (f.extend I y) ↔ ContinuousWithinAt g s y := by
  unfold ContinuousWithinAt
  simp only [comp_apply]
  rw [extend_left_inv _ _ hy, f'.tendsto_extend_comp_iff _ _ hgy,
    ← f.map_extend_symm_nhdsWithin I hy, tendsto_map'_iff]
  rw [← f.map_extend_nhdsWithin I hy, eventually_map]
  filter_upwards [inter_mem_nhdsWithin _ (f.open_source.mem_nhds hy)] with z hz
  rw [comp_apply, extend_left_inv _ _ hz.2]
  exact hmaps hz.1

-- there is no definition `writtenInExtend` but we already use some made-up names in this file

/-- If `s ⊆ f.source` and `g x ∈ f'.source` whenever `x ∈ s`, then `g` is continuous on `s` if and
only if `g` written in charts `f.extend I` and `f'.extend I'` is continuous on `f.extend I '' s`. -/
theorem continuousOn_writtenInExtend_iff {f' : PartialHomeomorph M' H'} {g : M → M'}
    (hs : s ⊆ f.source) (hmaps : MapsTo g s f'.source) :
    ContinuousOn (f'.extend I' ∘ g ∘ (f.extend I).symm) (f.extend I '' s) ↔ ContinuousOn g s := by
  refine forall_mem_image.trans <| forall₂_congr fun x hx ↦ ?_
  refine (continuousWithinAt_congr_nhds ?_).trans
    (continuousWithinAt_writtenInExtend_iff _ _ _ (hs hx) (hmaps hx) hmaps)
  rw [← map_extend_nhdsWithin_eq_image_of_subset, ← map_extend_nhdsWithin]
  exacts [hs hx, hs hx, hs]

/-- Technical lemma ensuring that the preimage under an extended chart of a neighborhood of a point
in the source is a neighborhood of the preimage, within a set. -/
theorem extend_preimage_mem_nhdsWithin {x : M} (h : x ∈ f.source) (ht : t ∈ 𝓝[s] x) :
    (f.extend I).symm ⁻¹' t ∈ 𝓝[(f.extend I).symm ⁻¹' s ∩ range I] f.extend I x := by
  rwa [← map_extend_symm_nhdsWithin f I h, mem_map] at ht

theorem extend_preimage_mem_nhds {x : M} (h : x ∈ f.source) (ht : t ∈ 𝓝 x) :
    (f.extend I).symm ⁻¹' t ∈ 𝓝 (f.extend I x) := by
  apply (continuousAt_extend_symm f I h).preimage_mem_nhds
  rwa [(f.extend I).left_inv]
  rwa [f.extend_source]

/-- Technical lemma to rewrite suitably the preimage of an intersection under an extended chart, to
bring it into a convenient form to apply derivative lemmas. -/
theorem extend_preimage_inter_eq :
    (f.extend I).symm ⁻¹' (s ∩ t) ∩ range I =
      (f.extend I).symm ⁻¹' s ∩ range I ∩ (f.extend I).symm ⁻¹' t := by
  mfld_set_tac

-- Porting note: an `aux` lemma that is no longer needed. Delete?
theorem extend_symm_preimage_inter_range_eventuallyEq_aux {s : Set M} {x : M} (hx : x ∈ f.source) :
    ((f.extend I).symm ⁻¹' s ∩ range I : Set _) =ᶠ[𝓝 (f.extend I x)]
      ((f.extend I).target ∩ (f.extend I).symm ⁻¹' s : Set _) := by
  rw [f.extend_target, inter_assoc, inter_comm (range I)]
  conv =>
    congr
    · skip
    rw [← univ_inter (_ ∩ range I)]
  refine (eventuallyEq_univ.mpr ?_).symm.inter EventuallyEq.rfl
  refine I.continuousAt_symm.preimage_mem_nhds (f.open_target.mem_nhds ?_)
  simp_rw [f.extend_coe, Function.comp_apply, I.left_inv, f.mapsTo hx]

theorem extend_symm_preimage_inter_range_eventuallyEq {s : Set M} {x : M} (hs : s ⊆ f.source)
    (hx : x ∈ f.source) :
    ((f.extend I).symm ⁻¹' s ∩ range I : Set _) =ᶠ[𝓝 (f.extend I x)] f.extend I '' s := by
  rw [← nhdsWithin_eq_iff_eventuallyEq, ← map_extend_nhdsWithin _ _ hx,
    map_extend_nhdsWithin_eq_image_of_subset _ _ hx hs]

/-! We use the name `extend_coord_change` for `(f'.extend I).symm ≫ f.extend I`. -/

theorem extend_coord_change_source :
    ((f.extend I).symm ≫ f'.extend I).source = I '' (f.symm ≫ₕ f').source := by
  simp_rw [PartialEquiv.trans_source, I.image_eq, extend_source, PartialEquiv.symm_source,
    extend_target, inter_right_comm _ (range I)]
  rfl

theorem extend_image_source_inter :
    f.extend I '' (f.source ∩ f'.source) = ((f.extend I).symm ≫ f'.extend I).source := by
  simp_rw [f.extend_coord_change_source, f.extend_coe, image_comp I f, trans_source'', symm_symm,
    symm_target]

theorem extend_coord_change_source_mem_nhdsWithin {x : E}
    (hx : x ∈ ((f.extend I).symm ≫ f'.extend I).source) :
    ((f.extend I).symm ≫ f'.extend I).source ∈ 𝓝[range I] x := by
  rw [f.extend_coord_change_source] at hx ⊢
  obtain ⟨x, hx, rfl⟩ := hx
  refine I.image_mem_nhdsWithin ?_
  exact (PartialHomeomorph.open_source _).mem_nhds hx

theorem extend_coord_change_source_mem_nhdsWithin' {x : M} (hxf : x ∈ f.source)
    (hxf' : x ∈ f'.source) :
    ((f.extend I).symm ≫ f'.extend I).source ∈ 𝓝[range I] f.extend I x := by
  apply extend_coord_change_source_mem_nhdsWithin
  rw [← extend_image_source_inter]
  exact mem_image_of_mem _ ⟨hxf, hxf'⟩

variable {f f'}

open SmoothManifoldWithCorners

theorem contDiffOn_extend_coord_change [ChartedSpace H M] (hf : f ∈ maximalAtlas I M)
    (hf' : f' ∈ maximalAtlas I M) :
    ContDiffOn 𝕜 ⊤ (f.extend I ∘ (f'.extend I).symm) ((f'.extend I).symm ≫ f.extend I).source := by
  rw [extend_coord_change_source, I.image_eq]
  exact (StructureGroupoid.compatible_of_mem_maximalAtlas hf' hf).1

theorem contDiffWithinAt_extend_coord_change [ChartedSpace H M] (hf : f ∈ maximalAtlas I M)
    (hf' : f' ∈ maximalAtlas I M) {x : E} (hx : x ∈ ((f'.extend I).symm ≫ f.extend I).source) :
    ContDiffWithinAt 𝕜 ⊤ (f.extend I ∘ (f'.extend I).symm) (range I) x := by
  apply (contDiffOn_extend_coord_change I hf hf' x hx).mono_of_mem
  rw [extend_coord_change_source] at hx ⊢
  obtain ⟨z, hz, rfl⟩ := hx
  exact I.image_mem_nhdsWithin ((PartialHomeomorph.open_source _).mem_nhds hz)

theorem contDiffWithinAt_extend_coord_change' [ChartedSpace H M] (hf : f ∈ maximalAtlas I M)
    (hf' : f' ∈ maximalAtlas I M) {x : M} (hxf : x ∈ f.source) (hxf' : x ∈ f'.source) :
    ContDiffWithinAt 𝕜 ⊤ (f.extend I ∘ (f'.extend I).symm) (range I) (f'.extend I x) := by
  refine contDiffWithinAt_extend_coord_change I hf hf' ?_
  rw [← extend_image_source_inter]
  exact mem_image_of_mem _ ⟨hxf', hxf⟩

end PartialHomeomorph

open PartialHomeomorph

variable [ChartedSpace H M] [ChartedSpace H' M']

/-- The preferred extended chart on a manifold with corners around a point `x`, from a neighborhood
of `x` to the model vector space. -/
@[simp, mfld_simps]
def extChartAt (x : M) : PartialEquiv M E :=
  (chartAt H x).extend I

theorem extChartAt_coe (x : M) : ⇑(extChartAt I x) = I ∘ chartAt H x :=
  rfl

theorem extChartAt_coe_symm (x : M) : ⇑(extChartAt I x).symm = (chartAt H x).symm ∘ I.symm :=
  rfl

theorem extChartAt_source (x : M) : (extChartAt I x).source = (chartAt H x).source :=
  extend_source _ _

theorem isOpen_extChartAt_source (x : M) : IsOpen (extChartAt I x).source :=
  isOpen_extend_source _ _

theorem mem_extChartAt_source (x : M) : x ∈ (extChartAt I x).source := by
  simp only [extChartAt_source, mem_chart_source]

theorem mem_extChartAt_target (x : M) : extChartAt I x x ∈ (extChartAt I x).target :=
  (extChartAt I x).map_source <| mem_extChartAt_source _ _

theorem extChartAt_target (x : M) :
    (extChartAt I x).target = I.symm ⁻¹' (chartAt H x).target ∩ range I :=
  extend_target _ _

theorem uniqueDiffOn_extChartAt_target (x : M) : UniqueDiffOn 𝕜 (extChartAt I x).target := by
  rw [extChartAt_target]
  exact I.uniqueDiffOn_preimage (chartAt H x).open_target

theorem uniqueDiffWithinAt_extChartAt_target (x : M) :
    UniqueDiffWithinAt 𝕜 (extChartAt I x).target (extChartAt I x x) :=
  uniqueDiffOn_extChartAt_target I x _ <| mem_extChartAt_target I x

theorem extChartAt_to_inv (x : M) : (extChartAt I x).symm ((extChartAt I x) x) = x :=
  (extChartAt I x).left_inv (mem_extChartAt_source I x)

theorem mapsTo_extChartAt {x : M} (hs : s ⊆ (chartAt H x).source) :
    MapsTo (extChartAt I x) s ((extChartAt I x).symm ⁻¹' s ∩ range I) :=
  mapsTo_extend _ _ hs

theorem extChartAt_source_mem_nhds' {x x' : M} (h : x' ∈ (extChartAt I x).source) :
    (extChartAt I x).source ∈ 𝓝 x' :=
  extend_source_mem_nhds _ _ <| by rwa [← extChartAt_source I]

theorem extChartAt_source_mem_nhds (x : M) : (extChartAt I x).source ∈ 𝓝 x :=
  extChartAt_source_mem_nhds' I (mem_extChartAt_source I x)

theorem extChartAt_source_mem_nhdsWithin' {x x' : M} (h : x' ∈ (extChartAt I x).source) :
    (extChartAt I x).source ∈ 𝓝[s] x' :=
  mem_nhdsWithin_of_mem_nhds (extChartAt_source_mem_nhds' I h)

theorem extChartAt_source_mem_nhdsWithin (x : M) : (extChartAt I x).source ∈ 𝓝[s] x :=
  mem_nhdsWithin_of_mem_nhds (extChartAt_source_mem_nhds I x)

theorem continuousOn_extChartAt (x : M) : ContinuousOn (extChartAt I x) (extChartAt I x).source :=
  continuousOn_extend _ _

theorem continuousAt_extChartAt' {x x' : M} (h : x' ∈ (extChartAt I x).source) :
    ContinuousAt (extChartAt I x) x' :=
  continuousAt_extend _ _ <| by rwa [← extChartAt_source I]

theorem continuousAt_extChartAt (x : M) : ContinuousAt (extChartAt I x) x :=
  continuousAt_extChartAt' _ (mem_extChartAt_source I x)

theorem map_extChartAt_nhds' {x y : M} (hy : y ∈ (extChartAt I x).source) :
    map (extChartAt I x) (𝓝 y) = 𝓝[range I] extChartAt I x y :=
  map_extend_nhds _ _ <| by rwa [← extChartAt_source I]

theorem map_extChartAt_nhds (x : M) : map (extChartAt I x) (𝓝 x) = 𝓝[range I] extChartAt I x x :=
  map_extChartAt_nhds' I <| mem_extChartAt_source I x

theorem map_extChartAt_nhds_of_boundaryless [I.Boundaryless] (x : M) :
    map (extChartAt I x) (𝓝 x) = 𝓝 (extChartAt I x x) := by
  rw [extChartAt]
  exact map_extend_nhds_of_boundaryless (chartAt H x) I (mem_chart_source H x)

variable {x} in
theorem extChartAt_image_nhd_mem_nhds_of_boundaryless [I.Boundaryless]
    {x : M} (hx : s ∈ 𝓝 x) : extChartAt I x '' s ∈ 𝓝 (extChartAt I x x) := by
  rw [extChartAt]
  exact extend_image_nhd_mem_nhds_of_boundaryless _ I (mem_chart_source H x) hx

theorem extChartAt_target_mem_nhdsWithin' {x y : M} (hy : y ∈ (extChartAt I x).source) :
    (extChartAt I x).target ∈ 𝓝[range I] extChartAt I x y :=
  extend_target_mem_nhdsWithin _ _ <| by rwa [← extChartAt_source I]

theorem extChartAt_target_mem_nhdsWithin (x : M) :
    (extChartAt I x).target ∈ 𝓝[range I] extChartAt I x x :=
  extChartAt_target_mem_nhdsWithin' I (mem_extChartAt_source I x)

/-- If we're boundaryless, `extChartAt` has open target -/
theorem isOpen_extChartAt_target [I.Boundaryless] (x : M) : IsOpen (extChartAt I x).target := by
  simp_rw [extChartAt_target, I.range_eq_univ, inter_univ]
  exact (PartialHomeomorph.open_target _).preimage I.continuous_symm

/-- If we're boundaryless, `(extChartAt I x).target` is a neighborhood of the key point -/
theorem extChartAt_target_mem_nhds [I.Boundaryless] (x : M) :
    (extChartAt I x).target ∈ 𝓝 (extChartAt I x x) := by
  convert extChartAt_target_mem_nhdsWithin I x
  simp only [I.range_eq_univ, nhdsWithin_univ]

/-- If we're boundaryless, `(extChartAt I x).target` is a neighborhood of any of its points -/
theorem extChartAt_target_mem_nhds' [I.Boundaryless] {x : M} {y : E}
    (m : y ∈ (extChartAt I x).target) : (extChartAt I x).target ∈ 𝓝 y :=
  (isOpen_extChartAt_target I x).mem_nhds m

theorem extChartAt_target_subset_range (x : M) : (extChartAt I x).target ⊆ range I := by
  simp only [mfld_simps]

theorem nhdsWithin_extChartAt_target_eq' {x y : M} (hy : y ∈ (extChartAt I x).source) :
    𝓝[(extChartAt I x).target] extChartAt I x y = 𝓝[range I] extChartAt I x y :=
  nhdsWithin_extend_target_eq _ _ <| by rwa [← extChartAt_source I]

theorem nhdsWithin_extChartAt_target_eq (x : M) :
    𝓝[(extChartAt I x).target] (extChartAt I x) x = 𝓝[range I] (extChartAt I x) x :=
  nhdsWithin_extChartAt_target_eq' I (mem_extChartAt_source I x)

theorem continuousAt_extChartAt_symm'' {x : M} {y : E} (h : y ∈ (extChartAt I x).target) :
    ContinuousAt (extChartAt I x).symm y :=
  continuousAt_extend_symm' _ _ h

theorem continuousAt_extChartAt_symm' {x x' : M} (h : x' ∈ (extChartAt I x).source) :
    ContinuousAt (extChartAt I x).symm (extChartAt I x x') :=
  continuousAt_extChartAt_symm'' I <| (extChartAt I x).map_source h

theorem continuousAt_extChartAt_symm (x : M) :
    ContinuousAt (extChartAt I x).symm ((extChartAt I x) x) :=
  continuousAt_extChartAt_symm' I (mem_extChartAt_source I x)

theorem continuousOn_extChartAt_symm (x : M) :
    ContinuousOn (extChartAt I x).symm (extChartAt I x).target :=
  fun _y hy => (continuousAt_extChartAt_symm'' _ hy).continuousWithinAt

theorem isOpen_extChartAt_preimage' (x : M) {s : Set E} (hs : IsOpen s) :
    IsOpen ((extChartAt I x).source ∩ extChartAt I x ⁻¹' s) :=
  isOpen_extend_preimage' _ _ hs

theorem isOpen_extChartAt_preimage (x : M) {s : Set E} (hs : IsOpen s) :
    IsOpen ((chartAt H x).source ∩ extChartAt I x ⁻¹' s) := by
  rw [← extChartAt_source I]
  exact isOpen_extChartAt_preimage' I x hs

theorem map_extChartAt_nhdsWithin_eq_image' {x y : M} (hy : y ∈ (extChartAt I x).source) :
    map (extChartAt I x) (𝓝[s] y) =
      𝓝[extChartAt I x '' ((extChartAt I x).source ∩ s)] extChartAt I x y :=
  map_extend_nhdsWithin_eq_image _ _ <| by rwa [← extChartAt_source I]

theorem map_extChartAt_nhdsWithin_eq_image (x : M) :
    map (extChartAt I x) (𝓝[s] x) =
      𝓝[extChartAt I x '' ((extChartAt I x).source ∩ s)] extChartAt I x x :=
  map_extChartAt_nhdsWithin_eq_image' I (mem_extChartAt_source I x)

theorem map_extChartAt_nhdsWithin' {x y : M} (hy : y ∈ (extChartAt I x).source) :
    map (extChartAt I x) (𝓝[s] y) = 𝓝[(extChartAt I x).symm ⁻¹' s ∩ range I] extChartAt I x y :=
  map_extend_nhdsWithin _ _ <| by rwa [← extChartAt_source I]

theorem map_extChartAt_nhdsWithin (x : M) :
    map (extChartAt I x) (𝓝[s] x) = 𝓝[(extChartAt I x).symm ⁻¹' s ∩ range I] extChartAt I x x :=
  map_extChartAt_nhdsWithin' I (mem_extChartAt_source I x)

theorem map_extChartAt_symm_nhdsWithin' {x y : M} (hy : y ∈ (extChartAt I x).source) :
    map (extChartAt I x).symm (𝓝[(extChartAt I x).symm ⁻¹' s ∩ range I] extChartAt I x y) =
      𝓝[s] y :=
  map_extend_symm_nhdsWithin _ _ <| by rwa [← extChartAt_source I]

theorem map_extChartAt_symm_nhdsWithin_range' {x y : M} (hy : y ∈ (extChartAt I x).source) :
    map (extChartAt I x).symm (𝓝[range I] extChartAt I x y) = 𝓝 y :=
  map_extend_symm_nhdsWithin_range _ _ <| by rwa [← extChartAt_source I]

theorem map_extChartAt_symm_nhdsWithin (x : M) :
    map (extChartAt I x).symm (𝓝[(extChartAt I x).symm ⁻¹' s ∩ range I] extChartAt I x x) =
      𝓝[s] x :=
  map_extChartAt_symm_nhdsWithin' I (mem_extChartAt_source I x)

theorem map_extChartAt_symm_nhdsWithin_range (x : M) :
    map (extChartAt I x).symm (𝓝[range I] extChartAt I x x) = 𝓝 x :=
  map_extChartAt_symm_nhdsWithin_range' I (mem_extChartAt_source I x)

/-- Technical lemma ensuring that the preimage under an extended chart of a neighborhood of a point
in the source is a neighborhood of the preimage, within a set. -/
theorem extChartAt_preimage_mem_nhdsWithin' {x x' : M} (h : x' ∈ (extChartAt I x).source)
    (ht : t ∈ 𝓝[s] x') :
    (extChartAt I x).symm ⁻¹' t ∈ 𝓝[(extChartAt I x).symm ⁻¹' s ∩ range I] (extChartAt I x) x' := by
  rwa [← map_extChartAt_symm_nhdsWithin' I h, mem_map] at ht

/-- Technical lemma ensuring that the preimage under an extended chart of a neighborhood of the
base point is a neighborhood of the preimage, within a set. -/
theorem extChartAt_preimage_mem_nhdsWithin {x : M} (ht : t ∈ 𝓝[s] x) :
    (extChartAt I x).symm ⁻¹' t ∈ 𝓝[(extChartAt I x).symm ⁻¹' s ∩ range I] (extChartAt I x) x :=
  extChartAt_preimage_mem_nhdsWithin' I (mem_extChartAt_source I x) ht

theorem extChartAt_preimage_mem_nhds' {x x' : M} (h : x' ∈ (extChartAt I x).source)
    (ht : t ∈ 𝓝 x') : (extChartAt I x).symm ⁻¹' t ∈ 𝓝 (extChartAt I x x') :=
  extend_preimage_mem_nhds _ _ (by rwa [← extChartAt_source I]) ht

/-- Technical lemma ensuring that the preimage under an extended chart of a neighborhood of a point
is a neighborhood of the preimage. -/
theorem extChartAt_preimage_mem_nhds {x : M} (ht : t ∈ 𝓝 x) :
    (extChartAt I x).symm ⁻¹' t ∈ 𝓝 ((extChartAt I x) x) := by
  apply (continuousAt_extChartAt_symm I x).preimage_mem_nhds
  rwa [(extChartAt I x).left_inv (mem_extChartAt_source _ _)]

/-- Technical lemma to rewrite suitably the preimage of an intersection under an extended chart, to
bring it into a convenient form to apply derivative lemmas. -/
theorem extChartAt_preimage_inter_eq (x : M) :
    (extChartAt I x).symm ⁻¹' (s ∩ t) ∩ range I =
      (extChartAt I x).symm ⁻¹' s ∩ range I ∩ (extChartAt I x).symm ⁻¹' t := by
  mfld_set_tac

theorem ContinuousWithinAt.nhdsWithin_extChartAt_symm_preimage_inter_range
    {f : M → M'} {x : M} (hc : ContinuousWithinAt f s x) :
    𝓝[(extChartAt I x).symm ⁻¹' s ∩ range I] (extChartAt I x x) =
      𝓝[(extChartAt I x).target ∩
        (extChartAt I x).symm ⁻¹' (s ∩ f ⁻¹' (extChartAt I' (f x)).source)] (extChartAt I x x) := by
  rw [← (extChartAt I x).image_source_inter_eq', ← map_extChartAt_nhdsWithin_eq_image,
    ← map_extChartAt_nhdsWithin, nhdsWithin_inter_of_mem']
  exact hc (extChartAt_source_mem_nhds _ _)

/-! We use the name `ext_coord_change` for `(extChartAt I x').symm ≫ extChartAt I x`. -/

theorem ext_coord_change_source (x x' : M) :
    ((extChartAt I x').symm ≫ extChartAt I x).source =
      I '' ((chartAt H x').symm ≫ₕ chartAt H x).source :=
  extend_coord_change_source _ _ _

open SmoothManifoldWithCorners

theorem contDiffOn_ext_coord_change [SmoothManifoldWithCorners I M] (x x' : M) :
    ContDiffOn 𝕜 ⊤ (extChartAt I x ∘ (extChartAt I x').symm)
      ((extChartAt I x').symm ≫ extChartAt I x).source :=
  contDiffOn_extend_coord_change I (chart_mem_maximalAtlas I x) (chart_mem_maximalAtlas I x')

theorem contDiffWithinAt_ext_coord_change [SmoothManifoldWithCorners I M] (x x' : M) {y : E}
    (hy : y ∈ ((extChartAt I x').symm ≫ extChartAt I x).source) :
    ContDiffWithinAt 𝕜 ⊤ (extChartAt I x ∘ (extChartAt I x').symm) (range I) y :=
  contDiffWithinAt_extend_coord_change I (chart_mem_maximalAtlas I x) (chart_mem_maximalAtlas I x')
    hy

/-- Conjugating a function to write it in the preferred charts around `x`.
The manifold derivative of `f` will just be the derivative of this conjugated function. -/
@[simp, mfld_simps]
def writtenInExtChartAt (x : M) (f : M → M') : E → E' :=
  extChartAt I' (f x) ∘ f ∘ (extChartAt I x).symm

theorem writtenInExtChartAt_chartAt {x : M} {y : E} (h : y ∈ (extChartAt I x).target) :
    writtenInExtChartAt I I x (chartAt H x) y = y := by simp_all only [mfld_simps]

theorem writtenInExtChartAt_chartAt_symm {x : M} {y : E} (h : y ∈ (extChartAt I x).target) :
    writtenInExtChartAt I I (chartAt H x x) (chartAt H x).symm y = y := by
  simp_all only [mfld_simps]

theorem writtenInExtChartAt_extChartAt {x : M} {y : E} (h : y ∈ (extChartAt I x).target) :
    writtenInExtChartAt I 𝓘(𝕜, E) x (extChartAt I x) y = y := by
  simp_all only [mfld_simps]

theorem writtenInExtChartAt_extChartAt_symm {x : M} {y : E} (h : y ∈ (extChartAt I x).target) :
    writtenInExtChartAt 𝓘(𝕜, E) I (extChartAt I x x) (extChartAt I x).symm y = y := by
  simp_all only [mfld_simps]

variable (𝕜)

theorem extChartAt_self_eq {x : H} : ⇑(extChartAt I x) = I :=
  rfl

theorem extChartAt_self_apply {x y : H} : extChartAt I x y = I y :=
  rfl

/-- In the case of the manifold structure on a vector space, the extended charts are just the
identity. -/
theorem extChartAt_model_space_eq_id (x : E) : extChartAt 𝓘(𝕜, E) x = PartialEquiv.refl E := by
  simp only [mfld_simps]

theorem ext_chart_model_space_apply {x y : E} : extChartAt 𝓘(𝕜, E) x y = y :=
  rfl

variable {𝕜}

theorem extChartAt_prod (x : M × M') :
    extChartAt (I.prod I') x = (extChartAt I x.1).prod (extChartAt I' x.2) := by
  simp only [mfld_simps]
  -- Porting note: `simp` can't use `PartialEquiv.prod_trans` here because of a type
  -- synonym
  rw [PartialEquiv.prod_trans]

theorem extChartAt_comp [ChartedSpace H H'] (x : M') :
    (letI := ChartedSpace.comp H H' M'; extChartAt I x) =
      (chartAt H' x).toPartialEquiv ≫ extChartAt I (chartAt H' x x) :=
  PartialEquiv.trans_assoc ..

theorem writtenInExtChartAt_chartAt_comp [ChartedSpace H H'] (x : M') {y}
    (hy : y ∈ letI := ChartedSpace.comp H H' M'; (extChartAt I x).target) :
    (letI := ChartedSpace.comp H H' M'; writtenInExtChartAt I I x (chartAt H' x) y) = y := by
  letI := ChartedSpace.comp H H' M'
  simp_all only [mfld_simps, chartAt_comp]

theorem writtenInExtChartAt_chartAt_symm_comp [ChartedSpace H H'] (x : M') {y}
    (hy : y ∈ letI := ChartedSpace.comp H H' M'; (extChartAt I x).target) :
    ( letI := ChartedSpace.comp H H' M'
      writtenInExtChartAt I I (chartAt H' x x) (chartAt H' x).symm y) = y := by
  letI := ChartedSpace.comp H H' M'
  simp_all only [mfld_simps, chartAt_comp]

end ExtendedCharts

section Topology
-- Let `M` be a topological manifold over the field 𝕜.
variable
  {E : Type*} {𝕜 : Type*} [NontriviallyNormedField 𝕜]
  [NormedAddCommGroup E] [NormedSpace 𝕜 E] {H : Type*} [TopologicalSpace H]
  {M : Type*} [TopologicalSpace M] [ChartedSpace H M]

/-- A finite-dimensional manifold modelled on a locally compact field
  (such as ℝ, ℂ or the `p`-adic numbers) is locally compact. -/
lemma Manifold.locallyCompact_of_finiteDimensional
    (I : ModelWithCorners 𝕜 E H) [LocallyCompactSpace 𝕜] [FiniteDimensional 𝕜 E] :
    LocallyCompactSpace M := by
  have : ProperSpace E := FiniteDimensional.proper 𝕜 E
  have : LocallyCompactSpace H := I.locallyCompactSpace
  exact ChartedSpace.locallyCompactSpace H M

end Topology<|MERGE_RESOLUTION|>--- conflicted
+++ resolved
@@ -238,12 +238,9 @@
 
 protected theorem uniqueDiffOn : UniqueDiffOn 𝕜 (range I) :=
   I.target_eq ▸ I.uniqueDiffOn'
-<<<<<<< HEAD
-=======
 
 @[deprecated (since := "2024-09-30")]
 protected alias unique_diff := ModelWithCorners.uniqueDiffOn
->>>>>>> a9d07e8c
 
 @[simp, mfld_simps]
 protected theorem left_inv (x : H) : I.symm (I x) = x := by refine I.left_inv' ?_; simp
@@ -300,31 +297,22 @@
     UniqueDiffOn 𝕜 (I.symm ⁻¹' s ∩ range I) := by
   rw [inter_comm]
   exact I.uniqueDiffOn.inter (hs.preimage I.continuous_invFun)
-<<<<<<< HEAD
-=======
 
 @[deprecated (since := "2024-09-30")]
 alias unique_diff_preimage := uniqueDiffOn_preimage
->>>>>>> a9d07e8c
 
 theorem uniqueDiffOn_preimage_source {β : Type*} [TopologicalSpace β] {e : PartialHomeomorph H β} :
     UniqueDiffOn 𝕜 (I.symm ⁻¹' e.source ∩ range I) :=
   I.uniqueDiffOn_preimage e.open_source
-<<<<<<< HEAD
+
+@[deprecated (since := "2024-09-30")]
+alias unique_diff_preimage_source := uniqueDiffOn_preimage_source
 
 theorem uniqueDiffWithinAt_image {x : H} : UniqueDiffWithinAt 𝕜 (range I) (I x) :=
   I.uniqueDiffOn _ (mem_range_self _)
-=======
-
-@[deprecated (since := "2024-09-30")]
-alias unique_diff_preimage_source := uniqueDiffOn_preimage_source
-
-theorem uniqueDiffWithinAt_image {x : H} : UniqueDiffWithinAt 𝕜 (range I) (I x) :=
-  I.uniqueDiffOn _ (mem_range_self _)
 
 @[deprecated (since := "2024-09-30")]
 alias unique_diff_at_image := uniqueDiffWithinAt_image
->>>>>>> a9d07e8c
 
 theorem symm_continuousWithinAt_comp_right_iff {X} [TopologicalSpace X] {f : H → X} {s : Set H}
     {x : H} :
