--- conflicted
+++ resolved
@@ -85,11 +85,7 @@
       ring_nf
       rw [mul_comm]
       assumption
-<<<<<<< HEAD
-    le_trans C.precMax (Nat.le_mul_of_pos_left _ two_pos),
-=======
     le_trans C.precMax (Nat.le_mul_of_pos_left _ Nat.zero_lt_two),
->>>>>>> d0df76bd
     by (rw [max_eq_right]; simp [sub_eq_add_neg, Int.ofNat_zero_le])⟩
 
 @[nolint docBlame]
