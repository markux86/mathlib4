/-
Copyright (c) 2018 Chris Hughes. All rights reserved.
Released under Apache 2.0 license as described in the file LICENSE.
Authors: Chris Hughes
-/
import Mathlib.Algebra.Polynomial.FieldDivision
import Mathlib.Algebra.Polynomial.Lifts
import Mathlib.Data.List.Prime
import Mathlib.RingTheory.Polynomial.Tower

/-!
# Split polynomials

A polynomial `f : K[X]` splits over a field extension `L` of `K` if it is zero or all of its
irreducible factors over `L` have degree `1`.

## Main definitions

* `Polynomial.Splits i f`: A predicate on a homomorphism `i : K →+* L` from a commutative ring to a
  field and a polynomial `f` saying that `f.map i` is zero or all of its irreducible factors over
  `L` have degree `1`.

-/


noncomputable section

open Polynomial

universe u v w

variable {R : Type*} {F : Type u} {K : Type v} {L : Type w}

namespace Polynomial

section Splits

section CommRing

variable [CommRing K] [Field L] [Field F]
variable (i : K →+* L)

/-- A polynomial `Splits` iff it is zero or all of its irreducible factors have `degree` 1. -/
def Splits (f : K[X]) : Prop :=
  f.map i = 0 ∨ ∀ {g : L[X]}, Irreducible g → g ∣ f.map i → degree g = 1

@[simp]
theorem splits_zero : Splits i (0 : K[X]) :=
  Or.inl (Polynomial.map_zero i)

theorem splits_of_map_eq_C {f : K[X]} {a : L} (h : f.map i = C a) : Splits i f :=
  letI := Classical.decEq L
  if ha : a = 0 then Or.inl (h.trans (ha.symm ▸ C_0))
  else
    Or.inr fun hg ⟨p, hp⟩ =>
      absurd hg.1 <|
        Classical.not_not.2 <|
          isUnit_iff_degree_eq_zero.2 <| by
            have := congr_arg degree hp
            rw [h, degree_C ha, degree_mul, @eq_comm (WithBot ℕ) 0,
                Nat.WithBot.add_eq_zero_iff] at this
            exact this.1

@[simp]
theorem splits_C (a : K) : Splits i (C a) :=
  splits_of_map_eq_C i (map_C i)

theorem splits_of_map_degree_eq_one {f : K[X]} (hf : degree (f.map i) = 1) : Splits i f :=
  Or.inr fun hg ⟨p, hp⟩ => by
    have := congr_arg degree hp
    simp [Nat.WithBot.add_eq_one_iff, hf, @eq_comm (WithBot ℕ) 1,
        mt isUnit_iff_degree_eq_zero.2 hg.1] at this
    tauto

theorem splits_of_degree_le_one {f : K[X]} (hf : degree f ≤ 1) : Splits i f :=
  if hif : degree (f.map i) ≤ 0 then splits_of_map_eq_C i (degree_le_zero_iff.mp hif)
  else by
    push_neg at hif
    rw [← Order.succ_le_iff, ← WithBot.coe_zero, WithBot.succ_coe, Nat.succ_eq_succ] at hif
    exact splits_of_map_degree_eq_one i (le_antisymm ((degree_map_le i _).trans hf) hif)

theorem splits_of_degree_eq_one {f : K[X]} (hf : degree f = 1) : Splits i f :=
  splits_of_degree_le_one i hf.le

theorem splits_of_natDegree_le_one {f : K[X]} (hf : natDegree f ≤ 1) : Splits i f :=
  splits_of_degree_le_one i (degree_le_of_natDegree_le hf)

theorem splits_of_natDegree_eq_one {f : K[X]} (hf : natDegree f = 1) : Splits i f :=
  splits_of_natDegree_le_one i (le_of_eq hf)

theorem splits_mul {f g : K[X]} (hf : Splits i f) (hg : Splits i g) : Splits i (f * g) :=
  letI := Classical.decEq L
  if h : (f * g).map i = 0 then Or.inl h
  else
    Or.inr @fun p hp hpf =>
      ((irreducible_iff_prime.1 hp).2.2 _ _
            (show p ∣ map i f * map i g by convert hpf; rw [Polynomial.map_mul])).elim
        (hf.resolve_left (fun hf => by simp [hf] at h) hp)
        (hg.resolve_left (fun hg => by simp [hg] at h) hp)

theorem splits_of_splits_mul' {f g : K[X]} (hfg : (f * g).map i ≠ 0) (h : Splits i (f * g)) :
    Splits i f ∧ Splits i g :=
  ⟨Or.inr @fun g hgi hg =>
      Or.resolve_left h hfg hgi (by rw [Polynomial.map_mul]; exact hg.trans (dvd_mul_right _ _)),
    Or.inr @fun g hgi hg =>
      Or.resolve_left h hfg hgi (by rw [Polynomial.map_mul]; exact hg.trans (dvd_mul_left _ _))⟩

theorem splits_map_iff (j : L →+* F) {f : K[X]} : Splits j (f.map i) ↔ Splits (j.comp i) f := by
  simp [Splits, Polynomial.map_map]

theorem splits_one : Splits i 1 :=
  splits_C i 1

theorem splits_of_isUnit [IsDomain K] {u : K[X]} (hu : IsUnit u) : u.Splits i :=
  (isUnit_iff.mp hu).choose_spec.2 ▸ splits_C _ _

theorem splits_X_sub_C {x : K} : (X - C x).Splits i :=
  splits_of_degree_le_one _ <| degree_X_sub_C_le _

theorem splits_X : X.Splits i :=
  splits_of_degree_le_one _ degree_X_le

theorem splits_prod {ι : Type u} {s : ι → K[X]} {t : Finset ι} :
    (∀ j ∈ t, (s j).Splits i) → (∏ x ∈ t, s x).Splits i := by
  classical
  refine Finset.induction_on t (fun _ => splits_one i) fun a t hat ih ht => ?_
  rw [Finset.forall_mem_insert] at ht; rw [Finset.prod_insert hat]
  exact splits_mul i ht.1 (ih ht.2)

theorem splits_pow {f : K[X]} (hf : f.Splits i) (n : ℕ) : (f ^ n).Splits i := by
  rw [← Finset.card_range n, ← Finset.prod_const]
  exact splits_prod i fun j _ => hf

theorem splits_X_pow (n : ℕ) : (X ^ n).Splits i :=
  splits_pow i (splits_X i) n

theorem splits_id_iff_splits {f : K[X]} : (f.map i).Splits (RingHom.id L) ↔ f.Splits i := by
  rw [splits_map_iff, RingHom.id_comp]

variable {i}
<<<<<<< HEAD
=======

>>>>>>> 46d221cd
theorem Splits.comp_of_map_degree_le_one {f : K[X]} {p : K[X]} (hd : (p.map i).degree ≤ 1)
    (h : f.Splits i) : (f.comp p).Splits i := by
  by_cases hzero : map i (f.comp p) = 0
  · exact Or.inl hzero
  cases h with
  | inl h0 =>
    exact Or.inl <| map_comp i _ _ ▸ h0.symm ▸ zero_comp
  | inr h =>
    right
    intro g irr dvd
    rw [map_comp] at dvd hzero
    cases lt_or_eq_of_le hd with
    | inl hd =>
      rw [eq_C_of_degree_le_zero (Nat.WithBot.lt_one_iff_le_zero.mp hd), comp_C] at dvd hzero
      refine False.elim (irr.1 (isUnit_of_dvd_unit dvd ?_))
      simpa using hzero
    | inr hd =>
      let _ := invertibleOfNonzero (leadingCoeff_ne_zero.mpr
          (ne_zero_of_degree_gt (n := ⊥) (by rw [hd]; decide)))
      rw [eq_X_add_C_of_degree_eq_one hd, dvd_comp_C_mul_X_add_C_iff _ _] at dvd
      have := h (irr.map (algEquivCMulXAddC _ _).symm) dvd
      rw [degree_eq_natDegree irr.ne_zero]
      rwa [algEquivCMulXAddC_symm_apply, ← comp_eq_aeval,
        degree_eq_natDegree (fun h => WithBot.bot_ne_one (h ▸ this)),
        natDegree_comp, natDegree_C_mul (invertibleInvOf.ne_zero),
        natDegree_X_sub_C, mul_one] at this

theorem splits_iff_comp_splits_of_degree_eq_one {f : K[X]} {p : K[X]} (hd : (p.map i).degree = 1) :
    f.Splits i ↔ (f.comp p).Splits i := by
  rw [← splits_id_iff_splits, ← splits_id_iff_splits (f := f.comp p), map_comp]
  refine ⟨fun h => Splits.comp_of_map_degree_le_one
    (le_of_eq (map_id (R := L) ▸ hd)) h, fun h => ?_⟩
  let _ := invertibleOfNonzero (leadingCoeff_ne_zero.mpr
      (ne_zero_of_degree_gt (n := ⊥) (by rw [hd]; decide)))
  have : (map i f) = ((map i f).comp (map i p)).comp ((C ⅟ (map i p).leadingCoeff *
      (X - C ((map i p).coeff 0)))) := by
    rw [comp_assoc]
    nth_rw 1 [eq_X_add_C_of_degree_eq_one hd]
    simp only [coeff_map, invOf_eq_inv, mul_sub, ← C_mul, add_comp, mul_comp, C_comp, X_comp,
      ← mul_assoc]
<<<<<<< HEAD
    field_simp
=======
    simp
>>>>>>> 46d221cd
  refine this ▸ Splits.comp_of_map_degree_le_one ?_ h
  simp [degree_C (inv_ne_zero (Invertible.ne_zero (a := (map i p).leadingCoeff)))]

/--
This is a weaker variant of `Splits.comp_of_map_degree_le_one`,
but its conditions are easier to check.
-/
theorem Splits.comp_of_degree_le_one {f : K[X]} {p : K[X]} (hd : p.degree ≤ 1)
    (h : f.Splits i) : (f.comp p).Splits i :=
  Splits.comp_of_map_degree_le_one ((degree_map_le i _).trans hd) h

theorem Splits.comp_X_sub_C (a : K) {f : K[X]}
    (h : f.Splits i) : (f.comp (X - C a)).Splits i :=
  Splits.comp_of_degree_le_one (degree_X_sub_C_le _) h

theorem Splits.comp_X_add_C (a : K) {f : K[X]}
    (h : f.Splits i) : (f.comp (X + C a)).Splits i :=
  Splits.comp_of_degree_le_one (by simpa using degree_X_sub_C_le (-a)) h

theorem Splits.comp_neg_X {f : K[X]} (h : f.Splits i) : (f.comp (-X)).Splits i :=
  Splits.comp_of_degree_le_one (by simpa using degree_X_sub_C_le (0 : K)) h

variable (i)

theorem exists_root_of_splits' {f : K[X]} (hs : Splits i f) (hf0 : degree (f.map i) ≠ 0) :
    ∃ x, eval₂ i x f = 0 :=
  letI := Classical.decEq L
  if hf0' : f.map i = 0 then by simp [eval₂_eq_eval_map, hf0']
  else
    let ⟨g, hg⟩ :=
      WfDvdMonoid.exists_irreducible_factor
        (show ¬IsUnit (f.map i) from mt isUnit_iff_degree_eq_zero.1 hf0) hf0'
    let ⟨x, hx⟩ := exists_root_of_degree_eq_one (hs.resolve_left hf0' hg.1 hg.2)
    let ⟨i, hi⟩ := hg.2
    ⟨x, by rw [← eval_map, hi, eval_mul, show _ = _ from hx, zero_mul]⟩

theorem roots_ne_zero_of_splits' {f : K[X]} (hs : Splits i f) (hf0 : natDegree (f.map i) ≠ 0) :
    (f.map i).roots ≠ 0 :=
  let ⟨x, hx⟩ := exists_root_of_splits' i hs fun h => hf0 <| natDegree_eq_of_degree_eq_some h
  fun h => by
  rw [← eval_map] at hx
  have : f.map i ≠ 0 := by intro; simp_all
  cases h.subst ((mem_roots this).2 hx)

/-- Pick a root of a polynomial that splits. See `rootOfSplits` for polynomials over a field
which has simpler assumptions. -/
def rootOfSplits' {f : K[X]} (hf : f.Splits i) (hfd : (f.map i).degree ≠ 0) : L :=
  Classical.choose <| exists_root_of_splits' i hf hfd

theorem map_rootOfSplits' {f : K[X]} (hf : f.Splits i) (hfd) :
    f.eval₂ i (rootOfSplits' i hf hfd) = 0 :=
  Classical.choose_spec <| exists_root_of_splits' i hf hfd

theorem natDegree_eq_card_roots' {p : K[X]} {i : K →+* L} (hsplit : Splits i p) :
    (p.map i).natDegree = Multiset.card (p.map i).roots := by
  by_cases hp : p.map i = 0
  · rw [hp, natDegree_zero, roots_zero, Multiset.card_zero]
  obtain ⟨q, he, hd, hr⟩ := exists_prod_multiset_X_sub_C_mul (p.map i)
  rw [← splits_id_iff_splits, ← he] at hsplit
  rw [← he] at hp
  have hq : q ≠ 0 := fun h => hp (by rw [h, mul_zero])
  rw [← hd, add_right_eq_self]
  by_contra h
  have h' : (map (RingHom.id L) q).natDegree ≠ 0 := by simp [h]
  have := roots_ne_zero_of_splits' (RingHom.id L) (splits_of_splits_mul' _ ?_ hsplit).2 h'
  · rw [map_id] at this
    exact this hr
  · rw [map_id]
    exact mul_ne_zero monic_prod_multiset_X_sub_C.ne_zero hq

theorem degree_eq_card_roots' {p : K[X]} {i : K →+* L} (p_ne_zero : p.map i ≠ 0)
    (hsplit : Splits i p) : (p.map i).degree = Multiset.card (p.map i).roots := by
  simp [degree_eq_natDegree p_ne_zero, natDegree_eq_card_roots' hsplit]

end CommRing

variable [CommRing R] [Field K] [Field L] [Field F]
variable (i : K →+* L)

/-- This lemma is for polynomials over a field. -/
theorem splits_iff (f : K[X]) :
    Splits i f ↔ f = 0 ∨ ∀ {g : L[X]}, Irreducible g → g ∣ f.map i → degree g = 1 := by
  rw [Splits, map_eq_zero]

/-- This lemma is for polynomials over a field. -/
theorem Splits.def {i : K →+* L} {f : K[X]} (h : Splits i f) :
    f = 0 ∨ ∀ {g : L[X]}, Irreducible g → g ∣ f.map i → degree g = 1 :=
  (splits_iff i f).mp h

theorem splits_of_splits_mul {f g : K[X]} (hfg : f * g ≠ 0) (h : Splits i (f * g)) :
    Splits i f ∧ Splits i g :=
  splits_of_splits_mul' i (map_ne_zero hfg) h

theorem splits_of_splits_of_dvd {f g : K[X]} (hf0 : f ≠ 0) (hf : Splits i f) (hgf : g ∣ f) :
    Splits i g := by
  obtain ⟨f, rfl⟩ := hgf
  exact (splits_of_splits_mul i hf0 hf).1

theorem splits_of_splits_gcd_left [DecidableEq K] {f g : K[X]} (hf0 : f ≠ 0) (hf : Splits i f) :
    Splits i (EuclideanDomain.gcd f g) :=
  Polynomial.splits_of_splits_of_dvd i hf0 hf (EuclideanDomain.gcd_dvd_left f g)

theorem splits_of_splits_gcd_right [DecidableEq K] {f g : K[X]} (hg0 : g ≠ 0) (hg : Splits i g) :
    Splits i (EuclideanDomain.gcd f g) :=
  Polynomial.splits_of_splits_of_dvd i hg0 hg (EuclideanDomain.gcd_dvd_right f g)

theorem splits_mul_iff {f g : K[X]} (hf : f ≠ 0) (hg : g ≠ 0) :
    (f * g).Splits i ↔ f.Splits i ∧ g.Splits i :=
  ⟨splits_of_splits_mul i (mul_ne_zero hf hg), fun ⟨hfs, hgs⟩ => splits_mul i hfs hgs⟩

theorem splits_prod_iff {ι : Type u} {s : ι → K[X]} {t : Finset ι} :
    (∀ j ∈ t, s j ≠ 0) → ((∏ x ∈ t, s x).Splits i ↔ ∀ j ∈ t, (s j).Splits i) := by
  classical
  refine
    Finset.induction_on t (fun _ =>
        ⟨fun _ _ h => by simp only [Finset.not_mem_empty] at h, fun _ => splits_one i⟩)
      fun a t hat ih ht => ?_
  rw [Finset.forall_mem_insert] at ht ⊢
  rw [Finset.prod_insert hat, splits_mul_iff i ht.1 (Finset.prod_ne_zero_iff.2 ht.2), ih ht.2]

theorem degree_eq_one_of_irreducible_of_splits {p : K[X]} (hp : Irreducible p)
    (hp_splits : Splits (RingHom.id K) p) : p.degree = 1 := by
  rcases hp_splits with ⟨⟩ | hp_splits
  · exfalso
    simp_all
  · apply hp_splits hp
    simp

theorem exists_root_of_splits {f : K[X]} (hs : Splits i f) (hf0 : degree f ≠ 0) :
    ∃ x, eval₂ i x f = 0 :=
  exists_root_of_splits' i hs ((f.degree_map i).symm ▸ hf0)

theorem roots_ne_zero_of_splits {f : K[X]} (hs : Splits i f) (hf0 : natDegree f ≠ 0) :
    (f.map i).roots ≠ 0 :=
  roots_ne_zero_of_splits' i hs (ne_of_eq_of_ne (natDegree_map i) hf0)

/-- Pick a root of a polynomial that splits. This version is for polynomials over a field and has
simpler assumptions. -/
def rootOfSplits {f : K[X]} (hf : f.Splits i) (hfd : f.degree ≠ 0) : L :=
  rootOfSplits' i hf ((f.degree_map i).symm ▸ hfd)

/-- `rootOfSplits'` is definitionally equal to `rootOfSplits`. -/
theorem rootOfSplits'_eq_rootOfSplits {f : K[X]} (hf : f.Splits i) (hfd) :
    rootOfSplits' i hf hfd = rootOfSplits i hf (f.degree_map i ▸ hfd) :=
  rfl

theorem map_rootOfSplits {f : K[X]} (hf : f.Splits i) (hfd) :
    f.eval₂ i (rootOfSplits i hf hfd) = 0 :=
  map_rootOfSplits' i hf (ne_of_eq_of_ne (degree_map f i) hfd)

theorem natDegree_eq_card_roots {p : K[X]} {i : K →+* L} (hsplit : Splits i p) :
    p.natDegree = Multiset.card (p.map i).roots :=
  (natDegree_map i).symm.trans <| natDegree_eq_card_roots' hsplit

theorem degree_eq_card_roots {p : K[X]} {i : K →+* L} (p_ne_zero : p ≠ 0) (hsplit : Splits i p) :
    p.degree = Multiset.card (p.map i).roots := by
  rw [degree_eq_natDegree p_ne_zero, natDegree_eq_card_roots hsplit]

theorem roots_map {f : K[X]} (hf : f.Splits <| RingHom.id K) : (f.map i).roots = f.roots.map i :=
  (roots_map_of_injective_of_card_eq_natDegree i.injective <| by
      convert (natDegree_eq_card_roots hf).symm
      rw [map_id]).symm

theorem image_rootSet [Algebra R K] [Algebra R L] {p : R[X]} (h : p.Splits (algebraMap R K))
    (f : K →ₐ[R] L) : f '' p.rootSet K = p.rootSet L := by
  classical
    rw [rootSet, ← Finset.coe_image, ← Multiset.toFinset_map, ← f.coe_toRingHom,
      ← roots_map _ ((splits_id_iff_splits (algebraMap R K)).mpr h), map_map, f.comp_algebraMap,
      ← rootSet]

theorem adjoin_rootSet_eq_range [Algebra R K] [Algebra R L] {p : R[X]}
    (h : p.Splits (algebraMap R K)) (f : K →ₐ[R] L) :
    Algebra.adjoin R (p.rootSet L) = f.range ↔ Algebra.adjoin R (p.rootSet K) = ⊤ := by
  rw [← image_rootSet h f, Algebra.adjoin_image, ← Algebra.map_top]
  exact (Subalgebra.map_injective f.toRingHom.injective).eq_iff

theorem eq_prod_roots_of_splits {p : K[X]} {i : K →+* L} (hsplit : Splits i p) :
    p.map i = C (i p.leadingCoeff) * ((p.map i).roots.map fun a => X - C a).prod := by
  rw [← leadingCoeff_map]; symm
  apply C_leadingCoeff_mul_prod_multiset_X_sub_C
  rw [natDegree_map]; exact (natDegree_eq_card_roots hsplit).symm

theorem eq_prod_roots_of_splits_id {p : K[X]} (hsplit : Splits (RingHom.id K) p) :
    p = C p.leadingCoeff * (p.roots.map fun a => X - C a).prod := by
  simpa using eq_prod_roots_of_splits hsplit

theorem Splits.dvd_of_roots_le_roots {p q : K[X]} (hp : p.Splits (RingHom.id _)) (hp0 : p ≠ 0)
    (hq : p.roots ≤ q.roots) : p ∣ q := by
  rw [eq_prod_roots_of_splits_id hp, C_mul_dvd (leadingCoeff_ne_zero.2 hp0)]
  exact dvd_trans
    (Multiset.prod_dvd_prod_of_le (Multiset.map_le_map hq))
    (prod_multiset_X_sub_C_dvd _)

theorem Splits.dvd_iff_roots_le_roots {p q : K[X]}
    (hp : p.Splits (RingHom.id _)) (hp0 : p ≠ 0) (hq0 : q ≠ 0) :
    p ∣ q ↔ p.roots ≤ q.roots :=
  ⟨Polynomial.roots.le_of_dvd hq0, hp.dvd_of_roots_le_roots hp0⟩

theorem aeval_eq_prod_aroots_sub_of_splits [Algebra K L] {p : K[X]}
    (hsplit : Splits (algebraMap K L) p) (v : L) :
    aeval v p = algebraMap K L p.leadingCoeff * ((p.aroots L).map fun a ↦ v - a).prod := by
  rw [← eval_map_algebraMap, eq_prod_roots_of_splits hsplit]
  simp [eval_multiset_prod]

theorem eval_eq_prod_roots_sub_of_splits_id {p : K[X]}
    (hsplit : Splits (RingHom.id K) p) (v : K) :
    eval v p = p.leadingCoeff * (p.roots.map fun a ↦ v - a).prod := by
  convert aeval_eq_prod_aroots_sub_of_splits hsplit v
  rw [Algebra.id.map_eq_id, map_id]

theorem eq_prod_roots_of_monic_of_splits_id {p : K[X]} (m : Monic p)
    (hsplit : Splits (RingHom.id K) p) : p = (p.roots.map fun a => X - C a).prod := by
  convert eq_prod_roots_of_splits_id hsplit
  simp [m]

theorem aeval_eq_prod_aroots_sub_of_monic_of_splits [Algebra K L] {p : K[X]} (m : Monic p)
    (hsplit : Splits (algebraMap K L) p) (v : L) :
    aeval v p = ((p.aroots L).map fun a ↦ v - a).prod := by
  simp [aeval_eq_prod_aroots_sub_of_splits hsplit, m]

theorem eval_eq_prod_roots_sub_of_monic_of_splits_id {p : K[X]} (m : Monic p)
    (hsplit : Splits (RingHom.id K) p) (v : K) :
    eval v p = (p.roots.map fun a ↦ v - a).prod := by
  simp [eval_eq_prod_roots_sub_of_splits_id hsplit, m]

theorem eq_X_sub_C_of_splits_of_single_root {x : K} {h : K[X]} (h_splits : Splits i h)
    (h_roots : (h.map i).roots = {i x}) : h = C h.leadingCoeff * (X - C x) := by
  apply Polynomial.map_injective _ i.injective
  rw [eq_prod_roots_of_splits h_splits, h_roots]
  simp

variable (R) in
theorem mem_lift_of_splits_of_roots_mem_range [Algebra R K] {f : K[X]}
    (hs : f.Splits (RingHom.id K)) (hm : f.Monic) (hr : ∀ a ∈ f.roots, a ∈ (algebraMap R K).range) :
    f ∈ Polynomial.lifts (algebraMap R K) := by
  rw [eq_prod_roots_of_monic_of_splits_id hm hs, lifts_iff_liftsRing]
  refine Subring.multiset_prod_mem _ _ fun P hP => ?_
  obtain ⟨b, hb, rfl⟩ := Multiset.mem_map.1 hP
  exact Subring.sub_mem _ (X_mem_lifts _) (C'_mem_lifts (hr _ hb))

section UFD

attribute [local instance] PrincipalIdealRing.to_uniqueFactorizationMonoid

local infixl:50 " ~ᵤ " => Associated

open UniqueFactorizationMonoid Associates

theorem splits_of_exists_multiset {f : K[X]} {s : Multiset L}
    (hs : f.map i = C (i f.leadingCoeff) * (s.map fun a : L => X - C a).prod) : Splits i f :=
  letI := Classical.decEq K
  if hf0 : f = 0 then hf0.symm ▸ splits_zero i
  else
    Or.inr @fun p hp hdp => by
      rw [irreducible_iff_prime] at hp
      rw [hs, ← Multiset.prod_toList] at hdp
      obtain hd | hd := hp.2.2 _ _ hdp
      · refine (hp.2.1 <| isUnit_of_dvd_unit hd ?_).elim
        exact isUnit_C.2 ((leadingCoeff_ne_zero.2 hf0).isUnit.map i)
      · obtain ⟨q, hq, hd⟩ := hp.dvd_prod_iff.1 hd
        obtain ⟨a, _, rfl⟩ := Multiset.mem_map.1 (Multiset.mem_toList.1 hq)
        rw [degree_eq_degree_of_associated ((hp.dvd_prime_iff_associated <| prime_X_sub_C a).1 hd)]
        exact degree_X_sub_C a

theorem splits_of_splits_id {f : K[X]} : Splits (RingHom.id K) f → Splits i f :=
  UniqueFactorizationMonoid.induction_on_prime f (fun _ => splits_zero _)
    (fun _ hu _ => splits_of_degree_le_one _ ((isUnit_iff_degree_eq_zero.1 hu).symm ▸ by decide))
    fun _ p ha0 hp ih hfi =>
    splits_mul _
      (splits_of_degree_eq_one _
        ((splits_of_splits_mul _ (mul_ne_zero hp.1 ha0) hfi).1.def.resolve_left hp.1 hp.irreducible
          (by rw [map_id])))
      (ih (splits_of_splits_mul _ (mul_ne_zero hp.1 ha0) hfi).2)

end UFD

theorem splits_iff_exists_multiset {f : K[X]} :
    Splits i f ↔
      ∃ s : Multiset L, f.map i = C (i f.leadingCoeff) * (s.map fun a : L => X - C a).prod :=
  ⟨fun hf => ⟨(f.map i).roots, eq_prod_roots_of_splits hf⟩, fun ⟨_, hs⟩ =>
    splits_of_exists_multiset i hs⟩

theorem splits_of_comp (j : L →+* F) {f : K[X]} (h : Splits (j.comp i) f)
    (roots_mem_range : ∀ a ∈ (f.map (j.comp i)).roots, a ∈ j.range) : Splits i f := by
  choose lift lift_eq using roots_mem_range
  rw [splits_iff_exists_multiset]
  refine ⟨(f.map (j.comp i)).roots.pmap lift fun _ ↦ id, map_injective _ j.injective ?_⟩
  conv_lhs => rw [Polynomial.map_map, eq_prod_roots_of_splits h]
  simp_rw [Polynomial.map_mul, Polynomial.map_multiset_prod, Multiset.map_pmap, Polynomial.map_sub,
    map_C, map_X, lift_eq, Multiset.pmap_eq_map]
  rfl

theorem splits_id_of_splits {f : K[X]} (h : Splits i f)
    (roots_mem_range : ∀ a ∈ (f.map i).roots, a ∈ i.range) : Splits (RingHom.id K) f :=
  splits_of_comp (RingHom.id K) i h roots_mem_range

theorem splits_comp_of_splits (i : R →+* K) (j : K →+* L) {f : R[X]} (h : Splits i f) :
    Splits (j.comp i) f :=
  (splits_map_iff i j).mp (splits_of_splits_id _ <| (splits_map_iff i <| .id K).mpr h)

variable [Algebra R K] [Algebra R L]

theorem splits_of_algHom {f : R[X]} (h : Splits (algebraMap R K) f) (e : K →ₐ[R] L) :
    Splits (algebraMap R L) f := by
  rw [← e.comp_algebraMap_of_tower R]; exact splits_comp_of_splits _ _ h

variable (L) in
theorem splits_of_isScalarTower {f : R[X]} [Algebra K L] [IsScalarTower R K L]
    (h : Splits (algebraMap R K) f) : Splits (algebraMap R L) f :=
  splits_of_algHom h (IsScalarTower.toAlgHom R K L)

/-- A polynomial splits if and only if it has as many roots as its degree. -/
theorem splits_iff_card_roots {p : K[X]} :
    Splits (RingHom.id K) p ↔ Multiset.card p.roots = p.natDegree := by
  constructor
  · intro H
    rw [natDegree_eq_card_roots H, map_id]
  · intro hroots
    rw [splits_iff_exists_multiset (RingHom.id K)]
    use p.roots
    simp only [RingHom.id_apply, map_id]
    exact (C_leadingCoeff_mul_prod_multiset_X_sub_C hroots).symm

theorem aeval_root_derivative_of_splits [Algebra K L] [DecidableEq L] {P : K[X]} (hmo : P.Monic)
    (hP : P.Splits (algebraMap K L)) {r : L} (hr : r ∈ P.aroots L) :
    aeval r (Polynomial.derivative P) =
    (((P.aroots L).erase r).map fun a => r - a).prod := by
  replace hmo := hmo.map (algebraMap K L)
  replace hP := (splits_id_iff_splits (algebraMap K L)).2 hP
  rw [aeval_def, ← eval_map, ← derivative_map]
  nth_rw 1 [eq_prod_roots_of_monic_of_splits_id hmo hP]
  rw [eval_multiset_prod_X_sub_C_derivative hr]

/-- If `P` is a monic polynomial that splits, then `coeff P 0` equals the product of the roots. -/
theorem prod_roots_eq_coeff_zero_of_monic_of_splits {P : K[X]} (hmo : P.Monic)
    (hP : P.Splits (RingHom.id K)) : coeff P 0 = (-1) ^ P.natDegree * P.roots.prod := by
  nth_rw 1 [eq_prod_roots_of_monic_of_splits_id hmo hP]
  rw [coeff_zero_eq_eval_zero, eval_multiset_prod, Multiset.map_map]
  simp_rw [Function.comp_apply, eval_sub, eval_X, zero_sub, eval_C]
  conv_lhs =>
    congr
    congr
    ext
    rw [neg_eq_neg_one_mul]
  simp only [splits_iff_card_roots.1 hP, neg_mul, one_mul, Multiset.prod_map_neg]

@[deprecated (since := "2024-10-01")]
alias prod_roots_eq_coeff_zero_of_monic_of_split := prod_roots_eq_coeff_zero_of_monic_of_splits

/-- If `P` is a monic polynomial that splits, then `P.nextCoeff` equals the sum of the roots. -/
theorem sum_roots_eq_nextCoeff_of_monic_of_split {P : K[X]} (hmo : P.Monic)
    (hP : P.Splits (RingHom.id K)) : P.nextCoeff = -P.roots.sum := by
  nth_rw 1 [eq_prod_roots_of_monic_of_splits_id hmo hP]
  rw [Monic.nextCoeff_multiset_prod _ _ fun a ha => _]
  · simp_rw [nextCoeff_X_sub_C, Multiset.sum_map_neg']
  · simp only [monic_X_sub_C, implies_true]

end Splits

end Polynomial<|MERGE_RESOLUTION|>--- conflicted
+++ resolved
@@ -138,10 +138,7 @@
   rw [splits_map_iff, RingHom.id_comp]
 
 variable {i}
-<<<<<<< HEAD
-=======
-
->>>>>>> 46d221cd
+
 theorem Splits.comp_of_map_degree_le_one {f : K[X]} {p : K[X]} (hd : (p.map i).degree ≤ 1)
     (h : f.Splits i) : (f.comp p).Splits i := by
   by_cases hzero : map i (f.comp p) = 0
@@ -182,11 +179,7 @@
     nth_rw 1 [eq_X_add_C_of_degree_eq_one hd]
     simp only [coeff_map, invOf_eq_inv, mul_sub, ← C_mul, add_comp, mul_comp, C_comp, X_comp,
       ← mul_assoc]
-<<<<<<< HEAD
-    field_simp
-=======
     simp
->>>>>>> 46d221cd
   refine this ▸ Splits.comp_of_map_degree_le_one ?_ h
   simp [degree_C (inv_ne_zero (Invertible.ne_zero (a := (map i p).leadingCoeff)))]
 
