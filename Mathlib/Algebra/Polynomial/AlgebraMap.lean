/-
Copyright (c) 2018 Chris Hughes. All rights reserved.
Released under Apache 2.0 license as described in the file LICENSE.
Authors: Chris Hughes, Johannes Hölzl, Kim Morrison, Jens Wagemaker
-/
import Mathlib.Algebra.Algebra.Pi
import Mathlib.Algebra.Polynomial.Eval
import Mathlib.RingTheory.Adjoin.Basic
import Mathlib.Algebra.MonoidAlgebra.Basic

/-!
# Theory of univariate polynomials

We show that `A[X]` is an R-algebra when `A` is an R-algebra.
We promote `eval₂` to an algebra hom in `aeval`.
-/


noncomputable section

open Finset

open Polynomial

namespace Polynomial

universe u v w z

variable {R : Type u} {S : Type v} {T : Type w} {A : Type z} {A' B : Type*} {a b : R} {n : ℕ}

section CommSemiring

variable [CommSemiring R] [Semiring A] [Semiring B] [Algebra R A] [Algebra R B]
variable {p q r : R[X]}

/-- Note that this instance also provides `Algebra R R[X]`. -/
instance algebraOfAlgebra : Algebra R A[X] where
  smul_def' r p :=
    toFinsupp_injective <| by
      dsimp only [RingHom.toFun_eq_coe, RingHom.comp_apply]
      rw [toFinsupp_smul, toFinsupp_mul, toFinsupp_C]
      exact Algebra.smul_def' _ _
  commutes' r p :=
    toFinsupp_injective <| by
      dsimp only [RingHom.toFun_eq_coe, RingHom.comp_apply]
      simp_rw [toFinsupp_mul, toFinsupp_C]
      convert Algebra.commutes' r p.toFinsupp
  toRingHom := C.comp (algebraMap R A)

@[simp]
theorem algebraMap_apply (r : R) : algebraMap R A[X] r = C (algebraMap R A r) :=
  rfl

@[simp]
theorem toFinsupp_algebraMap (r : R) : (algebraMap R A[X] r).toFinsupp = algebraMap R _ r :=
  show toFinsupp (C (algebraMap _ _ r)) = _ by
    rw [toFinsupp_C]
    rfl

theorem ofFinsupp_algebraMap (r : R) : (⟨algebraMap R _ r⟩ : A[X]) = algebraMap R A[X] r :=
  toFinsupp_injective (toFinsupp_algebraMap _).symm

/-- When we have `[CommSemiring R]`, the function `C` is the same as `algebraMap R R[X]`.

(But note that `C` is defined when `R` is not necessarily commutative, in which case
`algebraMap` is not available.)
-/
theorem C_eq_algebraMap (r : R) : C r = algebraMap R R[X] r :=
  rfl

@[simp]
theorem algebraMap_eq : algebraMap R R[X] = C :=
  rfl

/-- `Polynomial.C` as an `AlgHom`. -/
@[simps! apply]
def CAlgHom : A →ₐ[R] A[X] where
  toRingHom := C
  commutes' _ := rfl

/-- Extensionality lemma for algebra maps out of `A'[X]` over a smaller base ring than `A'`
-/
@[ext 1100]
theorem algHom_ext' {f g : A[X] →ₐ[R] B}
    (hC : f.comp CAlgHom = g.comp CAlgHom)
    (hX : f X = g X) : f = g :=
  AlgHom.coe_ringHom_injective (ringHom_ext' (congr_arg AlgHom.toRingHom hC) hX)

variable (R)

open AddMonoidAlgebra in
/-- Algebra isomorphism between `R[X]` and `R[ℕ]`. This is just an
implementation detail, but it can be useful to transfer results from `Finsupp` to polynomials. -/
@[simps!]
def toFinsuppIsoAlg : R[X] ≃ₐ[R] R[ℕ] :=
  { toFinsuppIso R with
    commutes' := fun r => by
      dsimp }

variable {R}

instance subalgebraNontrivial [Nontrivial A] : Nontrivial (Subalgebra R A[X]) :=
  ⟨⟨⊥, ⊤, by
      rw [Ne, SetLike.ext_iff, not_forall]
      refine ⟨X, ?_⟩
      simp only [Algebra.mem_bot, not_exists, Set.mem_range, iff_true, Algebra.mem_top,
        algebraMap_apply, not_forall]
      intro x
      rw [ext_iff, not_forall]
      refine ⟨1, ?_⟩
      simp [coeff_C]⟩⟩

@[simp]
theorem algHom_eval₂_algebraMap {R A B : Type*} [CommSemiring R] [Semiring A] [Semiring B]
    [Algebra R A] [Algebra R B] (p : R[X]) (f : A →ₐ[R] B) (a : A) :
    f (eval₂ (algebraMap R A) a p) = eval₂ (algebraMap R B) (f a) p := by
  simp only [eval₂_eq_sum, sum_def]
  simp only [map_sum, map_mul, map_pow, eq_intCast, map_intCast, AlgHom.commutes]

@[simp]
theorem eval₂_algebraMap_X {R A : Type*} [CommSemiring R] [Semiring A] [Algebra R A] (p : R[X])
    (f : R[X] →ₐ[R] A) : eval₂ (algebraMap R A) (f X) p = f p := by
  conv_rhs => rw [← Polynomial.sum_C_mul_X_pow_eq p]
  simp only [eval₂_eq_sum, sum_def]
  simp only [map_sum, map_mul, map_pow, eq_intCast, map_intCast]
  simp [Polynomial.C_eq_algebraMap]

-- these used to be about `algebraMap ℤ R`, but now the simp-normal form is `Int.castRingHom R`.
@[simp]
theorem ringHom_eval₂_intCastRingHom {R S : Type*} [Ring R] [Ring S] (p : ℤ[X]) (f : R →+* S)
    (r : R) : f (eval₂ (Int.castRingHom R) r p) = eval₂ (Int.castRingHom S) (f r) p :=
  algHom_eval₂_algebraMap p f.toIntAlgHom r

@[deprecated (since := "2024-05-27")]
alias ringHom_eval₂_cast_int_ringHom := ringHom_eval₂_intCastRingHom

@[simp]
theorem eval₂_intCastRingHom_X {R : Type*} [Ring R] (p : ℤ[X]) (f : ℤ[X] →+* R) :
    eval₂ (Int.castRingHom R) (f X) p = f p :=
  eval₂_algebraMap_X p f.toIntAlgHom

@[deprecated (since := "2024-04-17")]
alias eval₂_int_castRingHom_X := eval₂_intCastRingHom_X

/-- `Polynomial.eval₂` as an `AlgHom` for noncommutative algebras.

This is `Polynomial.eval₂RingHom'` for `AlgHom`s. -/
@[simps!]
def eval₂AlgHom' (f : A →ₐ[R] B) (b : B) (hf : ∀ a, Commute (f a) b) : A[X] →ₐ[R] B where
  toRingHom := eval₂RingHom' f b hf
  commutes' _ := (eval₂_C _ _).trans (f.commutes _)

section Map

/-- `Polynomial.map` as an `AlgHom` for noncommutative algebras.

  This is the algebra version of `Polynomial.mapRingHom`. -/
def mapAlgHom (f : A →ₐ[R] B) : Polynomial A →ₐ[R] Polynomial B where
  toRingHom := mapRingHom f.toRingHom
  commutes' := by simp

@[simp]
theorem coe_mapAlgHom (f : A →ₐ[R] B) : ⇑(mapAlgHom f) = map f :=
  rfl

@[simp]
theorem mapAlgHom_id : mapAlgHom (AlgHom.id R A) = AlgHom.id R (Polynomial A) :=
  AlgHom.ext fun _x => map_id

@[simp]
theorem mapAlgHom_coe_ringHom (f : A →ₐ[R] B) :
    ↑(mapAlgHom f : _ →ₐ[R] Polynomial B) = (mapRingHom ↑f : Polynomial A →+* Polynomial B) :=
  rfl

@[simp]
theorem mapAlgHom_comp (C : Type z) [Semiring C] [Algebra R C] (f : B →ₐ[R] C) (g : A →ₐ[R] B) :
    (mapAlgHom f).comp (mapAlgHom g) = mapAlgHom (f.comp g) := by
  apply AlgHom.ext
  intro x
  simp [AlgHom.comp_algebraMap, map_map]
  congr

theorem mapAlgHom_eq_eval₂AlgHom'_CAlgHom (f : A →ₐ[R] B) : mapAlgHom f = eval₂AlgHom'
    (CAlgHom.comp f) X (fun a => (commute_X (C (f a))).symm) := by
  apply AlgHom.ext
  intro x
  congr

/-- If `A` and `B` are isomorphic as `R`-algebras, then so are their polynomial rings -/
def mapAlgEquiv (f : A ≃ₐ[R] B) : Polynomial A ≃ₐ[R] Polynomial B :=
  AlgEquiv.ofAlgHom (mapAlgHom f.toAlgHom) (mapAlgHom f.symm.toAlgHom) (by simp) (by simp)

@[simp]
theorem coe_mapAlgEquiv (f : A ≃ₐ[R] B) : ⇑(mapAlgEquiv f) = map f :=
  rfl

@[simp]
theorem mapAlgEquiv_id : mapAlgEquiv (@AlgEquiv.refl R A _ _ _) = AlgEquiv.refl :=
  AlgEquiv.ext fun _x => map_id

@[simp]
theorem mapAlgEquiv_coe_ringHom (f : A ≃ₐ[R] B) :
    ↑(mapAlgEquiv f : _ ≃ₐ[R] Polynomial B) = (mapRingHom ↑f : Polynomial A →+* Polynomial B) :=
  rfl

@[simp]
theorem mapAlgEquiv_comp (C : Type z) [Semiring C] [Algebra R C] (f : A ≃ₐ[R] B) (g : B ≃ₐ[R] C) :
    (mapAlgEquiv f).trans (mapAlgEquiv g) = mapAlgEquiv (f.trans g) := by
  apply AlgEquiv.ext
  intro x
  simp [AlgEquiv.trans_apply, map_map]
  congr

end Map

end CommSemiring

section aeval

variable [CommSemiring R] [Semiring A] [CommSemiring A'] [Semiring B]
variable [Algebra R A] [Algebra R B]
variable {p q : R[X]} (x : A)

/-- Given a valuation `x` of the variable in an `R`-algebra `A`, `aeval R A x` is
the unique `R`-algebra homomorphism from `R[X]` to `A` sending `X` to `x`.

This is a stronger variant of the linear map `Polynomial.leval`. -/
def aeval : R[X] →ₐ[R] A :=
  eval₂AlgHom' (Algebra.ofId _ _) x (Algebra.commutes · _)

@[simp]
theorem adjoin_X : Algebra.adjoin R ({X} : Set R[X]) = ⊤ := by
  refine top_unique fun p _hp => ?_
  set S := Algebra.adjoin R ({X} : Set R[X])
  rw [← sum_monomial_eq p]; simp only [← smul_X_eq_monomial, Sum]
  exact S.sum_mem fun n _hn => S.smul_mem (S.pow_mem (Algebra.subset_adjoin rfl) _) _

@[ext 1200]
theorem algHom_ext {f g : R[X] →ₐ[R] B} (hX : f X = g X) :
    f = g :=
  algHom_ext' (Subsingleton.elim _ _) hX

theorem aeval_def (p : R[X]) : aeval x p = eval₂ (algebraMap R A) x p :=
  rfl

-- Porting note: removed `@[simp]` because `simp` can prove this
theorem aeval_zero : aeval x (0 : R[X]) = 0 :=
  map_zero (aeval x)

@[simp]
theorem aeval_X : aeval x (X : R[X]) = x :=
  eval₂_X _ x

@[simp]
theorem aeval_C (r : R) : aeval x (C r) = algebraMap R A r :=
  eval₂_C _ x

@[simp]
theorem aeval_monomial {n : ℕ} {r : R} : aeval x (monomial n r) = algebraMap _ _ r * x ^ n :=
  eval₂_monomial _ _

-- Porting note: removed `@[simp]` because `simp` can prove this
theorem aeval_X_pow {n : ℕ} : aeval x ((X : R[X]) ^ n) = x ^ n :=
  eval₂_X_pow _ _

-- Porting note: removed `@[simp]` because `simp` can prove this
theorem aeval_add : aeval x (p + q) = aeval x p + aeval x q :=
  map_add _ _ _

-- Porting note: removed `@[simp]` because `simp` can prove this
theorem aeval_one : aeval x (1 : R[X]) = 1 :=
  map_one _

-- Porting note: removed `@[simp]` because `simp` can prove this
theorem aeval_natCast (n : ℕ) : aeval x (n : R[X]) = n :=
  map_natCast _ _

@[deprecated (since := "2024-04-17")]
alias aeval_nat_cast := aeval_natCast

theorem aeval_mul : aeval x (p * q) = aeval x p * aeval x q :=
  map_mul _ _ _

theorem comp_eq_aeval : p.comp q = aeval q p := rfl

theorem aeval_comp {A : Type*} [Semiring A] [Algebra R A] (x : A) :
    aeval x (p.comp q) = aeval (aeval x q) p :=
  eval₂_comp' x p q

/-- Two polynomials `p` and `q` such that `p(q(X))=X` and `q(p(X))=X`
  induces an automorphism of the polynomial algebra. -/
@[simps!]
def algEquivOfCompEqX (p q : R[X]) (hpq : p.comp q = X) (hqp : q.comp p = X) : R[X] ≃ₐ[R] R[X] := by
  refine AlgEquiv.ofAlgHom (aeval p) (aeval q) ?_ ?_ <;>
    exact AlgHom.ext fun _ ↦ by simp [← comp_eq_aeval, comp_assoc, hpq, hqp]

@[simp]
theorem algEquivOfCompEqX_eq_iff (p q p' q' : R[X])
    (hpq : p.comp q = X) (hqp : q.comp p = X) (hpq' : p'.comp q' = X) (hqp' : q'.comp p' = X) :
    algEquivOfCompEqX p q hpq hqp = algEquivOfCompEqX p' q' hpq' hqp' ↔ p = p' :=
  ⟨fun h ↦ by simpa using congr($h X), fun h ↦ by ext1; simp [h]⟩

@[simp]
theorem algEquivOfCompEqX_symm (p q : R[X]) (hpq : p.comp q = X) (hqp : q.comp p = X) :
    (algEquivOfCompEqX p q hpq hqp).symm = algEquivOfCompEqX q p hqp hpq := rfl

/-- The automorphism of the polynomial algebra given by `p(X) ↦ p(X+t)`,
  with inverse `p(X) ↦ p(X-t)`. -/
@[simps!]
def algEquivAevalXAddC {R} [CommRing R] (t : R) : R[X] ≃ₐ[R] R[X] :=
  algEquivOfCompEqX (X + C t) (X - C t) (by simp) (by simp)

@[simp]
theorem algEquivAevalXAddC_eq_iff {R} [CommRing R] (t t' : R) :
    algEquivAevalXAddC t = algEquivAevalXAddC t' ↔ t = t' := by
  simp [algEquivAevalXAddC]

@[simp]
theorem algEquivAevalXAddC_symm {R} [CommRing R] (t : R) :
    (algEquivAevalXAddC t).symm = algEquivAevalXAddC (-t) := by
  simp [algEquivAevalXAddC, sub_eq_add_neg]

theorem aeval_algHom (f : A →ₐ[R] B) (x : A) : aeval (f x) = f.comp (aeval x) :=
  algHom_ext <| by simp only [aeval_X, AlgHom.comp_apply]

@[simp]
theorem aeval_X_left : aeval (X : R[X]) = AlgHom.id R R[X] :=
  algHom_ext <| aeval_X X

theorem aeval_X_left_apply (p : R[X]) : aeval X p = p :=
  AlgHom.congr_fun (@aeval_X_left R _) p

theorem eval_unique (φ : R[X] →ₐ[R] A) (p) : φ p = eval₂ (algebraMap R A) (φ X) p := by
  rw [← aeval_def, aeval_algHom, aeval_X_left, AlgHom.comp_id]

theorem aeval_algHom_apply {F : Type*} [FunLike F A B] [AlgHomClass F R A B]
    (f : F) (x : A) (p : R[X]) :
    aeval (f x) p = f (aeval x p) := by
  refine Polynomial.induction_on p (by simp [AlgHomClass.commutes]) (fun p q hp hq => ?_)
    (by simp [AlgHomClass.commutes])
  rw [map_add, hp, hq, ← map_add, ← map_add]

@[simp]
lemma coe_aeval_mk_apply {S : Subalgebra R A} (h : x ∈ S) :
    (aeval (⟨x, h⟩ : S) p : A) = aeval x p :=
  (aeval_algHom_apply S.val (⟨x, h⟩ : S) p).symm

theorem aeval_algEquiv (f : A ≃ₐ[R] B) (x : A) : aeval (f x) = (f : A →ₐ[R] B).comp (aeval x) :=
  aeval_algHom (f : A →ₐ[R] B) x

theorem aeval_algebraMap_apply_eq_algebraMap_eval (x : R) (p : R[X]) :
    aeval (algebraMap R A x) p = algebraMap R A (p.eval x) :=
  aeval_algHom_apply (Algebra.ofId R A) x p

@[simp]
theorem coe_aeval_eq_eval (r : R) : (aeval r : R[X] → R) = eval r :=
  rfl

@[simp]
theorem coe_aeval_eq_evalRingHom (x : R) :
    ((aeval x : R[X] →ₐ[R] R) : R[X] →+* R) = evalRingHom x :=
  rfl

@[simp]
theorem aeval_fn_apply {X : Type*} (g : R[X]) (f : X → R) (x : X) :
    ((aeval f) g) x = aeval (f x) g :=
  (aeval_algHom_apply (Pi.evalAlgHom R (fun _ => R) x) f g).symm

@[norm_cast]
theorem aeval_subalgebra_coe (g : R[X]) {A : Type*} [Semiring A] [Algebra R A] (s : Subalgebra R A)
    (f : s) : (aeval f g : A) = aeval (f : A) g :=
  (aeval_algHom_apply s.val f g).symm

theorem coeff_zero_eq_aeval_zero (p : R[X]) : p.coeff 0 = aeval 0 p := by
  simp [coeff_zero_eq_eval_zero]

theorem coeff_zero_eq_aeval_zero' (p : R[X]) : algebraMap R A (p.coeff 0) = aeval (0 : A) p := by
  simp [aeval_def]

theorem map_aeval_eq_aeval_map {S T U : Type*} [Semiring S] [CommSemiring T] [Semiring U]
    [Algebra R S] [Algebra T U] {φ : R →+* T} {ψ : S →+* U}
    (h : (algebraMap T U).comp φ = ψ.comp (algebraMap R S)) (p : R[X]) (a : S) :
    ψ (aeval a p) = aeval (ψ a) (p.map φ) := by
  conv_rhs => rw [aeval_def, ← eval_map]
  rw [map_map, h, ← map_map, eval_map, eval₂_at_apply, aeval_def, eval_map]

theorem aeval_eq_zero_of_dvd_aeval_eq_zero [CommSemiring S] [CommSemiring T] [Algebra S T]
    {p q : S[X]} (h₁ : p ∣ q) {a : T} (h₂ : aeval a p = 0) : aeval a q = 0 := by
  rw [aeval_def, ← eval_map] at h₂ ⊢
  exact eval_eq_zero_of_dvd_of_eval_eq_zero (Polynomial.map_dvd (algebraMap S T) h₁) h₂

variable (R)

theorem _root_.Algebra.adjoin_singleton_eq_range_aeval (x : A) :
    Algebra.adjoin R {x} = (Polynomial.aeval x).range := by
  rw [← Algebra.map_top, ← adjoin_X, AlgHom.map_adjoin, Set.image_singleton, aeval_X]

@[simp]
theorem aeval_mem_adjoin_singleton :
    aeval x p ∈ Algebra.adjoin R {x} := by
  simpa only [Algebra.adjoin_singleton_eq_range_aeval] using Set.mem_range_self p

instance instCommSemiringAdjoinSingleton :
    CommSemiring <| Algebra.adjoin R {x} :=
  { mul_comm := fun ⟨p, hp⟩ ⟨q, hq⟩ ↦ by
      obtain ⟨p', rfl⟩ := Algebra.adjoin_singleton_eq_range_aeval R x ▸ hp
      obtain ⟨q', rfl⟩ := Algebra.adjoin_singleton_eq_range_aeval R x ▸ hq
      simp only [AlgHom.toRingHom_eq_coe, RingHom.coe_coe, MulMemClass.mk_mul_mk, ← map_mul,
        mul_comm p' q'] }

instance instCommRingAdjoinSingleton {R A : Type*} [CommRing R] [Ring A] [Algebra R A] (x : A) :
    CommRing <| Algebra.adjoin R {x} :=
  { mul_comm := mul_comm }

variable {R}

section Semiring

variable [Semiring S] {f : R →+* S}

theorem aeval_eq_sum_range [Algebra R S] {p : R[X]} (x : S) :
    aeval x p = ∑ i ∈ Finset.range (p.natDegree + 1), p.coeff i • x ^ i := by
  simp_rw [Algebra.smul_def]
  exact eval₂_eq_sum_range (algebraMap R S) x

theorem aeval_eq_sum_range' [Algebra R S] {p : R[X]} {n : ℕ} (hn : p.natDegree < n) (x : S) :
    aeval x p = ∑ i ∈ Finset.range n, p.coeff i • x ^ i := by
  simp_rw [Algebra.smul_def]
  exact eval₂_eq_sum_range' (algebraMap R S) hn x

theorem isRoot_of_eval₂_map_eq_zero (hf : Function.Injective f) {r : R} :
    eval₂ f (f r) p = 0 → p.IsRoot r := by
  intro h
  apply hf
  rw [← eval₂_hom, h, f.map_zero]

theorem isRoot_of_aeval_algebraMap_eq_zero [Algebra R S] {p : R[X]}
    (inj : Function.Injective (algebraMap R S)) {r : R} (hr : aeval (algebraMap R S r) p = 0) :
    p.IsRoot r :=
  isRoot_of_eval₂_map_eq_zero inj hr

end Semiring

section CommSemiring

section aevalTower

variable [CommSemiring S] [Algebra S R] [Algebra S A'] [Algebra S B]

/-- Version of `aeval` for defining algebra homs out of `R[X]` over a smaller base ring
  than `R`. -/
def aevalTower (f : R →ₐ[S] A') (x : A') : R[X] →ₐ[S] A' :=
  eval₂AlgHom' f x fun _ => Commute.all _ _

variable (g : R →ₐ[S] A') (y : A')

@[simp]
theorem aevalTower_X : aevalTower g y X = y :=
  eval₂_X _ _

@[simp]
theorem aevalTower_C (x : R) : aevalTower g y (C x) = g x :=
  eval₂_C _ _

@[simp]
theorem aevalTower_comp_C : (aevalTower g y : R[X] →+* A').comp C = g :=
  RingHom.ext <| aevalTower_C _ _

theorem aevalTower_algebraMap (x : R) : aevalTower g y (algebraMap R R[X] x) = g x :=
  eval₂_C _ _

theorem aevalTower_comp_algebraMap : (aevalTower g y : R[X] →+* A').comp (algebraMap R R[X]) = g :=
  aevalTower_comp_C _ _

theorem aevalTower_toAlgHom (x : R) : aevalTower g y (IsScalarTower.toAlgHom S R R[X] x) = g x :=
  aevalTower_algebraMap _ _ _

@[simp]
theorem aevalTower_comp_toAlgHom : (aevalTower g y).comp (IsScalarTower.toAlgHom S R R[X]) = g :=
  AlgHom.coe_ringHom_injective <| aevalTower_comp_algebraMap _ _

@[simp]
theorem aevalTower_id : aevalTower (AlgHom.id S S) = aeval := by
  ext s
  simp only [eval_X, aevalTower_X, coe_aeval_eq_eval]

@[simp]
theorem aevalTower_ofId : aevalTower (Algebra.ofId S A') = aeval := by
  ext
  simp only [aeval_X, aevalTower_X]

end aevalTower

end CommSemiring

section CommRing

variable [CommRing S] {f : R →+* S}

theorem dvd_term_of_dvd_eval_of_dvd_terms {z p : S} {f : S[X]} (i : ℕ) (dvd_eval : p ∣ f.eval z)
    (dvd_terms : ∀ j ≠ i, p ∣ f.coeff j * z ^ j) : p ∣ f.coeff i * z ^ i := by
  by_cases hi : i ∈ f.support
  · rw [eval, eval₂_eq_sum, sum_def] at dvd_eval
    rw [← Finset.insert_erase hi, Finset.sum_insert (Finset.not_mem_erase _ _)] at dvd_eval
    refine (dvd_add_left ?_).mp dvd_eval
    apply Finset.dvd_sum
    intro j hj
    exact dvd_terms j (Finset.ne_of_mem_erase hj)
  · convert dvd_zero p
    rw [not_mem_support_iff] at hi
    simp [hi]

theorem dvd_term_of_isRoot_of_dvd_terms {r p : S} {f : S[X]} (i : ℕ) (hr : f.IsRoot r)
    (h : ∀ j ≠ i, p ∣ f.coeff j * r ^ j) : p ∣ f.coeff i * r ^ i :=
  dvd_term_of_dvd_eval_of_dvd_terms i (Eq.symm hr ▸ dvd_zero p) h

end CommRing

end aeval

section Ring

variable [Ring R]

/-- The evaluation map is not generally multiplicative when the coefficient ring is noncommutative,
but nevertheless any polynomial of the form `p * (X - monomial 0 r)` is sent to zero
when evaluated at `r`.

This is the key step in our proof of the Cayley-Hamilton theorem.
-/
theorem eval_mul_X_sub_C {p : R[X]} (r : R) : (p * (X - C r)).eval r = 0 := by
  simp only [eval, eval₂_eq_sum, RingHom.id_apply]
  have bound :=
    calc
      (p * (X - C r)).natDegree ≤ p.natDegree + (X - C r).natDegree := natDegree_mul_le
      _ ≤ p.natDegree + 1 := add_le_add_left (natDegree_X_sub_C_le _) _
      _ < p.natDegree + 2 := lt_add_one _
  rw [sum_over_range' _ _ (p.natDegree + 2) bound]
  swap
  · simp
  rw [sum_range_succ']
  conv_lhs =>
    congr
    arg 2
    simp [coeff_mul_X_sub_C, sub_mul, mul_assoc, ← pow_succ']
  rw [sum_range_sub']
  simp [coeff_monomial]

theorem not_isUnit_X_sub_C [Nontrivial R] (r : R) : ¬IsUnit (X - C r) :=
  fun ⟨⟨_, g, _hfg, hgf⟩, rfl⟩ => zero_ne_one' R <| by rw [← eval_mul_X_sub_C, hgf, eval_one]

end Ring

section CommRing
variable [CommRing R] {p : R[X]} {t : R}

theorem aeval_endomorphism {M : Type*} [AddCommGroup M] [Module R M] (f : M →ₗ[R] M)
    (v : M) (p : R[X]) : aeval f p v = p.sum fun n b => b • (f ^ n) v := by
  rw [aeval_def, eval₂_eq_sum]
  exact map_sum (LinearMap.applyₗ v) _ _

lemma X_sub_C_pow_dvd_iff {n : ℕ} : (X - C t) ^ n ∣ p ↔ X ^ n ∣ p.comp (X + C t) := by
  convert (map_dvd_iff <| algEquivAevalXAddC t).symm using 2
  simp [C_eq_algebraMap]

lemma comp_X_add_C_eq_zero_iff : p.comp (X + C t) = 0 ↔ p = 0 :=
<<<<<<< HEAD
  EquivLike.map_eq_zero_iff (algEquivAevalXAddC t)
=======
  EmbeddingLike.map_eq_zero_iff (f := algEquivAevalXAddC t)
>>>>>>> fd92bc36

lemma comp_X_add_C_ne_zero_iff : p.comp (X + C t) ≠ 0 ↔ p ≠ 0 := comp_X_add_C_eq_zero_iff.not

lemma dvd_comp_X_sub_C_iff (p q : R[X]) (a : R) :
    p ∣ q.comp (X - C a) ↔ p.comp (X + C a) ∣ q := by
  convert (map_dvd_iff <| algEquivAevalXAddC a).symm using 2
  rw [C_eq_algebraMap, algEquivAevalXAddC_apply, ← comp_eq_aeval]
  simp [comp_assoc]

lemma dvd_comp_X_add_C_iff (p q : R[X]) (a : R) :
    p ∣ q.comp (X + C a) ↔ p.comp (X - C a) ∣ q := by
  simpa using dvd_comp_X_sub_C_iff p q (-a)

variable [IsDomain R]

lemma units_coeff_zero_smul (c : R[X]ˣ) (p : R[X]) : (c : R[X]).coeff 0 • p = c * p := by
  rw [← Polynomial.C_mul', ← Polynomial.eq_C_of_degree_eq_zero (degree_coe_units c)]

end CommRing

section StableSubmodule

variable {M : Type*} [CommSemiring R] [AddCommMonoid M] [Module R M]
  {q : Submodule R M} {m : M}

lemma aeval_apply_smul_mem_of_le_comap'
    [Semiring A] [Algebra R A] [Module A M] [IsScalarTower R A M] (hm : m ∈ q) (p : R[X]) (a : A)
    (hq : q ≤ q.comap (Algebra.lsmul R R M a)) :
    aeval a p • m ∈ q := by
  refine p.induction_on (M := fun f ↦ aeval a f • m ∈ q) (by simpa) (fun f₁ f₂ h₁ h₂ ↦ ?_)
    (fun n t hmq ↦ ?_)
  · simp_rw [map_add, add_smul]
    exact Submodule.add_mem q h₁ h₂
  · dsimp only at hmq ⊢
    rw [pow_succ', mul_left_comm, map_mul, aeval_X, mul_smul]
    rw [← q.map_le_iff_le_comap] at hq
    exact hq ⟨_, hmq, rfl⟩

lemma aeval_apply_smul_mem_of_le_comap
    (hm : m ∈ q) (p : R[X]) (f : Module.End R M) (hq : q ≤ q.comap f) :
    aeval f p m ∈ q :=
  aeval_apply_smul_mem_of_le_comap' hm p f hq

end StableSubmodule

section CommSemiring

variable [CommSemiring R] {a p : R[X]}

theorem eq_zero_of_mul_eq_zero_of_smul (P : R[X]) (h : ∀ r : R, r • P = 0 → r = 0) :
    ∀ (Q : R[X]), P * Q = 0 → Q = 0 := by
  intro Q hQ
  suffices ∀ i, P.coeff i • Q = 0 by
    rw [← leadingCoeff_eq_zero]
    apply h
    simpa [ext_iff, mul_comm Q.leadingCoeff] using fun i ↦ congr_arg (·.coeff Q.natDegree) (this i)
  apply Nat.strong_decreasing_induction
  · use P.natDegree
    intro i hi
    rw [coeff_eq_zero_of_natDegree_lt hi, zero_smul]
  intro l IH
  obtain _|hl := (natDegree_smul_le (P.coeff l) Q).lt_or_eq
  · apply eq_zero_of_mul_eq_zero_of_smul _ h (P.coeff l • Q)
    rw [smul_eq_C_mul, mul_left_comm, hQ, mul_zero]
  suffices P.coeff l * Q.leadingCoeff = 0 by
    rwa [← leadingCoeff_eq_zero, ← coeff_natDegree, coeff_smul, hl, coeff_natDegree, smul_eq_mul]
  let m := Q.natDegree
  suffices (P * Q).coeff (l + m) = P.coeff l * Q.leadingCoeff by rw [← this, hQ, coeff_zero]
  rw [coeff_mul]
  apply Finset.sum_eq_single (l, m) _ (by simp)
  simp only [Finset.mem_antidiagonal, ne_eq, Prod.forall, Prod.mk.injEq, not_and]
  intro i j hij H
  obtain hi|rfl|hi := lt_trichotomy i l
  · have hj : m < j := by omega
    rw [coeff_eq_zero_of_natDegree_lt hj, mul_zero]
  · omega
  · rw [← coeff_C_mul, ← smul_eq_C_mul, IH _ hi, coeff_zero]
termination_by Q => Q.natDegree

open nonZeroDivisors in
/-- *McCoy theorem*: a polynomial `P : R[X]` is a zerodivisor if and only if there is `a : R`
such that `a ≠ 0` and `a • P = 0`. -/
theorem nmem_nonZeroDivisors_iff {P : R[X]} : P ∉ R[X]⁰ ↔ ∃ a : R, a ≠ 0 ∧ a • P = 0 := by
  refine ⟨fun hP ↦ ?_, fun ⟨a, ha, h⟩ h1 ↦ ha <| C_eq_zero.1 <| (h1 _) <| smul_eq_C_mul a ▸ h⟩
  by_contra! h
  obtain ⟨Q, hQ⟩ := _root_.nmem_nonZeroDivisors_iff.1 hP
  refine hQ.2 (eq_zero_of_mul_eq_zero_of_smul P (fun a ha ↦ ?_) Q (mul_comm P _ ▸ hQ.1))
  contrapose! ha
  exact h a ha

open nonZeroDivisors in
protected lemma mem_nonZeroDivisors_iff {P : R[X]} : P ∈ R[X]⁰ ↔ ∀ a : R, a • P = 0 → a = 0 := by
  simpa [not_imp_not] using (nmem_nonZeroDivisors_iff (P := P)).not

end CommSemiring

end Polynomial<|MERGE_RESOLUTION|>--- conflicted
+++ resolved
@@ -564,11 +564,7 @@
   simp [C_eq_algebraMap]
 
 lemma comp_X_add_C_eq_zero_iff : p.comp (X + C t) = 0 ↔ p = 0 :=
-<<<<<<< HEAD
-  EquivLike.map_eq_zero_iff (algEquivAevalXAddC t)
-=======
   EmbeddingLike.map_eq_zero_iff (f := algEquivAevalXAddC t)
->>>>>>> fd92bc36
 
 lemma comp_X_add_C_ne_zero_iff : p.comp (X + C t) ≠ 0 ↔ p ≠ 0 := comp_X_add_C_eq_zero_iff.not
 
