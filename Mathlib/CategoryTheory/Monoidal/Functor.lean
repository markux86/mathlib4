/-
Copyright (c) 2018 Michael Jendrusch. All rights reserved.
Released under Apache 2.0 license as described in the file LICENSE.
Authors: Michael Jendrusch, Scott Morrison, Bhavik Mehta
-/
import Mathlib.CategoryTheory.Monoidal.Category
import Mathlib.CategoryTheory.Adjunction.FullyFaithful
import Mathlib.CategoryTheory.Products.Basic

/-!
# (Lax) monoidal functors

A lax monoidal functor `F` between monoidal categories `C` and `D`
is a functor between the underlying categories equipped with morphisms
* `ε : 𝟙_ D ⟶ F.obj (𝟙_ C)` (called the unit morphism)
* `μ X Y : (F.obj X) ⊗ (F.obj Y) ⟶ F.obj (X ⊗ Y)` (called the tensorator, or strength).
satisfying various axioms.

A monoidal functor is a lax monoidal functor for which `ε` and `μ` are isomorphisms.

We show that the composition of (lax) monoidal functors gives a (lax) monoidal functor.

See also `CategoryTheory.Monoidal.Functorial` for a typeclass decorating an object-level
function with the additional data of a monoidal functor.
This is useful when stating that a pre-existing functor is monoidal.

See `CategoryTheory.Monoidal.NaturalTransformation` for monoidal natural transformations.

We show in `CategoryTheory.Monoidal.Mon_` that lax monoidal functors take monoid objects
to monoid objects.

## References

See <https://stacks.math.columbia.edu/tag/0FFL>.
-/


open CategoryTheory

universe v₁ v₂ v₃ u₁ u₂ u₃

open CategoryTheory.Category

open CategoryTheory.Functor

namespace CategoryTheory

section

open MonoidalCategory

variable (C : Type u₁) [Category.{v₁} C] [MonoidalCategory.{v₁} C] (D : Type u₂) [Category.{v₂} D]
  [MonoidalCategory.{v₂} D]

-- The direction of `left_unitality` and `right_unitality` as simp lemmas may look strange:
-- remember the rule of thumb that component indices of natural transformations
-- "weigh more" than structural maps.
-- (However by this argument `associativity` is currently stated backwards!)
/-- A lax monoidal functor is a functor `F : C ⥤ D` between monoidal categories,
equipped with morphisms `ε : 𝟙 _D ⟶ F.obj (𝟙_ C)` and `μ X Y : F.obj X ⊗ F.obj Y ⟶ F.obj (X ⊗ Y)`,
satisfying the appropriate coherences. -/
structure LaxMonoidalFunctor extends C ⥤ D where
  /-- unit morphism -/
  ε : 𝟙_ D ⟶ obj (𝟙_ C)
  /-- tensorator -/
  μ : ∀ X Y : C, obj X ⊗ obj Y ⟶ obj (X ⊗ Y)
  μ_natural_left :
    ∀ {X Y : C} (f : X ⟶ Y) (X' : C),
      map f ▷ obj X' ≫ μ Y X' = μ X X' ≫ map (f ▷ X') := by
    aesop_cat
  μ_natural_right :
    ∀ {X Y : C} (X' : C) (f : X ⟶ Y) ,
      obj X' ◁ map f ≫ μ X' Y = μ X' X ≫ map (X' ◁ f) := by
    aesop_cat
  /-- associativity of the tensorator -/
  associativity :
    ∀ X Y Z : C,
      μ X Y ▷ obj Z ≫ μ (X ⊗ Y) Z ≫ map (α_ X Y Z).hom =
        (α_ (obj X) (obj Y) (obj Z)).hom ≫ obj X ◁ μ Y Z ≫ μ X (Y ⊗ Z) := by
    aesop_cat
  -- unitality
  left_unitality : ∀ X : C, (λ_ (obj X)).hom = ε ▷ obj X ≫ μ (𝟙_ C) X ≫ map (λ_ X).hom := by
    aesop_cat
  right_unitality : ∀ X : C, (ρ_ (obj X)).hom = obj X ◁ ε ≫ μ X (𝟙_ C) ≫ map (ρ_ X).hom := by
    aesop_cat

-- Porting note (#11215): TODO: remove this configuration and use the default configuration.
-- We keep this to be consistent with Lean 3.
-- See also `initialize_simps_projections MonoidalFunctor` below.
-- This may require waiting on https://github.com/leanprover-community/mathlib4/pull/2936
initialize_simps_projections LaxMonoidalFunctor (+toFunctor, -obj, -map)

attribute [reassoc (attr := simp)] LaxMonoidalFunctor.μ_natural_left
attribute [reassoc (attr := simp)] LaxMonoidalFunctor.μ_natural_right

attribute [simp] LaxMonoidalFunctor.left_unitality

attribute [simp] LaxMonoidalFunctor.right_unitality

attribute [reassoc (attr := simp)] LaxMonoidalFunctor.associativity

-- When `rewrite_search` lands, add @[search] attributes to
-- LaxMonoidalFunctor.μ_natural LaxMonoidalFunctor.left_unitality
-- LaxMonoidalFunctor.right_unitality LaxMonoidalFunctor.associativity
section

variable {C D}

@[reassoc (attr := simp)]
theorem LaxMonoidalFunctor.μ_natural (F : LaxMonoidalFunctor C D) {X Y X' Y' : C}
    (f : X ⟶ Y) (g : X' ⟶ Y') :
      (F.map f ⊗ F.map g) ≫ F.μ Y Y' = F.μ X X' ≫ F.map (f ⊗ g) := by
  simp [tensorHom_def]

/--
A constructor for lax monoidal functors whose axioms are described by `tensorHom` instead of
`whiskerLeft` and `whiskerRight`.
-/
@[simps]
def LaxMonoidalFunctor.ofTensorHom (F : C ⥤ D)
    /- unit morphism -/
    (ε : 𝟙_ D ⟶ F.obj (𝟙_ C))
    /- tensorator -/
    (μ : ∀ X Y : C, F.obj X ⊗ F.obj Y ⟶ F.obj (X ⊗ Y))
    (μ_natural :
      ∀ {X Y X' Y' : C} (f : X ⟶ Y) (g : X' ⟶ Y'),
        (F.map f ⊗ F.map g) ≫ μ Y Y' = μ X X' ≫ F.map (f ⊗ g) := by
      aesop_cat)
    /- associativity of the tensorator -/
    (associativity :
      ∀ X Y Z : C,
        (μ X Y ⊗ 𝟙 (F.obj Z)) ≫ μ (X ⊗ Y) Z ≫ F.map (α_ X Y Z).hom =
          (α_ (F.obj X) (F.obj Y) (F.obj Z)).hom ≫ (𝟙 (F.obj X) ⊗ μ Y Z) ≫ μ X (Y ⊗ Z) := by
      aesop_cat)
    /- unitality -/
    (left_unitality :
      ∀ X : C, (λ_ (F.obj X)).hom = (ε ⊗ 𝟙 (F.obj X)) ≫ μ (𝟙_ C) X ≫ F.map (λ_ X).hom := by
        aesop_cat)
    (right_unitality :
      ∀ X : C, (ρ_ (F.obj X)).hom = (𝟙 (F.obj X) ⊗ ε) ≫ μ X (𝟙_ C) ≫ F.map (ρ_ X).hom := by
        aesop_cat) :
        LaxMonoidalFunctor C D where
  obj := F.obj
  map := F.map
  map_id := F.map_id
  map_comp := F.map_comp
  ε := ε
  μ := μ
  μ_natural_left := fun f X' => by
    simp_rw [← tensorHom_id, ← F.map_id, μ_natural]
  μ_natural_right := fun X' f => by
    simp_rw [← id_tensorHom, ← F.map_id, μ_natural]
  associativity := fun X Y Z => by
    simp_rw [← tensorHom_id, ← id_tensorHom, associativity]
  left_unitality := fun X => by
    simp_rw [← tensorHom_id, left_unitality]
  right_unitality := fun X => by
    simp_rw [← id_tensorHom, right_unitality]

@[reassoc (attr := simp)]
theorem LaxMonoidalFunctor.left_unitality_inv (F : LaxMonoidalFunctor C D) (X : C) :
    (λ_ (F.obj X)).inv ≫ F.ε ▷ F.obj X ≫ F.μ (𝟙_ C) X = F.map (λ_ X).inv := by
  rw [Iso.inv_comp_eq, F.left_unitality, Category.assoc, Category.assoc, ← F.toFunctor.map_comp,
    Iso.hom_inv_id, F.toFunctor.map_id, comp_id]

@[reassoc (attr := simp)]
theorem LaxMonoidalFunctor.right_unitality_inv (F : LaxMonoidalFunctor C D) (X : C) :
    (ρ_ (F.obj X)).inv ≫ F.obj X ◁ F.ε ≫ F.μ X (𝟙_ C) = F.map (ρ_ X).inv := by
  rw [Iso.inv_comp_eq, F.right_unitality, Category.assoc, Category.assoc, ← F.toFunctor.map_comp,
    Iso.hom_inv_id, F.toFunctor.map_id, comp_id]

@[reassoc (attr := simp)]
theorem LaxMonoidalFunctor.associativity_inv (F : LaxMonoidalFunctor C D) (X Y Z : C) :
    F.obj X ◁ F.μ Y Z ≫ F.μ X (Y ⊗ Z) ≫ F.map (α_ X Y Z).inv =
      (α_ (F.obj X) (F.obj Y) (F.obj Z)).inv ≫ F.μ X Y ▷ F.obj Z ≫ F.μ (X ⊗ Y) Z := by
  rw [Iso.eq_inv_comp, ← F.associativity_assoc, ← F.toFunctor.map_comp, Iso.hom_inv_id,
    F.toFunctor.map_id, comp_id]

end

/-- A oplax monoidal functor is a functor `F : C ⥤ D` between monoidal categories,
equipped with morphisms `η : F.obj (𝟙_ C) ⟶ 𝟙 _D` and `δ X Y : F.obj (X ⊗ Y) ⟶ F.obj X ⊗ F.obj Y`,
satisfying the appropriate coherences. -/
structure OplaxMonoidalFunctor extends C ⥤ D where
  /-- counit morphism -/
  η : obj (𝟙_ C) ⟶ 𝟙_ D
  /-- cotensorator -/
  δ : ∀ X Y : C, obj (X ⊗ Y) ⟶ obj X ⊗ obj Y
  δ_natural_left :
    ∀ {X Y : C} (f : X ⟶ Y) (X' : C),
      δ X X' ≫ map f ▷ obj X' = map (f ▷ X') ≫ δ Y X' := by
    aesop_cat
  δ_natural_right :
    ∀ {X Y : C} (X' : C) (f : X ⟶ Y) ,
      δ X' X ≫ obj X' ◁ map f = map (X' ◁ f) ≫ δ X' Y := by
    aesop_cat
  /-- associativity of the tensorator -/
  associativity :
    ∀ X Y Z : C,
      δ (X ⊗ Y) Z ≫ δ X Y ▷ obj Z ≫ (α_ (obj X) (obj Y) (obj Z)).hom =
        map (α_ X Y Z).hom ≫ δ X (Y ⊗ Z) ≫ obj X ◁ δ Y Z := by
    aesop_cat
  -- unitality
  left_unitality : ∀ X : C, (λ_ (obj X)).inv = map (λ_ X).inv ≫ δ (𝟙_ C) X ≫ η ▷ obj X := by
    aesop_cat
  right_unitality : ∀ X : C, (ρ_ (obj X)).inv = map (ρ_ X).inv ≫ δ X (𝟙_ C) ≫ obj X ◁ η := by
    aesop_cat

initialize_simps_projections OplaxMonoidalFunctor (+toFunctor, -obj, -map)

attribute [reassoc (attr := simp)] OplaxMonoidalFunctor.δ_natural_left
attribute [reassoc (attr := simp)] OplaxMonoidalFunctor.δ_natural_right

attribute [simp] OplaxMonoidalFunctor.left_unitality

attribute [simp] OplaxMonoidalFunctor.right_unitality

attribute [reassoc (attr := simp)] OplaxMonoidalFunctor.associativity

section

variable {C D}

@[reassoc (attr := simp)]
theorem OplaxMonoidalFunctor.δ_natural (F : OplaxMonoidalFunctor C D) {X Y X' Y' : C}
    (f : X ⟶ Y) (g : X' ⟶ Y') :
      F.δ X X' ≫ (F.map f ⊗ F.map g) = F.map (f ⊗ g) ≫ F.δ Y Y' := by
  simp [tensorHom_def]

@[reassoc (attr := simp)]
theorem OplaxMonoidalFunctor.left_unitality_hom (F : OplaxMonoidalFunctor C D) (X : C) :
    F.δ (𝟙_ C) X ≫ F.η ▷ F.obj X ≫ (λ_ (F.obj X)).hom = F.map (λ_ X).hom := by
  rw [← Category.assoc, ← Iso.eq_comp_inv, F.left_unitality, ← Category.assoc,
    ← F.toFunctor.map_comp, Iso.hom_inv_id, F.toFunctor.map_id, id_comp]

@[reassoc (attr := simp)]
theorem OplaxMonoidalFunctor.right_unitality_hom (F : OplaxMonoidalFunctor C D) (X : C) :
    F.δ X (𝟙_ C) ≫ F.obj X ◁ F.η ≫ (ρ_ (F.obj X)).hom = F.map (ρ_ X).hom := by
  rw [← Category.assoc, ← Iso.eq_comp_inv, F.right_unitality, ← Category.assoc,
    ← F.toFunctor.map_comp, Iso.hom_inv_id, F.toFunctor.map_id, id_comp]

@[reassoc (attr := simp)]
theorem OplaxMonoidalFunctor.associativity_inv (F : OplaxMonoidalFunctor C D) (X Y Z : C) :
    F.δ X (Y ⊗ Z) ≫ F.obj X ◁ F.δ Y Z ≫ (α_ (F.obj X) (F.obj Y) (F.obj Z)).inv =
      F.map (α_ X Y Z).inv ≫ F.δ (X ⊗ Y) Z ≫ F.δ X Y ▷ F.obj Z := by
  rw [← Category.assoc, Iso.comp_inv_eq, Category.assoc, Category.assoc, F.associativity,
    ← Category.assoc, ← F.toFunctor.map_comp, Iso.inv_hom_id, F.toFunctor.map_id, id_comp]

end

/--
A monoidal functor is a lax monoidal functor for which the tensorator and unitor are isomorphisms.

See <https://stacks.math.columbia.edu/tag/0FFL>.
-/
structure MonoidalFunctor extends LaxMonoidalFunctor.{v₁, v₂} C D where
  ε_isIso : IsIso ε := by infer_instance
  μ_isIso : ∀ X Y : C, IsIso (μ X Y) := by infer_instance

-- See porting note on `initialize_simps_projections LaxMonoidalFunctor`
initialize_simps_projections MonoidalFunctor (+toLaxMonoidalFunctor, -obj, -map, -ε, -μ)

attribute [instance] MonoidalFunctor.ε_isIso MonoidalFunctor.μ_isIso

variable {C D}

/-- The unit morphism of a (strong) monoidal functor as an isomorphism.
-/
noncomputable def MonoidalFunctor.εIso (F : MonoidalFunctor.{v₁, v₂} C D) :
    𝟙_ D ≅ F.obj (𝟙_ C) :=
  asIso F.ε

/-- The tensorator of a (strong) monoidal functor as an isomorphism.
-/
noncomputable def MonoidalFunctor.μIso (F : MonoidalFunctor.{v₁, v₂} C D) (X Y : C) :
    F.obj X ⊗ F.obj Y ≅ F.obj (X ⊗ Y) :=
  asIso (F.μ X Y)

/-- The underlying oplax monoidal functor of a (strong) monoidal functor. -/
@[simps]
noncomputable def MonoidalFunctor.toOplaxMonoidalFunctor (F : MonoidalFunctor C D) :
    OplaxMonoidalFunctor C D :=
  { F with
    η := inv F.ε,
    δ := fun X Y => inv (F.μ X Y),
    δ_natural_left := by aesop_cat
    δ_natural_right := by aesop_cat
    associativity := by
      intros X Y Z
      dsimp
      rw [IsIso.inv_comp_eq, ← inv_whiskerRight, IsIso.inv_comp_eq]
      slice_rhs 1 3 =>
        rw [F.associativity]
      simp
    left_unitality := by
      intros X
      dsimp
      apply Iso.inv_ext
      rw [F.left_unitality]
      slice_lhs 3 4 =>
        rw [← F.map_comp, Iso.hom_inv_id, F.map_id]
      simp [inv_whiskerRight]
    right_unitality := by
      intros X
      dsimp
      apply Iso.inv_ext
      rw [F.right_unitality]
      slice_lhs 3 4 =>
        rw [← F.map_comp, Iso.hom_inv_id, F.map_id]
      simp }

end

open MonoidalCategory

namespace LaxMonoidalFunctor

variable (C : Type u₁) [Category.{v₁} C] [MonoidalCategory.{v₁} C]

/-- The identity lax monoidal functor. -/
@[simps]
def id : LaxMonoidalFunctor.{v₁, v₁} C C :=
  { 𝟭 C with
    ε := 𝟙 _
    μ := fun X Y => 𝟙 _ }

instance : Inhabited (LaxMonoidalFunctor C C) :=
  ⟨id C⟩

end LaxMonoidalFunctor

namespace OplaxMonoidalFunctor

variable (C : Type u₁) [Category.{v₁} C] [MonoidalCategory.{v₁} C]

/-- The identity lax monoidal functor. -/
@[simps]
def id : OplaxMonoidalFunctor.{v₁, v₁} C C :=
  { 𝟭 C with
    η := 𝟙 _
    δ := fun X Y => 𝟙 _ }

instance : Inhabited (OplaxMonoidalFunctor C C) :=
  ⟨id C⟩

end OplaxMonoidalFunctor

namespace MonoidalFunctor

section

variable {C : Type u₁} [Category.{v₁} C] [MonoidalCategory.{v₁} C]
variable {D : Type u₂} [Category.{v₂} D] [MonoidalCategory.{v₂} D]
variable (F : MonoidalFunctor.{v₁, v₂} C D)

@[reassoc]
theorem map_tensor {X Y X' Y' : C} (f : X ⟶ Y) (g : X' ⟶ Y') :
    F.map (f ⊗ g) = inv (F.μ X X') ≫ (F.map f ⊗ F.map g) ≫ F.μ Y Y' := by simp

@[reassoc]
theorem map_whiskerLeft (X : C) {Y Z : C} (f : Y ⟶ Z) :
    F.map (X ◁ f) = inv (F.μ X Y) ≫ F.obj X ◁ F.map f ≫ F.μ X Z := by simp

@[reassoc]
theorem map_whiskerRight {X Y : C} (f : X ⟶ Y) (Z : C) :
    F.map (f ▷ Z) = inv (F.μ X Z) ≫ F.map f ▷ F.obj Z ≫ F.μ Y Z := by simp

@[reassoc]
theorem map_leftUnitor (X : C) :
    F.map (λ_ X).hom = inv (F.μ (𝟙_ C) X) ≫ inv F.ε ▷ F.obj X ≫ (λ_ (F.obj X)).hom := by
  simp only [LaxMonoidalFunctor.left_unitality]
  slice_rhs 2 3 =>
    rw [← comp_whiskerRight]
    simp
  simp

@[reassoc]
theorem map_rightUnitor (X : C) :
    F.map (ρ_ X).hom = inv (F.μ X (𝟙_ C)) ≫ F.obj X ◁ inv F.ε ≫ (ρ_ (F.obj X)).hom := by
  simp only [LaxMonoidalFunctor.right_unitality]
  slice_rhs 2 3 =>
    rw [← MonoidalCategory.whiskerLeft_comp]
    simp
  simp

/-- The tensorator as a natural isomorphism. -/
noncomputable def μNatIso :
    Functor.prod F.toFunctor F.toFunctor ⋙ tensor D ≅ tensor C ⋙ F.toFunctor :=
  NatIso.ofComponents
    (by
      intros
      apply F.μIso)
    (by
      intros
      apply F.toLaxMonoidalFunctor.μ_natural)

@[simp]
theorem μIso_hom (X Y : C) : (F.μIso X Y).hom = F.μ X Y :=
  rfl

@[reassoc (attr := simp)]
theorem μ_inv_hom_id (X Y : C) : (F.μIso X Y).inv ≫ F.μ X Y = 𝟙 _ :=
  (F.μIso X Y).inv_hom_id

@[simp]
theorem μ_hom_inv_id (X Y : C) : F.μ X Y ≫ (F.μIso X Y).inv = 𝟙 _ :=
  (F.μIso X Y).hom_inv_id

@[simp]
theorem εIso_hom : F.εIso.hom = F.ε :=
  rfl

@[reassoc (attr := simp)]
theorem ε_inv_hom_id : F.εIso.inv ≫ F.ε = 𝟙 _ :=
  F.εIso.inv_hom_id

@[simp]
theorem ε_hom_inv_id : F.ε ≫ F.εIso.inv = 𝟙 _ :=
  F.εIso.hom_inv_id

/-- Monoidal functors commute with left tensoring up to isomorphism -/
@[simps!]
noncomputable def commTensorLeft (X : C) :
    F.toFunctor ⋙ tensorLeft (F.toFunctor.obj X) ≅ tensorLeft X ⋙ F.toFunctor :=
  NatIso.ofComponents (fun Y => F.μIso X Y) fun f => F.μ_natural_right X f

/-- Monoidal functors commute with right tensoring up to isomorphism -/
@[simps!]
noncomputable def commTensorRight (X : C) :
    F.toFunctor ⋙ tensorRight (F.toFunctor.obj X) ≅ tensorRight X ⋙ F.toFunctor :=
  NatIso.ofComponents (fun Y => F.μIso Y X) fun f => F.μ_natural_left f X

end

section

variable (C : Type u₁) [Category.{v₁} C] [MonoidalCategory.{v₁} C]

/-- The identity monoidal functor. -/
@[simps]
def id : MonoidalFunctor.{v₁, v₁} C C :=
  { 𝟭 C with
    ε := 𝟙 _
    μ := fun X Y => 𝟙 _ }

instance : Inhabited (MonoidalFunctor C C) :=
  ⟨id C⟩

end

end MonoidalFunctor

variable {C : Type u₁} [Category.{v₁} C] [MonoidalCategory.{v₁} C]
variable {D : Type u₂} [Category.{v₂} D] [MonoidalCategory.{v₂} D]
variable {E : Type u₃} [Category.{v₃} E] [MonoidalCategory.{v₃} E]

namespace LaxMonoidalFunctor

variable (F : LaxMonoidalFunctor.{v₁, v₂} C D) (G : LaxMonoidalFunctor.{v₂, v₃} D E)

/-- The composition of two lax monoidal functors is again lax monoidal. -/
@[simps]
def comp : LaxMonoidalFunctor.{v₁, v₃} C E :=
  { F.toFunctor ⋙ G.toFunctor with
    ε := G.ε ≫ G.map F.ε
    μ := fun X Y => G.μ (F.obj X) (F.obj Y) ≫ G.map (F.μ X Y)
    μ_natural_left := by
      intro X Y f X'
      simp_rw [comp_obj, F.comp_map, μ_natural_left_assoc, assoc, ← G.map_comp, μ_natural_left]
    μ_natural_right := by
      intro X Y f X'
      simp_rw [comp_obj, F.comp_map, μ_natural_right_assoc, assoc, ← G.map_comp, μ_natural_right]
    associativity := fun X Y Z => by
      dsimp
      simp_rw [comp_whiskerRight, assoc, μ_natural_left_assoc, MonoidalCategory.whiskerLeft_comp,
        assoc, μ_natural_right_assoc]
      slice_rhs 1 3 => rw [← G.associativity]
      simp_rw [Category.assoc, ← G.toFunctor.map_comp, F.associativity] }

@[inherit_doc]
infixr:80 " ⊗⋙ " => comp

end LaxMonoidalFunctor

namespace OplaxMonoidalFunctor

variable (F : OplaxMonoidalFunctor.{v₁, v₂} C D) (G : OplaxMonoidalFunctor.{v₂, v₃} D E)

/-- The composition of two oplax monoidal functors is again oplax monoidal. -/
@[simps]
def comp : OplaxMonoidalFunctor.{v₁, v₃} C E :=
  { F.toFunctor ⋙ G.toFunctor with
    η := G.map F.η ≫ G.η
    δ := fun X Y => G.map (F.δ X Y) ≫ G.δ (F.obj X) (F.obj Y)
    δ_natural_left := by
      intro X Y f X'
      simp_rw [comp_obj, Functor.comp_map, ← G.map_comp_assoc, ← F.δ_natural_left, assoc,
        G.δ_natural_left, ← G.map_comp_assoc]
    δ_natural_right := by
      intro X Y f X'
      simp_rw [comp_obj, Functor.comp_map, ← G.map_comp_assoc, ← F.δ_natural_right, assoc,
        G.δ_natural_right, ← G.map_comp_assoc]
    associativity := fun X Y Z => by
      dsimp
      simp_rw [comp_whiskerRight, assoc, δ_natural_left_assoc, MonoidalCategory.whiskerLeft_comp,
        δ_natural_right_assoc]
      slice_rhs 1 3 =>
        simp only [← G.toFunctor.map_comp]
        rw [← F.associativity]
      rw [G.associativity]
      simp only [G.map_comp, Category.assoc] }

@[inherit_doc]
infixr:80 " ⊗⋙ " => comp

end OplaxMonoidalFunctor

namespace LaxMonoidalFunctor

universe v₀ u₀

variable {B : Type u₀} [Category.{v₀} B] [MonoidalCategory.{v₀} B]
variable (F : LaxMonoidalFunctor.{v₀, v₁} B C) (G : LaxMonoidalFunctor.{v₂, v₃} D E)

attribute [local simp] μ_natural associativity left_unitality right_unitality

/-- The cartesian product of two lax monoidal functors is lax monoidal. -/
@[simps]
def prod : LaxMonoidalFunctor (B × D) (C × E) :=
  { F.toFunctor.prod G.toFunctor with
    ε := (ε F, ε G)
    μ := fun X Y => (μ F X.1 Y.1, μ G X.2 Y.2) }

end LaxMonoidalFunctor

namespace MonoidalFunctor

variable (C)

/-- The diagonal functor as a monoidal functor. -/
@[simps]
def diag : MonoidalFunctor C (C × C) :=
  { Functor.diag C with
    ε := 𝟙 _
    μ := fun X Y => 𝟙 _ }

end MonoidalFunctor

namespace LaxMonoidalFunctor

variable (F : LaxMonoidalFunctor.{v₁, v₂} C D) (G : LaxMonoidalFunctor.{v₁, v₃} C E)

/-- The cartesian product of two lax monoidal functors starting from the same monoidal category `C`
    is lax monoidal. -/
def prod' : LaxMonoidalFunctor C (D × E) :=
  (MonoidalFunctor.diag C).toLaxMonoidalFunctor ⊗⋙ F.prod G

@[simp]
theorem prod'_toFunctor : (F.prod' G).toFunctor = F.toFunctor.prod' G.toFunctor :=
  rfl

@[simp]
theorem prod'_ε : (F.prod' G).ε = (F.ε, G.ε) := by
  dsimp [prod']
  simp

@[simp]
theorem prod'_μ (X Y : C) : (F.prod' G).μ X Y = (F.μ X Y, G.μ X Y) := by
  dsimp [prod']
  simp

end LaxMonoidalFunctor

namespace MonoidalFunctor

variable (F : MonoidalFunctor.{v₁, v₂} C D) (G : MonoidalFunctor.{v₂, v₃} D E)

/-- The composition of two monoidal functors is again monoidal. -/
@[simps]
def comp : MonoidalFunctor.{v₁, v₃} C E :=
  {
    F.toLaxMonoidalFunctor.comp
      G.toLaxMonoidalFunctor with
    ε_isIso := by
      dsimp
      infer_instance
    μ_isIso := by
      dsimp
      infer_instance }

@[inherit_doc]
infixr:80
  " ⊗⋙ " =>-- We overload notation; potentially dangerous, but it seems to work.
  comp

end MonoidalFunctor

namespace MonoidalFunctor

universe v₀ u₀

variable {B : Type u₀} [Category.{v₀} B] [MonoidalCategory.{v₀} B]
variable (F : MonoidalFunctor.{v₀, v₁} B C) (G : MonoidalFunctor.{v₂, v₃} D E)

/-- The cartesian product of two monoidal functors is monoidal. -/
@[simps]
def prod : MonoidalFunctor (B × D) (C × E) :=
  {
    F.toLaxMonoidalFunctor.prod
      G.toLaxMonoidalFunctor with
    ε_isIso := (isIso_prod_iff C E).mpr ⟨ε_isIso F, ε_isIso G⟩
    μ_isIso := fun X Y => (isIso_prod_iff C E).mpr ⟨μ_isIso F X.1 Y.1, μ_isIso G X.2 Y.2⟩ }

end MonoidalFunctor

namespace MonoidalFunctor

variable (F : MonoidalFunctor.{v₁, v₂} C D) (G : MonoidalFunctor.{v₁, v₃} C E)

/-- The cartesian product of two monoidal functors starting from the same monoidal category `C`
    is monoidal. -/
def prod' : MonoidalFunctor C (D × E) :=
  diag C ⊗⋙ F.prod G

@[simp]
theorem prod'_toLaxMonoidalFunctor :
    (F.prod' G).toLaxMonoidalFunctor = F.toLaxMonoidalFunctor.prod' G.toLaxMonoidalFunctor :=
  rfl

end MonoidalFunctor

section

-- TODO: The definitions below would be slightly better phrased if, in addition to
-- `MonoidalFunctor` (which extends `Functor`), we had a data valued type class
-- `Functor.Monoidal` (resp. `Functor.LaxMonoidal`) so that the definitions below
-- could be phrased in terms of `F : C ⥤ D`, `G : D ⥤ D`, `h : F ⊣ G` and `[F.Monoidal]`.
-- Then, in the case of an equivalence (see `monoidalInverse`), we could just take as
-- input an equivalence of categories `e : C ≌ D` and the data `[e.functor.Monoidal]`.

variable (F : MonoidalFunctor C D) {G : D ⥤ C} (h : F.toFunctor ⊣ G)

/-- If we have a right adjoint functor `G` to a monoidal functor `F`, then `G` has a lax monoidal
structure as well.
-/
@[simp]
noncomputable def monoidalAdjoint :
    LaxMonoidalFunctor D C where
  toFunctor := G
  ε := h.homEquiv _ _ (inv F.ε)
  μ := fun X Y =>
    h.homEquiv _ _ (inv (F.μ (G.obj X) (G.obj Y)) ≫ (h.counit.app X ⊗ h.counit.app Y))
  μ_natural_left {X Y} f X' := by
    rw [← h.homEquiv_naturality_left, ← h.homEquiv_naturality_right, Equiv.apply_eq_iff_eq,
      assoc, IsIso.eq_inv_comp,
      ← F.toLaxMonoidalFunctor.μ_natural_left_assoc, IsIso.hom_inv_id_assoc, tensorHom_def,
      ← comp_whiskerRight_assoc, Adjunction.counit_naturality, comp_whiskerRight_assoc,
      ← whisker_exchange, ← tensorHom_def_assoc]
  μ_natural_right {X Y} X' f := by
    rw [← h.homEquiv_naturality_left, ← h.homEquiv_naturality_right, Equiv.apply_eq_iff_eq,
      assoc, IsIso.eq_inv_comp,
      ← F.toLaxMonoidalFunctor.μ_natural_right_assoc, IsIso.hom_inv_id_assoc, tensorHom_def',
      ← MonoidalCategory.whiskerLeft_comp_assoc, Adjunction.counit_naturality, whisker_exchange,
      MonoidalCategory.whiskerLeft_comp, ← tensorHom_def_assoc]
  associativity X Y Z := by
    dsimp only
    rw [← h.homEquiv_naturality_right, ← h.homEquiv_naturality_left, ← h.homEquiv_naturality_left,
      ← h.homEquiv_naturality_left, Equiv.apply_eq_iff_eq,
      ← cancel_epi (F.μ (G.obj X ⊗ G.obj Y) (G.obj Z)),
      ← cancel_epi (F.μ (G.obj X) (G.obj Y) ▷ (F.obj (G.obj Z)))]
    simp only [assoc]
    calc
      _ = (α_ _ _ _).hom ≫ (h.counit.app X ⊗ h.counit.app Y ⊗ h.counit.app Z) := by
        rw [← F.μ_natural_left_assoc, IsIso.hom_inv_id_assoc, h.homEquiv_unit,
          tensorHom_def_assoc (h.counit.app (X ⊗ Y)) (h.counit.app Z)]
        dsimp only [comp_obj, id_obj]
        simp_rw [← MonoidalCategory.comp_whiskerRight_assoc]
        rw [F.map_comp_assoc, h.counit_naturality, h.left_triangle_components_assoc,
          IsIso.hom_inv_id_assoc, ← tensorHom_def_assoc, associator_naturality]
      _ = _ := by
        rw [F.associativity_assoc, ← F.μ_natural_right_assoc, IsIso.hom_inv_id_assoc,
          h.homEquiv_unit, tensorHom_def (h.counit.app X) (h.counit.app (Y ⊗ Z))]
        dsimp only [id_obj, comp_obj]
        rw [whisker_exchange_assoc, ← MonoidalCategory.whiskerLeft_comp, F.map_comp_assoc,
          h.counit_naturality, h.left_triangle_components_assoc, whisker_exchange_assoc,
          ← MonoidalCategory.whiskerLeft_comp, ← tensorHom_def, IsIso.hom_inv_id_assoc]
  left_unitality X := by
    rw [← h.homEquiv_naturality_right, ← h.homEquiv_naturality_left, ← Equiv.symm_apply_eq,
      h.homEquiv_counit, F.map_leftUnitor_assoc, h.homEquiv_unit, F.map_whiskerRight_assoc, assoc,
      IsIso.hom_inv_id_assoc, tensorHom_def_assoc, ← MonoidalCategory.comp_whiskerRight_assoc,
      F.map_comp_assoc, h.counit_naturality, h.left_triangle_components_assoc]
    simp
  right_unitality X := by
    rw [← h.homEquiv_naturality_right, ← h.homEquiv_naturality_left, ← Equiv.symm_apply_eq,
      h.homEquiv_counit, F.map_rightUnitor_assoc, h.homEquiv_unit, F.map_whiskerLeft_assoc, assoc,
      IsIso.hom_inv_id_assoc, tensorHom_def'_assoc, ← MonoidalCategory.whiskerLeft_comp_assoc,
      F.map_comp_assoc, h.counit_naturality, h.left_triangle_components_assoc]
    simp

instance [F.IsEquivalence] : IsIso (monoidalAdjoint F h).ε := by
  dsimp
  rw [Adjunction.homEquiv_unit]
  infer_instance

instance (X Y : D) [F.IsEquivalence] : IsIso ((monoidalAdjoint F h).μ X Y) := by
  dsimp
  rw [Adjunction.homEquiv_unit]
  infer_instance

/-- If a monoidal functor `F` is an equivalence of categories then its inverse is also monoidal. -/
@[simps]
<<<<<<< HEAD
noncomputable def monoidalInverse (F : MonoidalFunctor C D) [F.IsEquivalence] :
    MonoidalFunctor D C
    where
  toLaxMonoidalFunctor := monoidalAdjoint F (asEquivalence _).toAdjunction
  ε_isIso := by
    dsimp [Equivalence.toAdjunction]
    infer_instance
  μ_isIso X Y := by
    dsimp [Equivalence.toAdjunction]
    infer_instance
#align category_theory.monoidal_inverse CategoryTheory.monoidalInverse
=======
noncomputable def monoidalInverse [F.IsEquivalence] :
    MonoidalFunctor D C where
  toLaxMonoidalFunctor := monoidalAdjoint F h

end
>>>>>>> 59de845a

end CategoryTheory<|MERGE_RESOLUTION|>--- conflicted
+++ resolved
@@ -709,24 +709,10 @@
 
 /-- If a monoidal functor `F` is an equivalence of categories then its inverse is also monoidal. -/
 @[simps]
-<<<<<<< HEAD
-noncomputable def monoidalInverse (F : MonoidalFunctor C D) [F.IsEquivalence] :
-    MonoidalFunctor D C
-    where
-  toLaxMonoidalFunctor := monoidalAdjoint F (asEquivalence _).toAdjunction
-  ε_isIso := by
-    dsimp [Equivalence.toAdjunction]
-    infer_instance
-  μ_isIso X Y := by
-    dsimp [Equivalence.toAdjunction]
-    infer_instance
-#align category_theory.monoidal_inverse CategoryTheory.monoidalInverse
-=======
 noncomputable def monoidalInverse [F.IsEquivalence] :
     MonoidalFunctor D C where
   toLaxMonoidalFunctor := monoidalAdjoint F h
 
 end
->>>>>>> 59de845a
 
 end CategoryTheory