/-
Copyright (c) 2024 Riccardo Brasca. All rights reserved.
Released under Apache 2.0 license as described in the file LICENSE.
Authors: Riccardo Brasca, Sanyam Gupta, Omar Haddad, David Lowry-Duda,
  Lorenzo Luccioli, Pietro Monticone, Alexis Saurin, Florent Schaffhauser
-/
import Mathlib.NumberTheory.FLT.Basic
import Mathlib.NumberTheory.Cyclotomic.PID
import Mathlib.NumberTheory.Cyclotomic.Three
import Mathlib.Algebra.Ring.Divisibility.Lemmas

/-!
# Fermat Last Theorem in the case `n = 3`
The goal of this file is to prove Fermat's Last Theorem in the case `n = 3`.

## Main results
* `fermatLastTheoremThree`: Fermat's Last Theorem for `n = 3`: if `a b c : ℕ` are all non-zero then
  `a ^ 3 + b ^ 3 ≠ c ^ 3`.

## Implementation details
We follow the proof in <https://webusers.imj-prg.fr/~marc.hindry/Cours-arith.pdf>, page 43.

The strategy is the following:
* The so called "Case 1", when `3 ∣ a * b * c` is completely elementary and is proved using
  congruences modulo `9`.
* To prove case 2, we consider the generalized equation `a ^ 3 + b ^ 3 = u * c ^ 3`, where `a`, `b`,
  and `c` are in the cyclotomic ring `ℤ[ζ₃]` (where `ζ₃` is a primitive cube root of unity) and `u`
  is a unit of `ℤ[ζ₃]`. `FermatLastTheoremForThree_of_FermatLastTheoremThreeGen` (whose proof is
  rather elementary on paper) says that to prove Fermat's last theorem for exponent `3`, it is
  enough to prove that this equation has no solutions such that `c ≠ 0`, `¬ λ ∣ a`, `¬ λ ∣ b`,
  `λ ∣ c` and `IsCoprime a b` (where we set `λ := ζ₃ - 1`). We call such a tuple a `Solution'`.
  A `Solution` is the same as a `Solution'` with the additional assumption that `λ ^ 2 ∣ a + b`.
  We then prove that, given `S' : Solution'`, there is `S : Solution` such that the multiplicity of
  `λ = ζ₃ - 1` in `c` is the same in `S'` and `S` (see `exists_Solution_of_Solution'`).
  In particular it is enough to prove that no `Solution` exists. The key point is a descent argument
  on the multiplicity of `λ` in `c`: starting with `S : Solution` we can find `S₁ : Solution` with
  multiplicity strictly smaller (see `exists_Solution_multiplicity_lt`) and this finishes the proof.
  To construct `S₁` we go through a `Solution'` and then back to a `Solution`. More importantly, we
  cannot control the unit `u`, and this is the reason why we need to consider the generalized
  equation `a ^ 3 + b ^ 3 = u * c ^ 3`. The construction is completely explicit, but it depends
  crucially on `IsCyclotomicExtension.Rat.Three.eq_one_or_neg_one_of_unit_of_congruent`, a special
  case of Kummer's lemma.
* Note that we don't prove Case 1 for the generalized equation (in particular we don't prove that
  the generalized equation has no nontrivial solutions). This is because the proof, even if
  elementary on paper, would be quite annoying to formalize: indeed it involves a lot of explicit
  computations in `ℤ[ζ₃] / (λ)`: this ring is isomorphic to `ℤ / 9ℤ`, but of course, even if we
  construct such an isomorphism, tactics like `decide` would not work.

-/

section case1

open ZMod

private lemma cube_of_castHom_ne_zero {n : ZMod 9} :
    castHom (show 3 ∣ 9 by norm_num) (ZMod 3) n ≠ 0 → n ^ 3 = 1 ∨ n ^ 3 = 8 := by
  revert n; decide

private lemma cube_of_not_dvd {n : ℤ} (h : ¬ 3 ∣ n) :
    (n : ZMod 9) ^ 3 = 1 ∨ (n : ZMod 9) ^ 3 = 8 := by
  apply cube_of_castHom_ne_zero
  rwa [map_intCast, Ne, ZMod.intCast_zmod_eq_zero_iff_dvd]

<<<<<<< HEAD
/-- If `a b c : ℕ` are such that `¬ 3 ∣ a * b * c`, then `a ^ 3 + b ^ 3 ≠ c ^ 3`. -/
theorem fermatLastTheoremThree_case_1 {a b c : ℕ} (hdvd : ¬ 3 ∣ a * b * c) :
=======
/-- If `a b c : ℤ` are such that `¬ 3 ∣ a * b * c`, then `a ^ 3 + b ^ 3 ≠ c ^ 3`. -/
theorem fermatLastTheoremThree_case_1 {a b c : ℤ} (hdvd : ¬ 3 ∣ a * b * c) :
>>>>>>> 59de845a
    a ^ 3 + b ^ 3 ≠ c ^ 3 := by
  simp_rw [Int.prime_three.dvd_mul, not_or] at hdvd
  apply mt (congrArg (Int.cast : ℤ → ZMod 9))
  simp_rw [Int.cast_add, Int.cast_pow]
  rcases cube_of_not_dvd hdvd.1.1 with ha | ha <;>
  rcases cube_of_not_dvd hdvd.1.2 with hb | hb <;>
  rcases cube_of_not_dvd hdvd.2 with hc | hc <;>
  rw [ha, hb, hc] <;> decide

end case1

section case2

private lemma three_dvd_b_of_dvd_a_of_gcd_eq_one_of_case2 {a b c : ℤ} (ha : a ≠ 0)
    (Hgcd : Finset.gcd {a, b, c} id = 1) (h3a : 3 ∣ a) (HF : a ^ 3 + b ^ 3 + c ^ 3 = 0)
    (H : ∀ a b c : ℤ, c ≠ 0 → ¬ 3 ∣ a → ¬ 3 ∣ b  → 3 ∣ c → IsCoprime a b → a ^ 3 + b ^ 3 ≠ c ^ 3) :
    3 ∣ b := by
  have hbc : IsCoprime (-b) (-c) := by
    refine IsCoprime.neg_neg ?_
    rw [add_comm (a ^ 3), add_assoc, add_comm (a ^ 3), ← add_assoc] at HF
    refine isCoprime_of_gcd_eq_one_of_FLT ?_ HF
    convert Hgcd using 2
    rw [Finset.pair_comm, Finset.Insert.comm]
  by_contra! h3b
  by_cases h3c : 3 ∣ c
  · apply h3b
    rw [add_assoc, add_comm (b ^ 3), ← add_assoc] at HF
    exact dvd_c_of_prime_of_dvd_a_of_dvd_b_of_FLT Int.prime_three h3a h3c HF
  · refine H (-b) (-c) a ha (by simp [h3b]) (by simp [h3c]) h3a hbc ?_
    rw [add_eq_zero_iff_eq_neg, ← (show Odd 3 by decide).neg_pow] at HF
    rw [← HF]
    ring

open Finset in
private lemma fermatLastTheoremThree_of_dvd_a_of_gcd_eq_one_of_case2 {a b c : ℤ} (ha : a ≠ 0)
    (h3a : 3 ∣ a) (Hgcd : Finset.gcd {a, b, c} id = 1)
    (H : ∀ a b c : ℤ, c ≠ 0 → ¬ 3 ∣ a → ¬ 3 ∣ b  → 3 ∣ c → IsCoprime a b → a ^ 3 + b ^ 3 ≠ c ^ 3) :
    a ^ 3 + b ^ 3 + c ^ 3 ≠ 0 := by
  intro HF
  apply (show ¬(3 ∣ (1 : ℤ)) by decide)
  rw [← Hgcd]
  refine dvd_gcd (fun x hx ↦ ?_)
  simp only [mem_insert, mem_singleton] at hx
  have h3b : 3 ∣ b := by
    refine three_dvd_b_of_dvd_a_of_gcd_eq_one_of_case2 ha ?_ h3a HF H
    simp only [← Hgcd, gcd_insert, gcd_singleton, id_eq, ← Int.abs_eq_normalize, abs_neg]
  rcases hx with hx | hx | hx
  · exact hx ▸ h3a
  · exact hx ▸ h3b
  · simpa [hx] using dvd_c_of_prime_of_dvd_a_of_dvd_b_of_FLT Int.prime_three h3a h3b HF

open Finset Int in
/--
  To prove Fermat's Last Theorem for `n = 3`, it is enough to show that that for all `a`, `b`, `c`
  in `ℤ` such that `c ≠ 0`, `¬ 3 ∣ a`, `¬ 3 ∣ b`, `a` and `b` are coprime and `3 ∣ c`, we have
  `a ^ 3 + b ^ 3 ≠ c ^ 3`.
-/
theorem fermatLastTheoremThree_of_three_dvd_only_c
    (H : ∀ a b c : ℤ, c ≠ 0 → ¬ 3 ∣ a → ¬ 3 ∣ b  → 3 ∣ c → IsCoprime a b → a ^ 3 + b ^ 3 ≠ c ^ 3) :
    FermatLastTheoremFor 3 := by
  rw [fermatLastTheoremFor_iff_int]
  refine fermatLastTheoremWith_of_fermatLastTheoremWith_coprime (fun a b c ha hb hc Hgcd hF ↦?_)
  by_cases h1 : 3 ∣ a * b * c
  swap
  · exact fermatLastTheoremThree_case_1 h1 hF
  rw [(prime_three).dvd_mul, (prime_three).dvd_mul] at h1
  rw [← sub_eq_zero, sub_eq_add_neg, ← (show Odd 3 by decide).neg_pow] at hF
  rcases h1 with (h3a | h3b) | h3c
  · refine fermatLastTheoremThree_of_dvd_a_of_gcd_eq_one_of_case2 ha h3a ?_ H hF
    simp only [← Hgcd, Insert.comm, gcd_insert, gcd_singleton, id_eq, ← abs_eq_normalize, abs_neg]
  · rw [add_comm (a ^ 3)] at hF
    refine fermatLastTheoremThree_of_dvd_a_of_gcd_eq_one_of_case2 hb h3b ?_ H hF
    simp only [← Hgcd, Insert.comm, gcd_insert, gcd_singleton, id_eq, ← abs_eq_normalize, abs_neg]
  · rw [add_comm _ ((-c) ^ 3), ← add_assoc] at hF
    refine fermatLastTheoremThree_of_dvd_a_of_gcd_eq_one_of_case2 (neg_ne_zero.2 hc) (by simp [h3c])
      ?_ H hF
    rw [Finset.Insert.comm (-c), Finset.pair_comm (-c) b]
    simp only [← Hgcd, Insert.comm, gcd_insert, gcd_singleton, id_eq, ← abs_eq_normalize, abs_neg]

section eisenstein

open NumberField IsCyclotomicExtension.Rat.Three

variable {K : Type*} [Field K] [NumberField K] [IsCyclotomicExtension {3} ℚ K]
variable {ζ : K} (hζ : IsPrimitiveRoot ζ (3 : ℕ+))

local notation3 "η" => (IsPrimitiveRoot.isUnit (hζ.toInteger_isPrimitiveRoot) (by decide)).unit
local notation3 "λ" => hζ.toInteger - 1

/-- `FermatLastTheoremForThreeGen` is the statement that `a ^ 3 + b ^ 3 = u * c ^ 3` has no
nontrivial solutions in `𝓞 K` for all `u : (𝓞 K)ˣ` such that `¬ λ ∣ a`, `¬ λ ∣ b` and `λ ∣ c`.
The reason to consider `FermatLastTheoremForThreeGen` is to make a descent argument working. -/
def FermatLastTheoremForThreeGen : Prop :=
  ∀ a b c : 𝓞 K, ∀ u : (𝓞 K)ˣ, c ≠ 0 → ¬ λ ∣ a → ¬ λ ∣ b  → λ ∣ c → IsCoprime a b →
    a ^ 3 + b ^ 3 ≠ u * c ^ 3

/-- To prove `FermatLastTheoremFor 3`, it is enough to prove `FermatLastTheoremForThreeGen`. -/
lemma FermatLastTheoremForThree_of_FermatLastTheoremThreeGen :
    FermatLastTheoremForThreeGen hζ → FermatLastTheoremFor 3 := by
  intro H
  refine fermatLastTheoremThree_of_three_dvd_only_c (fun a b c hc ha hb ⟨x, hx⟩ hcoprime h ↦ ?_)
  refine H a b c 1 (by simp [hc]) (fun hdvd ↦ ha ?_) (fun hdvd ↦ hb ?_) ?_ ?_ ?_
  · rwa [← Ideal.norm_dvd_iff (hζ.prime_norm_toInteger_sub_one_of_prime_ne_two' (by decide)),
      hζ.norm_toInteger_sub_one_of_prime_ne_two' (by decide)] at hdvd
  · rwa [← Ideal.norm_dvd_iff (hζ.prime_norm_toInteger_sub_one_of_prime_ne_two' (by decide)),
      hζ.norm_toInteger_sub_one_of_prime_ne_two' (by decide)] at hdvd
  · exact dvd_trans hζ.toInteger_sub_one_dvd_prime' ⟨x, by simp [hx]⟩
  · rw [show a = algebraMap _ (𝓞 K) a by simp, show b = algebraMap _ (𝓞 K) b by simp]
    exact hcoprime.map _
  · simp only [Units.val_one, one_mul]
    exact_mod_cast h

namespace FermatLastTheoremForThreeGen

/-- `Solution'` is a tuple given by a solution to `a ^ 3 + b ^ 3 = u * c ^ 3`,
where `a`, `b`, `c` and `u` are as in `FermatLastTheoremForThreeGen`.
See `Solution` for the actual structure on which we will do the descent. -/
structure Solution' where
  a : 𝓞 K
  b : 𝓞 K
  c : 𝓞 K
  u : (𝓞 K)ˣ
  ha : ¬ λ ∣ a
  hb : ¬ λ ∣ b
  hc : c ≠ 0
  coprime : IsCoprime a b
  hcdvd : λ ∣ c
  H : a ^ 3 + b ^ 3 = u * c ^ 3
attribute [nolint docBlame] Solution'.a
attribute [nolint docBlame] Solution'.b
attribute [nolint docBlame] Solution'.c
attribute [nolint docBlame] Solution'.u

/-- `Solution` is the same as `Solution'` with the additional assumption that `λ ^ 2 ∣ a + b`. -/
structure Solution extends Solution' hζ where
  hab : λ ^ 2 ∣ a + b

variable {hζ}
variable (S : Solution hζ) (S' : Solution' hζ) [DecidableRel fun (a b : 𝓞 K) ↦ a ∣ b]

/-- For any `S' : Solution'`, the multiplicity of `λ` in `S'.c` is finite. -/
lemma Solution'.multiplicity_lambda_c_finite :
    multiplicity.Finite (hζ.toInteger - 1) S'.c :=
  multiplicity.finite_of_not_isUnit hζ.zeta_sub_one_prime'.not_unit S'.hc

/-- Given `S' : Solution'`, `S'.multiplicity` is the multiplicity of `λ` in `S'.c`, as a natural
number. -/
def Solution'.multiplicity :=
  (_root_.multiplicity (hζ.toInteger - 1) S'.c).get (multiplicity_lambda_c_finite S')

/-- Given `S : Solution`, `S.multiplicity` is the multiplicity of `λ` in `S.c`, as a natural
number. -/
def Solution.multiplicity := S.toSolution'.multiplicity

/-- We say that `S : Solution` is minimal if for all `S₁ : Solution`, the multiplicity of `λ` in
`S.c` is less or equal than the multiplicity in `S₁.c`. -/
def Solution.isMinimal : Prop := ∀ (S₁ : Solution hζ), S.multiplicity ≤ S₁.multiplicity

/-- If there is a solution then there is a minimal one. -/
lemma Solution.exists_minimal : ∃ (S₁ : Solution hζ), S₁.isMinimal := by
  classical
  let T := {n | ∃ (S' : Solution hζ), S'.multiplicity = n}
  rcases Nat.find_spec (⟨S.multiplicity, ⟨S, rfl⟩⟩ : T.Nonempty) with ⟨S₁, hS₁⟩
  exact ⟨S₁, fun S'' ↦ hS₁ ▸ Nat.find_min' _ ⟨S'', rfl⟩⟩

/-- Given `S' : Solution'`, then `S'.a` and `S'.b` are both congruent to `1` modulo `λ ^ 4` or are
both congruent to `-1`.  -/
lemma a_cube_b_cube_congr_one_or_neg_one :
    λ ^ 4 ∣ S'.a ^ 3 - 1 ∧ λ ^ 4 ∣ S'.b ^ 3 + 1 ∨ λ ^ 4 ∣ S'.a ^ 3 + 1 ∧ λ ^ 4 ∣ S'.b ^ 3 - 1 := by
  obtain ⟨z, hz⟩ := S'.hcdvd
  rcases lambda_pow_four_dvd_cube_sub_one_or_add_one_of_lambda_not_dvd hζ S'.ha with
    ⟨x, hx⟩ | ⟨x, hx⟩ <;>
  rcases lambda_pow_four_dvd_cube_sub_one_or_add_one_of_lambda_not_dvd hζ S'.hb with
    ⟨y, hy⟩ | ⟨y, hy⟩
  · exfalso
    replace hζ : IsPrimitiveRoot ζ ((3 : ℕ+) ^ 1) := by rwa [pow_one]
    refine hζ.toInteger_sub_one_not_dvd_two (by decide) ⟨S'.u * λ ^ 2 * z ^ 3 - λ ^ 3 * (x + y), ?_⟩
    symm
    calc _ = S'.u * (λ * z) ^ 3 - λ ^ 4 * x - λ ^ 4 * y := by ring
    _ = (S'.a ^ 3 + S'.b ^ 3) - (S'.a ^ 3 - 1) - (S'.b ^ 3 - 1) := by rw [← hx, ← hy, ← hz, ← S'.H]
    _ = 2 := by ring
  · left
    exact ⟨⟨x, hx⟩, ⟨y, hy⟩⟩
  · right
    exact ⟨⟨x, hx⟩, ⟨y, hy⟩⟩
  · exfalso
    replace hζ : IsPrimitiveRoot ζ ((3 : ℕ+) ^ 1) := by rwa [pow_one]
    refine hζ.toInteger_sub_one_not_dvd_two (by decide) ⟨λ ^ 3 * (x + y) - S'.u * λ ^ 2 * z ^ 3, ?_⟩
    symm
    calc _ =  λ ^ 4 * x + λ ^ 4 * y - S'.u * (λ * z) ^ 3 := by ring
    _ = (S'.a ^ 3 + 1) + (S'.b ^ 3 + 1) - (S'.a ^ 3 + S'.b ^ 3) := by rw [← hx, ← hy, ← hz, ← S'.H]
    _ = 2 := by ring

/-- Given `S' : Solution'`, we have that `λ ^ 4` divides `S'.c ^ 3`. -/
lemma lambda_pow_four_dvd_c_cube : λ ^ 4 ∣ S'.c ^ 3 := by
  rcases a_cube_b_cube_congr_one_or_neg_one S' with
    ⟨⟨x, hx⟩, ⟨y, hy⟩⟩ | ⟨⟨x, hx⟩, ⟨y, hy⟩⟩ <;>
  · refine ⟨S'.u⁻¹ * (x + y), ?_⟩
    symm
    calc _ = S'.u⁻¹ * (λ ^ 4 * x + λ ^ 4 * y) := by ring
    _ = S'.u⁻¹ * (S'.a ^ 3 + S'.b ^ 3) := by rw [← hx, ← hy]; ring
    _ = S'.u⁻¹ * (S'.u * S'.c ^ 3) := by rw [S'.H]
    _ = S'.c ^ 3 := by simp

/-- Given `S' : Solution'`, we have that `λ ^ 2` divides `S'.c`. -/
lemma lambda_sq_dvd_c : λ ^ 2 ∣ S'.c := by
  have hm := S'.multiplicity_lambda_c_finite
  suffices 2 ≤ (multiplicity ((hζ.toInteger - 1)) S'.c).get hm by
    obtain ⟨x, hx⟩ := multiplicity.pow_multiplicity_dvd hm
    refine ⟨λ ^ ((multiplicity ((hζ.toInteger - 1)) S'.c).get hm - 2) * x, ?_⟩
    rw [← mul_assoc, ← pow_add]
    convert hx using 3
    simp [this]
  have := lambda_pow_four_dvd_c_cube S'
  have hm1 : (multiplicity (hζ.toInteger - 1) (S'.c ^ 3)).get
    (multiplicity.finite_pow hζ.zeta_sub_one_prime' hm) =
    multiplicity (hζ.toInteger - 1) (S'.c ^ 3) := by simp
  rw [multiplicity.pow_dvd_iff_le_multiplicity, ← hm1, multiplicity.pow' hζ.zeta_sub_one_prime' hm,
    Nat.cast_ofNat, Nat.ofNat_le_cast] at this
  omega

/-- Given `S' : Solution'`, we have that `2 ≤ S'.multiplicity`. -/
lemma Solution'.two_le_multiplicity : 2 ≤ S'.multiplicity := by
  simpa [← PartENat.coe_le_coe, Solution'.multiplicity] using
    multiplicity.le_multiplicity_of_pow_dvd (lambda_sq_dvd_c S')

/-- Given `S : Solution`, we have that `2 ≤ S.multiplicity`. -/
lemma Solution.two_le_multiplicity : 2 ≤ S.multiplicity :=
  S.toSolution'.two_le_multiplicity

/-- Given `S' : Solution'`, the key factorization of `S'.a ^ 3 + S'.b ^ 3`. -/
lemma a_cube_add_b_cube_eq_mul :
    S'.a ^ 3 + S'.b ^ 3 = (S'.a + S'.b) * (S'.a + η * S'.b) * (S'.a + η ^ 2 * S'.b) := by
  symm
  calc _ = S'.a^3+S'.a^2*S'.b*(η^2+η+1)+S'.a*S'.b^2*(η^2+η+η^3)+η^3*S'.b^3 := by ring
  _ = S'.a^3+S'.a^2*S'.b*(η^2+η+1)+S'.a*S'.b^2*(η^2+η+1)+S'.b^3 := by
    simp [hζ.toInteger_cube_eq_one]
  _ = S'.a ^ 3 + S'.b ^ 3 := by rw [eta_sq]; ring

open PartENat in
/-- Given `S' : Solution'`, we have that `λ ^ 2` divides one amongst `S'.a + S'.b`,
`S'.a + η * S'.b` and `S'.a + η ^ 2 * S'.b`. -/
lemma lambda_sq_dvd_or_dvd_or_dvd :
    λ ^ 2 ∣ S'.a + S'.b ∨ λ ^ 2 ∣ S'.a + η * S'.b ∨ λ ^ 2 ∣ S'.a + η ^ 2 * S'.b := by
  by_contra! h
  rcases h with ⟨h1, h2, h3⟩
  rw [← multiplicity.multiplicity_lt_iff_not_dvd] at h1 h2 h3
  have h1' : multiplicity.Finite (hζ.toInteger - 1) (S'.a + S'.b) :=
    multiplicity.ne_top_iff_finite.1 (fun ht ↦ by simp [ht] at h1)
  have h2' : multiplicity.Finite (hζ.toInteger - 1) (S'.a + η * S'.b) := by
    refine multiplicity.ne_top_iff_finite.1 (fun ht ↦ ?_)
    rw [coe_eta] at ht
    simp [ht] at h2
  have h3' : multiplicity.Finite (hζ.toInteger - 1) (S'.a + η ^ 2 * S'.b) := by
    refine multiplicity.ne_top_iff_finite.1 (fun ht ↦ ?_)
    rw [coe_eta] at ht
    simp [ht] at h3
  replace h1' : (multiplicity (hζ.toInteger - 1) (S'.a + S'.b)).get h1' =
    multiplicity (hζ.toInteger - 1) (S'.a + S'.b) := by simp
  replace h2' : (multiplicity (hζ.toInteger - 1) (S'.a + η * S'.b)).get h2' =
    multiplicity (hζ.toInteger - 1) (S'.a + η * S'.b) := by simp
  replace h3' : (multiplicity (hζ.toInteger - 1) (S'.a + η ^ 2 * S'.b)).get h3' =
    multiplicity (hζ.toInteger - 1) (S'.a + η ^ 2 * S'.b) := by simp
  rw [← h1', coe_lt_coe] at h1; rw [← h2', coe_lt_coe] at h2; rw [← h3', coe_lt_coe] at h3
  have := (pow_dvd_pow_of_dvd (lambda_sq_dvd_c S') 3).mul_left S'.u
  rw [← pow_mul, ← S'.H, a_cube_add_b_cube_eq_mul, multiplicity.pow_dvd_iff_le_multiplicity,
    multiplicity.mul hζ.zeta_sub_one_prime', multiplicity.mul hζ.zeta_sub_one_prime', ← h1', ← h2',
    ← h3', ← Nat.cast_add, ← Nat.cast_add, coe_le_coe] at this
  omega

open Units in
/-- Given `S' : Solution'`, we may assume that `λ ^ 2` divides `S'.a + S'.b ∨ λ ^ 2` (see also the
result below). -/
lemma ex_cube_add_cube_eq_and_isCoprime_and_not_dvd_and_dvd :
    ∃ (a' b' : 𝓞 K), a' ^ 3 + b' ^ 3 = S'.u * S'.c ^ 3 ∧ IsCoprime a' b' ∧ ¬ λ ∣ a' ∧
      ¬ λ ∣ b' ∧ λ ^ 2 ∣ a' + b' := by
  rcases lambda_sq_dvd_or_dvd_or_dvd S' with h | h | h
  · exact ⟨S'.a, S'.b, S'.H, S'.coprime, S'.ha, S'.hb, h⟩
  · refine ⟨S'.a, η * S'.b, ?_, ?_, S'.ha, fun ⟨x, hx⟩ ↦ S'.hb ⟨η ^ 2 * x, ?_⟩, h⟩
    · simp [mul_pow, ← val_pow_eq_pow_val, hζ.toInteger_cube_eq_one, val_one, one_mul, S'.H]
    · refine (isCoprime_mul_unit_left_right (Units.isUnit η) _ _).2 S'.coprime
    · rw [mul_comm _ x, ← mul_assoc, ← hx, mul_comm _ S'.b, mul_assoc, ← pow_succ', coe_eta,
        hζ.toInteger_cube_eq_one, mul_one]
  · refine ⟨S'.a, η ^ 2 * S'.b, ?_, ?_, S'.ha, fun ⟨x, hx⟩ ↦ S'.hb ⟨η * x, ?_⟩, h⟩
    · rw [mul_pow, ← pow_mul, mul_comm 2, pow_mul, coe_eta, hζ.toInteger_cube_eq_one, one_pow,
        one_mul, S'.H]
    · exact (isCoprime_mul_unit_left_right ((Units.isUnit η).pow _) _ _).2 S'.coprime
    · rw [mul_comm _ x, ← mul_assoc, ← hx, mul_comm _ S'.b, mul_assoc, ← pow_succ, coe_eta,
        hζ.toInteger_cube_eq_one, mul_one]

/-- Given `S' : Solution'`, then there is `S₁ : Solution` such that
`S₁.multiplicity = S'.multiplicity`. -/
lemma exists_Solution_of_Solution' : ∃ (S₁ : Solution hζ), S₁.multiplicity = S'.multiplicity := by
  obtain ⟨a, b, H, coprime, ha, hb, hab⟩ := ex_cube_add_cube_eq_and_isCoprime_and_not_dvd_and_dvd S'
  exact ⟨
  { a := a
    b := b
    c := S'.c
    u := S'.u
    ha := ha
    hb := hb
    hc := S'.hc
    coprime := coprime
    hcdvd := S'.hcdvd
    H := H
    hab := hab }, rfl⟩

namespace Solution

lemma a_add_eta_mul_b : S.a + η * S.b = (S.a + S.b) + λ * S.b := by rw [coe_eta]; ring

/-- Given `(S : Solution)`, we have that `λ ∣ (S.a + η * S.b)`. -/
lemma lambda_dvd_a_add_eta_mul_b : λ ∣ (S.a + η * S.b) :=
  a_add_eta_mul_b S ▸ dvd_add (dvd_trans (dvd_pow_self _ (by decide)) S.hab) ⟨S.b, by rw [mul_comm]⟩

/-- Given `(S : Solution)`, we have that `λ ∣ (S.a + η ^ 2 * S.b)`. -/
lemma lambda_dvd_a_add_eta_sq_mul_b : λ ∣ (S.a + η ^ 2 * S.b) := by
  rw [show S.a + η ^ 2 * S.b = (S.a + S.b) + λ ^ 2 * S.b + 2 * λ * S.b by rw [coe_eta]; ring]
  exact dvd_add (dvd_add (dvd_trans (dvd_pow_self _ (by decide)) S.hab) ⟨λ * S.b, by ring⟩)
    ⟨2 * S.b, by ring⟩

/-- Given `(S : Solution)`, we have that `λ ^ 2` does not divide `S.a + η * S.b`. -/
lemma lambda_sq_not_dvd_a_add_eta_mul_b : ¬ λ ^ 2 ∣ (S.a + η * S.b) := by
  simp_rw [a_add_eta_mul_b, dvd_add_right S.hab, pow_two, mul_dvd_mul_iff_left
    hζ.zeta_sub_one_prime'.ne_zero, S.hb, not_false_eq_true]

/-- Given `(S : Solution)`, we have that `λ ^ 2` does not divide `S.a + η ^ 2 * S.b`. -/
lemma lambda_sq_not_dvd_a_add_eta_sq_mul_b : ¬ λ ^ 2 ∣ (S.a + η ^ 2 * S.b) := by
  intro ⟨k, hk⟩
  rcases S.hab with ⟨k', hk'⟩
  refine S.hb ⟨(k - k') * (-η), ?_⟩
  rw [show S.a + η ^ 2 * S.b = S.a + S.b - S.b + η ^ 2 * S.b by ring, hk',
    show λ ^ 2 * k' - S.b + η ^ 2 * S.b = λ * (S.b * (η +1) + λ * k') by rw [coe_eta]; ring,
    pow_two, mul_assoc] at hk
  simp only [mul_eq_mul_left_iff, hζ.zeta_sub_one_prime'.ne_zero, or_false] at hk
  apply_fun (· * -↑η) at hk
  rw [show (S.b * (η + 1) + λ * k') * -η = (- S.b) * (η ^ 2 + η + 1 - 1) - η * λ * k' by ring,
    eta_sq, show -S.b * (-↑η - 1 + ↑η + 1 - 1) = S.b by ring, sub_eq_iff_eq_add] at hk
  rw [hk]
  ring

attribute [local instance] IsCyclotomicExtension.Rat.three_pid
attribute [local instance] UniqueFactorizationMonoid.toGCDMonoid

/-- If `p : 𝓞 K` is a prime that divides both `S.a + S.b` and `S.a + η * S.b`, then `p`
is associated with `λ`. -/
lemma associated_of_dvd_a_add_b_of_dvd_a_add_eta_mul_b {p : 𝓞 K} (hp : Prime p)
    (hpab : p ∣ S.a + S.b) (hpaηb : p ∣ S.a + η * S.b) : Associated p λ := by
  suffices p_lam : p ∣ λ from hp.associated_of_dvd hζ.zeta_sub_one_prime' p_lam
  rw [← one_mul S.a, ← one_mul S.b] at hpab
  rw [← one_mul S.a] at hpaηb
  have := dvd_mul_sub_mul_mul_gcd_of_dvd hpab hpaηb
  rwa [one_mul, one_mul, coe_eta, IsUnit.dvd_mul_right <| (gcd_isUnit_iff _ _).2 S.coprime] at this

/-- If `p : 𝓞 K` is a prime that divides both `S.a + S.b` and `S.a + η ^ 2 * S.b`, then `p`
is associated with `λ`. -/
lemma associated_of_dvd_a_add_b_of_dvd_a_add_eta_sq_mul_b {p : 𝓞 K} (hp : Prime p)
    (hpab : p ∣ (S.a + S.b)) (hpaηsqb : p ∣ (S.a + η ^ 2 * S.b)) : Associated p λ := by
  suffices p_lam : p ∣ λ from hp.associated_of_dvd hζ.zeta_sub_one_prime' p_lam
  rw [← one_mul S.a, ← one_mul S.b] at hpab
  rw [← one_mul S.a] at hpaηsqb
  have := dvd_mul_sub_mul_mul_gcd_of_dvd hpab hpaηsqb
  rw [one_mul, mul_one, IsUnit.dvd_mul_right <| (gcd_isUnit_iff _ _).2 S.coprime, ← dvd_neg] at this
  convert dvd_mul_of_dvd_left this η using 1
  rw [eta_sq, neg_sub, sub_mul, sub_mul, neg_mul, ← pow_two, eta_sq, coe_eta]
  ring

/-- If `p : 𝓞 K` is a prime that divides both `S.a + η * S.b` and `S.a + η ^ 2 * S.b`, then `p`
is associated with `λ`. -/
lemma associated_of_dvd_a_add_eta_mul_b_of_dvd_a_add_eta_sq_mul_b {p : 𝓞 K} (hp : Prime p)
    (hpaηb : p ∣ S.a + η * S.b) (hpaηsqb : p ∣ S.a + η ^ 2 * S.b) : Associated p λ := by
  suffices p_lam : p ∣ λ from hp.associated_of_dvd hζ.zeta_sub_one_prime' p_lam
  rw [← one_mul S.a] at hpaηb
  rw [← one_mul S.a] at hpaηsqb
  have := dvd_mul_sub_mul_mul_gcd_of_dvd hpaηb hpaηsqb
  rw [one_mul, mul_one, IsUnit.dvd_mul_right <| (gcd_isUnit_iff _ _).2 S.coprime] at this
  convert (dvd_mul_of_dvd_left (dvd_mul_of_dvd_left this η) η) using 1
  symm
  calc _ = (-η.1 - 1 - η) * (-η - 1) := by rw [eta_sq, mul_assoc, ← pow_two, eta_sq]
  _ = 2 * η.1 ^ 2 + 3 * η + 1 := by ring
  _ = λ := by rw [eta_sq, coe_eta]; ring

/-- Given `S : Solution`, we let `S.y` be any element such that `S.a + η * S.b = λ * S.y` -/
private noncomputable def y := (lambda_dvd_a_add_eta_mul_b S).choose
private lemma y_spec : S.a + η * S.b = λ * S.y :=
  (lambda_dvd_a_add_eta_mul_b S).choose_spec

/-- Given `S : Solution`, we let `S.z` be any element such that `S.a + η ^ 2 * S.b = λ * S.z` -/
private noncomputable def z := (lambda_dvd_a_add_eta_sq_mul_b S).choose
private lemma z_spec : S.a + η ^ 2 * S.b = λ * S.z :=
  (lambda_dvd_a_add_eta_sq_mul_b S).choose_spec

private lemma lambda_not_dvd_y : ¬ λ ∣ S.y := fun h ↦ by
  replace h := mul_dvd_mul_left ((η : 𝓞 K) - 1) h
  rw [coe_eta, ← y_spec, ← pow_two] at h
  exact lambda_sq_not_dvd_a_add_eta_mul_b _ h

private lemma lambda_not_dvd_z : ¬ λ ∣ S.z := fun h ↦ by
  replace h := mul_dvd_mul_left ((η : 𝓞 K) - 1) h
  rw [coe_eta, ← z_spec, ← pow_two] at h
  exact lambda_sq_not_dvd_a_add_eta_sq_mul_b _ h

/-- We have that `λ ^ (3*S.multiplicity-2)` divides `S.a + S.b`. -/
private lemma lambda_pow_dvd_a_add_b : λ ^ (3 * S.multiplicity - 2) ∣ S.a + S.b := by
  have h : λ ^ S.multiplicity ∣ S.c := multiplicity.pow_multiplicity_dvd _
  replace h : (λ ^ multiplicity S) ^ 3 ∣ S.u * S.c ^ 3 := by simp [h]
  rw [← S.H, a_cube_add_b_cube_eq_mul, ← pow_mul, mul_comm, y_spec, z_spec] at h
  apply hζ.zeta_sub_one_prime'.pow_dvd_of_dvd_mul_left _ S.lambda_not_dvd_z
  apply hζ.zeta_sub_one_prime'.pow_dvd_of_dvd_mul_left _ S.lambda_not_dvd_y
  have := S.two_le_multiplicity
  rw [show 3 * multiplicity S = 3 * multiplicity S - 2 + 1 + 1 by omega, pow_succ, pow_succ,
    show (S.a + S.b) * (λ * y S) * (λ * z S) = (S.a + S.b) * y S * z S * λ * λ by ring] at h
  simp only [mul_dvd_mul_iff_right hζ.zeta_sub_one_prime'.ne_zero] at h
  rwa [show (S.a + S.b) * y S * z S = y S * (z S * (S.a + S.b)) by ring] at h

/-- Given `S : Solution`, we let `S.x` be any element such that
`S.a + S.b = λ ^ (3*S.multiplicity-2) * S.x` -/
private noncomputable def x := (lambda_pow_dvd_a_add_b S).choose
private lemma x_spec : S.a + S.b = λ ^ (3 * S.multiplicity - 2) * S.x :=
  (lambda_pow_dvd_a_add_b S).choose_spec

/-- Given `S : Solution`, we let `S.w` be any element such that `S.c = λ ^ S.multiplicity * S.w` -/
private noncomputable def w :=
  (multiplicity.pow_multiplicity_dvd S.toSolution'.multiplicity_lambda_c_finite).choose

private lemma w_spec : S.c = λ ^ S.multiplicity * S.w :=
  (multiplicity.pow_multiplicity_dvd S.toSolution'.multiplicity_lambda_c_finite).choose_spec

private lemma lambda_not_dvd_w : ¬ λ ∣ S.w := fun h ↦ by
  refine multiplicity.is_greatest' S.toSolution'.multiplicity_lambda_c_finite
    (lt_add_one S.multiplicity) ?_
  rw [pow_succ', mul_comm]
  exact S.w_spec ▸ (mul_dvd_mul_left (λ ^ S.multiplicity) h)

private lemma lambda_not_dvd_x : ¬ λ ∣ S.x := fun h ↦ by
  replace h := mul_dvd_mul_left (λ ^ (3 * S.multiplicity - 2)) h
  rw [mul_comm, ← x_spec] at h
  replace h :=
    mul_dvd_mul (mul_dvd_mul h S.lambda_dvd_a_add_eta_mul_b) S.lambda_dvd_a_add_eta_sq_mul_b
  simp only [← a_cube_add_b_cube_eq_mul, S.H, w_spec, Units.isUnit, IsUnit.dvd_mul_left] at h
  rw [← pow_succ', mul_comm, ← mul_assoc, ← pow_succ'] at h
  have := S.two_le_multiplicity
  rw [show 3 * multiplicity S - 2 + 1 + 1 = 3 * multiplicity S by omega, mul_pow, ← pow_mul,
    mul_comm _ 3, mul_dvd_mul_iff_left _] at h
  · exact lambda_not_dvd_w _ <| hζ.zeta_sub_one_prime'.dvd_of_dvd_pow h
  · simp [hζ.zeta_sub_one_prime'.ne_zero]

private lemma isCoprime_helper {r s t w : 𝓞 K} (hr : ¬ λ ∣ r) (hs : ¬ λ ∣ s)
    (Hp : ∀ {p}, Prime p → p ∣ t → p ∣ w → Associated p λ) (H₁ : ∀ {q}, q ∣ r → q ∣ t)
    (H₂ : ∀ {q}, q ∣ s → q ∣ w) : IsCoprime r s := by
  refine isCoprime_of_prime_dvd (not_and.2 (fun _ hz ↦ hs (by simp [hz])))
    (fun p hp p_dvd_r p_dvd_s ↦ hr ?_)
  rwa [← Associated.dvd_iff_dvd_left <| Hp hp (H₁ p_dvd_r) (H₂ p_dvd_s)]

private lemma isCoprime_x_y : IsCoprime S.x S.y :=
  isCoprime_helper (lambda_not_dvd_x S) (lambda_not_dvd_y S)
    (associated_of_dvd_a_add_b_of_dvd_a_add_eta_mul_b S) (fun hq ↦ x_spec S ▸ hq.mul_left _)
      (fun hq ↦ y_spec S ▸ hq.mul_left _)

private lemma isCoprime_x_z : IsCoprime S.x S.z :=
  isCoprime_helper (lambda_not_dvd_x S) (lambda_not_dvd_z S)
    (associated_of_dvd_a_add_b_of_dvd_a_add_eta_sq_mul_b S) (fun hq ↦ x_spec S ▸ hq.mul_left _)
      (fun hq ↦ z_spec S ▸ hq.mul_left _)

private lemma isCoprime_y_z : IsCoprime S.y S.z :=
  isCoprime_helper (lambda_not_dvd_y S) (lambda_not_dvd_z S)
    (associated_of_dvd_a_add_eta_mul_b_of_dvd_a_add_eta_sq_mul_b S)
    (fun hq ↦ y_spec S ▸ hq.mul_left _) (fun hq ↦ z_spec S ▸ hq.mul_left _)

private lemma x_mul_y_mul_z_eq_u_mul_w_cube : S.x * S.y * S.z = S.u * S.w ^ 3 := by
  suffices hh : λ ^ (3 * S.multiplicity - 2) * S.x * λ * S.y * λ * S.z =
      S.u * λ ^ (3 * S.multiplicity) * S.w ^ 3 by
    rw [show λ ^ (3 * multiplicity S - 2) * x S * λ * y S * λ * z S =
      λ ^ (3 * multiplicity S - 2) * λ * λ * x S * y S * z S by ring] at hh
    have := S.two_le_multiplicity
    rw [mul_comm _ (λ ^ (3 * multiplicity S)), ← pow_succ, ← pow_succ,
      show 3 * multiplicity S - 2 + 1 + 1 = 3 * multiplicity S by omega, mul_assoc, mul_assoc,
      mul_assoc] at hh
    simp only [mul_eq_mul_left_iff, pow_eq_zero_iff', hζ.zeta_sub_one_prime'.ne_zero, ne_eq,
      mul_eq_zero, OfNat.ofNat_ne_zero, false_or, false_and, or_false] at hh
    convert hh using 1
    ring
  simp only [← x_spec, mul_assoc, ← y_spec, ← z_spec]
  rw [mul_comm 3, pow_mul, ← mul_pow, ← w_spec, ← S.H, a_cube_add_b_cube_eq_mul]
  ring

private lemma exists_cube_associated :
    (∃ X, Associated (X ^ 3) S.x) ∧ (∃ Y, Associated (Y ^ 3) S.y) ∧
      ∃ Z, Associated (Z ^ 3) S.z := by
  have h₁ := S.isCoprime_x_z.mul_left S.isCoprime_y_z
  have h₂ : Associated (S.w ^ 3) (S.x * S.y * S.z) :=
    ⟨S.u, by rw [x_mul_y_mul_z_eq_u_mul_w_cube S, mul_comm]⟩
  obtain ⟨T, h₃⟩ := exists_associated_pow_of_associated_pow_mul h₁ h₂
  exact ⟨exists_associated_pow_of_associated_pow_mul S.isCoprime_x_y h₃,
    exists_associated_pow_of_associated_pow_mul S.isCoprime_x_y.symm (mul_comm _ S.x ▸ h₃),
    exists_associated_pow_of_associated_pow_mul h₁.symm (mul_comm _ S.z ▸ h₂)⟩

/-- Given `S : Solution`, we let `S.u₁` and `S.X` be any elements such that
`S.X ^ 3 * S.u₁ = S.x` -/
private noncomputable def X := (exists_cube_associated S).1.choose
private noncomputable def u₁ := (exists_cube_associated S).1.choose_spec.choose
private lemma X_u₁_spec : S.X ^ 3 * S.u₁ = S.x :=
  (exists_cube_associated S).1.choose_spec.choose_spec

/-- Given `S : Solution`, we let `S.u₂` and `S.Y` be any elements such that
`S.Y ^ 3 * S.u₂ = S.y` -/
private noncomputable def Y := (exists_cube_associated S).2.1.choose
private noncomputable def u₂ := (exists_cube_associated S).2.1.choose_spec.choose
private lemma Y_u₂_spec : S.Y ^ 3 * S.u₂ = S.y :=
  (exists_cube_associated S).2.1.choose_spec.choose_spec

/-- Given `S : Solution`, we let `S.u₃` and `S.Z` be any elements such that
`S.Z ^ 3 * S.u₃ = S.z` -/
private noncomputable def Z := (exists_cube_associated S).2.2.choose
private noncomputable def u₃ :=(exists_cube_associated S).2.2.choose_spec.choose
private lemma Z_u₃_spec : S.Z ^ 3 * S.u₃ = S.z :=
  (exists_cube_associated S).2.2.choose_spec.choose_spec

private lemma X_ne_zero : S.X ≠ 0 :=
  fun h ↦ lambda_not_dvd_x S <| by simp [← X_u₁_spec, h]

private lemma lambda_not_dvd_X : ¬ λ ∣ S.X :=
  fun h ↦ lambda_not_dvd_x S <| X_u₁_spec S ▸ dvd_mul_of_dvd_left (dvd_pow h (by decide)) _

private lemma lambda_not_dvd_Y : ¬ λ ∣ S.Y :=
  fun h ↦ lambda_not_dvd_y S <| Y_u₂_spec S ▸ dvd_mul_of_dvd_left (dvd_pow h (by decide)) _

private lemma lambda_not_dvd_Z : ¬ λ ∣ S.Z :=
  fun h ↦ lambda_not_dvd_z S <| Z_u₃_spec S ▸ dvd_mul_of_dvd_left (dvd_pow h (by decide)) _

private lemma isCoprime_Y_Z : IsCoprime S.Y S.Z := by
  rw [← IsCoprime.pow_iff (m := 3) (n := 3) (by decide) (by decide),
    ← isCoprime_mul_unit_right_left S.u₂.isUnit, ← isCoprime_mul_unit_right_right S.u₃.isUnit,
    Y_u₂_spec, Z_u₃_spec]
  exact isCoprime_y_z S

private lemma formula1 : S.X^3*S.u₁*λ^(3*S.multiplicity-2)+S.Y^3*S.u₂*λ*η+S.Z^3*S.u₃*λ*η^2 = 0 := by
  rw [X_u₁_spec, Y_u₂_spec, Z_u₃_spec, mul_comm S.x, ← x_spec, mul_comm S.y, ← y_spec, mul_comm S.z,
    ← z_spec, eta_sq]
  calc _ = S.a+S.b+η^2*S.b-S.a+η^2*S.b+2*η*S.b+S.b := by ring
  _ = 0 := by rw [eta_sq]; ring

/-- Let `u₄ := η * S.u₃ * S.u₂⁻¹` -/
private noncomputable def u₄ := η * S.u₃ * S.u₂⁻¹
private lemma u₄_def : S.u₄ = η * S.u₃ * S.u₂⁻¹ := rfl
/-- Let `u₅ := -η ^ 2 * S.u₁ * S.u₂⁻¹` -/
private noncomputable def u₅ := -η ^ 2 * S.u₁ * S.u₂⁻¹
private lemma u₅_def : S.u₅ = -η ^ 2 * S.u₁ * S.u₂⁻¹ := rfl

example (a b : 𝓞 K) (ha : a ≠ 0) (hb : b ≠ 0) : a * b ≠ 0 := by
  exact mul_ne_zero ha hb

private lemma formula2 :
    S.Y ^ 3 + S.u₄ * S.Z ^ 3 = S.u₅ * (λ ^ (S.multiplicity - 1) * S.X) ^ 3 := by
  rw [u₅_def, neg_mul, neg_mul, Units.val_neg, neg_mul, eq_neg_iff_add_eq_zero, add_assoc,
    add_comm (S.u₄ * S.Z ^ 3), ← add_assoc, add_comm (S.Y ^ 3)]
  apply mul_right_cancel₀ <| mul_ne_zero
    (mul_ne_zero hζ.zeta_sub_one_prime'.ne_zero S.u₂.isUnit.ne_zero) (Units.isUnit η).ne_zero
  simp only [zero_mul, add_mul]
  rw [← formula1 S]
  congrm ?_ + ?_ + ?_
  · have : (S.multiplicity-1)*3+1 = 3*S.multiplicity-2 := by have := S.two_le_multiplicity; omega
    calc _ = S.X^3 *(S.u₂*S.u₂⁻¹)*(η^3*S.u₁)*(λ^((S.multiplicity-1)*3)*λ):= by push_cast; ring
    _ = S.X^3*S.u₁*λ^(3*S.multiplicity-2) := by simp [hζ.toInteger_cube_eq_one, ← pow_succ, this]
  · ring
  · field_simp [u₄_def]
    ring

private lemma lambda_sq_div_u₅_mul : λ ^ 2 ∣ S.u₅ * (λ ^ (S.multiplicity - 1) * S.X) ^ 3 := by
  use λ^(3*S.multiplicity-5)*S.u₅*(S.X^3)
  have : 3*(S.multiplicity-1) = 2+(3*S.multiplicity-5) := by have := S.two_le_multiplicity; omega
  calc _ = λ^(3*(S.multiplicity-1))*S.u₅*S.X^3 := by ring
  _ = λ^2*λ^(3*S.multiplicity-5)*S.u₅*S.X^3 := by rw [this, pow_add]
  _ = λ^2*(λ^(3*S.multiplicity-5)*S.u₅*S.X^3) := by ring

variable [DecidableEq (𝓞 K)]

private lemma u₄_eq_one_or_neg_one : S.u₄ = 1 ∨ S.u₄ = -1 := by
  have : λ^2 ∣ λ^4  := ⟨λ^2, by ring⟩
  have h := S.lambda_sq_div_u₅_mul
  apply IsCyclotomicExtension.Rat.Three.eq_one_or_neg_one_of_unit_of_congruent hζ
  rcases h with ⟨X, hX⟩
  rcases lambda_pow_four_dvd_cube_sub_one_or_add_one_of_lambda_not_dvd hζ S.lambda_not_dvd_Y with
    HY | HY <;> rcases lambda_pow_four_dvd_cube_sub_one_or_add_one_of_lambda_not_dvd
      hζ S.lambda_not_dvd_Z with HZ | HZ <;> replace HY := this.trans HY <;> replace HZ :=
      this.trans HZ <;> rcases HY with ⟨Y, hY⟩ <;> rcases HZ with ⟨Z, hZ⟩
  · refine ⟨-1, X-Y-S.u₄*Z, ?_⟩
    rw [show λ^2*(X-Y-S.u₄*Z)=λ^2*X-λ^2*Y-S.u₄*(λ^2*Z) by ring, ← hX, ← hY, ← hZ, ← formula2]
    ring
  · refine ⟨1, -X+Y+S.u₄*Z, ?_⟩
    rw [show λ^2*(-X+Y+S.u₄*Z)=-(λ^2*X-λ^2*Y-S.u₄*(λ^2*Z)) by ring, ← hX, ← hY, ← hZ, ← formula2]
    ring
  · refine ⟨1, X-Y-S.u₄*Z, ?_⟩
    rw [show λ^2*(X-Y-S.u₄*Z)=λ^2*X-λ^2*Y-S.u₄*(λ^2*Z) by ring, ← hX, ← hY, ← hZ, ← formula2]
    ring
  · refine ⟨-1, -X+Y+S.u₄*Z, ?_⟩
    rw [show λ^2*(-X+Y+S.u₄*Z)=-(λ^2*X-λ^2*Y-S.u₄*(λ^2*Z)) by ring, ← hX, ← hY, ← hZ, ← formula2]
    ring

private lemma u₄_sq : S.u₄ ^ 2 = 1 := by
  rcases S.u₄_eq_one_or_neg_one with h | h <;> simp [h]

/-- Given `S : Solution`, we have that
`S.Y ^ 3 + (S.u₄ * S.Z) ^ 3 = S.u₅ * (λ ^ (S.multiplicity - 1) * S.X) ^ 3`. -/
private lemma formula3 :
    S.Y ^ 3 + (S.u₄ * S.Z) ^ 3 = S.u₅ * (λ ^ (S.multiplicity - 1) * S.X) ^ 3 :=
  calc S.Y^3+(S.u₄*S.Z)^3=S.Y^3+S.u₄^2*S.u₄*S.Z^3 := by ring
  _ = S.Y^3+S.u₄*S.Z^3 := by simp [← Units.val_pow_eq_pow_val, S.u₄_sq]
  _ = S.u₅*(λ^(S.multiplicity-1)*S.X)^3 := S.formula2

/-- Given `S : Solution`, we construct `S₁ : Solution'`, with smaller multiplicity of `λ` in
  `c` (see `Solution'_descent_multiplicity_lt` below.). -/
noncomputable def Solution'_descent : Solution' hζ where
  a := S.Y
  b := S.u₄ * S.Z
  c := λ ^ (S.multiplicity - 1) * S.X
  u := S.u₅
  ha := S.lambda_not_dvd_Y
  hb := fun h ↦ S.lambda_not_dvd_Z <| Units.dvd_mul_left.1 h
  hc := fun h ↦ S.X_ne_zero <| by simpa [hζ.zeta_sub_one_prime'.ne_zero] using h
  coprime := (isCoprime_mul_unit_left_right S.u₄.isUnit _ _).2 S.isCoprime_Y_Z
  hcdvd := by
    refine dvd_mul_of_dvd_left (dvd_pow_self _ (fun h ↦ ?_)) _
    rw [Nat.sub_eq_iff_eq_add (le_trans (by norm_num) S.two_le_multiplicity), zero_add] at h
    simpa [h] using S.two_le_multiplicity
  H := formula3 S

/-- We have that `S.Solution'_descent.multiplicity = S.multiplicity - 1`. -/
lemma Solution'_descent_multiplicity : S.Solution'_descent.multiplicity = S.multiplicity - 1 := by
  refine (multiplicity.unique' (by simp [Solution'_descent]) (fun h ↦ S.lambda_not_dvd_X ?_)).symm
  obtain ⟨k, hk : λ^(S.multiplicity-1)*S.X=λ^(S.multiplicity-1+1)*k⟩ := h
  rw [pow_succ, mul_assoc] at hk
  simp only [mul_eq_mul_left_iff, pow_eq_zero_iff', hζ.zeta_sub_one_prime'.ne_zero, ne_eq,
    false_and, or_false] at hk
  simp [hk]

/-- We have that `S.Solution'_descent.multiplicity < S.multiplicity`. -/
lemma Solution'_descent_multiplicity_lt :
    (Solution'_descent S).multiplicity < S.multiplicity := by
  rw [Solution'_descent_multiplicity S, Nat.sub_one]
  exact Nat.pred_lt <| by have := S.two_le_multiplicity; omega

/-- Given any `S : Solution`, there is another `S₁ : Solution` such that
  `S₁.multiplicity < S.multiplicity` -/
theorem exists_Solution_multiplicity_lt :
    ∃ S₁ : Solution hζ, S₁.multiplicity < S.multiplicity := by
  obtain ⟨S', hS'⟩ := exists_Solution_of_Solution' (Solution'_descent S)
  exact ⟨S', hS' ▸ Solution'_descent_multiplicity_lt S⟩

end Solution

end FermatLastTheoremForThreeGen

end eisenstein

end case2

/-- Fermat's Last Theorem for `n = 3`: if `a b c : ℕ` are all non-zero then
`a ^ 3 + b ^ 3 ≠ c ^ 3`. -/
theorem fermatLastTheoremThree : FermatLastTheoremFor 3 := by
  classical
  let K := CyclotomicField 3 ℚ
  let hζ := IsCyclotomicExtension.zeta_spec 3 ℚ K
  have : NumberField K := IsCyclotomicExtension.numberField {3} ℚ _
  apply FermatLastTheoremForThree_of_FermatLastTheoremThreeGen hζ
  intro a b c u hc ha hb hcdvd coprime H
  let S' : FermatLastTheoremForThreeGen.Solution' hζ :=
  { a := a
    b := b
    c := c
    u := u
    ha := ha
    hb := hb
    hc := hc
    coprime := coprime
    hcdvd := hcdvd
    H := H }
  obtain ⟨S, -⟩ := FermatLastTheoremForThreeGen.exists_Solution_of_Solution' S'
  obtain ⟨Smin, hSmin⟩ := S.exists_minimal
  obtain ⟨Sfin, hSfin⟩ := Smin.exists_Solution_multiplicity_lt
  linarith [hSmin Sfin]<|MERGE_RESOLUTION|>--- conflicted
+++ resolved
@@ -61,13 +61,8 @@
   apply cube_of_castHom_ne_zero
   rwa [map_intCast, Ne, ZMod.intCast_zmod_eq_zero_iff_dvd]
 
-<<<<<<< HEAD
-/-- If `a b c : ℕ` are such that `¬ 3 ∣ a * b * c`, then `a ^ 3 + b ^ 3 ≠ c ^ 3`. -/
-theorem fermatLastTheoremThree_case_1 {a b c : ℕ} (hdvd : ¬ 3 ∣ a * b * c) :
-=======
 /-- If `a b c : ℤ` are such that `¬ 3 ∣ a * b * c`, then `a ^ 3 + b ^ 3 ≠ c ^ 3`. -/
 theorem fermatLastTheoremThree_case_1 {a b c : ℤ} (hdvd : ¬ 3 ∣ a * b * c) :
->>>>>>> 59de845a
     a ^ 3 + b ^ 3 ≠ c ^ 3 := by
   simp_rw [Int.prime_three.dvd_mul, not_or] at hdvd
   apply mt (congrArg (Int.cast : ℤ → ZMod 9))
