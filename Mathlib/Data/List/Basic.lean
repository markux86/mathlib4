/-
Copyright (c) 2014 Parikshit Khanna. All rights reserved.
Released under Apache 2.0 license as described in the file LICENSE.
Authors: Parikshit Khanna, Jeremy Avigad, Leonardo de Moura, Floris van Doorn, Mario Carneiro
-/
import Mathlib.Control.Basic
import Mathlib.Data.Nat.Defs
import Mathlib.Data.Option.Basic
import Mathlib.Data.List.Defs
import Mathlib.Data.List.Monad
<<<<<<< HEAD
=======
import Mathlib.Data.Prod.Basic
>>>>>>> d0df76bd
import Mathlib.Logic.OpClass
import Mathlib.Logic.Unique
import Mathlib.Order.Basic
import Mathlib.Tactic.Common

/-!
# Basic properties of lists
-/

assert_not_exists Set.range
assert_not_exists GroupWithZero
assert_not_exists Ring
assert_not_exists Lattice

open Function

open Nat hiding one_pos

namespace List

universe u v w

variable {ι : Type*} {α : Type u} {β : Type v} {γ : Type w} {l₁ l₂ : List α}

/-- `≤` implies not `>` for lists. -/
@[deprecated (since := "2024-07-27")]
theorem le_eq_not_gt [LT α] : ∀ l₁ l₂ : List α, (l₁ ≤ l₂) = ¬l₂ < l₁ := fun _ _ => rfl

<<<<<<< HEAD
@[deprecated (since := "2024-06-07")] alias toArray_data := Array.data_toArray

=======
>>>>>>> d0df76bd
-- Porting note: Delete this attribute
-- attribute [inline] List.head!

/-- There is only one list of an empty type -/
instance uniqueOfIsEmpty [IsEmpty α] : Unique (List α) :=
  { instInhabitedList with
    uniq := fun l =>
      match l with
      | [] => rfl
      | a :: _ => isEmptyElim a }

instance : Std.LawfulIdentity (α := List α) Append.append [] where
  left_id := nil_append
  right_id := append_nil

instance : Std.Associative (α := List α) Append.append where
  assoc := append_assoc

@[simp] theorem cons_injective {a : α} : Injective (cons a) := fun _ _ => tail_eq_of_cons_eq

theorem singleton_injective : Injective fun a : α => [a] := fun _ _ h => (cons_eq_cons.1 h).1

theorem set_of_mem_cons (l : List α) (a : α) : { x | x ∈ a :: l } = insert a { x | x ∈ l } :=
  Set.ext fun _ => mem_cons

/-! ### mem -/

theorem _root_.Decidable.List.eq_or_ne_mem_of_mem [DecidableEq α]
    {a b : α} {l : List α} (h : a ∈ b :: l) : a = b ∨ a ≠ b ∧ a ∈ l := by
  by_cases hab : a = b
  · exact Or.inl hab
  · exact ((List.mem_cons.1 h).elim Or.inl (fun h => Or.inr ⟨hab, h⟩))

lemma mem_pair {a b c : α} : a ∈ [b, c] ↔ a = b ∨ a = c := by
  rw [mem_cons, mem_singleton]

@[deprecated (since := "2024-03-23")] alias mem_split := append_of_mem

-- The simpNF linter says that the LHS can be simplified via `List.mem_map`.
-- However this is a higher priority lemma.
-- https://github.com/leanprover/std4/issues/207
@[simp 1100, nolint simpNF]
theorem mem_map_of_injective {f : α → β} (H : Injective f) {a : α} {l : List α} :
    f a ∈ map f l ↔ a ∈ l :=
  ⟨fun m => let ⟨_, m', e⟩ := exists_of_mem_map m; H e ▸ m', mem_map_of_mem _⟩

@[simp]
theorem _root_.Function.Involutive.exists_mem_and_apply_eq_iff {f : α → α}
    (hf : Function.Involutive f) (x : α) (l : List α) : (∃ y : α, y ∈ l ∧ f y = x) ↔ f x ∈ l :=
  ⟨by rintro ⟨y, h, rfl⟩; rwa [hf y], fun h => ⟨f x, h, hf _⟩⟩

theorem mem_map_of_involutive {f : α → α} (hf : Involutive f) {a : α} {l : List α} :
    a ∈ map f l ↔ f a ∈ l := by rw [mem_map, hf.exists_mem_and_apply_eq_iff]

/-! ### length -/

alias ⟨_, length_pos_of_ne_nil⟩ := length_pos

theorem length_pos_iff_ne_nil {l : List α} : 0 < length l ↔ l ≠ [] :=
  ⟨ne_nil_of_length_pos, length_pos_of_ne_nil⟩

theorem exists_of_length_succ {n} : ∀ l : List α, l.length = n + 1 → ∃ h t, l = h :: t
  | [], H => absurd H.symm <| succ_ne_zero n
  | h :: t, _ => ⟨h, t, rfl⟩

@[simp] lemma length_injective_iff : Injective (List.length : List α → ℕ) ↔ Subsingleton α := by
  constructor
  · intro h; refine ⟨fun x y => ?_⟩; (suffices [x] = [y] by simpa using this); apply h; rfl
  · intros hα l1 l2 hl
    induction l1 generalizing l2 <;> cases l2
    · rfl
    · cases hl
    · cases hl
    · next ih _ _ =>
      congr
      · subsingleton
      · apply ih; simpa using hl

@[simp default+1] -- Porting note: this used to be just @[simp]
lemma length_injective [Subsingleton α] : Injective (length : List α → ℕ) :=
  length_injective_iff.mpr inferInstance

theorem length_eq_two {l : List α} : l.length = 2 ↔ ∃ a b, l = [a, b] :=
  ⟨fun _ => let [a, b] := l; ⟨a, b, rfl⟩, fun ⟨_, _, e⟩ => e ▸ rfl⟩

theorem length_eq_three {l : List α} : l.length = 3 ↔ ∃ a b c, l = [a, b, c] :=
  ⟨fun _ => let [a, b, c] := l; ⟨a, b, c, rfl⟩, fun ⟨_, _, _, e⟩ => e ▸ rfl⟩

/-! ### set-theoretic notation of lists -/

instance instSingletonList : Singleton α (List α) := ⟨fun x => [x]⟩

instance [DecidableEq α] : Insert α (List α) := ⟨List.insert⟩

instance [DecidableEq α] : LawfulSingleton α (List α) :=
  { insert_emptyc_eq := fun x =>
      show (if x ∈ ([] : List α) then [] else [x]) = [x] from if_neg (not_mem_nil _) }

theorem singleton_eq (x : α) : ({x} : List α) = [x] :=
  rfl

theorem insert_neg [DecidableEq α] {x : α} {l : List α} (h : x ∉ l) :
    Insert.insert x l = x :: l :=
  insert_of_not_mem h

theorem insert_pos [DecidableEq α] {x : α} {l : List α} (h : x ∈ l) : Insert.insert x l = l :=
  insert_of_mem h

theorem doubleton_eq [DecidableEq α] {x y : α} (h : x ≠ y) : ({x, y} : List α) = [x, y] := by
  rw [insert_neg, singleton_eq]
  rwa [singleton_eq, mem_singleton]

/-! ### bounded quantifiers over lists -/

theorem forall_mem_of_forall_mem_cons {p : α → Prop} {a : α} {l : List α} (h : ∀ x ∈ a :: l, p x) :
    ∀ x ∈ l, p x := (forall_mem_cons.1 h).2

-- Porting note: bExists in Lean3 and And in Lean4
theorem exists_mem_cons_of {p : α → Prop} {a : α} (l : List α) (h : p a) : ∃ x ∈ a :: l, p x :=
  ⟨a, mem_cons_self _ _, h⟩

-- Porting note: bExists in Lean3 and And in Lean4
theorem exists_mem_cons_of_exists {p : α → Prop} {a : α} {l : List α} : (∃ x ∈ l, p x) →
    ∃ x ∈ a :: l, p x :=
  fun ⟨x, xl, px⟩ => ⟨x, mem_cons_of_mem _ xl, px⟩

-- Porting note: bExists in Lean3 and And in Lean4
theorem or_exists_of_exists_mem_cons {p : α → Prop} {a : α} {l : List α} : (∃ x ∈ a :: l, p x) →
    p a ∨ ∃ x ∈ l, p x :=
  fun ⟨x, xal, px⟩ =>
    Or.elim (eq_or_mem_of_mem_cons xal) (fun h : x = a => by rw [← h]; left; exact px)
      fun h : x ∈ l => Or.inr ⟨x, h, px⟩

theorem exists_mem_cons_iff (p : α → Prop) (a : α) (l : List α) :
    (∃ x ∈ a :: l, p x) ↔ p a ∨ ∃ x ∈ l, p x :=
  Iff.intro or_exists_of_exists_mem_cons fun h =>
    Or.elim h (exists_mem_cons_of l) exists_mem_cons_of_exists

/-! ### list subset -/

theorem cons_subset_of_subset_of_mem {a : α} {l m : List α}
    (ainm : a ∈ m) (lsubm : l ⊆ m) : a::l ⊆ m :=
  cons_subset.2 ⟨ainm, lsubm⟩

theorem append_subset_of_subset_of_subset {l₁ l₂ l : List α} (l₁subl : l₁ ⊆ l) (l₂subl : l₂ ⊆ l) :
    l₁ ++ l₂ ⊆ l :=
  fun _ h ↦ (mem_append.1 h).elim (@l₁subl _) (@l₂subl _)

theorem map_subset_iff {l₁ l₂ : List α} (f : α → β) (h : Injective f) :
    map f l₁ ⊆ map f l₂ ↔ l₁ ⊆ l₂ := by
  refine ⟨?_, map_subset f⟩; intro h2 x hx
  rcases mem_map.1 (h2 (mem_map_of_mem f hx)) with ⟨x', hx', hxx'⟩
  cases h hxx'; exact hx'

/-! ### append -/

theorem append_eq_has_append {L₁ L₂ : List α} : List.append L₁ L₂ = L₁ ++ L₂ :=
  rfl

<<<<<<< HEAD
@[deprecated (since := "2024-03-24")] alias append_eq_cons_iff := append_eq_cons

@[deprecated (since := "2024-03-24")] alias cons_eq_append_iff := cons_eq_append

@[deprecated (since := "2024-01-18")] alias append_left_cancel := append_cancel_left

@[deprecated (since := "2024-01-18")] alias append_right_cancel := append_cancel_right

=======
>>>>>>> d0df76bd
theorem append_right_injective (s : List α) : Injective fun t ↦ s ++ t :=
  fun _ _ ↦ append_cancel_left

theorem append_left_injective (t : List α) : Injective fun s ↦ s ++ t :=
  fun _ _ ↦ append_cancel_right

/-! ### replicate -/

theorem eq_replicate_length {a : α} : ∀ {l : List α}, l = replicate l.length a ↔ ∀ b ∈ l, b = a
  | [] => by simp
  | (b :: l) => by simp [eq_replicate_length, replicate_succ]

theorem replicate_add (m n) (a : α) : replicate (m + n) a = replicate m a ++ replicate n a := by
  rw [append_replicate_replicate]

theorem replicate_succ' (n) (a : α) : replicate (n + 1) a = replicate n a ++ [a] :=
  replicate_add n 1 a

theorem replicate_subset_singleton (n) (a : α) : replicate n a ⊆ [a] := fun _ h =>
  mem_singleton.2 (eq_of_mem_replicate h)

theorem subset_singleton_iff {a : α} {L : List α} : L ⊆ [a] ↔ ∃ n, L = replicate n a := by
<<<<<<< HEAD
  simp only [eq_replicate, subset_def, mem_singleton, exists_eq_left']
=======
  simp only [eq_replicate_iff, subset_def, mem_singleton, exists_eq_left']
>>>>>>> d0df76bd

theorem replicate_right_injective {n : ℕ} (hn : n ≠ 0) : Injective (@replicate α n) :=
  fun _ _ h => (eq_replicate_iff.1 h).2 _ <| mem_replicate.2 ⟨hn, rfl⟩

theorem replicate_right_inj {a b : α} {n : ℕ} (hn : n ≠ 0) :
    replicate n a = replicate n b ↔ a = b :=
  (replicate_right_injective hn).eq_iff

theorem replicate_right_inj' {a b : α} : ∀ {n},
    replicate n a = replicate n b ↔ n = 0 ∨ a = b
  | 0 => by simp
  | n + 1 => (replicate_right_inj n.succ_ne_zero).trans <| by simp only [n.succ_ne_zero, false_or]

theorem replicate_left_injective (a : α) : Injective (replicate · a) :=
  LeftInverse.injective (length_replicate · a)

theorem replicate_left_inj {a : α} {n m : ℕ} : replicate n a = replicate m a ↔ n = m :=
  (replicate_left_injective a).eq_iff

/-! ### pure -/

theorem mem_pure (x y : α) : x ∈ (pure y : List α) ↔ x = y := by simp

/-! ### bind -/

@[simp]
theorem bind_eq_flatMap {α β} (f : α → List β) (l : List α) : l >>= f = l.flatMap f :=
  rfl

@[deprecated (since := "2024-10-16")] alias bind_eq_bind := bind_eq_flatMap

/-! ### concat -/

/-! ### reverse -/

theorem reverse_cons' (a : α) (l : List α) : reverse (a :: l) = concat (reverse l) a := by
  simp only [reverse_cons, concat_eq_append]

theorem reverse_concat' (l : List α) (a : α) : (l ++ [a]).reverse = a :: l.reverse := by
  rw [reverse_append]; rfl

@[simp]
theorem reverse_singleton (a : α) : reverse [a] = [a] :=
  rfl

@[simp]
theorem reverse_involutive : Involutive (@reverse α) :=
  reverse_reverse

@[simp]
theorem reverse_injective : Injective (@reverse α) :=
  reverse_involutive.injective

theorem reverse_surjective : Surjective (@reverse α) :=
  reverse_involutive.surjective

theorem reverse_bijective : Bijective (@reverse α) :=
  reverse_involutive.bijective

theorem concat_eq_reverse_cons (a : α) (l : List α) : concat l a = reverse (a :: reverse l) := by
  simp only [concat_eq_append, reverse_cons, reverse_reverse]

theorem map_reverseAux (f : α → β) (l₁ l₂ : List α) :
    map f (reverseAux l₁ l₂) = reverseAux (map f l₁) (map f l₂) := by
  simp only [reverseAux_eq, map_append, map_reverse]

<<<<<<< HEAD
/-! ### empty -/

@[deprecated (since := "2024-08-15")] alias isEmpty_iff_eq_nil := isEmpty_iff

=======
>>>>>>> d0df76bd
/-! ### getLast -/

attribute [simp] getLast_cons

theorem getLast_append_singleton {a : α} (l : List α) :
    getLast (l ++ [a]) (append_ne_nil_of_right_ne_nil l (cons_ne_nil a _)) = a := by
  simp [getLast_append]

-- Porting note: name should be fixed upstream
theorem getLast_append' (l₁ l₂ : List α) (h : l₂ ≠ []) :
    getLast (l₁ ++ l₂) (append_ne_nil_of_right_ne_nil l₁ h) = getLast l₂ h := by
  induction l₁ with
  | nil => simp
  | cons _ _ ih => simp only [cons_append]; rw [List.getLast_cons]; exact ih

theorem getLast_concat' {a : α} (l : List α) : getLast (concat l a) (concat_ne_nil a l) = a := by
  simp

@[simp]
theorem getLast_singleton' (a : α) : getLast [a] (cons_ne_nil a []) = a := rfl

@[simp]
theorem getLast_cons_cons (a₁ a₂ : α) (l : List α) :
    getLast (a₁ :: a₂ :: l) (cons_ne_nil _ _) = getLast (a₂ :: l) (cons_ne_nil a₂ l) :=
  rfl

theorem dropLast_append_getLast : ∀ {l : List α} (h : l ≠ []), dropLast l ++ [getLast l h] = l
  | [], h => absurd rfl h
  | [_], _ => rfl
  | a :: b :: l, h => by
    rw [dropLast_cons₂, cons_append, getLast_cons (cons_ne_nil _ _)]
    congr
    exact dropLast_append_getLast (cons_ne_nil b l)

theorem getLast_congr {l₁ l₂ : List α} (h₁ : l₁ ≠ []) (h₂ : l₂ ≠ []) (h₃ : l₁ = l₂) :
    getLast l₁ h₁ = getLast l₂ h₂ := by subst l₁; rfl

theorem getLast_replicate_succ (m : ℕ) (a : α) :
    (replicate (m + 1) a).getLast (ne_nil_of_length_eq_add_one (length_replicate _ _)) = a := by
  simp only [replicate_succ']
  exact getLast_append_singleton _

/-- If the last element of `l` does not satisfy `p`, then it is also the last element of
`l.filter p`. -/
lemma getLast_filter {p : α → Bool} :
    ∀ (l : List α) (hlp : l.filter p ≠ []), p (l.getLast (hlp <| ·.symm ▸ rfl)) = true →
      (l.filter p).getLast hlp = l.getLast (hlp <| ·.symm ▸ rfl)
  | [a], h, h' => by rw [List.getLast_singleton'] at h'; simp [List.filter_cons, h']
  | a :: b :: as, h, h' => by
    rw [List.getLast_cons_cons] at h' ⊢
    simp only [List.filter_cons (x := a)] at h ⊢
    obtain ha | ha := Bool.eq_false_or_eq_true (p a)
    · simp only [ha, ite_true]
      rw [getLast_cons, getLast_filter (b :: as) _ h']
      exact ne_nil_of_mem <| mem_filter.2 ⟨getLast_mem _, h'⟩
    · simp only [ha, cond_false] at h ⊢
      exact getLast_filter (b :: as) h h'

/-! ### getLast? -/

<<<<<<< HEAD
-- This is a duplicate of `getLast?_eq_none_iff`.
-- We should remove one of them.
theorem getLast?_eq_none : ∀ {l : List α}, getLast? l = none ↔ l = []
  | [] => by simp
  | [a] => by simp
  | a :: b :: l => by simp [@getLast?_eq_none (b :: l)]
=======
@[deprecated (since := "2024-09-06")] alias getLast?_eq_none := getLast?_eq_none_iff
>>>>>>> d0df76bd

@[deprecated (since := "2024-06-20")] alias getLast?_isNone := getLast?_eq_none

theorem mem_getLast?_eq_getLast : ∀ {l : List α} {x : α}, x ∈ l.getLast? → ∃ h, x = getLast l h
  | [], x, hx => False.elim <| by simp at hx
  | [a], x, hx =>
    have : a = x := by simpa using hx
    this ▸ ⟨cons_ne_nil a [], rfl⟩
  | a :: b :: l, x, hx => by
    rw [getLast?_cons_cons] at hx
    rcases mem_getLast?_eq_getLast hx with ⟨_, h₂⟩
    use cons_ne_nil _ _
    assumption

theorem getLast?_eq_getLast_of_ne_nil : ∀ {l : List α} (h : l ≠ []), l.getLast? = some (l.getLast h)
  | [], h => (h rfl).elim
  | [_], _ => rfl
  | _ :: b :: l, _ => @getLast?_eq_getLast_of_ne_nil (b :: l) (cons_ne_nil _ _)

theorem mem_getLast?_cons {x y : α} : ∀ {l : List α}, x ∈ l.getLast? → x ∈ (y :: l).getLast?
  | [], _ => by contradiction
  | _ :: _, h => h

theorem dropLast_append_getLast? : ∀ {l : List α}, ∀ a ∈ l.getLast?, dropLast l ++ [a] = l
  | [], a, ha => (Option.not_mem_none a ha).elim
  | [a], _, rfl => rfl
  | a :: b :: l, c, hc => by
    rw [getLast?_cons_cons] at hc
    rw [dropLast_cons₂, cons_append, dropLast_append_getLast? _ hc]

theorem getLastI_eq_getLast? [Inhabited α] : ∀ l : List α, l.getLastI = l.getLast?.iget
  | [] => by simp [getLastI, Inhabited.default]
  | [_] => rfl
  | [_, _] => rfl
  | [_, _, _] => rfl
  | _ :: _ :: c :: l => by simp [getLastI, getLastI_eq_getLast? (c :: l)]

#adaptation_note /-- 2024-07-10: removed `@[simp]` since the LHS simplifies using the simp set. -/
theorem getLast?_append_cons :
    ∀ (l₁ : List α) (a : α) (l₂ : List α), getLast? (l₁ ++ a :: l₂) = getLast? (a :: l₂)
  | [], _, _ => rfl
  | [_], _, _ => rfl
  | b :: c :: l₁, a, l₂ => by rw [cons_append, cons_append, getLast?_cons_cons,
    ← cons_append, getLast?_append_cons (c :: l₁)]

theorem getLast?_append_of_ne_nil (l₁ : List α) :
    ∀ {l₂ : List α} (_ : l₂ ≠ []), getLast? (l₁ ++ l₂) = getLast? l₂
  | [], hl₂ => by contradiction
  | b :: l₂, _ => getLast?_append_cons l₁ b l₂

theorem mem_getLast?_append_of_mem_getLast? {l₁ l₂ : List α} {x : α} (h : x ∈ l₂.getLast?) :
    x ∈ (l₁ ++ l₂).getLast? := by
  cases l₂
  · contradiction
  · rw [List.getLast?_append_cons]
    exact h

/-! ### head(!?) and tail -/

@[simp]
theorem head!_nil [Inhabited α] : ([] : List α).head! = default := rfl

@[simp] theorem head_cons_tail (x : List α) (h : x ≠ []) : x.head h :: x.tail = x := by
  cases x <;> simp at h ⊢

theorem head_eq_getElem_zero {l : List α} (hl : l ≠ []) :
    l.head hl = l[0]'(length_pos.2 hl) :=
  (getElem_zero _).symm

theorem head!_eq_head? [Inhabited α] (l : List α) : head! l = (head? l).iget := by cases l <;> rfl

theorem surjective_head! [Inhabited α] : Surjective (@head! α _) := fun x => ⟨[x], rfl⟩

theorem surjective_head? : Surjective (@head? α) :=
  Option.forall.2 ⟨⟨[], rfl⟩, fun x => ⟨[x], rfl⟩⟩

theorem surjective_tail : Surjective (@tail α)
  | [] => ⟨[], rfl⟩
  | a :: l => ⟨a :: a :: l, rfl⟩

theorem eq_cons_of_mem_head? {x : α} : ∀ {l : List α}, x ∈ l.head? → l = x :: tail l
  | [], h => (Option.not_mem_none _ h).elim
  | a :: l, h => by
    simp only [head?, Option.mem_def, Option.some_inj] at h
    exact h ▸ rfl

@[simp] theorem head!_cons [Inhabited α] (a : α) (l : List α) : head! (a :: l) = a := rfl

@[simp]
theorem head!_append [Inhabited α] (t : List α) {s : List α} (h : s ≠ []) :
    head! (s ++ t) = head! s := by
  induction s
  · contradiction
  · rfl

theorem mem_head?_append_of_mem_head? {s t : List α} {x : α} (h : x ∈ s.head?) :
    x ∈ (s ++ t).head? := by
  cases s
  · contradiction
  · exact h

theorem head?_append_of_ne_nil :
    ∀ (l₁ : List α) {l₂ : List α} (_ : l₁ ≠ []), head? (l₁ ++ l₂) = head? l₁
  | _ :: _, _, _ => rfl

theorem tail_append_singleton_of_ne_nil {a : α} {l : List α} (h : l ≠ nil) :
    tail (l ++ [a]) = tail l ++ [a] := by
  induction l
  · contradiction
  · rw [tail, cons_append, tail]

theorem cons_head?_tail : ∀ {l : List α} {a : α}, a ∈ head? l → a :: tail l = l
  | [], a, h => by contradiction
  | b :: l, a, h => by
    simp? at h says simp only [head?_cons, Option.mem_def, Option.some.injEq] at h
    simp [h]

theorem head!_mem_head? [Inhabited α] : ∀ {l : List α}, l ≠ [] → head! l ∈ head? l
  | [], h => by contradiction
  | _ :: _, _ => rfl

theorem cons_head!_tail [Inhabited α] {l : List α} (h : l ≠ []) : head! l :: tail l = l :=
  cons_head?_tail (head!_mem_head? h)

theorem head!_mem_self [Inhabited α] {l : List α} (h : l ≠ nil) : l.head! ∈ l := by
  have h' := mem_cons_self l.head! l.tail
  rwa [cons_head!_tail h] at h'

theorem get_eq_get? (l : List α) (i : Fin l.length) :
    l.get i = (l.get? i).get (by simp [getElem?_eq_getElem]) := by
  simp

theorem exists_mem_iff_getElem {l : List α} {p : α → Prop} :
    (∃ x ∈ l, p x) ↔ ∃ (i : ℕ) (_ : i < l.length), p l[i] := by
  simp only [mem_iff_getElem]
  exact ⟨fun ⟨_x, ⟨i, hi, hix⟩, hxp⟩ ↦ ⟨i, hi, hix ▸ hxp⟩, fun ⟨i, hi, hp⟩ ↦ ⟨_, ⟨i, hi, rfl⟩, hp⟩⟩

theorem forall_mem_iff_getElem {l : List α} {p : α → Prop} :
    (∀ x ∈ l, p x) ↔ ∀ (i : ℕ) (_ : i < l.length), p l[i] := by
  simp [mem_iff_getElem, @forall_swap α]

theorem getElem_cons {l : List α} {a : α} {n : ℕ} (h : n < (a :: l).length) :
    (a :: l)[n] = if hn : n = 0 then a else l[n - 1]'(by rw [length_cons] at h; omega) := by
  cases n <;> simp

theorem get_tail (l : List α) (i) (h : i < l.tail.length)
    (h' : i + 1 < l.length := (by simp only [length_tail] at h; omega)) :
    l.tail.get ⟨i, h⟩ = l.get ⟨i + 1, h'⟩ := by
  cases l <;> [cases h; rfl]

@[deprecated (since := "2024-08-22")]
theorem get_cons {l : List α} {a : α} {n} (hl) :
    (a :: l).get ⟨n, hl⟩ = if hn : n = 0 then a else
      l.get ⟨n - 1, by contrapose! hl; rw [length_cons]; omega⟩ :=
  getElem_cons hl
<<<<<<< HEAD

theorem modifyHead_modifyHead (l : List α) (f g : α → α) :
    (l.modifyHead f).modifyHead g = l.modifyHead (g ∘ f) := by cases l <;> simp
=======
>>>>>>> d0df76bd

/-! ### Induction from the right -/

/-- Induction principle from the right for lists: if a property holds for the empty list, and
for `l ++ [a]` if it holds for `l`, then it holds for all lists. The principle is given for
a `Sort`-valued predicate, i.e., it can also be used to construct data. -/
@[elab_as_elim]
def reverseRecOn {motive : List α → Sort*} (l : List α) (nil : motive [])
    (append_singleton : ∀ (l : List α) (a : α), motive l → motive (l ++ [a])) : motive l :=
  match h : reverse l with
  | [] => cast (congr_arg motive <| by simpa using congr(reverse $h.symm)) <|
      nil
  | head :: tail =>
    cast (congr_arg motive <| by simpa using congr(reverse $h.symm)) <|
      append_singleton _ head <| reverseRecOn (reverse tail) nil append_singleton
termination_by l.length
decreasing_by
  simp_wf
  rw [← length_reverse l, h, length_cons]
  simp [Nat.lt_succ]

@[simp]
theorem reverseRecOn_nil {motive : List α → Sort*} (nil : motive [])
    (append_singleton : ∀ (l : List α) (a : α), motive l → motive (l ++ [a])) :
    reverseRecOn [] nil append_singleton = nil := reverseRecOn.eq_1 ..

-- `unusedHavesSuffices` is getting confused by the unfolding of `reverseRecOn`
@[simp, nolint unusedHavesSuffices]
theorem reverseRecOn_concat {motive : List α → Sort*} (x : α) (xs : List α) (nil : motive [])
    (append_singleton : ∀ (l : List α) (a : α), motive l → motive (l ++ [a])) :
    reverseRecOn (motive := motive) (xs ++ [x]) nil append_singleton =
      append_singleton _ _ (reverseRecOn (motive := motive) xs nil append_singleton) := by
  suffices ∀ ys (h : reverse (reverse xs) = ys),
      reverseRecOn (motive := motive) (xs ++ [x]) nil append_singleton =
        cast (by simp [(reverse_reverse _).symm.trans h])
          (append_singleton _ x (reverseRecOn (motive := motive) ys nil append_singleton)) by
    exact this _ (reverse_reverse xs)
  intros ys hy
  conv_lhs => unfold reverseRecOn
  split
  next h => simp at h
  next heq =>
    revert heq
    simp only [reverse_append, reverse_cons, reverse_nil, nil_append, singleton_append, cons.injEq]
    rintro ⟨rfl, rfl⟩
    subst ys
    rfl

/-- Bidirectional induction principle for lists: if a property holds for the empty list, the
singleton list, and `a :: (l ++ [b])` from `l`, then it holds for all lists. This can be used to
prove statements about palindromes. The principle is given for a `Sort`-valued predicate, i.e., it
can also be used to construct data. -/
@[elab_as_elim]
def bidirectionalRec {motive : List α → Sort*} (nil : motive []) (singleton : ∀ a : α, motive [a])
    (cons_append : ∀ (a : α) (l : List α) (b : α), motive l → motive (a :: (l ++ [b]))) :
    ∀ l, motive l
  | [] => nil
  | [a] => singleton a
  | a :: b :: l =>
    let l' := dropLast (b :: l)
    let b' := getLast (b :: l) (cons_ne_nil _ _)
    cast (by rw [← dropLast_append_getLast (cons_ne_nil b l)]) <|
      cons_append a l' b' (bidirectionalRec nil singleton cons_append l')
termination_by l => l.length

@[simp]
theorem bidirectionalRec_nil {motive : List α → Sort*}
    (nil : motive []) (singleton : ∀ a : α, motive [a])
    (cons_append : ∀ (a : α) (l : List α) (b : α), motive l → motive (a :: (l ++ [b]))) :
    bidirectionalRec nil singleton cons_append [] = nil := bidirectionalRec.eq_1 ..


@[simp]
theorem bidirectionalRec_singleton {motive : List α → Sort*}
    (nil : motive []) (singleton : ∀ a : α, motive [a])
    (cons_append : ∀ (a : α) (l : List α) (b : α), motive l → motive (a :: (l ++ [b]))) (a : α) :
    bidirectionalRec nil singleton cons_append [a] = singleton a := by
  simp [bidirectionalRec]

@[simp]
theorem bidirectionalRec_cons_append {motive : List α → Sort*}
    (nil : motive []) (singleton : ∀ a : α, motive [a])
    (cons_append : ∀ (a : α) (l : List α) (b : α), motive l → motive (a :: (l ++ [b])))
    (a : α) (l : List α) (b : α) :
    bidirectionalRec nil singleton cons_append (a :: (l ++ [b])) =
      cons_append a l b (bidirectionalRec nil singleton cons_append l) := by
  conv_lhs => unfold bidirectionalRec
  cases l with
  | nil => rfl
  | cons x xs =>
  simp only [List.cons_append]
  dsimp only [← List.cons_append]
  suffices ∀ (ys init : List α) (hinit : init = ys) (last : α) (hlast : last = b),
      (cons_append a init last
        (bidirectionalRec nil singleton cons_append init)) =
      cast (congr_arg motive <| by simp [hinit, hlast])
        (cons_append a ys b (bidirectionalRec nil singleton cons_append ys)) by
    rw [this (x :: xs) _ (by rw [dropLast_append_cons, dropLast_single, append_nil]) _ (by simp)]
    simp
  rintro ys init rfl last rfl
  rfl

/-- Like `bidirectionalRec`, but with the list parameter placed first. -/
@[elab_as_elim]
abbrev bidirectionalRecOn {C : List α → Sort*} (l : List α) (H0 : C []) (H1 : ∀ a : α, C [a])
    (Hn : ∀ (a : α) (l : List α) (b : α), C l → C (a :: (l ++ [b]))) : C l :=
  bidirectionalRec H0 H1 Hn l

/-! ### sublists -/

attribute [refl] List.Sublist.refl

theorem Sublist.cons_cons {l₁ l₂ : List α} (a : α) (s : l₁ <+ l₂) : a :: l₁ <+ a :: l₂ :=
  Sublist.cons₂ _ s

lemma cons_sublist_cons' {a b : α} : a :: l₁ <+ b :: l₂ ↔ a :: l₁ <+ l₂ ∨ a = b ∧ l₁ <+ l₂ := by
  constructor
  · rintro (_ | _)
    · exact Or.inl ‹_›
    · exact Or.inr ⟨rfl, ‹_›⟩
  · rintro (h | ⟨rfl, h⟩)
    · exact h.cons _
    · rwa [cons_sublist_cons]

theorem sublist_cons_of_sublist (a : α) (h : l₁ <+ l₂) : l₁ <+ a :: l₂ := h.cons _

@[deprecated (since := "2024-04-07")]
theorem sublist_of_cons_sublist_cons {a} (h : a :: l₁ <+ a :: l₂) : l₁ <+ l₂ := h.of_cons_cons

@[deprecated (since := "2024-04-07")] alias cons_sublist_cons_iff := cons_sublist_cons

-- Porting note: this lemma seems to have been renamed on the occasion of its move to Batteries
alias sublist_nil_iff_eq_nil := sublist_nil

@[simp] lemma sublist_singleton {l : List α} {a : α} : l <+ [a] ↔ l = [] ∨ l = [a] := by
  constructor <;> rintro (_ | _) <;> aesop

theorem Sublist.antisymm (s₁ : l₁ <+ l₂) (s₂ : l₂ <+ l₁) : l₁ = l₂ :=
  s₁.eq_of_length_le s₂.length_le

instance decidableSublist [DecidableEq α] : ∀ l₁ l₂ : List α, Decidable (l₁ <+ l₂)
  | [], _ => isTrue <| nil_sublist _
  | _ :: _, [] => isFalse fun h => List.noConfusion <| eq_nil_of_sublist_nil h
  | a :: l₁, b :: l₂ =>
    if h : a = b then
      @decidable_of_decidable_of_iff _ _ (decidableSublist l₁ l₂) <| h ▸ cons_sublist_cons.symm
    else
      @decidable_of_decidable_of_iff _ _ (decidableSublist (a :: l₁) l₂)
        ⟨sublist_cons_of_sublist _, fun s =>
          match a, l₁, s, h with
          | _, _, Sublist.cons _ s', h => s'
          | _, _, Sublist.cons₂ t _, h => absurd rfl h⟩

/-- If the first element of two lists are different, then a sublist relation can be reduced. -/
theorem Sublist.of_cons_of_ne {a b} (h₁ : a ≠ b) (h₂ : a :: l₁ <+ b :: l₂) : a :: l₁ <+ l₂ :=
  match h₁, h₂ with
  | _, .cons _ h =>  h

/-! ### indexOf -/

section IndexOf

variable [DecidableEq α]

/-
  Porting note: The following proofs were simpler prior to the port. These proofs use the low-level
  `findIdx.go`.
  * `indexOf_cons_self`
  * `indexOf_cons_eq`
  * `indexOf_cons_ne`
  * `indexOf_cons`

  The ported versions of the earlier proofs are given in comments.
-/

-- indexOf_cons_eq _ rfl
@[simp]
theorem indexOf_cons_self (a : α) (l : List α) : indexOf a (a :: l) = 0 := by
  rw [indexOf, findIdx_cons, beq_self_eq_true, cond]

-- fun e => if_pos e
theorem indexOf_cons_eq {a b : α} (l : List α) : b = a → indexOf a (b :: l) = 0
  | e => by rw [← e]; exact indexOf_cons_self b l

-- fun n => if_neg n
@[simp]
theorem indexOf_cons_ne {a b : α} (l : List α) : b ≠ a → indexOf a (b :: l) = succ (indexOf a l)
  | h => by simp only [indexOf, findIdx_cons, Bool.cond_eq_ite, beq_iff_eq, h, ite_false]

theorem indexOf_eq_length {a : α} {l : List α} : indexOf a l = length l ↔ a ∉ l := by
  induction' l with b l ih
  · exact iff_of_true rfl (not_mem_nil _)
  simp only [length, mem_cons, indexOf_cons, eq_comm]
  rw [cond_eq_if]
  split_ifs with h <;> simp at h
  · exact iff_of_false (by rintro ⟨⟩) fun H => H <| Or.inl h.symm
  · simp only [Ne.symm h, false_or]
    rw [← ih]
    exact succ_inj'

@[simp]
theorem indexOf_of_not_mem {l : List α} {a : α} : a ∉ l → indexOf a l = length l :=
  indexOf_eq_length.2

theorem indexOf_le_length {a : α} {l : List α} : indexOf a l ≤ length l := by
  induction' l with b l ih; · rfl
  simp only [length, indexOf_cons, cond_eq_if, beq_iff_eq]
  by_cases h : b = a
  · rw [if_pos h]; exact Nat.zero_le _
  · rw [if_neg h]; exact succ_le_succ ih

theorem indexOf_lt_length {a} {l : List α} : indexOf a l < length l ↔ a ∈ l :=
  ⟨fun h => Decidable.byContradiction fun al => Nat.ne_of_lt h <| indexOf_eq_length.2 al,
   fun al => (lt_of_le_of_ne indexOf_le_length) fun h => indexOf_eq_length.1 h al⟩

theorem indexOf_append_of_mem {a : α} (h : a ∈ l₁) : indexOf a (l₁ ++ l₂) = indexOf a l₁ := by
  induction' l₁ with d₁ t₁ ih
  · exfalso
    exact not_mem_nil a h
  rw [List.cons_append]
  by_cases hh : d₁ = a
  · iterate 2 rw [indexOf_cons_eq _ hh]
  rw [indexOf_cons_ne _ hh, indexOf_cons_ne _ hh, ih (mem_of_ne_of_mem (Ne.symm hh) h)]

theorem indexOf_append_of_not_mem {a : α} (h : a ∉ l₁) :
    indexOf a (l₁ ++ l₂) = l₁.length + indexOf a l₂ := by
  induction' l₁ with d₁ t₁ ih
  · rw [List.nil_append, List.length, Nat.zero_add]
  rw [List.cons_append, indexOf_cons_ne _ (ne_of_not_mem_cons h).symm, List.length,
    ih (not_mem_of_not_mem_cons h), Nat.succ_add]

end IndexOf

/-! ### nth element -/

section deprecated
set_option linter.deprecated false

@[simp]
theorem getElem?_length (l : List α) : l[l.length]? = none := getElem?_len_le le_rfl

@[deprecated getElem?_length (since := "2024-06-12")]
theorem get?_length (l : List α) : l.get? l.length = none := get?_len_le le_rfl

@[deprecated (since := "2024-05-03")] alias get?_injective := get?_inj

/-- A version of `getElem_map` that can be used for rewriting. -/
theorem getElem_map_rev (f : α → β) {l} {n : Nat} {h : n < l.length} :
    f l[n] = (map f l)[n]'((l.length_map f).symm ▸ h) := Eq.symm (getElem_map _)

/-- A version of `get_map` that can be used for rewriting. -/
@[deprecated getElem_map_rev (since := "2024-06-12")]
theorem get_map_rev (f : α → β) {l n} :
    f (get l n) = get (map f l) ⟨n.1, (l.length_map f).symm ▸ n.2⟩ := Eq.symm (get_map _)

theorem get_length_sub_one {l : List α} (h : l.length - 1 < l.length) :
    l.get ⟨l.length - 1, h⟩ = l.getLast (by rintro rfl; exact Nat.lt_irrefl 0 h) :=
  (getLast_eq_get l _).symm

theorem take_one_drop_eq_of_lt_length {l : List α} {n : ℕ} (h : n < l.length) :
    (l.drop n).take 1 = [l.get ⟨n, h⟩] := by
  rw [drop_eq_get_cons h, take, take]

theorem ext_get?' {l₁ l₂ : List α} (h' : ∀ n < max l₁.length l₂.length, l₁.get? n = l₂.get? n) :
    l₁ = l₂ := by
  apply ext
  intro n
  rcases Nat.lt_or_ge n <| max l₁.length l₂.length with hn | hn
  · exact h' n hn
  · simp_all [Nat.max_le, getElem?_eq_none]

theorem ext_get?_iff {l₁ l₂ : List α} : l₁ = l₂ ↔ ∀ n, l₁.get? n = l₂.get? n :=
  ⟨by rintro rfl _; rfl, ext_get?⟩

theorem ext_get_iff {l₁ l₂ : List α} :
    l₁ = l₂ ↔ l₁.length = l₂.length ∧ ∀ n h₁ h₂, get l₁ ⟨n, h₁⟩ = get l₂ ⟨n, h₂⟩ := by
  constructor
  · rintro rfl
    exact ⟨rfl, fun _ _ _ ↦ rfl⟩
  · intro ⟨h₁, h₂⟩
    exact ext_get h₁ h₂

theorem ext_get?_iff' {l₁ l₂ : List α} : l₁ = l₂ ↔
    ∀ n < max l₁.length l₂.length, l₁.get? n = l₂.get? n :=
  ⟨by rintro rfl _ _; rfl, ext_get?'⟩

<<<<<<< HEAD
=======
/-- If two lists `l₁` and `l₂` are the same length and `l₁[n]! = l₂[n]!` for all `n`,
then the lists are equal. -/
theorem ext_getElem! [Inhabited α] (hl : length l₁ = length l₂) (h : ∀ n : ℕ, l₁[n]! = l₂[n]!) :
    l₁ = l₂ :=
  ext_getElem hl fun n h₁ h₂ ↦ by simpa only [← getElem!_pos] using h n

>>>>>>> d0df76bd
@[simp]
theorem getElem_indexOf [DecidableEq α] {a : α} : ∀ {l : List α} (h : indexOf a l < l.length),
    l[indexOf a l] = a
  | b :: l, h => by
    by_cases h' : b = a <;>
    simp [h', if_pos, if_false, getElem_indexOf]

-- This is incorrectly named and should be `get_indexOf`;
-- this already exists, so will require a deprecation dance.
theorem indexOf_get [DecidableEq α] {a : α} {l : List α} (h) : get l ⟨indexOf a l, h⟩ = a := by
  simp

@[simp]
theorem getElem?_indexOf [DecidableEq α] {a : α} {l : List α} (h : a ∈ l) :
    l[indexOf a l]? = some a := by rw [getElem?_eq_getElem, getElem_indexOf (indexOf_lt_length.2 h)]

-- This is incorrectly named and should be `get?_indexOf`;
-- this already exists, so will require a deprecation dance.
theorem indexOf_get? [DecidableEq α] {a : α} {l : List α} (h : a ∈ l) :
    get? l (indexOf a l) = some a := by simp [h]

theorem indexOf_inj [DecidableEq α] {l : List α} {x y : α} (hx : x ∈ l) (hy : y ∈ l) :
    indexOf x l = indexOf y l ↔ x = y :=
  ⟨fun h => by
    have x_eq_y :
        get l ⟨indexOf x l, indexOf_lt_length.2 hx⟩ =
        get l ⟨indexOf y l, indexOf_lt_length.2 hy⟩ := by
      simp only [h]
    simp only [indexOf_get] at x_eq_y; exact x_eq_y, fun h => by subst h; rfl⟩

<<<<<<< HEAD
@[deprecated (since := "2024-08-15")]
theorem getElem_reverse_aux₂ :
    ∀ (l r : List α) (i : Nat) (h1) (h2),
      (reverseAux l r)[length l - 1 - i]'h1 = l[i]'h2
  | [], r, i, h1, h2 => absurd h2 (Nat.not_lt_zero _)
  | a :: l, r, 0, h1, _ => by
    have aux := get_reverse_aux₁ l (a :: r) 0
    rw [Nat.zero_add] at aux
    exact aux _ (zero_lt_succ _)
  | a :: l, r, i + 1, h1, h2 => by
    have aux := getElem_reverse_aux₂ l (a :: r) i
    have heq : length (a :: l) - 1 - (i + 1) = length l - 1 - i := by rw [length]; omega
    rw [← heq] at aux
    apply aux

@[deprecated (since := "2024-06-12")]
theorem get_reverse_aux₂ (l r : List α) (i : Nat) (h1) (h2) :
    get (reverseAux l r) ⟨length l - 1 - i, h1⟩ = get l ⟨i, h2⟩ := by
  simp only [get_eq_getElem, h2, getElem_reverse_aux₂]

@[deprecated getElem_reverse (since := "2024-06-12")]
theorem get_reverse (l : List α) (i : Nat) (h1 h2) :
    get (reverse l) ⟨length l - 1 - i, h1⟩ = get l ⟨i, h2⟩ :=
  get_reverse_aux₂ _ _ _ _ _
=======
@[deprecated getElem_reverse (since := "2024-06-12")]
theorem get_reverse (l : List α) (i : Nat) (h1 h2) :
    get (reverse l) ⟨length l - 1 - i, h1⟩ = get l ⟨i, h2⟩ := by
  rw [get_eq_getElem, get_eq_getElem, getElem_reverse]
  congr
  dsimp
  omega
>>>>>>> d0df76bd

theorem get_reverse' (l : List α) (n) (hn') :
    l.reverse.get n = l.get ⟨l.length - 1 - n, hn'⟩ := by
  rw [eq_comm]
  convert get_reverse l.reverse n (by simpa) n.2 using 1
  simp

theorem eq_cons_of_length_one {l : List α} (h : l.length = 1) : l = [l.get ⟨0, by omega⟩] := by
  refine ext_get (by convert h) fun n h₁ h₂ => ?_
  simp only [get_singleton]
  congr
  omega

end deprecated

theorem modifyTailIdx_modifyTailIdx {f g : List α → List α} (m : ℕ) :
    ∀ (n) (l : List α),
      (l.modifyTailIdx f n).modifyTailIdx g (m + n) =
        l.modifyTailIdx (fun l => (f l).modifyTailIdx g m) n
  | 0, _ => rfl
  | _ + 1, [] => rfl
  | n + 1, a :: l => congr_arg (List.cons a) (modifyTailIdx_modifyTailIdx m n l)

@[deprecated (since := "2024-10-21")]
alias modifyNthTail_modifyNthTail := modifyTailIdx_modifyTailIdx

theorem modifyTailIdx_modifyTailIdx_le {f g : List α → List α} (m n : ℕ) (l : List α)
    (h : n ≤ m) :
    (l.modifyTailIdx f n).modifyTailIdx g m =
      l.modifyTailIdx (fun l => (f l).modifyTailIdx g (m - n)) n := by
  rcases Nat.exists_eq_add_of_le h with ⟨m, rfl⟩
  rw [Nat.add_comm, modifyTailIdx_modifyTailIdx, Nat.add_sub_cancel]

@[deprecated (since := "2024-10-21")]
alias modifyNthTail_modifyNthTail_le := modifyTailIdx_modifyTailIdx_le

theorem modifyTailIdx_modifyTailIdx_same {f g : List α → List α} (n : ℕ) (l : List α) :
    (l.modifyTailIdx f n).modifyTailIdx g n = l.modifyTailIdx (g ∘ f) n := by
  rw [modifyTailIdx_modifyTailIdx_le n n l (le_refl n), Nat.sub_self]; rfl

<<<<<<< HEAD
theorem modifyNth_eq_set (f : α → α) :
    ∀ (n) (l : List α), modifyNth f n l = ((fun a => set l n (f a)) <$> l[n]?).getD l
  | 0, l => by cases l <;> simp
  | n + 1, [] => rfl
  | n + 1, b :: l =>
    (congr_arg (cons b) (modifyNth_eq_set f n l)).trans <| by cases h : l[n]? <;> simp [h]
=======
@[deprecated (since := "2024-10-21")]
alias modifyNthTail_modifyNthTail_same := modifyTailIdx_modifyTailIdx_same
@[deprecated (since := "2024-05-04")] alias removeNth_eq_nthTail := eraseIdx_eq_modifyTailIdx

@[deprecated (since := "2024-10-21")] alias modifyNth_eq_set := modify_eq_set
>>>>>>> d0df76bd

@[simp]
theorem getElem_set_of_ne {l : List α} {i j : ℕ} (h : i ≠ j) (a : α)
    (hj : j < (l.set i a).length) :
    (l.set i a)[j] = l[j]'(by simpa using hj) := by
  rw [← Option.some_inj, ← List.getElem?_eq_getElem, List.getElem?_set_ne h,
    List.getElem?_eq_getElem]

@[deprecated getElem_set_of_ne (since := "2024-06-12")]
theorem get_set_of_ne {l : List α} {i j : ℕ} (h : i ≠ j) (a : α)
    (hj : j < (l.set i a).length) :
    (l.set i a).get ⟨j, hj⟩ = l.get ⟨j, by simpa using hj⟩ := by
  simp [getElem_set_of_ne, h]

/-! ### map -/

-- `List.map_const` (the version with `Function.const` instead of a lambda) is already tagged
-- `simp` in Core
-- TODO: Upstream the tagging to Core?
attribute [simp] map_const'

@[deprecated (since := "2024-06-21")] alias map_congr := map_congr_left

<<<<<<< HEAD
theorem bind_pure_eq_map (f : α → β) (l : List α) : l.bind (pure ∘ f) = map f l :=
  .symm <| map_eq_bind ..
=======
theorem flatMap_pure_eq_map (f : α → β) (l : List α) : l.flatMap (pure ∘ f) = map f l :=
  .symm <| map_eq_flatMap ..

@[deprecated (since := "2024-10-16")] alias bind_pure_eq_map := flatMap_pure_eq_map
>>>>>>> d0df76bd

set_option linter.deprecated false in
@[deprecated flatMap_pure_eq_map (since := "2024-03-24")]
theorem bind_ret_eq_map (f : α → β) (l : List α) : l.bind (List.ret ∘ f) = map f l :=
  bind_pure_eq_map f l

theorem flatMap_congr {l : List α} {f g : α → List β} (h : ∀ x ∈ l, f x = g x) :
    List.flatMap l f = List.flatMap l g :=
  (congr_arg List.flatten <| map_congr_left h : _)

@[deprecated (since := "2024-10-16")] alias bind_congr := flatMap_congr

theorem infix_flatMap_of_mem {a : α} {as : List α} (h : a ∈ as) (f : α → List α) :
    f a <:+: as.flatMap f :=
  List.infix_of_mem_flatten (List.mem_map_of_mem f h)

@[deprecated (since := "2024-10-16")] alias infix_bind_of_mem := infix_flatMap_of_mem

@[simp]
theorem map_eq_map {α β} (f : α → β) (l : List α) : f <$> l = map f l :=
  rfl

/-- A single `List.map` of a composition of functions is equal to
composing a `List.map` with another `List.map`, fully applied.
This is the reverse direction of `List.map_map`.
-/
theorem comp_map (h : β → γ) (g : α → β) (l : List α) : map (h ∘ g) l = map h (map g l) :=
  (map_map _ _ _).symm

/-- Composing a `List.map` with another `List.map` is equal to
a single `List.map` of composed functions.
-/
@[simp]
theorem map_comp_map (g : β → γ) (f : α → β) : map g ∘ map f = map (g ∘ f) := by
  ext l; rw [comp_map, Function.comp_apply]

section map_bijectivity

theorem _root_.Function.LeftInverse.list_map {f : α → β} {g : β → α} (h : LeftInverse f g) :
    LeftInverse (map f) (map g)
  | [] => by simp_rw [map_nil]
  | x :: xs => by simp_rw [map_cons, h x, h.list_map xs]

nonrec theorem _root_.Function.RightInverse.list_map {f : α → β} {g : β → α}
    (h : RightInverse f g) : RightInverse (map f) (map g) :=
  h.list_map

nonrec theorem _root_.Function.Involutive.list_map {f : α → α}
    (h : Involutive f) : Involutive (map f) :=
  Function.LeftInverse.list_map h

@[simp]
theorem map_leftInverse_iff {f : α → β} {g : β → α} :
    LeftInverse (map f) (map g) ↔ LeftInverse f g :=
  ⟨fun h x => by injection h [x], (·.list_map)⟩

@[simp]
theorem map_rightInverse_iff {f : α → β} {g : β → α} :
    RightInverse (map f) (map g) ↔ RightInverse f g := map_leftInverse_iff

@[simp]
theorem map_involutive_iff {f : α → α} :
    Involutive (map f) ↔ Involutive f := map_leftInverse_iff

theorem _root_.Function.Injective.list_map {f : α → β} (h : Injective f) :
    Injective (map f)
  | [], [], _ => rfl
  | x :: xs, y :: ys, hxy => by
    injection hxy with hxy hxys
    rw [h hxy, h.list_map hxys]

@[simp]
theorem map_injective_iff {f : α → β} : Injective (map f) ↔ Injective f := by
  refine ⟨fun h x y hxy => ?_, (·.list_map)⟩
  suffices [x] = [y] by simpa using this
  apply h
  simp [hxy]

theorem _root_.Function.Surjective.list_map {f : α → β} (h : Surjective f) :
    Surjective (map f) :=
  let ⟨_, h⟩ := h.hasRightInverse; h.list_map.surjective

@[simp]
theorem map_surjective_iff {f : α → β} : Surjective (map f) ↔ Surjective f := by
  refine ⟨fun h x => ?_, (·.list_map)⟩
  let ⟨[y], hxy⟩ := h [x]
  exact ⟨_, List.singleton_injective hxy⟩

theorem _root_.Function.Bijective.list_map {f : α → β} (h : Bijective f) : Bijective (map f) :=
  ⟨h.1.list_map, h.2.list_map⟩

@[simp]
theorem map_bijective_iff {f : α → β} : Bijective (map f) ↔ Bijective f := by
  simp_rw [Function.Bijective, map_injective_iff, map_surjective_iff]

end map_bijectivity

theorem eq_of_mem_map_const {b₁ b₂ : β} {l : List α} (h : b₁ ∈ map (const α b₂) l) :
    b₁ = b₂ := by rw [map_const] at h; exact eq_of_mem_replicate h

/-! ### zipWith -/

theorem nil_zipWith (f : α → β → γ) (l : List β) : zipWith f [] l = [] := by cases l <;> rfl

theorem zipWith_nil (f : α → β → γ) (l : List α) : zipWith f l [] = [] := by cases l <;> rfl

@[simp]
theorem zipWith_flip (f : α → β → γ) : ∀ as bs, zipWith (flip f) bs as = zipWith f as bs
  | [], [] => rfl
  | [], _ :: _ => rfl
  | _ :: _, [] => rfl
  | a :: as, b :: bs => by
    simp! [zipWith_flip]
    rfl

/-! ### take, drop -/

<<<<<<< HEAD
=======
@[simp] lemma take_eq_self_iff (x : List α) {n : ℕ} : x.take n = x ↔ x.length ≤ n :=
  ⟨fun h ↦ by rw [← h]; simp; omega, take_of_length_le⟩

@[simp] lemma take_self_eq_iff (x : List α) {n : ℕ} : x = x.take n ↔ x.length ≤ n := by
  rw [Eq.comm, take_eq_self_iff]

@[simp] lemma take_eq_left_iff {x y : List α} {n : ℕ} :
    (x ++ y).take n = x.take n ↔ y = [] ∨ n ≤ x.length := by
  simp [take_append_eq_append_take, Nat.sub_eq_zero_iff_le, Or.comm]

@[simp] lemma left_eq_take_iff {x y : List α} {n : ℕ} :
    x.take n = (x ++ y).take n ↔ y = [] ∨ n ≤ x.length := by
  rw [Eq.comm]; apply take_eq_left_iff

@[simp] lemma drop_take_append_drop (x : List α) (m n : ℕ) :
    (x.drop m).take n ++ x.drop (m + n) = x.drop m := by rw [← drop_drop, take_append_drop]

/-- Compared to `drop_take_append_drop`, the order of summands is swapped. -/
@[simp] lemma drop_take_append_drop' (x : List α) (m n : ℕ) :
    (x.drop m).take n ++ x.drop (n + m) = x.drop m := by rw [Nat.add_comm, drop_take_append_drop]

/-- `take_concat_get` in simp normal form -/
@[simp] lemma take_concat_get' (l : List α) (i : ℕ) (h : i < l.length) :
  l.take i ++ [l[i]] = l.take (i + 1) := by simpa using take_concat_get l i h

/-- `eq_nil_or_concat` in simp normal form -/
lemma eq_nil_or_concat' (l : List α) : l = [] ∨ ∃ L b, l = L ++ [b] := by
  simpa using l.eq_nil_or_concat

>>>>>>> d0df76bd
theorem cons_getElem_drop_succ {l : List α} {n : Nat} {h : n < l.length} :
    l[n] :: l.drop (n + 1) = l.drop n :=
  (drop_eq_getElem_cons h).symm

theorem cons_get_drop_succ {l : List α} {n} :
    l.get n :: l.drop (n.1 + 1) = l.drop n.1 :=
  (drop_eq_getElem_cons n.2).symm

section TakeI

variable [Inhabited α]

@[simp]
theorem takeI_length : ∀ n l, length (@takeI α _ n l) = n
  | 0, _ => rfl
  | _ + 1, _ => congr_arg succ (takeI_length _ _)

@[simp]
theorem takeI_nil : ∀ n, takeI n (@nil α) = replicate n default
  | 0 => rfl
  | _ + 1 => congr_arg (cons _) (takeI_nil _)

theorem takeI_eq_take : ∀ {n} {l : List α}, n ≤ length l → takeI n l = take n l
  | 0, _, _ => rfl
  | _ + 1, _ :: _, h => congr_arg (cons _) <| takeI_eq_take <| le_of_succ_le_succ h

@[simp]
theorem takeI_left (l₁ l₂ : List α) : takeI (length l₁) (l₁ ++ l₂) = l₁ :=
  (takeI_eq_take (by simp only [length_append, Nat.le_add_right])).trans (take_left _ _)

theorem takeI_left' {l₁ l₂ : List α} {n} (h : length l₁ = n) : takeI n (l₁ ++ l₂) = l₁ := by
  rw [← h]; apply takeI_left

end TakeI

/- Porting note: in mathlib3 we just had `take` and `take'`. Now we have `take`, `takeI`, and
  `takeD`. The following section replicates the theorems above but for `takeD`. -/
section TakeD

@[simp]
theorem takeD_length : ∀ n l a, length (@takeD α n l a) = n
  | 0, _, _ => rfl
  | _ + 1, _, _ => congr_arg succ (takeD_length _ _ _)

-- `takeD_nil` is already in batteries

theorem takeD_eq_take : ∀ {n} {l : List α} a, n ≤ length l → takeD n l a = take n l
  | 0, _, _, _ => rfl
  | _ + 1, _ :: _, a, h => congr_arg (cons _) <| takeD_eq_take a <| le_of_succ_le_succ h

@[simp]
theorem takeD_left (l₁ l₂ : List α) (a : α) : takeD (length l₁) (l₁ ++ l₂) a = l₁ :=
  (takeD_eq_take a (by simp only [length_append, Nat.le_add_right])).trans (take_left _ _)

theorem takeD_left' {l₁ l₂ : List α} {n} {a} (h : length l₁ = n) : takeD n (l₁ ++ l₂) a = l₁ := by
  rw [← h]; apply takeD_left

end TakeD

/-! ### foldl, foldr -/

theorem foldl_ext (f g : α → β → α) (a : α) {l : List β} (H : ∀ a : α, ∀ b ∈ l, f a b = g a b) :
    foldl f a l = foldl g a l := by
  induction l generalizing a with
  | nil => rfl
  | cons hd tl ih =>
    unfold foldl
    rw [ih _ fun a b bin => H a b <| mem_cons_of_mem _ bin, H a hd (mem_cons_self _ _)]

theorem foldr_ext (f g : α → β → β) (b : β) {l : List α} (H : ∀ a ∈ l, ∀ b : β, f a b = g a b) :
    foldr f b l = foldr g b l := by
  induction' l with hd tl ih; · rfl
  simp only [mem_cons, or_imp, forall_and, forall_eq] at H
  simp only [foldr, ih H.2, H.1]

theorem foldl_concat
    (f : β → α → β) (b : β) (x : α) (xs : List α) :
    List.foldl f b (xs ++ [x]) = f (List.foldl f b xs) x := by
  simp only [List.foldl_append, List.foldl]

theorem foldr_concat
    (f : α → β → β) (b : β) (x : α) (xs : List α) :
    List.foldr f b (xs ++ [x]) = (List.foldr f (f x b) xs) := by
  simp only [List.foldr_append, List.foldr]

theorem foldl_fixed' {f : α → β → α} {a : α} (hf : ∀ b, f a b = a) : ∀ l : List β, foldl f a l = a
  | [] => rfl
  | b :: l => by rw [foldl_cons, hf b, foldl_fixed' hf l]

theorem foldr_fixed' {f : α → β → β} {b : β} (hf : ∀ a, f a b = b) : ∀ l : List α, foldr f b l = b
  | [] => rfl
  | a :: l => by rw [foldr_cons, foldr_fixed' hf l, hf a]

@[simp]
theorem foldl_fixed {a : α} : ∀ l : List β, foldl (fun a _ => a) a l = a :=
  foldl_fixed' fun _ => rfl

@[simp]
theorem foldr_fixed {b : β} : ∀ l : List α, foldr (fun _ b => b) b l = b :=
  foldr_fixed' fun _ => rfl

<<<<<<< HEAD
-- Porting note (#10618): simp can prove this
-- @[simp]
=======
>>>>>>> d0df76bd
theorem foldr_eta : ∀ l : List α, foldr cons [] l = l := by
  simp only [foldr_cons_eq_append, append_nil, forall_const]

theorem reverse_foldl {l : List α} : reverse (foldl (fun t h => h :: t) [] l) = l := by
  rw [← foldr_reverse]; simp only [foldr_cons_eq_append, append_nil, reverse_reverse]

theorem foldl_hom₂ (l : List ι) (f : α → β → γ) (op₁ : α → ι → α) (op₂ : β → ι → β)
    (op₃ : γ → ι → γ) (a : α) (b : β) (h : ∀ a b i, f (op₁ a i) (op₂ b i) = op₃ (f a b) i) :
    foldl op₃ (f a b) l = f (foldl op₁ a l) (foldl op₂ b l) :=
  Eq.symm <| by
    revert a b
    induction l <;> intros <;> [rfl; simp only [*, foldl]]

theorem foldr_hom₂ (l : List ι) (f : α → β → γ) (op₁ : ι → α → α) (op₂ : ι → β → β)
    (op₃ : ι → γ → γ) (a : α) (b : β) (h : ∀ a b i, f (op₁ i a) (op₂ i b) = op₃ i (f a b)) :
    foldr op₃ (f a b) l = f (foldr op₁ a l) (foldr op₂ b l) := by
  revert a
  induction l <;> intros <;> [rfl; simp only [*, foldr]]

theorem injective_foldl_comp {l : List (α → α)} {f : α → α}
    (hl : ∀ f ∈ l, Function.Injective f) (hf : Function.Injective f) :
    Function.Injective (@List.foldl (α → α) (α → α) Function.comp f l) := by
  induction' l with lh lt l_ih generalizing f
  · exact hf
  · apply l_ih fun _ h => hl _ (List.mem_cons_of_mem _ h)
    apply Function.Injective.comp hf
    apply hl _ (List.mem_cons_self _ _)

/-- Consider two lists `l₁` and `l₂` with designated elements `a₁` and `a₂` somewhere in them:
`l₁ = x₁ ++ [a₁] ++ z₁` and `l₂ = x₂ ++ [a₂] ++ z₂`.
Assume the designated element `a₂` is present in neither `x₁` nor `z₁`.
We conclude that the lists are equal (`l₁ = l₂`) if and only if their respective parts are equal
(`x₁ = x₂ ∧ a₁ = a₂ ∧ z₁ = z₂`). -/
lemma append_cons_inj_of_not_mem {x₁ x₂ z₁ z₂ : List α} {a₁ a₂ : α}
    (notin_x : a₂ ∉ x₁) (notin_z : a₂ ∉ z₁) :
    x₁ ++ a₁ :: z₁ = x₂ ++ a₂ :: z₂ ↔ x₁ = x₂ ∧ a₁ = a₂ ∧ z₁ = z₂ := by
  constructor
  · simp only [append_eq_append_iff, cons_eq_append_iff, cons_eq_cons]
    rintro (⟨c, rfl, ⟨rfl, rfl, rfl⟩ | ⟨d, rfl, rfl⟩⟩ |
      ⟨c, rfl, ⟨rfl, rfl, rfl⟩ | ⟨d, rfl, rfl⟩⟩) <;> simp_all
  · rintro ⟨rfl, rfl, rfl⟩
    rfl

section Scanl

variable {f : β → α → β} {b : β} {a : α} {l : List α}

theorem length_scanl : ∀ a l, length (scanl f a l) = l.length + 1
  | _, [] => rfl
  | a, x :: l => by
    rw [scanl, length_cons, length_cons, ← succ_eq_add_one, congr_arg succ]
    exact length_scanl _ _

@[simp]
theorem scanl_nil (b : β) : scanl f b nil = [b] :=
  rfl

@[simp]
theorem scanl_cons : scanl f b (a :: l) = [b] ++ scanl f (f b a) l := by
  simp only [scanl, eq_self_iff_true, singleton_append, and_self_iff]

@[simp]
theorem getElem?_scanl_zero : (scanl f b l)[0]? = some b := by
  cases l
  · simp [scanl_nil]
  · simp [scanl_cons, singleton_append]

@[deprecated getElem?_scanl_zero (since := "2024-06-12")]
theorem get?_zero_scanl : (scanl f b l).get? 0 = some b := by
  simp [getElem?_scanl_zero]

@[simp]
theorem getElem_scanl_zero {h : 0 < (scanl f b l).length} : (scanl f b l)[0] = b := by
  cases l
  · simp [scanl_nil]
  · simp [scanl_cons, singleton_append]

@[deprecated getElem_scanl_zero (since := "2024-06-12")]
theorem get_zero_scanl {h : 0 < (scanl f b l).length} : (scanl f b l).get ⟨0, h⟩ = b := by
  simp [getElem_scanl_zero]

theorem get?_succ_scanl {i : ℕ} : (scanl f b l).get? (i + 1) =
    ((scanl f b l).get? i).bind fun x => (l.get? i).map fun y => f x y := by
  induction' l with hd tl hl generalizing b i
  · symm
    simp only [Option.bind_eq_none', get?, forall₂_true_iff, not_false_iff, Option.map_none',
      scanl_nil, Option.not_mem_none, forall_true_iff]
  · simp only [scanl_cons, singleton_append]
    cases i
    · simp
    · simp only [hl, get?]

theorem getElem_succ_scanl {i : ℕ} (h : i + 1 < (scanl f b l).length) :
    (scanl f b l)[i + 1] =
      f ((scanl f b l)[i]'(Nat.lt_of_succ_lt h))
        (l[i]'(Nat.lt_of_succ_lt_succ (h.trans_eq (length_scanl b l)))) := by
  induction i generalizing b l with
  | zero =>
    cases l
    · simp only [length, zero_eq, lt_self_iff_false] at h
    · simp
  | succ i hi =>
    cases l
    · simp only [length] at h
      exact absurd h (by omega)
    · simp_rw [scanl_cons]
<<<<<<< HEAD
      rw [getElem_append_right']
=======
      rw [getElem_append_right]
>>>>>>> d0df76bd
      · simp only [length, Nat.zero_add 1, succ_add_sub_one, hi]; rfl
      · simp only [length_singleton]; omega

@[deprecated getElem_succ_scanl (since := "2024-08-22")]
theorem get_succ_scanl {i : ℕ} {h : i + 1 < (scanl f b l).length} :
    (scanl f b l).get ⟨i + 1, h⟩ =
      f ((scanl f b l).get ⟨i, Nat.lt_of_succ_lt h⟩)
        (l.get ⟨i, Nat.lt_of_succ_lt_succ (lt_of_lt_of_le h (le_of_eq (length_scanl b l)))⟩) :=
  getElem_succ_scanl h

end Scanl

-- scanr
@[simp]
theorem scanr_nil (f : α → β → β) (b : β) : scanr f b [] = [b] :=
  rfl

@[simp]
theorem scanr_cons (f : α → β → β) (b : β) (a : α) (l : List α) :
    scanr f b (a :: l) = foldr f b (a :: l) :: scanr f b l := by
  simp only [scanr, foldr, cons.injEq, and_true]
  induction l generalizing a with
  | nil => rfl
  | cons hd tl ih => simp only [foldr, ih]

section FoldlEqFoldr

-- foldl and foldr coincide when f is commutative and associative
variable {f : α → α → α}

theorem foldl1_eq_foldr1 [hassoc : Std.Associative f] :
    ∀ a b l, foldl f a (l ++ [b]) = foldr f b (a :: l)
  | _, _, nil => rfl
  | a, b, c :: l => by
    simp only [cons_append, foldl_cons, foldr_cons, foldl1_eq_foldr1 _ _ l]
    rw [hassoc.assoc]

theorem foldl_eq_of_comm_of_assoc [hcomm : Std.Commutative f] [hassoc : Std.Associative f] :
    ∀ a b l, foldl f a (b :: l) = f b (foldl f a l)
  | a, b, nil => hcomm.comm a b
  | a, b, c :: l => by
    simp only [foldl_cons]
    have : RightCommutative f := inferInstance
    rw [← foldl_eq_of_comm_of_assoc .., this.right_comm]; rfl

theorem foldl_eq_foldr [Std.Commutative f] [Std.Associative f] :
    ∀ a l, foldl f a l = foldr f a l
  | _, nil => rfl
  | a, b :: l => by
    simp only [foldr_cons, foldl_eq_of_comm_of_assoc]
    rw [foldl_eq_foldr a l]

end FoldlEqFoldr

section FoldlEqFoldlr'

variable {f : α → β → α}
variable (hf : ∀ a b c, f (f a b) c = f (f a c) b)

include hf

theorem foldl_eq_of_comm' : ∀ a b l, foldl f a (b :: l) = f (foldl f a l) b
  | _, _, [] => rfl
  | a, b, c :: l => by rw [foldl, foldl, foldl, ← foldl_eq_of_comm' .., foldl, hf]

theorem foldl_eq_foldr' : ∀ a l, foldl f a l = foldr (flip f) a l
  | _, [] => rfl
  | a, b :: l => by rw [foldl_eq_of_comm' hf, foldr, foldl_eq_foldr' ..]; rfl

end FoldlEqFoldlr'

section FoldlEqFoldlr'

variable {f : α → β → β}

theorem foldr_eq_of_comm' (hf : ∀ a b c, f a (f b c) = f b (f a c)) :
    ∀ a b l, foldr f a (b :: l) = foldr f (f b a) l
<<<<<<< HEAD
  | a, b, [] => rfl
=======
  | _, _, [] => rfl
>>>>>>> d0df76bd
  | a, b, c :: l => by rw [foldr, foldr, foldr, hf, ← foldr_eq_of_comm' hf ..]; rfl

end FoldlEqFoldlr'

section

variable {op : α → α → α} [ha : Std.Associative op]

/-- Notation for `op a b`. -/
local notation a " ⋆ " b => op a b

/-- Notation for `foldl op a l`. -/
local notation l " <*> " a => foldl op a l

theorem foldl_op_eq_op_foldr_assoc :
    ∀ {l : List α} {a₁ a₂}, ((l <*> a₁) ⋆ a₂) = a₁ ⋆ l.foldr (· ⋆ ·) a₂
  | [], _, _ => rfl
  | a :: l, a₁, a₂ => by
    simp only [foldl_cons, foldr_cons, foldl_assoc, ha.assoc]; rw [foldl_op_eq_op_foldr_assoc]

variable [hc : Std.Commutative op]

theorem foldl_assoc_comm_cons {l : List α} {a₁ a₂} : ((a₁ :: l) <*> a₂) = a₁ ⋆ l <*> a₂ := by
  rw [foldl_cons, hc.comm, foldl_assoc]

end

/-! ### foldlM, foldrM, mapM -/

section FoldlMFoldrM

variable {m : Type v → Type w} [Monad m]

variable [LawfulMonad m]

theorem foldrM_eq_foldr (f : α → β → m β) (b l) :
    foldrM f b l = foldr (fun a mb => mb >>= f a) (pure b) l := by induction l <;> simp [*]

attribute [simp] mapM mapM'

theorem foldlM_eq_foldl (f : β → α → m β) (b l) :
    List.foldlM f b l = foldl (fun mb a => mb >>= fun b => f b a) (pure b) l := by
  suffices h :
    ∀ mb : m β, (mb >>= fun b => List.foldlM f b l) = foldl (fun mb a => mb >>= fun b => f b a) mb l
    by simp [← h (pure b)]
  induction l with
  | nil => intro; simp
  | cons _ _ l_ih => intro; simp only [List.foldlM, foldl, ← l_ih, functor_norm]

end FoldlMFoldrM

/-! ### intersperse -/

@[simp]
theorem intersperse_singleton (a b : α) : intersperse a [b] = [b] :=
  rfl

@[simp]
theorem intersperse_cons_cons (a b c : α) (tl : List α) :
    intersperse a (b :: c :: tl) = b :: a :: intersperse a (c :: tl) :=
  rfl

/-! ### splitAt and splitOn -/

section SplitAtOn

<<<<<<< HEAD
variable (p : α → Bool) (xs ys : List α) (ls : List (List α)) (f : List α → List α)

attribute [simp] splitAt_eq

=======
variable (p : α → Bool) (xs : List α) (ls : List (List α))

attribute [simp] splitAt_eq

>>>>>>> d0df76bd
@[deprecated (since := "2024-08-17")] alias splitAt_eq_take_drop := splitAt_eq

@[simp]
theorem splitOn_nil [DecidableEq α] (a : α) : [].splitOn a = [[]] :=
  rfl

@[simp]
theorem splitOnP_nil : [].splitOnP p = [[]] :=
  rfl

theorem splitOnP.go_ne_nil (xs acc : List α) : splitOnP.go p xs acc ≠ [] := by
  induction xs generalizing acc <;> simp [go]; split <;> simp [*]

theorem splitOnP.go_acc (xs acc : List α) :
    splitOnP.go p xs acc = modifyHead (acc.reverse ++ ·) (splitOnP p xs) := by
  induction xs generalizing acc with
  | nil => simp only [go, modifyHead, splitOnP_nil, append_nil]
  | cons hd tl ih =>
    simp only [splitOnP, go]; split
    · simp only [modifyHead, reverse_nil, append_nil]
    · rw [ih [hd], modifyHead_modifyHead, ih]
      congr; funext x; simp only [reverse_cons, append_assoc]; rfl

theorem splitOnP_ne_nil (xs : List α) : xs.splitOnP p ≠ [] := splitOnP.go_ne_nil _ _ _

@[simp]
theorem splitOnP_cons (x : α) (xs : List α) :
    (x :: xs).splitOnP p =
      if p x then [] :: xs.splitOnP p else (xs.splitOnP p).modifyHead (cons x) := by
  rw [splitOnP, splitOnP.go]; split <;> [rfl; simp [splitOnP.go_acc]]

/-- The original list `L` can be recovered by flattening the lists produced by `splitOnP p L`,
interspersed with the elements `L.filter p`. -/
theorem splitOnP_spec (as : List α) :
    flatten (zipWith (· ++ ·) (splitOnP p as) (((as.filter p).map fun x => [x]) ++ [[]])) = as := by
  induction as with
  | nil => rfl
  | cons a as' ih =>
    rw [splitOnP_cons, filter]
    by_cases h : p a
    · rw [if_pos h, h, map, cons_append, zipWith, nil_append, flatten, cons_append, cons_inj_right]
      exact ih
<<<<<<< HEAD
    · rw [if_neg h, eq_false_of_ne_true h, join_zipWith (splitOnP_ne_nil _ _)
=======
    · rw [if_neg h, eq_false_of_ne_true h, flatten_zipWith (splitOnP_ne_nil _ _)
>>>>>>> d0df76bd
        (append_ne_nil_of_right_ne_nil _ (cons_ne_nil [] [])), cons_inj_right]
      exact ih
where
  flatten_zipWith {xs ys : List (List α)} {a : α} (hxs : xs ≠ []) (hys : ys ≠ []) :
      flatten (zipWith (fun x x_1 ↦ x ++ x_1) (modifyHead (cons a) xs) ys) =
        a :: flatten (zipWith (fun x x_1 ↦ x ++ x_1) xs ys) := by
    cases xs with | nil => contradiction | cons =>
      cases ys with | nil => contradiction | cons => rfl

/-- If no element satisfies `p` in the list `xs`, then `xs.splitOnP p = [xs]` -/
theorem splitOnP_eq_single (h : ∀ x ∈ xs, ¬p x) : xs.splitOnP p = [xs] := by
  induction xs with
  | nil => rfl
  | cons hd tl ih =>
    simp only [splitOnP_cons, h hd (mem_cons_self hd tl), if_neg]
    rw [ih <| forall_mem_of_forall_mem_cons h]
    rfl

/-- When a list of the form `[...xs, sep, ...as]` is split on `p`, the first element is `xs`,
  assuming no element in `xs` satisfies `p` but `sep` does satisfy `p` -/
theorem splitOnP_first (h : ∀ x ∈ xs, ¬p x) (sep : α) (hsep : p sep) (as : List α) :
    (xs ++ sep :: as).splitOnP p = xs :: as.splitOnP p := by
  induction xs with
  | nil => simp [hsep]
  | cons hd tl ih => simp [h hd _, ih <| forall_mem_of_forall_mem_cons h]

/-- `intercalate [x]` is the left inverse of `splitOn x`  -/
theorem intercalate_splitOn (x : α) [DecidableEq α] : [x].intercalate (xs.splitOn x) = xs := by
  simp only [intercalate, splitOn]
  induction' xs with hd tl ih; · simp [flatten]
  cases' h' : splitOnP (· == x) tl with hd' tl'; · exact (splitOnP_ne_nil _ tl h').elim
  rw [h'] at ih
  rw [splitOnP_cons]
  split_ifs with h
  · rw [beq_iff_eq] at h
    subst h
    simp [ih, flatten, h']
  cases tl' <;> simpa [flatten, h'] using ih

/-- `splitOn x` is the left inverse of `intercalate [x]`, on the domain
  consisting of each nonempty list of lists `ls` whose elements do not contain `x`  -/
theorem splitOn_intercalate [DecidableEq α] (x : α) (hx : ∀ l ∈ ls, x ∉ l) (hls : ls ≠ []) :
    ([x].intercalate ls).splitOn x = ls := by
  simp only [intercalate]
  induction' ls with hd tl ih; · contradiction
  cases tl
  · suffices hd.splitOn x = [hd] by simpa [flatten]
    refine splitOnP_eq_single _ _ ?_
    intro y hy H
    rw [eq_of_beq H] at hy
    refine hx hd ?_ hy
    simp
  · simp only [intersperse_cons_cons, singleton_append, flatten]
    specialize ih _ _
    · intro l hl
      apply hx l
      simp only [mem_cons] at hl ⊢
      exact Or.inr hl
    · exact List.noConfusion
    have := splitOnP_first (· == x) hd ?h x (beq_self_eq_true _)
    case h =>
      intro y hy H
      rw [eq_of_beq H] at hy
      exact hx hd (.head _) hy
    simp only [splitOn] at ih ⊢
    rw [this, ih]

end SplitAtOn

/-! ### modifyLast -/

section ModifyLast

theorem modifyLast.go_append_one (f : α → α) (a : α) (tl : List α) (r : Array α) :
    modifyLast.go f (tl ++ [a]) r = (r.toListAppend <| modifyLast.go f (tl ++ [a]) #[]) := by
  cases tl with
  | nil =>
    simp only [nil_append, modifyLast.go]; rfl
  | cons hd tl =>
    simp only [cons_append]
    rw [modifyLast.go, modifyLast.go]
    case x_3 | x_3 => exact append_ne_nil_of_right_ne_nil tl (cons_ne_nil a [])
    rw [modifyLast.go_append_one _ _ tl _, modifyLast.go_append_one _ _ tl (Array.push #[] hd)]
    simp only [Array.toListAppend_eq, Array.push_toList, Array.toList_toArray, nil_append,
      append_assoc]

theorem modifyLast_append_one (f : α → α) (a : α) (l : List α) :
    modifyLast f (l ++ [a]) = l ++ [f a] := by
  cases l with
  | nil =>
    simp only [nil_append, modifyLast, modifyLast.go, Array.toListAppend_eq, Array.toList_toArray]
  | cons _ tl =>
    simp only [cons_append, modifyLast]
    rw [modifyLast.go]
    case x_3 => exact append_ne_nil_of_right_ne_nil tl (cons_ne_nil a [])
<<<<<<< HEAD
    rw [modifyLast.go_append_one, Array.toListAppend_eq, Array.push_data, Array.data_toArray,
=======
    rw [modifyLast.go_append_one, Array.toListAppend_eq, Array.push_toList, Array.toList_toArray,
>>>>>>> d0df76bd
      nil_append, cons_append, nil_append, cons_inj_right]
    exact modifyLast_append_one _ _ tl

theorem modifyLast_append (f : α → α) (l₁ l₂ : List α) (_ : l₂ ≠ []) :
    modifyLast f (l₁ ++ l₂) = l₁ ++ modifyLast f l₂ := by
  cases l₂ with
  | nil => contradiction
  | cons hd tl =>
    cases tl with
    | nil => exact modifyLast_append_one _ hd _
    | cons hd' tl' =>
      rw [append_cons, ← nil_append (hd :: hd' :: tl'), append_cons [], nil_append,
        modifyLast_append _ (l₁ ++ [hd]) (hd' :: tl') _, modifyLast_append _ [hd] (hd' :: tl') _,
        append_assoc]
      all_goals { exact cons_ne_nil _ _ }

end ModifyLast

/-! ### map for partial functions -/

theorem sizeOf_lt_sizeOf_of_mem [SizeOf α] {x : α} {l : List α} (hx : x ∈ l) :
    SizeOf.sizeOf x < SizeOf.sizeOf l := by
  induction' l with h t ih <;> cases hx <;> rw [cons.sizeOf_spec]
  · omega
  · specialize ih ‹_›
    omega

@[deprecated attach_map_coe (since := "2024-07-29")] alias attach_map_coe' := attach_map_coe
@[deprecated attach_map_val (since := "2024-07-29")] alias attach_map_val' := attach_map_val

/-! ### find -/

section find?

<<<<<<< HEAD
variable {p : α → Bool} {l : List α} {a : α}

=======
>>>>>>> d0df76bd
@[deprecated (since := "2024-05-05")] alias find?_mem := mem_of_find?_eq_some

end find?

/-! ### lookmap -/

section Lookmap

variable (f : α → Option α)

/- Porting note: need a helper theorem for lookmap.go. -/
theorem lookmap.go_append (l : List α) (acc : Array α) :
    lookmap.go f l acc = acc.toListAppend (lookmap f l) := by
  cases l with
  | nil => simp [go, lookmap]
  | cons hd tl =>
    rw [lookmap, go, go]
    cases f hd with
    | none =>
      simp only [go_append tl _, Array.toListAppend_eq, append_assoc, Array.push_toList]
      rfl
    | some a => rfl

@[simp]
theorem lookmap_nil : [].lookmap f = [] :=
  rfl

@[simp]
theorem lookmap_cons_none {a : α} (l : List α) (h : f a = none) :
    (a :: l).lookmap f = a :: l.lookmap f := by
  simp only [lookmap, lookmap.go, Array.toListAppend_eq, Array.toList_toArray, nil_append]
  rw [lookmap.go_append, h]; rfl

@[simp]
theorem lookmap_cons_some {a b : α} (l : List α) (h : f a = some b) :
    (a :: l).lookmap f = b :: l := by
  simp only [lookmap, lookmap.go, Array.toListAppend_eq, Array.toList_toArray, nil_append]
  rw [h]

theorem lookmap_some : ∀ l : List α, l.lookmap some = l
  | [] => rfl
  | _ :: _ => rfl

theorem lookmap_none : ∀ l : List α, (l.lookmap fun _ => none) = l
  | [] => rfl
  | a :: l => (lookmap_cons_none _ l rfl).trans (congr_arg (cons a) (lookmap_none l))

theorem lookmap_congr {f g : α → Option α} :
    ∀ {l : List α}, (∀ a ∈ l, f a = g a) → l.lookmap f = l.lookmap g
  | [], _ => rfl
  | a :: l, H => by
    cases' forall_mem_cons.1 H with H₁ H₂
    cases' h : g a with b
    · simp [h, H₁.trans h, lookmap_congr H₂]
    · simp [lookmap_cons_some _ _ h, lookmap_cons_some _ _ (H₁.trans h)]

theorem lookmap_of_forall_not {l : List α} (H : ∀ a ∈ l, f a = none) : l.lookmap f = l :=
  (lookmap_congr H).trans (lookmap_none l)

theorem lookmap_map_eq (g : α → β) (h : ∀ (a), ∀ b ∈ f a, g a = g b) :
    ∀ l : List α, map g (l.lookmap f) = map g l
  | [] => rfl
  | a :: l => by
    cases' h' : f a with b
    · simpa [h'] using lookmap_map_eq _ h l
    · simp [lookmap_cons_some _ _ h', h _ _ h']

theorem lookmap_id' (h : ∀ (a), ∀ b ∈ f a, a = b) (l : List α) : l.lookmap f = l := by
  rw [← map_id (l.lookmap f), lookmap_map_eq, map_id]; exact h

theorem length_lookmap (l : List α) : length (l.lookmap f) = length l := by
  rw [← length_map, lookmap_map_eq _ fun _ => (), length_map]; simp

end Lookmap

/-! ### filter -/

theorem length_eq_length_filter_add {l : List (α)} (f : α → Bool) :
    l.length = (l.filter f).length + (l.filter (! f ·)).length := by
  simp_rw [← List.countP_eq_length_filter, l.length_eq_countP_add_countP f, Bool.not_eq_true,
    Bool.decide_eq_false]

/-! ### filterMap -/

-- Later porting note (at time of this lemma moving to Batteries):
-- removing attribute `nolint simpNF`
attribute [simp 1100] filterMap_cons_none

-- Later porting note (at time of this lemma moving to Batteries):
-- removing attribute `nolint simpNF`
attribute [simp 1100] filterMap_cons_some

<<<<<<< HEAD
theorem filterMap_eq_bind_toList (f : α → Option β) (l : List α) :
    l.filterMap f = l.bind fun a ↦ (f a).toList := by
=======
theorem filterMap_eq_flatMap_toList (f : α → Option β) (l : List α) :
    l.filterMap f = l.flatMap fun a ↦ (f a).toList := by
>>>>>>> d0df76bd
  induction' l with a l ih <;> simp [filterMap_cons]
  rcases f a <;> simp [ih]

@[deprecated (since := "2024-10-16")] alias filterMap_eq_bind_toList := filterMap_eq_flatMap_toList

theorem filterMap_congr {f g : α → Option β} {l : List α}
    (h : ∀ x ∈ l, f x = g x) : l.filterMap f = l.filterMap g := by
  induction' l with a l ih <;> simp [filterMap_cons]
  simp [ih (fun x hx ↦ h x (List.mem_cons_of_mem a hx))]
  cases' hfa : f a with b
  · have : g a = none := Eq.symm (by simpa [hfa] using h a (by simp))
    simp [this]
  · have : g a = some b := Eq.symm (by simpa [hfa] using h a (by simp))
    simp [this]

theorem filterMap_eq_map_iff_forall_eq_some {f : α → Option β} {g : α → β} {l : List α} :
    l.filterMap f = l.map g ↔ ∀ x ∈ l, f x = some (g x) where
  mp := by
    induction' l with a l ih
    · simp
    cases' ha : f a with b <;> simp [ha, filterMap_cons]
    · intro h
      simpa [show (filterMap f l).length = l.length + 1 from by simp[h], Nat.add_one_le_iff]
        using List.length_filterMap_le f l
    · rintro rfl h
      exact ⟨rfl, ih h⟩
  mpr h := Eq.trans (filterMap_congr <| by simpa) (congr_fun (List.filterMap_eq_map _) _)

/-! ### filter -/

section Filter

-- Porting note: Lemmas for `filter` are stated in terms of `p : α → Bool`
-- rather than `p : α → Prop` with `DecidablePred p`, since `filter` itself is.
-- Likewise, `if` sometimes becomes `bif`.
variable {p : α → Bool}

theorem filter_singleton {a : α} : [a].filter p = bif p a then [a] else [] :=
  rfl

theorem filter_eq_foldr (p : α → Bool) (l : List α) :
    filter p l = foldr (fun a out => bif p a then a :: out else out) [] l := by
  induction l <;> simp [*, filter]; rfl

#adaptation_note
/--
This has to be temporarily renamed to avoid an unintentional collision.
The prime should be removed at nightly-2024-07-27.
-/
@[simp]
theorem filter_subset' (l : List α) : filter p l ⊆ l :=
  (filter_sublist l).subset

theorem of_mem_filter {a : α} {l} (h : a ∈ filter p l) : p a := (mem_filter.1 h).2

theorem mem_of_mem_filter {a : α} {l} (h : a ∈ filter p l) : a ∈ l :=
  filter_subset' l h

theorem mem_filter_of_mem {a : α} {l} (h₁ : a ∈ l) (h₂ : p a) : a ∈ filter p l :=
  mem_filter.2 ⟨h₁, h₂⟩

theorem monotone_filter_left (p : α → Bool) ⦃l l' : List α⦄ (h : l ⊆ l') :
    filter p l ⊆ filter p l' := by
  intro x hx
  rw [mem_filter] at hx ⊢
  exact ⟨h hx.left, hx.right⟩

variable (p)

theorem monotone_filter_right (l : List α) ⦃p q : α → Bool⦄
    (h : ∀ a, p a → q a) : l.filter p <+ l.filter q := by
  induction' l with hd tl IH
  · rfl
  · by_cases hp : p hd
    · rw [filter_cons_of_pos hp, filter_cons_of_pos (h _ hp)]
      exact IH.cons_cons hd
    · rw [filter_cons_of_neg hp]
      by_cases hq : q hd
      · rw [filter_cons_of_pos hq]
        exact sublist_cons_of_sublist hd IH
      · rw [filter_cons_of_neg hq]
        exact IH

-- TODO rename to `map_filter` when the deprecated `map_filter` is removed from Lean.
lemma map_filter' {f : α → β} (hf : Injective f) (l : List α)
    [DecidablePred fun b => ∃ a, p a ∧ f a = b] :
    (l.filter p).map f = (l.map f).filter fun b => ∃ a, p a ∧ f a = b := by
  simp [comp_def, filter_map, hf.eq_iff]

lemma filter_attach' (l : List α) (p : {a // a ∈ l} → Bool) [DecidableEq α] :
    l.attach.filter p =
      (l.filter fun x => ∃ h, p ⟨x, h⟩).attach.map (Subtype.map id fun _ => mem_of_mem_filter) := by
  classical
  refine map_injective_iff.2 Subtype.coe_injective ?_
  simp [comp_def, map_filter' _ Subtype.coe_injective]

-- Porting note: `Lean.Internal.coeM` forces us to type-ascript `{x // x ∈ l}`
lemma filter_attach (l : List α) (p : α → Bool) :
    (l.attach.filter fun x => p x : List {x // x ∈ l}) =
      (l.filter p).attach.map (Subtype.map id fun _ => mem_of_mem_filter) :=
  map_injective_iff.2 Subtype.coe_injective <| by
    simp_rw [map_map, comp_def, Subtype.map, id, ← Function.comp_apply (g := Subtype.val),
      ← filter_map, attach_map_subtype_val]

lemma filter_comm (q) (l : List α) : filter p (filter q l) = filter q (filter p l) := by
  simp [Bool.and_comm]

@[simp]
theorem filter_true (l : List α) :
    filter (fun _ => true) l = l := by induction l <;> simp [*, filter]

@[simp]
theorem filter_false (l : List α) :
    filter (fun _ => false) l = [] := by induction l <;> simp [*, filter]

/- Porting note: need a helper theorem for span.loop. -/
theorem span.loop_eq_take_drop :
    ∀ l₁ l₂ : List α, span.loop p l₁ l₂ = (l₂.reverse ++ takeWhile p l₁, dropWhile p l₁)
  | [], l₂ => by simp [span.loop, takeWhile, dropWhile]
  | (a :: l), l₂ => by
    cases hp : p a <;> simp [hp, span.loop, span.loop_eq_take_drop, takeWhile, dropWhile]

@[simp]
theorem span_eq_take_drop (l : List α) : span p l = (takeWhile p l, dropWhile p l) := by
  simpa using span.loop_eq_take_drop p l []

theorem dropWhile_get_zero_not (l : List α) (hl : 0 < (l.dropWhile p).length) :
    ¬p ((l.dropWhile p).get ⟨0, hl⟩) := by
  induction' l with hd tl IH
  · cases hl
  · simp only [dropWhile]
    by_cases hp : p hd
    · simp_all only [get_eq_getElem]
      apply IH
      simp_all only [dropWhile_cons_of_pos]
    · simp [hp]

@[deprecated (since := "2024-08-19")] alias nthLe_cons := getElem_cons
@[deprecated (since := "2024-08-19")] alias dropWhile_nthLe_zero_not := dropWhile_get_zero_not

variable {p} {l : List α}

@[simp]
theorem dropWhile_eq_nil_iff : dropWhile p l = [] ↔ ∀ x ∈ l, p x := by
  induction' l with x xs IH
  · simp [dropWhile]
  · by_cases hp : p x <;> simp [hp, IH]

@[simp]
theorem takeWhile_eq_self_iff : takeWhile p l = l ↔ ∀ x ∈ l, p x := by
  induction' l with x xs IH
  · simp
  · by_cases hp : p x <;> simp [hp, IH]

@[simp]
theorem takeWhile_eq_nil_iff : takeWhile p l = [] ↔ ∀ hl : 0 < l.length, ¬p (l.get ⟨0, hl⟩) := by
  induction' l with x xs IH
  · simp only [takeWhile_nil, Bool.not_eq_true, true_iff]
    intro h
    simp at h
  · by_cases hp : p x <;> simp [hp, IH]

theorem mem_takeWhile_imp {x : α} (hx : x ∈ takeWhile p l) : p x := by
  induction l with simp [takeWhile] at hx
  | cons hd tl IH =>
    cases hp : p hd
    · simp [hp] at hx
    · rw [hp, mem_cons] at hx
      rcases hx with (rfl | hx)
      · exact hp
      · exact IH hx

theorem takeWhile_takeWhile (p q : α → Bool) (l : List α) :
    takeWhile p (takeWhile q l) = takeWhile (fun a => p a ∧ q a) l := by
  induction' l with hd tl IH
  · simp
  · by_cases hp : p hd <;> by_cases hq : q hd <;> simp [takeWhile, hp, hq, IH]

theorem takeWhile_idem : takeWhile p (takeWhile p l) = takeWhile p l := by
  simp_rw [takeWhile_takeWhile, and_self_iff, Bool.decide_coe]

variable (p) (l)

lemma find?_eq_head?_dropWhile_not :
    l.find? p = (l.dropWhile (fun x ↦ ! (p x))).head? := by
  induction l
  case nil => simp
  case cons head tail hi =>
    set ph := p head with phh
    rcases ph with rfl | rfl
    · have phh' : ¬(p head = true) := by simp [phh.symm]
      rw [find?_cons_of_neg _ phh', dropWhile_cons_of_pos]
      · exact hi
      · simpa using phh
    · rw [find?_cons_of_pos _ phh.symm, dropWhile_cons_of_neg]
      · simp
      · simpa using phh

lemma find?_not_eq_head?_dropWhile :
    l.find? (fun x ↦ ! (p x)) = (l.dropWhile p).head? := by
  convert l.find?_eq_head?_dropWhile_not ?_
  simp

variable {p} {l}

lemma find?_eq_head_dropWhile_not (h : ∃ x ∈ l, p x) :
    l.find? p = some ((l.dropWhile (fun x ↦ ! (p x))).head (by simpa using h)) := by
  rw [l.find?_eq_head?_dropWhile_not p, ← head_eq_iff_head?_eq_some]

lemma find?_not_eq_head_dropWhile (h : ∃ x ∈ l, ¬p x) :
    l.find? (fun x ↦ ! (p x)) = some ((l.dropWhile p).head (by simpa using h)) := by
  convert l.find?_eq_head_dropWhile_not ?_
  · simp
  · simpa using h

end Filter

/-! ### erasep -/

section eraseP

variable {p : α → Bool}

@[simp]
theorem length_eraseP_add_one {l : List α} {a} (al : a ∈ l) (pa : p a) :
    (l.eraseP p).length + 1 = l.length := by
  let ⟨_, l₁, l₂, _, _, h₁, h₂⟩ := exists_of_eraseP al pa
  rw [h₂, h₁, length_append, length_append]
  rfl

end eraseP

/-! ### erase -/

section Erase

variable [DecidableEq α]

@[simp] theorem length_erase_add_one {a : α} {l : List α} (h : a ∈ l) :
    (l.erase a).length + 1 = l.length := by
  rw [erase_eq_eraseP, length_eraseP_add_one h (decide_eq_true rfl)]

theorem map_erase [DecidableEq β] {f : α → β} (finj : Injective f) {a : α} (l : List α) :
    map f (l.erase a) = (map f l).erase (f a) := by
  have this : (a == ·) = (f a == f ·) := by ext b; simp [beq_eq_decide, finj.eq_iff]
  rw [erase_eq_eraseP, erase_eq_eraseP, eraseP_map, this]; rfl

theorem map_foldl_erase [DecidableEq β] {f : α → β} (finj : Injective f) {l₁ l₂ : List α} :
    map f (foldl List.erase l₁ l₂) = foldl (fun l a => l.erase (f a)) (map f l₁) l₂ := by
  induction l₂ generalizing l₁ <;> [rfl; simp only [foldl_cons, map_erase finj, *]]

theorem erase_getElem [DecidableEq ι] {l : List ι} {i : ℕ} (hi : i < l.length) :
    Perm (l.erase l[i]) (l.eraseIdx i) := by
  induction l generalizing i with
  | nil => simp
  | cons a l IH =>
    cases i with
    | zero => simp
    | succ i =>
      have hi' : i < l.length := by simpa using hi
      if ha : a = l[i] then
<<<<<<< HEAD
        simpa [ha] using .trans (perm_cons_erase (l.getElem_mem i _)) (.cons _ (IH hi'))
=======
        simpa [ha] using .trans (perm_cons_erase (getElem_mem _)) (.cons _ (IH hi'))
>>>>>>> d0df76bd
      else
        simpa [ha] using IH hi'

@[deprecated erase_getElem (since := "2024-08-03")]
theorem erase_get [DecidableEq ι] {l : List ι} (i : Fin l.length) :
    Perm (l.erase (l.get i)) (l.eraseIdx ↑i) :=
  erase_getElem i.isLt

theorem length_eraseIdx_add_one {l : List ι} {i : ℕ} (h : i < l.length) :
    (l.eraseIdx i).length + 1 = l.length := calc
  (l.eraseIdx i).length + 1
  _ = (l.take i ++ l.drop (i + 1)).length + 1         := by rw [eraseIdx_eq_take_drop_succ]
  _ = (l.take i).length + (l.drop (i + 1)).length + 1 := by rw [length_append]
  _ = i + (l.drop (i + 1)).length + 1                 := by rw [length_take_of_le (le_of_lt h)]
  _ = i + (l.length - (i + 1)) + 1                    := by rw [length_drop]
  _ = (i + 1) + (l.length - (i + 1))                  := by omega
  _ = l.length                                        := Nat.add_sub_cancel' (succ_le_of_lt h)


end Erase

/-! ### diff -/

section Diff

variable [DecidableEq α]

@[simp]
theorem map_diff [DecidableEq β] {f : α → β} (finj : Injective f) {l₁ l₂ : List α} :
    map f (l₁.diff l₂) = (map f l₁).diff (map f l₂) := by
  simp only [diff_eq_foldl, foldl_map, map_foldl_erase finj]

theorem erase_diff_erase_sublist_of_sublist {a : α} :
    ∀ {l₁ l₂ : List α}, l₁ <+ l₂ → (l₂.erase a).diff (l₁.erase a) <+ l₂.diff l₁
  | [], _, _ => erase_sublist _ _
  | b :: l₁, l₂, h =>
    if heq : b = a then by simp only [heq, erase_cons_head, diff_cons]; rfl
    else by
      simp only [erase_cons_head b l₁, erase_cons_tail (not_beq_of_ne heq),
        diff_cons ((List.erase l₂ a)) (List.erase l₁ a) b, diff_cons l₂ l₁ b, erase_comm a b l₂]
      have h' := h.erase b
      rw [erase_cons_head] at h'
      exact @erase_diff_erase_sublist_of_sublist _ l₁ (l₂.erase b) h'

end Diff

section Choose

variable (p : α → Prop) [DecidablePred p] (l : List α)

theorem choose_spec (hp : ∃ a, a ∈ l ∧ p a) : choose p l hp ∈ l ∧ p (choose p l hp) :=
  (chooseX p l hp).property

theorem choose_mem (hp : ∃ a, a ∈ l ∧ p a) : choose p l hp ∈ l :=
  (choose_spec _ _ _).1

theorem choose_property (hp : ∃ a, a ∈ l ∧ p a) : p (choose p l hp) :=
  (choose_spec _ _ _).2

end Choose

/-! ### map₂Left' -/

section Map₂Left'

-- The definitional equalities for `map₂Left'` can already be used by the
-- simplifier because `map₂Left'` is marked `@[simp]`.
@[simp]
theorem map₂Left'_nil_right (f : α → Option β → γ) (as) :
    map₂Left' f as [] = (as.map fun a => f a none, []) := by cases as <;> rfl

end Map₂Left'

/-! ### map₂Right' -/

section Map₂Right'

variable (f : Option α → β → γ) (a : α) (as : List α) (b : β) (bs : List β)

@[simp]
theorem map₂Right'_nil_left : map₂Right' f [] bs = (bs.map (f none), []) := by cases bs <;> rfl

@[simp]
theorem map₂Right'_nil_right : map₂Right' f as [] = ([], as) :=
  rfl

@[simp]
theorem map₂Right'_nil_cons : map₂Right' f [] (b :: bs) = (f none b :: bs.map (f none), []) :=
  rfl

@[simp]
theorem map₂Right'_cons_cons :
    map₂Right' f (a :: as) (b :: bs) =
      let r := map₂Right' f as bs
      (f (some a) b :: r.fst, r.snd) :=
  rfl

end Map₂Right'

/-! ### zipLeft' -/

section ZipLeft'

variable (a : α) (as : List α) (b : β) (bs : List β)

@[simp]
theorem zipLeft'_nil_right : zipLeft' as ([] : List β) = (as.map fun a => (a, none), []) := by
  cases as <;> rfl

@[simp]
theorem zipLeft'_nil_left : zipLeft' ([] : List α) bs = ([], bs) :=
  rfl

@[simp]
theorem zipLeft'_cons_nil :
    zipLeft' (a :: as) ([] : List β) = ((a, none) :: as.map fun a => (a, none), []) :=
  rfl

@[simp]
theorem zipLeft'_cons_cons :
    zipLeft' (a :: as) (b :: bs) =
      let r := zipLeft' as bs
      ((a, some b) :: r.fst, r.snd) :=
  rfl

end ZipLeft'

/-! ### zipRight' -/

section ZipRight'

variable (a : α) (as : List α) (b : β) (bs : List β)

@[simp]
theorem zipRight'_nil_left : zipRight' ([] : List α) bs = (bs.map fun b => (none, b), []) := by
  cases bs <;> rfl

@[simp]
theorem zipRight'_nil_right : zipRight' as ([] : List β) = ([], as) :=
  rfl

@[simp]
theorem zipRight'_nil_cons :
    zipRight' ([] : List α) (b :: bs) = ((none, b) :: bs.map fun b => (none, b), []) :=
  rfl

@[simp]
theorem zipRight'_cons_cons :
    zipRight' (a :: as) (b :: bs) =
      let r := zipRight' as bs
      ((some a, b) :: r.fst, r.snd) :=
  rfl

end ZipRight'

/-! ### map₂Left -/

section Map₂Left

variable (f : α → Option β → γ) (as : List α)

-- The definitional equalities for `map₂Left` can already be used by the
-- simplifier because `map₂Left` is marked `@[simp]`.
@[simp]
theorem map₂Left_nil_right : map₂Left f as [] = as.map fun a => f a none := by cases as <;> rfl

theorem map₂Left_eq_map₂Left' : ∀ as bs, map₂Left f as bs = (map₂Left' f as bs).fst
  | [], _ => by simp
  | a :: as, [] => by simp
  | a :: as, b :: bs => by simp [map₂Left_eq_map₂Left']

theorem map₂Left_eq_zipWith :
    ∀ as bs, length as ≤ length bs → map₂Left f as bs = zipWith (fun a b => f a (some b)) as bs
  | [], [], _ => by simp
  | [], _ :: _, _ => by simp
  | a :: as, [], h => by
    simp at h
  | a :: as, b :: bs, h => by
    simp only [length_cons, succ_le_succ_iff] at h
    simp [h, map₂Left_eq_zipWith]

end Map₂Left

/-! ### map₂Right -/

section Map₂Right

variable (f : Option α → β → γ) (a : α) (as : List α) (b : β) (bs : List β)

@[simp]
theorem map₂Right_nil_left : map₂Right f [] bs = bs.map (f none) := by cases bs <;> rfl

@[simp]
theorem map₂Right_nil_right : map₂Right f as [] = [] :=
  rfl

@[simp]
theorem map₂Right_nil_cons : map₂Right f [] (b :: bs) = f none b :: bs.map (f none) :=
  rfl

@[simp]
theorem map₂Right_cons_cons :
    map₂Right f (a :: as) (b :: bs) = f (some a) b :: map₂Right f as bs :=
  rfl

theorem map₂Right_eq_map₂Right' : map₂Right f as bs = (map₂Right' f as bs).fst := by
  simp only [map₂Right, map₂Right', map₂Left_eq_map₂Left']

theorem map₂Right_eq_zipWith (h : length bs ≤ length as) :
    map₂Right f as bs = zipWith (fun a b => f (some a) b) as bs := by
  have : (fun a b => flip f a (some b)) = flip fun a b => f (some a) b := rfl
  simp only [map₂Right, map₂Left_eq_zipWith, zipWith_flip, *]

end Map₂Right

/-! ### zipLeft -/

section ZipLeft

variable (a : α) (as : List α) (b : β) (bs : List β)

@[simp]
theorem zipLeft_nil_right : zipLeft as ([] : List β) = as.map fun a => (a, none) := by
  cases as <;> rfl

@[simp]
theorem zipLeft_nil_left : zipLeft ([] : List α) bs = [] :=
  rfl

@[simp]
theorem zipLeft_cons_nil :
    zipLeft (a :: as) ([] : List β) = (a, none) :: as.map fun a => (a, none) :=
  rfl

@[simp]
theorem zipLeft_cons_cons : zipLeft (a :: as) (b :: bs) = (a, some b) :: zipLeft as bs :=
  rfl

-- Porting note: arguments explicit for recursion
theorem zipLeft_eq_zipLeft' (as : List α) (bs : List β) : zipLeft as bs = (zipLeft' as bs).fst := by
  rw [zipLeft, zipLeft']
  cases as with
  | nil => rfl
  | cons _ atl =>
    cases bs with
    | nil => rfl
    | cons _ btl =>
      rw [zipWithLeft, zipWithLeft', cons_inj_right]
      exact @zipLeft_eq_zipLeft' atl btl

end ZipLeft

/-! ### zipRight -/

section ZipRight

variable (a : α) (as : List α) (b : β) (bs : List β)

@[simp]
theorem zipRight_nil_left : zipRight ([] : List α) bs = bs.map fun b => (none, b) := by
  cases bs <;> rfl

@[simp]
theorem zipRight_nil_right : zipRight as ([] : List β) = [] :=
  rfl

@[simp]
theorem zipRight_nil_cons :
    zipRight ([] : List α) (b :: bs) = (none, b) :: bs.map fun b => (none, b) :=
  rfl

@[simp]
theorem zipRight_cons_cons : zipRight (a :: as) (b :: bs) = (some a, b) :: zipRight as bs :=
  rfl

theorem zipRight_eq_zipRight' : zipRight as bs = (zipRight' as bs).fst := by
  induction as generalizing bs <;> cases bs <;> simp [*]

end ZipRight

/-! ### Forall -/

section Forall

variable {p q : α → Prop} {l : List α}

@[simp]
theorem forall_cons (p : α → Prop) (x : α) : ∀ l : List α, Forall p (x :: l) ↔ p x ∧ Forall p l
  | [] => (and_iff_left_of_imp fun _ ↦ trivial).symm
  | _ :: _ => Iff.rfl

theorem forall_iff_forall_mem : ∀ {l : List α}, Forall p l ↔ ∀ x ∈ l, p x
  | [] => (iff_true_intro <| forall_mem_nil _).symm
  | x :: l => by rw [forall_mem_cons, forall_cons, forall_iff_forall_mem]

theorem Forall.imp (h : ∀ x, p x → q x) : ∀ {l : List α}, Forall p l → Forall q l
  | [] => id
  | x :: l => by
    simp only [forall_cons, and_imp]
    rw [← and_imp]
    exact And.imp (h x) (Forall.imp h)

@[simp]
theorem forall_map_iff {p : β → Prop} (f : α → β) : Forall p (l.map f) ↔ Forall (p ∘ f) l := by
  induction l <;> simp [*]

instance (p : α → Prop) [DecidablePred p] : DecidablePred (Forall p) := fun _ =>
  decidable_of_iff' _ forall_iff_forall_mem

end Forall

/-! ### Miscellaneous lemmas -/

<<<<<<< HEAD
@[simp]
theorem getElem_attach (L : List α) (i : Nat) (h : i < L.attach.length) :
    L.attach[i].1 = L[i]'(length_attach L ▸ h) :=
  calc
    L.attach[i].1 = (L.attach.map Subtype.val)[i]'(by simpa using h) := by
      rw [getElem_map]
    _ = L[i]'_ := by congr 2; simp

=======
>>>>>>> d0df76bd
theorem get_attach (L : List α) (i) :
    (L.attach.get i).1 = L.get ⟨i, length_attach (L := L) ▸ i.2⟩ := by simp

@[simp 1100]
theorem mem_map_swap (x : α) (y : β) (xs : List (α × β)) :
    (y, x) ∈ map Prod.swap xs ↔ (x, y) ∈ xs := by
  induction' xs with x xs xs_ih
  · simp only [not_mem_nil, map_nil]
  · cases' x with a b
    simp only [mem_cons, Prod.mk.inj_iff, map, Prod.swap_prod_mk, Prod.exists, xs_ih, and_comm]

theorem dropSlice_eq (xs : List α) (n m : ℕ) : dropSlice n m xs = xs.take n ++ xs.drop (n + m) := by
  induction n generalizing xs
  · cases xs <;> simp [dropSlice]
  · cases xs <;> simp [dropSlice, *, Nat.succ_add]

@[simp]
theorem length_dropSlice (i j : ℕ) (xs : List α) :
    (List.dropSlice i j xs).length = xs.length - min j (xs.length - i) := by
  induction xs generalizing i j with
  | nil => simp
  | cons x xs xs_ih =>
    cases i <;> simp only [List.dropSlice]
    · cases j with
      | zero => simp
      | succ n => simp_all [xs_ih]; omega
    · simp [xs_ih]; omega

theorem length_dropSlice_lt (i j : ℕ) (hj : 0 < j) (xs : List α) (hi : i < xs.length) :
    (List.dropSlice i j xs).length < xs.length := by
  simp; omega

set_option linter.deprecated false in
@[deprecated (since := "2024-07-25")]
theorem sizeOf_dropSlice_lt [SizeOf α] (i j : ℕ) (hj : 0 < j) (xs : List α) (hi : i < xs.length) :
    SizeOf.sizeOf (List.dropSlice i j xs) < SizeOf.sizeOf xs := by
  induction xs generalizing i j hj with
  | nil => cases hi
  | cons x xs xs_ih =>
    cases i <;> simp only [List.dropSlice]
    · cases j with
      | zero => contradiction
      | succ n =>
        dsimp only [drop]; apply lt_of_le_of_lt (drop_sizeOf_le xs n)
        simp only [cons.sizeOf_spec]; omega
    · simp only [cons.sizeOf_spec, Nat.add_lt_add_iff_left]
      apply xs_ih _ j hj
      apply lt_of_succ_lt_succ hi

section Disjoint

/-- The images of disjoint lists under a partially defined map are disjoint -/
theorem disjoint_pmap {p : α → Prop} {f : ∀ a : α, p a → β} {s t : List α}
    (hs : ∀ a ∈ s, p a) (ht : ∀ a ∈ t, p a)
    (hf : ∀ (a a' : α) (ha : p a) (ha' : p a'), f a ha = f a' ha' → a = a')
    (h : Disjoint s t) :
    Disjoint (s.pmap f hs) (t.pmap f ht) := by
  simp only [Disjoint, mem_pmap]
  rintro b ⟨a, ha, rfl⟩ ⟨a', ha', ha''⟩
  apply h ha
  rwa [hf a a' (hs a ha) (ht a' ha') ha''.symm]

/-- The images of disjoint lists under an injective map are disjoint -/
theorem disjoint_map {f : α → β} {s t : List α} (hf : Function.Injective f)
    (h : Disjoint s t) : Disjoint (s.map f) (t.map f) := by
  rw [← pmap_eq_map _ _ _ (fun _ _ ↦ trivial), ← pmap_eq_map _ _ _ (fun _ _ ↦ trivial)]
  exact disjoint_pmap _ _ (fun _ _ _ _ h' ↦ hf h') h

alias Disjoint.map := disjoint_map

theorem Disjoint.of_map {f : α → β} {s t : List α} (h : Disjoint (s.map f) (t.map f)) :
    Disjoint s t := fun _a has hat ↦
  h (mem_map_of_mem f has) (mem_map_of_mem f hat)

theorem Disjoint.map_iff {f : α → β} {s t : List α} (hf : Function.Injective f) :
    Disjoint (s.map f) (t.map f) ↔ Disjoint s t :=
  ⟨fun h ↦ h.of_map, fun h ↦ h.map hf⟩

theorem Perm.disjoint_left {l₁ l₂ l : List α} (p : List.Perm l₁ l₂) :
    Disjoint l₁ l ↔ Disjoint l₂ l := by
  simp_rw [List.disjoint_left, p.mem_iff]

theorem Perm.disjoint_right {l₁ l₂ l : List α} (p : List.Perm l₁ l₂) :
    Disjoint l l₁ ↔ Disjoint l l₂ := by
  simp_rw [List.disjoint_right, p.mem_iff]

@[simp]
theorem disjoint_reverse_left {l₁ l₂ : List α} : Disjoint l₁.reverse l₂ ↔ Disjoint l₁ l₂ :=
  reverse_perm _ |>.disjoint_left

@[simp]
theorem disjoint_reverse_right {l₁ l₂ : List α} : Disjoint l₁ l₂.reverse ↔ Disjoint l₁ l₂ :=
  reverse_perm _ |>.disjoint_right

end Disjoint

section lookup
variable [BEq α] [LawfulBEq α]

lemma lookup_graph (f : α → β) {a : α} {as : List α} (h : a ∈ as) :
    lookup a (as.map fun x => (x, f x)) = some (f a) := by
  induction' as with a' as ih
  · exact (List.not_mem_nil _ h).elim
  · by_cases ha : a = a'
    · simp [ha, lookup_cons]
    · simpa [lookup_cons, beq_false_of_ne ha] using ih (List.mem_of_ne_of_mem ha h)

end lookup

end List

<<<<<<< HEAD
set_option linter.style.longFile 2700
=======
set_option linter.style.longFile 2400
>>>>>>> d0df76bd
<|MERGE_RESOLUTION|>--- conflicted
+++ resolved
@@ -8,10 +8,7 @@
 import Mathlib.Data.Option.Basic
 import Mathlib.Data.List.Defs
 import Mathlib.Data.List.Monad
-<<<<<<< HEAD
-=======
 import Mathlib.Data.Prod.Basic
->>>>>>> d0df76bd
 import Mathlib.Logic.OpClass
 import Mathlib.Logic.Unique
 import Mathlib.Order.Basic
@@ -40,11 +37,6 @@
 @[deprecated (since := "2024-07-27")]
 theorem le_eq_not_gt [LT α] : ∀ l₁ l₂ : List α, (l₁ ≤ l₂) = ¬l₂ < l₁ := fun _ _ => rfl
 
-<<<<<<< HEAD
-@[deprecated (since := "2024-06-07")] alias toArray_data := Array.data_toArray
-
-=======
->>>>>>> d0df76bd
 -- Porting note: Delete this attribute
 -- attribute [inline] List.head!
 
@@ -204,17 +196,6 @@
 theorem append_eq_has_append {L₁ L₂ : List α} : List.append L₁ L₂ = L₁ ++ L₂ :=
   rfl
 
-<<<<<<< HEAD
-@[deprecated (since := "2024-03-24")] alias append_eq_cons_iff := append_eq_cons
-
-@[deprecated (since := "2024-03-24")] alias cons_eq_append_iff := cons_eq_append
-
-@[deprecated (since := "2024-01-18")] alias append_left_cancel := append_cancel_left
-
-@[deprecated (since := "2024-01-18")] alias append_right_cancel := append_cancel_right
-
-=======
->>>>>>> d0df76bd
 theorem append_right_injective (s : List α) : Injective fun t ↦ s ++ t :=
   fun _ _ ↦ append_cancel_left
 
@@ -237,11 +218,7 @@
   mem_singleton.2 (eq_of_mem_replicate h)
 
 theorem subset_singleton_iff {a : α} {L : List α} : L ⊆ [a] ↔ ∃ n, L = replicate n a := by
-<<<<<<< HEAD
-  simp only [eq_replicate, subset_def, mem_singleton, exists_eq_left']
-=======
   simp only [eq_replicate_iff, subset_def, mem_singleton, exists_eq_left']
->>>>>>> d0df76bd
 
 theorem replicate_right_injective {n : ℕ} (hn : n ≠ 0) : Injective (@replicate α n) :=
   fun _ _ h => (eq_replicate_iff.1 h).2 _ <| mem_replicate.2 ⟨hn, rfl⟩
@@ -308,13 +285,6 @@
     map f (reverseAux l₁ l₂) = reverseAux (map f l₁) (map f l₂) := by
   simp only [reverseAux_eq, map_append, map_reverse]
 
-<<<<<<< HEAD
-/-! ### empty -/
-
-@[deprecated (since := "2024-08-15")] alias isEmpty_iff_eq_nil := isEmpty_iff
-
-=======
->>>>>>> d0df76bd
 /-! ### getLast -/
 
 attribute [simp] getLast_cons
@@ -375,16 +345,7 @@
 
 /-! ### getLast? -/
 
-<<<<<<< HEAD
--- This is a duplicate of `getLast?_eq_none_iff`.
--- We should remove one of them.
-theorem getLast?_eq_none : ∀ {l : List α}, getLast? l = none ↔ l = []
-  | [] => by simp
-  | [a] => by simp
-  | a :: b :: l => by simp [@getLast?_eq_none (b :: l)]
-=======
 @[deprecated (since := "2024-09-06")] alias getLast?_eq_none := getLast?_eq_none_iff
->>>>>>> d0df76bd
 
 @[deprecated (since := "2024-06-20")] alias getLast?_isNone := getLast?_eq_none
 
@@ -540,12 +501,6 @@
     (a :: l).get ⟨n, hl⟩ = if hn : n = 0 then a else
       l.get ⟨n - 1, by contrapose! hl; rw [length_cons]; omega⟩ :=
   getElem_cons hl
-<<<<<<< HEAD
-
-theorem modifyHead_modifyHead (l : List α) (f g : α → α) :
-    (l.modifyHead f).modifyHead g = l.modifyHead (g ∘ f) := by cases l <;> simp
-=======
->>>>>>> d0df76bd
 
 /-! ### Induction from the right -/
 
@@ -832,15 +787,12 @@
     ∀ n < max l₁.length l₂.length, l₁.get? n = l₂.get? n :=
   ⟨by rintro rfl _ _; rfl, ext_get?'⟩
 
-<<<<<<< HEAD
-=======
 /-- If two lists `l₁` and `l₂` are the same length and `l₁[n]! = l₂[n]!` for all `n`,
 then the lists are equal. -/
 theorem ext_getElem! [Inhabited α] (hl : length l₁ = length l₂) (h : ∀ n : ℕ, l₁[n]! = l₂[n]!) :
     l₁ = l₂ :=
   ext_getElem hl fun n h₁ h₂ ↦ by simpa only [← getElem!_pos] using h n
 
->>>>>>> d0df76bd
 @[simp]
 theorem getElem_indexOf [DecidableEq α] {a : α} : ∀ {l : List α} (h : indexOf a l < l.length),
     l[indexOf a l] = a
@@ -871,32 +823,6 @@
       simp only [h]
     simp only [indexOf_get] at x_eq_y; exact x_eq_y, fun h => by subst h; rfl⟩
 
-<<<<<<< HEAD
-@[deprecated (since := "2024-08-15")]
-theorem getElem_reverse_aux₂ :
-    ∀ (l r : List α) (i : Nat) (h1) (h2),
-      (reverseAux l r)[length l - 1 - i]'h1 = l[i]'h2
-  | [], r, i, h1, h2 => absurd h2 (Nat.not_lt_zero _)
-  | a :: l, r, 0, h1, _ => by
-    have aux := get_reverse_aux₁ l (a :: r) 0
-    rw [Nat.zero_add] at aux
-    exact aux _ (zero_lt_succ _)
-  | a :: l, r, i + 1, h1, h2 => by
-    have aux := getElem_reverse_aux₂ l (a :: r) i
-    have heq : length (a :: l) - 1 - (i + 1) = length l - 1 - i := by rw [length]; omega
-    rw [← heq] at aux
-    apply aux
-
-@[deprecated (since := "2024-06-12")]
-theorem get_reverse_aux₂ (l r : List α) (i : Nat) (h1) (h2) :
-    get (reverseAux l r) ⟨length l - 1 - i, h1⟩ = get l ⟨i, h2⟩ := by
-  simp only [get_eq_getElem, h2, getElem_reverse_aux₂]
-
-@[deprecated getElem_reverse (since := "2024-06-12")]
-theorem get_reverse (l : List α) (i : Nat) (h1 h2) :
-    get (reverse l) ⟨length l - 1 - i, h1⟩ = get l ⟨i, h2⟩ :=
-  get_reverse_aux₂ _ _ _ _ _
-=======
 @[deprecated getElem_reverse (since := "2024-06-12")]
 theorem get_reverse (l : List α) (i : Nat) (h1 h2) :
     get (reverse l) ⟨length l - 1 - i, h1⟩ = get l ⟨i, h2⟩ := by
@@ -904,7 +830,6 @@
   congr
   dsimp
   omega
->>>>>>> d0df76bd
 
 theorem get_reverse' (l : List α) (n) (hn') :
     l.reverse.get n = l.get ⟨l.length - 1 - n, hn'⟩ := by
@@ -945,20 +870,11 @@
     (l.modifyTailIdx f n).modifyTailIdx g n = l.modifyTailIdx (g ∘ f) n := by
   rw [modifyTailIdx_modifyTailIdx_le n n l (le_refl n), Nat.sub_self]; rfl
 
-<<<<<<< HEAD
-theorem modifyNth_eq_set (f : α → α) :
-    ∀ (n) (l : List α), modifyNth f n l = ((fun a => set l n (f a)) <$> l[n]?).getD l
-  | 0, l => by cases l <;> simp
-  | n + 1, [] => rfl
-  | n + 1, b :: l =>
-    (congr_arg (cons b) (modifyNth_eq_set f n l)).trans <| by cases h : l[n]? <;> simp [h]
-=======
 @[deprecated (since := "2024-10-21")]
 alias modifyNthTail_modifyNthTail_same := modifyTailIdx_modifyTailIdx_same
 @[deprecated (since := "2024-05-04")] alias removeNth_eq_nthTail := eraseIdx_eq_modifyTailIdx
 
 @[deprecated (since := "2024-10-21")] alias modifyNth_eq_set := modify_eq_set
->>>>>>> d0df76bd
 
 @[simp]
 theorem getElem_set_of_ne {l : List α} {i j : ℕ} (h : i ≠ j) (a : α)
@@ -982,15 +898,10 @@
 
 @[deprecated (since := "2024-06-21")] alias map_congr := map_congr_left
 
-<<<<<<< HEAD
-theorem bind_pure_eq_map (f : α → β) (l : List α) : l.bind (pure ∘ f) = map f l :=
-  .symm <| map_eq_bind ..
-=======
 theorem flatMap_pure_eq_map (f : α → β) (l : List α) : l.flatMap (pure ∘ f) = map f l :=
   .symm <| map_eq_flatMap ..
 
 @[deprecated (since := "2024-10-16")] alias bind_pure_eq_map := flatMap_pure_eq_map
->>>>>>> d0df76bd
 
 set_option linter.deprecated false in
 @[deprecated flatMap_pure_eq_map (since := "2024-03-24")]
@@ -1108,8 +1019,6 @@
 
 /-! ### take, drop -/
 
-<<<<<<< HEAD
-=======
 @[simp] lemma take_eq_self_iff (x : List α) {n : ℕ} : x.take n = x ↔ x.length ≤ n :=
   ⟨fun h ↦ by rw [← h]; simp; omega, take_of_length_le⟩
 
@@ -1139,7 +1048,6 @@
 lemma eq_nil_or_concat' (l : List α) : l = [] ∨ ∃ L b, l = L ++ [b] := by
   simpa using l.eq_nil_or_concat
 
->>>>>>> d0df76bd
 theorem cons_getElem_drop_succ {l : List α} {n : Nat} {h : n < l.length} :
     l[n] :: l.drop (n + 1) = l.drop n :=
   (drop_eq_getElem_cons h).symm
@@ -1241,11 +1149,6 @@
 theorem foldr_fixed {b : β} : ∀ l : List α, foldr (fun _ b => b) b l = b :=
   foldr_fixed' fun _ => rfl
 
-<<<<<<< HEAD
--- Porting note (#10618): simp can prove this
--- @[simp]
-=======
->>>>>>> d0df76bd
 theorem foldr_eta : ∀ l : List α, foldr cons [] l = l := by
   simp only [foldr_cons_eq_append, append_nil, forall_const]
 
@@ -1352,11 +1255,7 @@
     · simp only [length] at h
       exact absurd h (by omega)
     · simp_rw [scanl_cons]
-<<<<<<< HEAD
-      rw [getElem_append_right']
-=======
       rw [getElem_append_right]
->>>>>>> d0df76bd
       · simp only [length, Nat.zero_add 1, succ_add_sub_one, hi]; rfl
       · simp only [length_singleton]; omega
 
@@ -1434,11 +1333,7 @@
 
 theorem foldr_eq_of_comm' (hf : ∀ a b c, f a (f b c) = f b (f a c)) :
     ∀ a b l, foldr f a (b :: l) = foldr f (f b a) l
-<<<<<<< HEAD
-  | a, b, [] => rfl
-=======
   | _, _, [] => rfl
->>>>>>> d0df76bd
   | a, b, c :: l => by rw [foldr, foldr, foldr, hf, ← foldr_eq_of_comm' hf ..]; rfl
 
 end FoldlEqFoldlr'
@@ -1505,17 +1400,10 @@
 
 section SplitAtOn
 
-<<<<<<< HEAD
-variable (p : α → Bool) (xs ys : List α) (ls : List (List α)) (f : List α → List α)
+variable (p : α → Bool) (xs : List α) (ls : List (List α))
 
 attribute [simp] splitAt_eq
 
-=======
-variable (p : α → Bool) (xs : List α) (ls : List (List α))
-
-attribute [simp] splitAt_eq
-
->>>>>>> d0df76bd
 @[deprecated (since := "2024-08-17")] alias splitAt_eq_take_drop := splitAt_eq
 
 @[simp]
@@ -1558,11 +1446,7 @@
     by_cases h : p a
     · rw [if_pos h, h, map, cons_append, zipWith, nil_append, flatten, cons_append, cons_inj_right]
       exact ih
-<<<<<<< HEAD
-    · rw [if_neg h, eq_false_of_ne_true h, join_zipWith (splitOnP_ne_nil _ _)
-=======
     · rw [if_neg h, eq_false_of_ne_true h, flatten_zipWith (splitOnP_ne_nil _ _)
->>>>>>> d0df76bd
         (append_ne_nil_of_right_ne_nil _ (cons_ne_nil [] [])), cons_inj_right]
       exact ih
 where
@@ -1658,11 +1542,7 @@
     simp only [cons_append, modifyLast]
     rw [modifyLast.go]
     case x_3 => exact append_ne_nil_of_right_ne_nil tl (cons_ne_nil a [])
-<<<<<<< HEAD
-    rw [modifyLast.go_append_one, Array.toListAppend_eq, Array.push_data, Array.data_toArray,
-=======
     rw [modifyLast.go_append_one, Array.toListAppend_eq, Array.push_toList, Array.toList_toArray,
->>>>>>> d0df76bd
       nil_append, cons_append, nil_append, cons_inj_right]
     exact modifyLast_append_one _ _ tl
 
@@ -1697,11 +1577,6 @@
 
 section find?
 
-<<<<<<< HEAD
-variable {p : α → Bool} {l : List α} {a : α}
-
-=======
->>>>>>> d0df76bd
 @[deprecated (since := "2024-05-05")] alias find?_mem := mem_of_find?_eq_some
 
 end find?
@@ -1794,13 +1669,8 @@
 -- removing attribute `nolint simpNF`
 attribute [simp 1100] filterMap_cons_some
 
-<<<<<<< HEAD
-theorem filterMap_eq_bind_toList (f : α → Option β) (l : List α) :
-    l.filterMap f = l.bind fun a ↦ (f a).toList := by
-=======
 theorem filterMap_eq_flatMap_toList (f : α → Option β) (l : List α) :
     l.filterMap f = l.flatMap fun a ↦ (f a).toList := by
->>>>>>> d0df76bd
   induction' l with a l ih <;> simp [filterMap_cons]
   rcases f a <;> simp [ih]
 
@@ -2062,11 +1932,7 @@
     | succ i =>
       have hi' : i < l.length := by simpa using hi
       if ha : a = l[i] then
-<<<<<<< HEAD
-        simpa [ha] using .trans (perm_cons_erase (l.getElem_mem i _)) (.cons _ (IH hi'))
-=======
         simpa [ha] using .trans (perm_cons_erase (getElem_mem _)) (.cons _ (IH hi'))
->>>>>>> d0df76bd
       else
         simpa [ha] using IH hi'
 
@@ -2380,17 +2246,6 @@
 
 /-! ### Miscellaneous lemmas -/
 
-<<<<<<< HEAD
-@[simp]
-theorem getElem_attach (L : List α) (i : Nat) (h : i < L.attach.length) :
-    L.attach[i].1 = L[i]'(length_attach L ▸ h) :=
-  calc
-    L.attach[i].1 = (L.attach.map Subtype.val)[i]'(by simpa using h) := by
-      rw [getElem_map]
-    _ = L[i]'_ := by congr 2; simp
-
-=======
->>>>>>> d0df76bd
 theorem get_attach (L : List α) (i) :
     (L.attach.get i).1 = L.get ⟨i, length_attach (L := L) ▸ i.2⟩ := by simp
 
@@ -2502,8 +2357,4 @@
 
 end List
 
-<<<<<<< HEAD
-set_option linter.style.longFile 2700
-=======
-set_option linter.style.longFile 2400
->>>>>>> d0df76bd
+set_option linter.style.longFile 2400