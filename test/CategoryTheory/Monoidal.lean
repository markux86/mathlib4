import Mathlib.Tactic.CategoryTheory.Monoidal
import Mathlib.Tactic.CategoryTheory.Coherence

open CategoryTheory
open scoped MonoidalCategory

universe v u

variable {C : Type u} [Category.{v} C] [MonoidalCategory C]
variable {X Y Z W : C} (f : X ⟶ Y) (g : Y ⟶ Z)

#guard_expr normalize% X ◁ 𝟙 Y = X ◁ 𝟙 Y
#guard_expr normalize% 𝟙 X ▷ Y = 𝟙 X ▷ Y
#guard_expr normalize% X ◁ (f ≫ g) = _ ≫ X ◁ f ≫ _ ≫ X ◁ g ≫ _
#guard_expr normalize% (f ≫ g) ▷ Y = _ ≫ f ▷ Y ≫ _ ≫ g ▷ Y ≫ _
#guard_expr normalize% 𝟙_ C ◁ f = _ ≫ f ≫ _
#guard_expr normalize% (X ⊗ Y) ◁ f = _ ≫ X ◁ Y ◁ f ≫ _
#guard_expr normalize% f ▷ 𝟙_ C = _ ≫ f ≫ _
#guard_expr normalize% f ▷ (X ⊗ Y) = _ ≫ f ▷ X ▷ Y ≫ _
#guard_expr normalize% (X ◁ f) ▷ Y = _ ≫ X ◁ f ▷ Y ≫ _
#guard_expr normalize% (λ_ X).hom = (λ_ X).hom
#guard_expr normalize% (λ_ X).inv = (λ_ X).inv
#guard_expr normalize% (ρ_ X).hom = (ρ_ X).hom
#guard_expr normalize% (ρ_ X).inv = (ρ_ X).inv
#guard_expr normalize% (α_ X Y Z).hom = (α_ _ _ _).hom
#guard_expr normalize% (α_ X Y Z).inv = (α_ _ _ _).inv
#guard_expr normalize% 𝟙 (X ⊗ Y) = 𝟙 (X ⊗ Y)
#guard_expr normalize% f ⊗ g = _ ≫ (f ⊗ g) ≫ _
variable {V₁ V₂ V₃ : C} (R : ∀ V₁ V₂ : C, V₁ ⊗ V₂ ⟶ V₂ ⊗ V₁) in
#guard_expr normalize% R V₁ V₂ ▷ V₃ ⊗≫ V₂ ◁ R V₁ V₃ = _ ≫ R V₁ V₂ ▷ V₃ ≫ _ ≫ V₂ ◁ R V₁ V₃ ≫ _

example (f : U ⟶ V ⊗ (W ⊗ X)) (g : (V ⊗ W) ⊗ X ⟶ Y) :
    f ⊗≫ g = f ≫ 𝟙 _ ≫ (α_ _ _ _).inv ≫ g := by
  monoidal_nf
  repeat' apply congrArg₂ (· ≫ ·) ?_ <| congrArg₂ (· ≫ ·) rfl ?_
  all_goals pure_coherence

example : (X ⊗ Y) ◁ f = (α_ _ _ _).hom ≫ X ◁ Y ◁ f ≫ (α_ _ _ _).inv := by
  monoidal_nf
  repeat' apply congrArg₂ (· ≫ ·) ?_ <| congrArg₂ (· ≫ ·) rfl ?_
  all_goals pure_coherence

example : f ≫ g = f ≫ g := by
  monoidal_nf
  repeat' apply congrArg₂ (· ≫ ·) ?_ <| congrArg₂ (· ≫ ·) rfl ?_
<<<<<<< HEAD
  all_goals simp

example : (f ⊗ g) ▷ X = (α_ _ _ _).hom ≫ (f ⊗ g ▷ X) ≫ (α_ _ _ _).inv := by
  monoidal_nf
  repeat' apply congrArg₂ (· ≫ ·) ?_ <| congrArg₂ (· ≫ ·) rfl ?_
  all_goals simp
=======
  all_goals pure_coherence

example {V₁ V₂ V₃ : C} (R : ∀ V₁ V₂ : C, V₁ ⊗ V₂ ⟶ V₂ ⊗ V₁) :
    R V₁ V₂ ▷ V₃ ⊗≫ V₂ ◁ R V₁ V₃ =
      R V₁ V₂ ▷ V₃ ≫ (α_ _ _ _).hom ⊗≫ 𝟙 _ ≫ V₂ ◁ R V₁ V₃ := by
  monoidal_nf
  repeat' apply congrArg₂ (· ≫ ·) ?_ <| congrArg₂ (· ≫ ·) rfl ?_
  all_goals pure_coherence
>>>>>>> 4a0f2d25
<|MERGE_RESOLUTION|>--- conflicted
+++ resolved
@@ -43,14 +43,12 @@
 example : f ≫ g = f ≫ g := by
   monoidal_nf
   repeat' apply congrArg₂ (· ≫ ·) ?_ <| congrArg₂ (· ≫ ·) rfl ?_
-<<<<<<< HEAD
-  all_goals simp
+  all_goals pure_coherence
 
 example : (f ⊗ g) ▷ X = (α_ _ _ _).hom ≫ (f ⊗ g ▷ X) ≫ (α_ _ _ _).inv := by
   monoidal_nf
   repeat' apply congrArg₂ (· ≫ ·) ?_ <| congrArg₂ (· ≫ ·) rfl ?_
   all_goals simp
-=======
   all_goals pure_coherence
 
 example {V₁ V₂ V₃ : C} (R : ∀ V₁ V₂ : C, V₁ ⊗ V₂ ⟶ V₂ ⊗ V₁) :
@@ -58,5 +56,4 @@
       R V₁ V₂ ▷ V₃ ≫ (α_ _ _ _).hom ⊗≫ 𝟙 _ ≫ V₂ ◁ R V₁ V₃ := by
   monoidal_nf
   repeat' apply congrArg₂ (· ≫ ·) ?_ <| congrArg₂ (· ≫ ·) rfl ?_
-  all_goals pure_coherence
->>>>>>> 4a0f2d25
+  all_goals pure_coherence