/-
Copyright (c) 2020 Yury G. Kudryashov. All rights reserved.
Released under Apache 2.0 license as described in the file LICENSE.
Authors: Yury G. Kudryashov
-/
import Mathlib.Analysis.SpecialFunctions.Pow.NNReal
import Mathlib.Analysis.SpecialFunctions.Pow.Continuity
import Mathlib.Analysis.SumOverResidueClass

/-!
# Convergence of `p`-series

In this file we prove that the series `∑' k in ℕ, 1 / k ^ p` converges if and only if `p > 1`.
The proof is based on the
[Cauchy condensation test](https://en.wikipedia.org/wiki/Cauchy_condensation_test): `∑ k, f k`
converges if and only if so does `∑ k, 2 ^ k f (2 ^ k)`. We prove this test in
`NNReal.summable_condensed_iff` and `summable_condensed_iff_of_nonneg`, then use it to prove
`summable_one_div_rpow`. After this transformation, a `p`-series turns into a geometric series.

## Tags

p-series, Cauchy condensation test
-/

/-!
### Schlömilch's generalization of the Cauchy condensation test

In this section we prove the Schlömilch's generalization of the Cauchy condensation test:
for a strictly increasing `u : ℕ → ℕ` with ratio of successive differences bounded and an
antitone `f : ℕ → ℝ≥0` or `f : ℕ → ℝ`, `∑ k, f k` converges if and only if
so does `∑ k, (u (k + 1) - u k) * f (u k)`. Instead of giving a monolithic proof, we split it
into a series of lemmas with explicit estimates of partial sums of each series in terms of the
partial sums of the other series.
-/

/--
A sequence `u` has the property that its ratio of successive differences is bounded
when there is a positive real number `C` such that, for all n ∈ ℕ,
(u (n + 2) - u (n + 1)) ≤ C * (u (n + 1) - u n)
-/
def SuccDiffBounded (C : ℕ) (u : ℕ → ℕ) : Prop :=
  ∀ n : ℕ, u (n + 2) - u (n + 1) ≤ C • (u (n + 1) - u n)

namespace Finset

variable {M : Type*} [OrderedAddCommMonoid M] {f : ℕ → M} {u : ℕ → ℕ}

theorem le_sum_schlomilch' (hf : ∀ ⦃m n⦄, 0 < m → m ≤ n → f n ≤ f m) (h_pos : ∀ n, 0 < u n)
    (hu : Monotone u) (n : ℕ) :
    (∑ k ∈ Ico (u 0) (u n), f k) ≤ ∑ k ∈ range n, (u (k + 1) - u k) • f (u k) := by
  induction' n with n ihn
  · simp
  suffices (∑ k ∈ Ico (u n) (u (n + 1)), f k) ≤ (u (n + 1) - u n) • f (u n) by
    rw [sum_range_succ, ← sum_Ico_consecutive]
    · exact add_le_add ihn this
    exacts [hu n.zero_le, hu n.le_succ]
  have : ∀ k ∈ Ico (u n) (u (n + 1)), f k ≤ f (u n) := fun k hk =>
    hf (Nat.succ_le_of_lt (h_pos n)) (mem_Ico.mp hk).1
  convert sum_le_sum this
  simp [pow_succ, mul_two]

theorem le_sum_condensed' (hf : ∀ ⦃m n⦄, 0 < m → m ≤ n → f n ≤ f m) (n : ℕ) :
    (∑ k ∈ Ico 1 (2 ^ n), f k) ≤ ∑ k ∈ range n, 2 ^ k • f (2 ^ k) := by
  convert le_sum_schlomilch' hf (fun n => pow_pos zero_lt_two n)
    (fun m n hm => pow_le_pow_right one_le_two hm) n using 2
  simp [pow_succ, mul_two, two_mul]

theorem le_sum_schlomilch (hf : ∀ ⦃m n⦄, 0 < m → m ≤ n → f n ≤ f m) (h_pos : ∀ n, 0 < u n)
    (hu : Monotone u) (n : ℕ) :
    (∑ k ∈ range (u n), f k) ≤
      ∑ k ∈ range (u 0), f k + ∑ k ∈ range n, (u (k + 1) - u k) • f (u k) := by
  convert add_le_add_left (le_sum_schlomilch' hf h_pos hu n) (∑ k ∈ range (u 0), f k)
  rw [← sum_range_add_sum_Ico _ (hu n.zero_le)]

theorem le_sum_condensed (hf : ∀ ⦃m n⦄, 0 < m → m ≤ n → f n ≤ f m) (n : ℕ) :
    (∑ k ∈ range (2 ^ n), f k) ≤ f 0 + ∑ k ∈ range n, 2 ^ k • f (2 ^ k) := by
  convert add_le_add_left (le_sum_condensed' hf n) (f 0)
  rw [← sum_range_add_sum_Ico _ n.one_le_two_pow, sum_range_succ, sum_range_zero, zero_add]

theorem sum_schlomilch_le' (hf : ∀ ⦃m n⦄, 1 < m → m ≤ n → f n ≤ f m) (h_pos : ∀ n, 0 < u n)
    (hu : Monotone u) (n : ℕ) :
    (∑ k ∈ range n, (u (k + 1) - u k) • f (u (k + 1))) ≤ ∑ k ∈ Ico (u 0 + 1) (u n + 1), f k := by
  induction' n with n ihn
  · simp
  suffices (u (n + 1) - u n) • f (u (n + 1)) ≤ ∑ k ∈ Ico (u n + 1) (u (n + 1) + 1), f k by
    rw [sum_range_succ, ← sum_Ico_consecutive]
    exacts [add_le_add ihn this,
      (add_le_add_right (hu n.zero_le) _ : u 0 + 1 ≤ u n + 1),
      add_le_add_right (hu n.le_succ) _]
  have : ∀ k ∈ Ico (u n + 1) (u (n + 1) + 1), f (u (n + 1)) ≤ f k := fun k hk =>
    hf (Nat.lt_of_le_of_lt (Nat.succ_le_of_lt (h_pos n)) <| (Nat.lt_succ_of_le le_rfl).trans_le
      (mem_Ico.mp hk).1) (Nat.le_of_lt_succ <| (mem_Ico.mp hk).2)
  convert sum_le_sum this
  simp [pow_succ, mul_two]

theorem sum_condensed_le' (hf : ∀ ⦃m n⦄, 1 < m → m ≤ n → f n ≤ f m) (n : ℕ) :
    (∑ k ∈ range n, 2 ^ k • f (2 ^ (k + 1))) ≤ ∑ k ∈ Ico 2 (2 ^ n + 1), f k := by
  convert sum_schlomilch_le' hf (fun n => pow_pos zero_lt_two n)
    (fun m n hm => pow_le_pow_right one_le_two hm) n using 2
  simp [pow_succ, mul_two, two_mul]

theorem sum_schlomilch_le {C : ℕ} (hf : ∀ ⦃m n⦄, 1 < m → m ≤ n → f n ≤ f m) (h_pos : ∀ n, 0 < u n)
    (h_nonneg : ∀ n, 0 ≤ f n) (hu : Monotone u) (h_succ_diff : SuccDiffBounded C u) (n : ℕ) :
    ∑ k ∈ range (n + 1), (u (k + 1) - u k) • f (u k) ≤
    (u 1 - u 0) • f (u 0) + C • ∑ k ∈ Ico (u 0 + 1) (u n + 1), f k := by
  rw [sum_range_succ', add_comm]
  gcongr
  suffices ∑ k ∈ range n, (u (k + 2) - u (k + 1)) • f (u (k + 1)) ≤
  C • ∑ k ∈ range n, ((u (k + 1) - u k) • f (u (k + 1))) by
    refine this.trans (nsmul_le_nsmul_right ?_ _)
    exact sum_schlomilch_le' hf h_pos hu n
  have : ∀ k ∈ range n, (u (k + 2) - u (k + 1)) • f (u (k + 1)) ≤
    C • ((u (k + 1) - u k) • f (u (k + 1))) := by
    intro k _
    rw [smul_smul]
    gcongr
    · exact h_nonneg (u (k + 1))
    exact mod_cast h_succ_diff k
  convert sum_le_sum this
  simp [smul_sum]

theorem sum_condensed_le (hf : ∀ ⦃m n⦄, 1 < m → m ≤ n → f n ≤ f m) (n : ℕ) :
    (∑ k ∈ range (n + 1), 2 ^ k • f (2 ^ k)) ≤ f 1 + 2 • ∑ k ∈ Ico 2 (2 ^ n + 1), f k := by
  convert add_le_add_left (nsmul_le_nsmul_right (sum_condensed_le' hf n) 2) (f 1)
  simp [sum_range_succ', add_comm, pow_succ', mul_nsmul', sum_nsmul]

end Finset

namespace ENNReal

open Filter Finset

variable {u : ℕ → ℕ} {f : ℕ → ℝ≥0∞}

open NNReal in
theorem le_tsum_schlomilch (hf : ∀ ⦃m n⦄, 0 < m → m ≤ n → f n ≤ f m) (h_pos : ∀ n, 0 < u n)
    (hu : StrictMono u) :
    ∑' k , f k ≤ ∑ k ∈ range (u 0), f k + ∑' k : ℕ, (u (k + 1) - u k) * f (u k) := by
  rw [ENNReal.tsum_eq_iSup_nat' hu.tendsto_atTop]
  refine iSup_le fun n =>
    (Finset.le_sum_schlomilch hf h_pos hu.monotone n).trans (add_le_add_left ?_ _)
  have (k : ℕ) : (u (k + 1) - u k : ℝ≥0∞) = (u (k + 1) - (u k : ℕ) : ℕ) := by
    simp [NNReal.coe_sub (Nat.cast_le (α := ℝ≥0).mpr <| (hu k.lt_succ_self).le)]
  simp only [nsmul_eq_mul, this]
  apply ENNReal.sum_le_tsum

theorem le_tsum_condensed (hf : ∀ ⦃m n⦄, 0 < m → m ≤ n → f n ≤ f m) :
    ∑' k, f k ≤ f 0 + ∑' k : ℕ, 2 ^ k * f (2 ^ k) := by
  rw [ENNReal.tsum_eq_iSup_nat' (Nat.tendsto_pow_atTop_atTop_of_one_lt _root_.one_lt_two)]
  refine iSup_le fun n => (Finset.le_sum_condensed hf n).trans (add_le_add_left ?_ _)
  simp only [nsmul_eq_mul, Nat.cast_pow, Nat.cast_two]
  apply ENNReal.sum_le_tsum

theorem tsum_schlomilch_le {C : ℕ} (hf : ∀ ⦃m n⦄, 1 < m → m ≤ n → f n ≤ f m) (h_pos : ∀ n, 0 < u n)
    (h_nonneg : ∀ n, 0 ≤ f n) (hu : Monotone u) (h_succ_diff : SuccDiffBounded C u) :
    ∑' k : ℕ, (u (k + 1) - u k) * f (u k) ≤ (u 1 - u 0) * f (u 0) + C * ∑' k, f k := by
  rw [ENNReal.tsum_eq_iSup_nat' (tendsto_atTop_mono Nat.le_succ tendsto_id)]
  refine
    iSup_le fun n =>
      le_trans ?_
        (add_le_add_left
          (mul_le_mul_of_nonneg_left (ENNReal.sum_le_tsum <| Finset.Ico (u 0 + 1) (u n + 1)) ?_) _)
  simpa using Finset.sum_schlomilch_le hf h_pos h_nonneg hu h_succ_diff n
  exact zero_le _

theorem tsum_condensed_le (hf : ∀ ⦃m n⦄, 1 < m → m ≤ n → f n ≤ f m) :
    (∑' k : ℕ, 2 ^ k * f (2 ^ k)) ≤ f 1 + 2 * ∑' k, f k := by
  rw [ENNReal.tsum_eq_iSup_nat' (tendsto_atTop_mono Nat.le_succ tendsto_id), two_mul, ← two_nsmul]
  refine
    iSup_le fun n =>
      le_trans ?_
        (add_le_add_left
          (nsmul_le_nsmul_right (ENNReal.sum_le_tsum <| Finset.Ico 2 (2 ^ n + 1)) _) _)
  simpa using Finset.sum_condensed_le hf n

end ENNReal

namespace NNReal

open Finset

open ENNReal in
/-- for a series of `NNReal` version. -/
theorem summable_schlomilch_iff {C : ℕ} {u : ℕ → ℕ} {f : ℕ → ℝ≥0}
    (hf : ∀ ⦃m n⦄, 0 < m → m ≤ n → f n ≤ f m)
    (h_pos : ∀ n, 0 < u n) (hu_strict : StrictMono u)
    (hC_nonzero : C ≠ 0) (h_succ_diff : SuccDiffBounded C u) :
    (Summable fun k : ℕ => (u (k + 1) - (u k : ℝ≥0)) * f (u k)) ↔ Summable f := by
  simp only [← tsum_coe_ne_top_iff_summable, Ne, not_iff_not, ENNReal.coe_mul]
  constructor <;> intro h
  · replace hf : ∀ m n, 1 < m → m ≤ n → (f n : ℝ≥0∞) ≤ f m := fun m n hm hmn =>
      ENNReal.coe_le_coe.2 (hf (zero_lt_one.trans hm) hmn)
    have h_nonneg : ∀ n, 0 ≤ (f n : ℝ≥0∞) := fun n =>
      ENNReal.coe_le_coe.2 (f n).2
    obtain hC := tsum_schlomilch_le hf h_pos h_nonneg hu_strict.monotone h_succ_diff
    simpa [add_eq_top, mul_ne_top, mul_eq_top, hC_nonzero] using eq_top_mono hC h
  · replace hf : ∀ m n, 0 < m → m ≤ n → (f n : ℝ≥0∞) ≤ f m := fun m n hm hmn =>
      ENNReal.coe_le_coe.2 (hf hm hmn)
    have : ∑ k ∈ range (u 0), (f k : ℝ≥0∞) ≠ ∞ := (sum_lt_top fun a _ => coe_ne_top).ne
    simpa [h, add_eq_top, this] using le_tsum_schlomilch hf h_pos hu_strict

open ENNReal in
theorem summable_condensed_iff {f : ℕ → ℝ≥0} (hf : ∀ ⦃m n⦄, 0 < m → m ≤ n → f n ≤ f m) :
    (Summable fun k : ℕ => (2 : ℝ≥0) ^ k * f (2 ^ k)) ↔ Summable f := by
  have h_succ_diff : SuccDiffBounded 2 (2 ^ ·) := by
    intro n
    simp [pow_succ, mul_two, two_mul]
  convert summable_schlomilch_iff hf (pow_pos zero_lt_two) (pow_right_strictMono _root_.one_lt_two)
    two_ne_zero h_succ_diff
  simp [pow_succ, mul_two, two_mul]

end NNReal

open NNReal in
/-- for series of nonnegative real numbers. -/
theorem summable_schlomilch_iff_of_nonneg {C : ℕ} {u : ℕ → ℕ} {f : ℕ → ℝ} (h_nonneg : ∀ n, 0 ≤ f n)
    (hf : ∀ ⦃m n⦄, 0 < m → m ≤ n → f n ≤ f m) (h_pos : ∀ n, 0 < u n)
    (hu_strict : StrictMono u) (hC_nonzero : C ≠ 0) (h_succ_diff : SuccDiffBounded C u) :
    (Summable fun k : ℕ => (u (k + 1) - (u k : ℝ)) * f (u k)) ↔ Summable f := by
  lift f to ℕ → ℝ≥0 using h_nonneg
  simp only [NNReal.coe_le_coe] at *
  have (k : ℕ) : (u (k + 1) - (u k : ℝ)) = ((u (k + 1) : ℝ≥0) - (u k : ℝ≥0) : ℝ≥0) := by
    have := Nat.cast_le (α := ℝ≥0).mpr <| (hu_strict k.lt_succ_self).le
    simp [NNReal.coe_sub this]
  simp_rw [this]
  exact_mod_cast NNReal.summable_schlomilch_iff hf h_pos hu_strict hC_nonzero h_succ_diff

/-- Cauchy condensation test for antitone series of nonnegative real numbers. -/
theorem summable_condensed_iff_of_nonneg {f : ℕ → ℝ} (h_nonneg : ∀ n, 0 ≤ f n)
    (h_mono : ∀ ⦃m n⦄, 0 < m → m ≤ n → f n ≤ f m) :
    (Summable fun k : ℕ => (2 : ℝ) ^ k * f (2 ^ k)) ↔ Summable f := by
  have h_succ_diff : SuccDiffBounded 2 (2 ^ ·) := by
    intro n
    simp [pow_succ, mul_two, two_mul]
  convert summable_schlomilch_iff_of_nonneg h_nonneg h_mono (pow_pos zero_lt_two)
    (pow_right_strictMono one_lt_two) two_ne_zero h_succ_diff
  simp [pow_succ, mul_two, two_mul]

section p_series

/-!
### Convergence of the `p`-series

In this section we prove that for a real number `p`, the series `∑' n : ℕ, 1 / (n ^ p)` converges if
and only if `1 < p`. There are many different proofs of this fact. The proof in this file uses the
Cauchy condensation test we formalized above. This test implies that `∑ n, 1 / (n ^ p)` converges if
and only if `∑ n, 2 ^ n / ((2 ^ n) ^ p)` converges, and the latter series is a geometric series with
common ratio `2 ^ {1 - p}`. -/

namespace Real

open Filter

/-- Test for convergence of the `p`-series: the real-valued series `∑' n : ℕ, (n ^ p)⁻¹` converges
if and only if `1 < p`. -/
@[simp]
theorem summable_nat_rpow_inv {p : ℝ} :
    Summable (fun n => ((n : ℝ) ^ p)⁻¹ : ℕ → ℝ) ↔ 1 < p := by
  rcases le_or_lt 0 p with hp | hp
  /- Cauchy condensation test applies only to antitone sequences, so we consider the
    cases `0 ≤ p` and `p < 0` separately. -/
  · rw [← summable_condensed_iff_of_nonneg]
    · simp_rw [Nat.cast_pow, Nat.cast_two, ← rpow_natCast, ← rpow_mul zero_lt_two.le, mul_comm _ p,
        rpow_mul zero_lt_two.le, rpow_natCast, ← inv_pow, ← mul_pow,
        summable_geometric_iff_norm_lt_one]
      nth_rw 1 [← rpow_one 2]
      rw [← division_def, ← rpow_sub zero_lt_two, norm_eq_abs,
        abs_of_pos (rpow_pos_of_pos zero_lt_two _), rpow_lt_one_iff zero_lt_two.le]
      norm_num
    · intro n
      positivity
    · intro m n hm hmn
      gcongr
  -- If `p < 0`, then `1 / n ^ p` tends to infinity, thus the series diverges.
  · suffices ¬Summable (fun n => ((n : ℝ) ^ p)⁻¹ : ℕ → ℝ) by
      have : ¬1 < p := fun hp₁ => hp.not_le (zero_le_one.trans hp₁.le)
      simpa only [this, iff_false]
    intro h
    obtain ⟨k : ℕ, hk₁ : ((k : ℝ) ^ p)⁻¹ < 1, hk₀ : k ≠ 0⟩ :=
      ((h.tendsto_cofinite_zero.eventually (gt_mem_nhds zero_lt_one)).and
          (eventually_cofinite_ne 0)).exists
    apply hk₀
    rw [← pos_iff_ne_zero, ← @Nat.cast_pos ℝ] at hk₀
    simpa [inv_lt_one_iff_of_pos (rpow_pos_of_pos hk₀ _), one_lt_rpow_iff_of_pos hk₀, hp,
      hp.not_lt, hk₀] using hk₁

@[simp]
theorem summable_nat_rpow {p : ℝ} : Summable (fun n => (n : ℝ) ^ p : ℕ → ℝ) ↔ p < -1 := by
  rcases neg_surjective p with ⟨p, rfl⟩
  simp [rpow_neg]

/-- Test for convergence of the `p`-series: the real-valued series `∑' n : ℕ, 1 / n ^ p` converges
if and only if `1 < p`. -/
theorem summable_one_div_nat_rpow {p : ℝ} :
    Summable (fun n => 1 / (n : ℝ) ^ p : ℕ → ℝ) ↔ 1 < p := by
  simp

/-- Test for convergence of the `p`-series: the real-valued series `∑' n : ℕ, (n ^ p)⁻¹` converges
if and only if `1 < p`. -/
@[simp]
theorem summable_nat_pow_inv {p : ℕ} :
    Summable (fun n => ((n : ℝ) ^ p)⁻¹ : ℕ → ℝ) ↔ 1 < p := by
  simp only [← rpow_natCast, summable_nat_rpow_inv, Nat.one_lt_cast]

/-- Test for convergence of the `p`-series: the real-valued series `∑' n : ℕ, 1 / n ^ p` converges
if and only if `1 < p`. -/
theorem summable_one_div_nat_pow {p : ℕ} :
    Summable (fun n => 1 / (n : ℝ) ^ p : ℕ → ℝ) ↔ 1 < p := by
<<<<<<< HEAD
  -- porting note (#10745): explicitly supplied two simp lemmas
=======
>>>>>>> 59de845a
  simp only [one_div, Real.summable_nat_pow_inv]

/-- Summability of the `p`-series over `ℤ`. -/
theorem summable_one_div_int_pow {p : ℕ} :
    (Summable fun n : ℤ ↦ 1 / (n : ℝ) ^ p) ↔ 1 < p := by
  refine ⟨fun h ↦ summable_one_div_nat_pow.mp (h.comp_injective Nat.cast_injective),
    fun h ↦ .of_nat_of_neg (summable_one_div_nat_pow.mpr h)
      (((summable_one_div_nat_pow.mpr h).mul_left <| 1 / (-1 : ℝ) ^ p).congr fun n ↦ ?_)⟩
  rw [Int.cast_neg, Int.cast_natCast, neg_eq_neg_one_mul (n : ℝ), mul_pow, mul_one_div, div_div]
<<<<<<< HEAD
#align real.summable_one_div_int_pow Real.summable_one_div_int_pow
=======
>>>>>>> 59de845a

theorem summable_abs_int_rpow {b : ℝ} (hb : 1 < b) :
    Summable fun n : ℤ => |(n : ℝ)| ^ (-b) := by
  apply Summable.of_nat_of_neg
  on_goal 2 => simp_rw [Int.cast_neg, abs_neg]
  all_goals
    simp_rw [Int.cast_natCast, fun n : ℕ => abs_of_nonneg (n.cast_nonneg : 0 ≤ (n : ℝ))]
    rwa [summable_nat_rpow, neg_lt_neg_iff]

/-- Harmonic series is not unconditionally summable. -/
theorem not_summable_natCast_inv : ¬Summable (fun n => n⁻¹ : ℕ → ℝ) := by
  have : ¬Summable (fun n => ((n : ℝ) ^ 1)⁻¹ : ℕ → ℝ) :=
    mt (summable_nat_pow_inv (p := 1)).1 (lt_irrefl 1)
  simpa

@[deprecated (since := "2024-04-17")]
alias not_summable_nat_cast_inv := not_summable_natCast_inv

/-- Harmonic series is not unconditionally summable. -/
theorem not_summable_one_div_natCast : ¬Summable (fun n => 1 / n : ℕ → ℝ) := by
  simpa only [inv_eq_one_div] using not_summable_natCast_inv

@[deprecated (since := "2024-04-17")]
alias not_summable_one_div_nat_cast := not_summable_one_div_natCast

/-- **Divergence of the Harmonic Series** -/
theorem tendsto_sum_range_one_div_nat_succ_atTop :
    Tendsto (fun n => ∑ i ∈ Finset.range n, (1 / (i + 1) : ℝ)) atTop atTop := by
  rw [← not_summable_iff_tendsto_nat_atTop_of_nonneg]
  · exact_mod_cast mt (_root_.summable_nat_add_iff 1).1 not_summable_one_div_natCast
  · exact fun i => by positivity

end Real

namespace NNReal

@[simp]
theorem summable_rpow_inv {p : ℝ} :
    Summable (fun n => ((n : ℝ≥0) ^ p)⁻¹ : ℕ → ℝ≥0) ↔ 1 < p := by
  simp [← NNReal.summable_coe]

@[simp]
theorem summable_rpow {p : ℝ} : Summable (fun n => (n : ℝ≥0) ^ p : ℕ → ℝ≥0) ↔ p < -1 := by
  simp [← NNReal.summable_coe]

theorem summable_one_div_rpow {p : ℝ} :
    Summable (fun n => 1 / (n : ℝ≥0) ^ p : ℕ → ℝ≥0) ↔ 1 < p := by
  simp

end NNReal

end p_series

section

open Finset

variable {α : Type*} [LinearOrderedField α]

set_option tactic.skipAssignedInstances false in
theorem sum_Ioc_inv_sq_le_sub {k n : ℕ} (hk : k ≠ 0) (h : k ≤ n) :
    (∑ i ∈ Ioc k n, ((i : α) ^ 2)⁻¹) ≤ (k : α)⁻¹ - (n : α)⁻¹ := by
  refine Nat.le_induction ?_ ?_ n h
  · simp only [Ioc_self, sum_empty, sub_self, le_refl]
  intro n hn IH
  rw [sum_Ioc_succ_top hn]
  apply (add_le_add IH le_rfl).trans
  simp only [sub_eq_add_neg, add_assoc, Nat.cast_add, Nat.cast_one, le_add_neg_iff_add_le,
    add_le_iff_nonpos_right, neg_add_le_iff_le_add, add_zero]
  have A : 0 < (n : α) := by simpa using hk.bot_lt.trans_le hn
  have B : 0 < (n : α) + 1 := by linarith
  field_simp
  rw [div_le_div_iff _ A, ← sub_nonneg]
  · ring_nf
    rw [add_comm]
    exact B.le
  · -- Porting note: was `nlinarith`
    positivity

theorem sum_Ioo_inv_sq_le (k n : ℕ) : (∑ i ∈ Ioo k n, (i ^ 2 : α)⁻¹) ≤ 2 / (k + 1) :=
  calc
    (∑ i ∈ Ioo k n, ((i : α) ^ 2)⁻¹) ≤ ∑ i ∈ Ioc k (max (k + 1) n), ((i : α) ^ 2)⁻¹ := by
      apply sum_le_sum_of_subset_of_nonneg
      · intro x hx
        simp only [mem_Ioo] at hx
        simp only [hx, hx.2.le, mem_Ioc, le_max_iff, or_true_iff, and_self_iff]
      · intro i _hi _hident
        positivity
    _ ≤ ((k + 1 : α) ^ 2)⁻¹ + ∑ i ∈ Ioc k.succ (max (k + 1) n), ((i : α) ^ 2)⁻¹ := by
      rw [← Nat.Icc_succ_left, ← Nat.Ico_succ_right, sum_eq_sum_Ico_succ_bot]
      swap; · exact Nat.succ_lt_succ ((Nat.lt_succ_self k).trans_le (le_max_left _ _))
      rw [Nat.Ico_succ_right, Nat.Icc_succ_left, Nat.cast_succ]
    _ ≤ ((k + 1 : α) ^ 2)⁻¹ + (k + 1 : α)⁻¹ := by
      refine add_le_add le_rfl ((sum_Ioc_inv_sq_le_sub ?_ (le_max_left _ _)).trans ?_)
      · simp only [Ne, Nat.succ_ne_zero, not_false_iff]
      · simp only [Nat.cast_succ, one_div, sub_le_self_iff, inv_nonneg, Nat.cast_nonneg]
    _ ≤ 1 / (k + 1) + 1 / (k + 1) := by
      have A : (1 : α) ≤ k + 1 := by simp only [le_add_iff_nonneg_left, Nat.cast_nonneg]
      simp_rw [← one_div]
      gcongr
      simpa using pow_le_pow_right A one_le_two
    _ = 2 / (k + 1) := by ring

end

open Set Nat in
/-- The harmonic series restricted to a residue class is not summable. -/
lemma Real.not_summable_indicator_one_div_natCast {m : ℕ} (hm : m ≠ 0) (k : ZMod m) :
    ¬ Summable ({n : ℕ | (n : ZMod m) = k}.indicator fun n : ℕ ↦ (1 / n : ℝ)) := by
  have : NeZero m := ⟨hm⟩ -- instance is needed below
  rw [← summable_nat_add_iff 1] -- shift by one to avoid non-monotonicity at zero
  have h (n : ℕ) : {n : ℕ | (n : ZMod m) = k - 1}.indicator (fun n : ℕ ↦ (1 / (n + 1 :) : ℝ)) n =
      if (n : ZMod m) = k - 1 then (1 / (n + 1) : ℝ) else (0 : ℝ) := by
    simp only [indicator_apply, mem_setOf_eq, cast_add, cast_one]
  simp_rw [indicator_apply, mem_setOf, cast_add, cast_one, ← eq_sub_iff_add_eq, ← h]
  rw [summable_indicator_mod_iff (fun n₁ n₂ h ↦ by gcongr) (k - 1)]
  exact mt (summable_nat_add_iff (f := fun n : ℕ ↦ 1 / (n : ℝ)) 1).mp not_summable_one_div_natCast

/-!
## Translating the `p`-series by a real number
-/
section shifted

open Filter Asymptotics Topology

lemma Real.summable_one_div_nat_add_rpow (a : ℝ) (s : ℝ) :
    Summable (fun n : ℕ ↦ 1 / |n + a| ^ s) ↔ 1 < s := by
  suffices ∀ (b c : ℝ), Summable (fun n : ℕ ↦ 1 / |n + b| ^ s) →
      Summable (fun n : ℕ ↦ 1 / |n + c| ^ s) by
    simp_rw [← summable_one_div_nat_rpow, Iff.intro (this a 0) (this 0 a), add_zero, Nat.abs_cast]
  refine fun b c h ↦ summable_of_isBigO_nat h (isBigO_of_div_tendsto_nhds ?_ 1 ?_)
  · filter_upwards [eventually_gt_atTop (Nat.ceil |b|)] with n hn hx
    have hna : 0 < n + b := by linarith [lt_of_abs_lt ((abs_neg b).symm ▸ Nat.lt_of_ceil_lt hn)]
    exfalso
    revert hx
    positivity
  · simp_rw [Pi.div_def, div_div, mul_one_div, one_div_div]
    refine (?_ : Tendsto (fun x : ℝ ↦ |x + b| ^ s / |x + c| ^ s) atTop (𝓝 1)).comp
      tendsto_natCast_atTop_atTop
    have : Tendsto (fun x : ℝ ↦ 1 + (b - c) / x) atTop (𝓝 1) := by
      simpa using tendsto_const_nhds.add ((tendsto_const_nhds (X := ℝ)).div_atTop tendsto_id)
    have : Tendsto (fun x ↦ (x + b) / (x + c)) atTop (𝓝 1) := by
      refine (this.comp (tendsto_id.atTop_add (tendsto_const_nhds (x := c)))).congr' ?_
      filter_upwards [eventually_gt_atTop (-c)] with x hx
      field_simp [(by linarith : 0 < x + c).ne']
    apply (one_rpow s ▸ (continuousAt_rpow_const _ s (by simp)).tendsto.comp this).congr'
    filter_upwards [eventually_gt_atTop (-b), eventually_gt_atTop (-c)] with x hb hc
    rw [neg_lt_iff_pos_add] at hb hc
    rw [Function.comp_apply, div_rpow hb.le hc.le, abs_of_pos hb, abs_of_pos hc]

lemma Real.summable_one_div_int_add_rpow (a : ℝ) (s : ℝ) :
    Summable (fun n : ℤ ↦ 1 / |n + a| ^ s) ↔ 1 < s := by
  simp_rw [summable_int_iff_summable_nat_and_neg, ← abs_neg (↑(-_ : ℤ) + a), neg_add,
    Int.cast_neg, neg_neg, Int.cast_natCast, summable_one_div_nat_add_rpow, and_self]

end shifted<|MERGE_RESOLUTION|>--- conflicted
+++ resolved
@@ -306,10 +306,6 @@
 if and only if `1 < p`. -/
 theorem summable_one_div_nat_pow {p : ℕ} :
     Summable (fun n => 1 / (n : ℝ) ^ p : ℕ → ℝ) ↔ 1 < p := by
-<<<<<<< HEAD
-  -- porting note (#10745): explicitly supplied two simp lemmas
-=======
->>>>>>> 59de845a
   simp only [one_div, Real.summable_nat_pow_inv]
 
 /-- Summability of the `p`-series over `ℤ`. -/
@@ -319,10 +315,6 @@
     fun h ↦ .of_nat_of_neg (summable_one_div_nat_pow.mpr h)
       (((summable_one_div_nat_pow.mpr h).mul_left <| 1 / (-1 : ℝ) ^ p).congr fun n ↦ ?_)⟩
   rw [Int.cast_neg, Int.cast_natCast, neg_eq_neg_one_mul (n : ℝ), mul_pow, mul_one_div, div_div]
-<<<<<<< HEAD
-#align real.summable_one_div_int_pow Real.summable_one_div_int_pow
-=======
->>>>>>> 59de845a
 
 theorem summable_abs_int_rpow {b : ℝ} (hb : 1 < b) :
     Summable fun n : ℤ => |(n : ℝ)| ^ (-b) := by
