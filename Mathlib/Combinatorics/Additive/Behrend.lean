/-
Copyright (c) 2022 Yaël Dillies, Bhavik Mehta. All rights reserved.
Released under Apache 2.0 license as described in the file LICENSE.
Authors: Yaël Dillies, Bhavik Mehta
-/
import Mathlib.Analysis.InnerProductSpace.PiL2
import Mathlib.Combinatorics.Additive.SalemSpencer
import Mathlib.Combinatorics.Pigeonhole
import Mathlib.Data.Complex.ExponentialBounds

#align_import combinatorics.additive.behrend from "leanprover-community/mathlib"@"4fa54b337f7d52805480306db1b1439c741848c8"

/-!
# Behrend's bound on Roth numbers

This file proves Behrend's lower bound on Roth numbers. This says that we can find a subset of
`{1, ..., n}` of size `n / exp (O (sqrt (log n)))` which does not contain arithmetic progressions of
length `3`.

The idea is that the sphere (in the `n` dimensional Euclidean space) doesn't contain arithmetic
progressions (literally) because the corresponding ball is strictly convex. Thus we can take
integer points on that sphere and map them onto `ℕ` in a way that preserves arithmetic progressions
(`Behrend.map`).

## Main declarations

* `Behrend.sphere`: The intersection of the Euclidean sphere with the positive integer quadrant.
  This is the set that we will map on `ℕ`.
* `Behrend.map`: Given a natural number `d`, `Behrend.map d : ℕⁿ → ℕ` reads off the coordinates as
  digits in base `d`.
* `Behrend.card_sphere_le_rothNumberNat`: Implicit lower bound on Roth numbers in terms of
  `Behrend.sphere`.
* `Behrend.roth_lower_bound`: Behrend's explicit lower bound on Roth numbers.

## References

* [Bryan Gillespie, *Behrend’s Construction*]
  (http://www.epsilonsmall.com/resources/behrends-construction/behrend.pdf)
* Behrend, F. A., "On sets of integers which contain no three terms in arithmetical progression"
* [Wikipedia, *Salem-Spencer set*](https://en.wikipedia.org/wiki/Salem–Spencer_set)

## Tags

Salem-Spencer, Behrend construction, arithmetic progression, sphere, strictly convex
-/


open Nat hiding log

open Finset Real

open scoped BigOperators Pointwise

namespace Behrend

variable {α β : Type*} {n d k N : ℕ} {x : Fin n → ℕ}

/-!
### Turning the sphere into a Salem-Spencer set

We define `Behrend.sphere`, the intersection of the $L^2$ sphere with the positive quadrant of
integer points. Because the $L^2$ closed ball is strictly convex, the $L^2$ sphere and
`Behrend.sphere` are Salem-Spencer (`addSalemSpencer_sphere`). Then we can turn this set in
`Fin n → ℕ` into a set in `ℕ` using `Behrend.map`, which preserves `AddSalemSpencer` because it is
an additive monoid homomorphism.
-/


/-- The box `{0, ..., d - 1}^n` as a `Finset`. -/
def box (n d : ℕ) : Finset (Fin n → ℕ) :=
  Fintype.piFinset fun _ => range d
#align behrend.box Behrend.box

theorem mem_box : x ∈ box n d ↔ ∀ i, x i < d := by simp only [box, Fintype.mem_piFinset, mem_range]
#align behrend.mem_box Behrend.mem_box

@[simp]
theorem card_box : (box n d).card = d ^ n := by simp [box]
#align behrend.card_box Behrend.card_box

@[simp]
theorem box_zero : box (n + 1) 0 = ∅ := by simp [box]
#align behrend.box_zero Behrend.box_zero

/-- The intersection of the sphere of radius `√k` with the integer points in the positive
quadrant. -/
def sphere (n d k : ℕ) : Finset (Fin n → ℕ) :=
  (box n d).filter fun x => ∑ i, x i ^ 2 = k
#align behrend.sphere Behrend.sphere

theorem sphere_zero_subset : sphere n d 0 ⊆ 0 := fun x => by simp [sphere, Function.funext_iff]
#align behrend.sphere_zero_subset Behrend.sphere_zero_subset

@[simp]
theorem sphere_zero_right (n k : ℕ) : sphere (n + 1) 0 k = ∅ := by simp [sphere]
#align behrend.sphere_zero_right Behrend.sphere_zero_right

theorem sphere_subset_box : sphere n d k ⊆ box n d :=
  filter_subset _ _
#align behrend.sphere_subset_box Behrend.sphere_subset_box

theorem norm_of_mem_sphere {x : Fin n → ℕ} (hx : x ∈ sphere n d k) :
    ‖(WithLp.equiv 2 _).symm ((↑) ∘ x : Fin n → ℝ)‖ = √↑k := by
  rw [EuclideanSpace.norm_eq]
  dsimp
  simp_rw [abs_cast, ← cast_pow, ← cast_sum, (mem_filter.1 hx).2]
#align behrend.norm_of_mem_sphere Behrend.norm_of_mem_sphere

theorem sphere_subset_preimage_metric_sphere : (sphere n d k : Set (Fin n → ℕ)) ⊆
    (fun x : Fin n → ℕ => (WithLp.equiv 2 _).symm ((↑) ∘ x : Fin n → ℝ)) ⁻¹'
      Metric.sphere (0 : PiLp 2 fun _ : Fin n => ℝ) (√↑k) :=
  fun x hx => by rw [Set.mem_preimage, mem_sphere_zero_iff_norm, norm_of_mem_sphere hx]
#align behrend.sphere_subset_preimage_metric_sphere Behrend.sphere_subset_preimage_metric_sphere

/-- The map that appears in Behrend's bound on Roth numbers. -/
@[simps]
def map (d : ℕ) : (Fin n → ℕ) →+ ℕ where
  toFun a := ∑ i, a i * d ^ (i : ℕ)
  map_zero' := by simp_rw [Pi.zero_apply, zero_mul, sum_const_zero]
  map_add' a b := by simp_rw [Pi.add_apply, add_mul, sum_add_distrib]
#align behrend.map Behrend.map

-- @[simp] -- Porting note (#10618): simp can prove this
theorem map_zero (d : ℕ) (a : Fin 0 → ℕ) : map d a = 0 := by simp [map]
#align behrend.map_zero Behrend.map_zero

theorem map_succ (a : Fin (n + 1) → ℕ) :
    map d a = a 0 + (∑ x : Fin n, a x.succ * d ^ (x : ℕ)) * d := by
  simp [map, Fin.sum_univ_succ, _root_.pow_succ, ← mul_assoc, ← sum_mul]
#align behrend.map_succ Behrend.map_succ

theorem map_succ' (a : Fin (n + 1) → ℕ) : map d a = a 0 + map d (a ∘ Fin.succ) * d :=
  map_succ _
#align behrend.map_succ' Behrend.map_succ'

theorem map_monotone (d : ℕ) : Monotone (map d : (Fin n → ℕ) → ℕ) := fun x y h => by
  dsimp; exact sum_le_sum fun i _ => Nat.mul_le_mul_right _ <| h i
#align behrend.map_monotone Behrend.map_monotone

theorem map_mod (a : Fin n.succ → ℕ) : map d a % d = a 0 % d := by
  rw [map_succ, Nat.add_mul_mod_self_right]
#align behrend.map_mod Behrend.map_mod

theorem map_eq_iff {x₁ x₂ : Fin n.succ → ℕ} (hx₁ : ∀ i, x₁ i < d) (hx₂ : ∀ i, x₂ i < d) :
    map d x₁ = map d x₂ ↔ x₁ 0 = x₂ 0 ∧ map d (x₁ ∘ Fin.succ) = map d (x₂ ∘ Fin.succ) := by
  refine' ⟨fun h => _, fun h => by rw [map_succ', map_succ', h.1, h.2]⟩
  have : x₁ 0 = x₂ 0 := by
    rw [← mod_eq_of_lt (hx₁ _), ← map_mod, ← mod_eq_of_lt (hx₂ _), ← map_mod, h]
  rw [map_succ, map_succ, this, add_right_inj, mul_eq_mul_right_iff] at h
  exact ⟨this, h.resolve_right (pos_of_gt (hx₁ 0)).ne'⟩
#align behrend.map_eq_iff Behrend.map_eq_iff

theorem map_injOn : {x : Fin n → ℕ | ∀ i, x i < d}.InjOn (map d) := by
  intro x₁ hx₁ x₂ hx₂ h
  induction' n with n ih
  · simp [eq_iff_true_of_subsingleton]
  rw [forall_const] at ih
  ext i
  have x := (map_eq_iff hx₁ hx₂).1 h
  refine' Fin.cases x.1 (congr_fun <| ih (fun _ => _) (fun _ => _) x.2) i
  · exact hx₁ _
  · exact hx₂ _
#align behrend.map_inj_on Behrend.map_injOn

theorem map_le_of_mem_box (hx : x ∈ box n d) :
    map (2 * d - 1) x ≤ ∑ i : Fin n, (d - 1) * (2 * d - 1) ^ (i : ℕ) :=
  map_monotone (2 * d - 1) fun _ => Nat.le_sub_one_of_lt <| mem_box.1 hx _
#align behrend.map_le_of_mem_box Behrend.map_le_of_mem_box

nonrec theorem addSalemSpencer_sphere : AddSalemSpencer (sphere n d k : Set (Fin n → ℕ)) := by
  set f : (Fin n → ℕ) →+ EuclideanSpace ℝ (Fin n) :=
    { toFun := fun f => ((↑) : ℕ → ℝ) ∘ f
      map_zero' := funext fun _ => cast_zero
      map_add' := fun _ _ => funext fun _ => cast_add _ _ }
  refine' AddSalemSpencer.of_image (f.toAddFreimanHom (sphere n d k : Set (Fin n → ℕ)) 2) _ _
  · exact cast_injective.comp_left.injOn _
  refine' (addSalemSpencer_sphere 0 (√↑k)).mono (Set.image_subset_iff.2 fun x => _)
  rw [Set.mem_preimage, mem_sphere_zero_iff_norm]
  exact norm_of_mem_sphere
#align behrend.add_salem_spencer_sphere Behrend.addSalemSpencer_sphere

theorem addSalemSpencer_image_sphere :
    AddSalemSpencer ((sphere n d k).image (map (2 * d - 1)) : Set ℕ) := by
  rw [coe_image]
  refine' AddSalemSpencer.image (α := Fin n → ℕ) (β := ℕ) (s := sphere n d k) (map (2 * d - 1))
    (map_injOn.mono _) addSalemSpencer_sphere
  · exact x
  rw [Set.add_subset_iff]
  rintro a ha b hb i
  have hai := mem_box.1 (sphere_subset_box ha) i
  have hbi := mem_box.1 (sphere_subset_box hb) i
  rw [lt_tsub_iff_right, ← succ_le_iff, two_mul]
  exact (add_add_add_comm _ _ 1 1).trans_le (_root_.add_le_add hai hbi)
#align behrend.add_salem_spencer_image_sphere Behrend.addSalemSpencer_image_sphere

theorem sum_sq_le_of_mem_box (hx : x ∈ box n d) : ∑ i : Fin n, x i ^ 2 ≤ n * (d - 1) ^ 2 := by
  rw [mem_box] at hx
  have : ∀ i, x i ^ 2 ≤ (d - 1) ^ 2 := fun i =>
    Nat.pow_le_pow_left (Nat.le_sub_one_of_lt (hx i)) _
  exact (sum_le_card_nsmul univ _ _ fun i _ => this i).trans (by rw [card_fin, smul_eq_mul])
#align behrend.sum_sq_le_of_mem_box Behrend.sum_sq_le_of_mem_box

theorem sum_eq : (∑ i : Fin n, d * (2 * d + 1) ^ (i : ℕ)) = ((2 * d + 1) ^ n - 1) / 2 := by
  refine' (Nat.div_eq_of_eq_mul_left zero_lt_two _).symm
  rw [← sum_range fun i => d * (2 * d + 1) ^ (i : ℕ), ← mul_sum, mul_right_comm, mul_comm d, ←
    geom_sum_mul_add, add_tsub_cancel_right, mul_comm]
#align behrend.sum_eq Behrend.sum_eq

theorem sum_lt : (∑ i : Fin n, d * (2 * d + 1) ^ (i : ℕ)) < (2 * d + 1) ^ n :=
  sum_eq.trans_lt <| (Nat.div_le_self _ 2).trans_lt <| pred_lt (pow_pos (succ_pos _) _).ne'
#align behrend.sum_lt Behrend.sum_lt

theorem card_sphere_le_rothNumberNat (n d k : ℕ) :
    (sphere n d k).card ≤ rothNumberNat ((2 * d - 1) ^ n) := by
  cases n
  · dsimp; refine' (card_le_univ _).trans_eq _; rfl
  cases d
  · simp
  refine' addSalemSpencer_image_sphere.le_rothNumberNat _ _ (card_image_of_injOn _)
  · intro; assumption
  · simp only [subset_iff, mem_image, and_imp, forall_exists_index, mem_range,
      forall_apply_eq_imp_iff₂, sphere, mem_filter]
    rintro _ x hx _ rfl
    exact (map_le_of_mem_box hx).trans_lt sum_lt
  refine' map_injOn.mono fun x => _
  · intro; assumption
  simp only [mem_coe, sphere, mem_filter, mem_box, and_imp, two_mul]
  exact fun h _ i => (h i).trans_le le_self_add
#align behrend.card_sphere_le_roth_number_nat Behrend.card_sphere_le_rothNumberNat

/-!
### Optimization

Now that we know how to turn the integer points of any sphere into a Salem-Spencer set, we find a
sphere containing many integer points by the pigeonhole principle. This gives us an implicit bound
that we then optimize by tweaking the parameters. The (almost) optimal parameters are
`Behrend.nValue` and `Behrend.dValue`.
-/


theorem exists_large_sphere_aux (n d : ℕ) : ∃ k ∈ range (n * (d - 1) ^ 2 + 1),
    (↑(d ^ n) / ((n * (d - 1) ^ 2 :) + 1) : ℝ) ≤ (sphere n d k).card := by
  refine' exists_le_card_fiber_of_nsmul_le_card_of_maps_to (fun x hx => _) nonempty_range_succ _
  · rw [mem_range, Nat.lt_succ_iff]
    exact sum_sq_le_of_mem_box hx
  · rw [card_range, _root_.nsmul_eq_mul, mul_div_assoc', cast_add_one, mul_div_cancel_left₀,
      card_box]
    exact (cast_add_one_pos _).ne'
#align behrend.exists_large_sphere_aux Behrend.exists_large_sphere_aux

theorem exists_large_sphere (n d : ℕ) :
    ∃ k, ((d ^ n :) / (n * d ^ 2 :) : ℝ) ≤ (sphere n d k).card := by
  obtain ⟨k, -, hk⟩ := exists_large_sphere_aux n d
  refine' ⟨k, _⟩
  obtain rfl | hn := n.eq_zero_or_pos
  · simp
  obtain rfl | hd := d.eq_zero_or_pos
  · simp
  refine' (div_le_div_of_nonneg_left _ _ _).trans hk
  · exact cast_nonneg _
  · exact cast_add_one_pos _
  simp only [← le_sub_iff_add_le', cast_mul, ← mul_sub, cast_pow, cast_sub hd, sub_sq, one_pow,
    cast_one, mul_one, sub_add, sub_sub_self]
  apply one_le_mul_of_one_le_of_one_le
  · rwa [one_le_cast]
  rw [_root_.le_sub_iff_add_le]
  set_option tactic.skipAssignedInstances false in norm_num
  exact one_le_cast.2 hd
#align behrend.exists_large_sphere Behrend.exists_large_sphere

theorem bound_aux' (n d : ℕ) : ((d ^ n :) / (n * d ^ 2 :) : ℝ) ≤ rothNumberNat ((2 * d - 1) ^ n) :=
  let ⟨_, h⟩ := exists_large_sphere n d
  h.trans <| cast_le.2 <| card_sphere_le_rothNumberNat _ _ _
#align behrend.bound_aux' Behrend.bound_aux'

theorem bound_aux (hd : d ≠ 0) (hn : 2 ≤ n) :
    (d ^ (n - 2 :) / n : ℝ) ≤ rothNumberNat ((2 * d - 1) ^ n) := by
  convert bound_aux' n d using 1
  rw [cast_mul, cast_pow, mul_comm, ← div_div, pow_sub₀ _ _ hn, ← div_eq_mul_inv, cast_pow]
  rwa [cast_ne_zero]
#align behrend.bound_aux Behrend.bound_aux

open scoped Filter Topology

open Real

section NumericalBounds

theorem log_two_mul_two_le_sqrt_log_eight : log 2 * 2 ≤ √(log 8) := by
<<<<<<< HEAD
  have : (8 : ℝ) = 2 ^ ((3 : ℕ) : ℝ) := by rw [rpow_nat_cast]; norm_num
=======
  have : (8 : ℝ) = 2 ^ ((3 : ℕ) : ℝ) := by rw [rpow_natCast]; norm_num
>>>>>>> 971a0d73
  rw [this, log_rpow zero_lt_two (3 : ℕ)]
  apply le_sqrt_of_sq_le
  rw [mul_pow, sq (log 2), mul_assoc, mul_comm]
  refine' mul_le_mul_of_nonneg_right _ (log_nonneg one_le_two)
  rw [← le_div_iff]
  apply log_two_lt_d9.le.trans
  all_goals norm_num1
#align behrend.log_two_mul_two_le_sqrt_log_eight Behrend.log_two_mul_two_le_sqrt_log_eight

theorem two_div_one_sub_two_div_e_le_eight : 2 / (1 - 2 / exp 1) ≤ 8 := by
  rw [div_le_iff, mul_sub, mul_one, mul_div_assoc', le_sub_comm, div_le_iff (exp_pos _)]
  · have : 16 < 6 * (2.7182818283 : ℝ) := by norm_num
    linarith [exp_one_gt_d9]
  rw [sub_pos, div_lt_one] <;> exact exp_one_gt_d9.trans' (by norm_num)
#align behrend.two_div_one_sub_two_div_e_le_eight Behrend.two_div_one_sub_two_div_e_le_eight

theorem le_sqrt_log (hN : 4096 ≤ N) : log (2 / (1 - 2 / exp 1)) * (69 / 50) ≤ √(log ↑N) := by
  have : (12 : ℕ) * log 2 ≤ log N := by
    rw [← log_rpow zero_lt_two, rpow_natCast]
    exact log_le_log (by positivity) (mod_cast hN)
  refine (mul_le_mul_of_nonneg_right (log_le_log ?_ two_div_one_sub_two_div_e_le_eight) <| by
    norm_num1).trans ?_
  · refine' div_pos zero_lt_two _
    rw [sub_pos, div_lt_one (exp_pos _)]
    exact exp_one_gt_d9.trans_le' (by norm_num1)
  have l8 : log 8 = (3 : ℕ) * log 2 := by
    rw [← log_rpow zero_lt_two, rpow_natCast]
    norm_num
  rw [l8]
  apply le_sqrt_of_sq_le (le_trans _ this)
  rw [mul_right_comm, mul_pow, sq (log 2), ← mul_assoc]
  apply mul_le_mul_of_nonneg_right _ (log_nonneg one_le_two)
  rw [← le_div_iff']
  · exact log_two_lt_d9.le.trans (by norm_num1)
  exact sq_pos_of_ne_zero _ (by norm_num1)
#align behrend.le_sqrt_log Behrend.le_sqrt_log

theorem exp_neg_two_mul_le {x : ℝ} (hx : 0 < x) : exp (-2 * x) < exp (2 - ⌈x⌉₊) / ⌈x⌉₊ := by
  have h₁ := ceil_lt_add_one hx.le
  have h₂ : 1 - x ≤ 2 - ⌈x⌉₊ := by linarith
  calc
    _ ≤ exp (1 - x) / (x + 1) := ?_
    _ ≤ exp (2 - ⌈x⌉₊) / (x + 1) := by gcongr
    _ < _ := by gcongr
  rw [le_div_iff (add_pos hx zero_lt_one), ← le_div_iff' (exp_pos _), ← exp_sub, neg_mul,
    sub_neg_eq_add, two_mul, sub_add_add_cancel, add_comm _ x]
  exact le_trans (le_add_of_nonneg_right zero_le_one) (add_one_le_exp _)
#align behrend.exp_neg_two_mul_le Behrend.exp_neg_two_mul_le

theorem div_lt_floor {x : ℝ} (hx : 2 / (1 - 2 / exp 1) ≤ x) : x / exp 1 < (⌊x / 2⌋₊ : ℝ) := by
  apply lt_of_le_of_lt _ (sub_one_lt_floor _)
  have : 0 < 1 - 2 / exp 1 := by
    rw [sub_pos, div_lt_one (exp_pos _)]
    exact lt_of_le_of_lt (by norm_num) exp_one_gt_d9
  rwa [le_sub_comm, div_eq_mul_one_div x, div_eq_mul_one_div x, ← mul_sub, div_sub', ←
    div_eq_mul_one_div, mul_div_assoc', one_le_div, ← div_le_iff this]
  · exact zero_lt_two
  · exact two_ne_zero
#align behrend.div_lt_floor Behrend.div_lt_floor

theorem ceil_lt_mul {x : ℝ} (hx : 50 / 19 ≤ x) : (⌈x⌉₊ : ℝ) < 1.38 * x := by
  refine' (ceil_lt_add_one <| hx.trans' <| by norm_num).trans_le _
  rw [← le_sub_iff_add_le', ← sub_one_mul]
  have : (1.38 : ℝ) = 69 / 50 := by norm_num
  rwa [this, show (69 / 50 - 1 : ℝ) = (50 / 19)⁻¹ by norm_num1, ←
    div_eq_inv_mul, one_le_div]
  norm_num1
#align behrend.ceil_lt_mul Behrend.ceil_lt_mul

end NumericalBounds

/-- The (almost) optimal value of `n` in `Behrend.bound_aux`. -/
noncomputable def nValue (N : ℕ) : ℕ :=
  ⌈√(log N)⌉₊
#align behrend.n_value Behrend.nValue

/-- The (almost) optimal value of `d` in `Behrend.bound_aux`. -/
noncomputable def dValue (N : ℕ) : ℕ := ⌊(N : ℝ) ^ (nValue N : ℝ)⁻¹ / 2⌋₊
#align behrend.d_value Behrend.dValue

theorem nValue_pos (hN : 2 ≤ N) : 0 < nValue N :=
  ceil_pos.2 <| Real.sqrt_pos.2 <| log_pos <| one_lt_cast.2 <| hN
#align behrend.n_value_pos Behrend.nValue_pos

#noalign behrend.two_le_n_value

theorem three_le_nValue (hN : 64 ≤ N) : 3 ≤ nValue N := by
  rw [nValue, ← lt_iff_add_one_le, lt_ceil, cast_two]
  apply lt_sqrt_of_sq_lt
  have : (2 : ℝ) ^ ((6 : ℕ) : ℝ) ≤ N := by
    rw [rpow_natCast]
    exact (cast_le.2 hN).trans' (by norm_num1)
  apply lt_of_lt_of_le _ (log_le_log (rpow_pos_of_pos zero_lt_two _) this)
  rw [log_rpow zero_lt_two, ← div_lt_iff']
  · exact log_two_gt_d9.trans_le' (by norm_num1)
  · norm_num1
#align behrend.three_le_n_value Behrend.three_le_nValue

theorem dValue_pos (hN₃ : 8 ≤ N) : 0 < dValue N := by
  have hN₀ : 0 < (N : ℝ) := cast_pos.2 (succ_pos'.trans_le hN₃)
  rw [dValue, floor_pos, ← log_le_log_iff zero_lt_one, log_one, log_div _ two_ne_zero, log_rpow hN₀,
    inv_mul_eq_div, sub_nonneg, le_div_iff]
  · have : (nValue N : ℝ) ≤ 2 * √(log N) := by
      apply (ceil_lt_add_one <| sqrt_nonneg _).le.trans
      rw [two_mul, add_le_add_iff_left]
      apply le_sqrt_of_sq_le
      rw [one_pow, le_log_iff_exp_le hN₀]
      exact (exp_one_lt_d9.le.trans <| by norm_num).trans (cast_le.2 hN₃)
    apply (mul_le_mul_of_nonneg_left this <| log_nonneg one_le_two).trans _
    rw [← mul_assoc, ← le_div_iff (Real.sqrt_pos.2 <| log_pos <| one_lt_cast.2 _), div_sqrt]
    · apply log_two_mul_two_le_sqrt_log_eight.trans
      apply Real.sqrt_le_sqrt
      exact log_le_log (by norm_num) (mod_cast hN₃)
    exact hN₃.trans_lt' (by norm_num)
  · exact cast_pos.2 (nValue_pos <| hN₃.trans' <| by norm_num)
  · exact (rpow_pos_of_pos hN₀ _).ne'
  · exact div_pos (rpow_pos_of_pos hN₀ _) zero_lt_two
#align behrend.d_value_pos Behrend.dValue_pos

theorem le_N (hN : 2 ≤ N) : (2 * dValue N - 1) ^ nValue N ≤ N := by
  have : (2 * dValue N - 1) ^ nValue N ≤ (2 * dValue N) ^ nValue N :=
    Nat.pow_le_pow_left (Nat.sub_le _ _) _
  apply this.trans
  suffices ((2 * dValue N) ^ nValue N : ℝ) ≤ N from mod_cast this
  suffices i : (2 * dValue N : ℝ) ≤ (N : ℝ) ^ (nValue N : ℝ)⁻¹ by
    rw [← rpow_natCast]
    apply (rpow_le_rpow (mul_nonneg zero_le_two (cast_nonneg _)) i (cast_nonneg _)).trans
    rw [← rpow_mul (cast_nonneg _), inv_mul_cancel, rpow_one]
    rw [cast_ne_zero]
    apply (nValue_pos hN).ne'
  rw [← le_div_iff']
  · exact floor_le (div_nonneg (rpow_nonneg (cast_nonneg _) _) zero_le_two)
  apply zero_lt_two
set_option linter.uppercaseLean3 false in
#align behrend.le_N Behrend.le_N

theorem bound (hN : 4096 ≤ N) : (N : ℝ) ^ (nValue N : ℝ)⁻¹ / exp 1 < dValue N := by
  apply div_lt_floor _
  rw [← log_le_log_iff, log_rpow, mul_comm, ← div_eq_mul_inv]
  · apply le_trans _ (div_le_div_of_nonneg_left _ _ (ceil_lt_mul _).le)
    rw [mul_comm, ← div_div, div_sqrt, le_div_iff]
    · set_option tactic.skipAssignedInstances false in norm_num; exact le_sqrt_log hN
    · norm_num1
    · apply log_nonneg
      rw [one_le_cast]
      exact hN.trans' (by norm_num1)
    · rw [cast_pos, lt_ceil, cast_zero, Real.sqrt_pos]
      refine' log_pos _
      rw [one_lt_cast]
      exact hN.trans_lt' (by norm_num1)
    apply le_sqrt_of_sq_le
    have : (12 : ℕ) * log 2 ≤ log N := by
      rw [← log_rpow zero_lt_two, rpow_natCast]
      exact log_le_log (by positivity) (mod_cast hN)
    refine' le_trans _ this
    rw [← div_le_iff']
    · exact log_two_gt_d9.le.trans' (by norm_num1)
    · norm_num1
  · rw [cast_pos]
    exact hN.trans_lt' (by norm_num1)
  · refine' div_pos zero_lt_two _
    rw [sub_pos, div_lt_one (exp_pos _)]
    exact lt_of_le_of_lt (by norm_num1) exp_one_gt_d9
  positivity
#align behrend.bound Behrend.bound

theorem roth_lower_bound_explicit (hN : 4096 ≤ N) :
    (N : ℝ) * exp (-4 * √(log N)) < rothNumberNat N := by
  let n := nValue N
  have hn : 0 < (n : ℝ) := cast_pos.2 (nValue_pos <| hN.trans' <| by norm_num1)
  have hd : 0 < dValue N := dValue_pos (hN.trans' <| by norm_num1)
  have hN₀ : 0 < (N : ℝ) := cast_pos.2 (hN.trans' <| by norm_num1)
  have hn₂ : 2 < n := three_le_nValue <| hN.trans' <| by norm_num1
  have : (2 * dValue N - 1) ^ n ≤ N := le_N (hN.trans' <| by norm_num1)
  calc
    _ ≤ (N ^ (nValue N : ℝ)⁻¹ / rexp 1 : ℝ) ^ (n - 2) / n := ?_
    _ < _ := by gcongr; exacts [(tsub_pos_of_lt hn₂).ne', bound hN]
    _ ≤ rothNumberNat ((2 * dValue N - 1) ^ n) := bound_aux hd.ne' hn₂.le
    _ ≤ rothNumberNat N := mod_cast rothNumberNat.mono this
  rw [← rpow_natCast, div_rpow (rpow_nonneg hN₀.le _) (exp_pos _).le, ← rpow_mul hN₀.le,
    inv_mul_eq_div, cast_sub hn₂.le, cast_two, same_sub_div hn.ne', exp_one_rpow,
    div_div, rpow_sub hN₀, rpow_one, div_div, div_eq_mul_inv]
  refine' mul_le_mul_of_nonneg_left _ (cast_nonneg _)
  rw [mul_inv, mul_inv, ← exp_neg, ← rpow_neg (cast_nonneg _), neg_sub, ← div_eq_mul_inv]
  have : exp (-4 * √(log N)) = exp (-2 * √(log N)) * exp (-2 * √(log N)) := by
    rw [← exp_add, ← add_mul]
    norm_num
  rw [this]
  refine' mul_le_mul _ (exp_neg_two_mul_le <| Real.sqrt_pos.2 <| log_pos _).le (exp_pos _).le <|
      rpow_nonneg (cast_nonneg _) _
  · rw [← le_log_iff_exp_le (rpow_pos_of_pos hN₀ _), log_rpow hN₀, ← le_div_iff, mul_div_assoc,
      div_sqrt, neg_mul, neg_le_neg_iff, div_mul_eq_mul_div, div_le_iff hn]
    · exact mul_le_mul_of_nonneg_left (le_ceil _) zero_le_two
    refine' Real.sqrt_pos.2 (log_pos _)
    rw [one_lt_cast]
    exact hN.trans_lt' (by norm_num1)
  · rw [one_lt_cast]
    exact hN.trans_lt' (by norm_num1)
#align behrend.roth_lower_bound_explicit Behrend.roth_lower_bound_explicit

theorem exp_four_lt : exp 4 < 64 := by
  rw [show (64 : ℝ) = 2 ^ ((6 : ℕ) : ℝ) by rw [rpow_natCast]; norm_num1,
    ← lt_log_iff_exp_lt (rpow_pos_of_pos zero_lt_two _), log_rpow zero_lt_two, ← div_lt_iff']
  exact log_two_gt_d9.trans_le' (by norm_num1)
  norm_num
#align behrend.exp_four_lt Behrend.exp_four_lt

theorem four_zero_nine_six_lt_exp_sixteen : 4096 < exp 16 := by
  rw [← log_lt_iff_lt_exp (show (0 : ℝ) < 4096 by norm_num), show (4096 : ℝ) = 2 ^ 12 by norm_cast,
    ← rpow_natCast, log_rpow zero_lt_two, cast_ofNat]
  have : 12 * (0.6931471808 : ℝ) < 16 := by norm_num
  linarith [log_two_lt_d9]
#align behrend.four_zero_nine_six_lt_exp_sixteen Behrend.four_zero_nine_six_lt_exp_sixteen

theorem lower_bound_le_one' (hN : 2 ≤ N) (hN' : N ≤ 4096) :
    (N : ℝ) * exp (-4 * √(log N)) ≤ 1 := by
  rw [← log_le_log_iff (mul_pos (cast_pos.2 (zero_lt_two.trans_le hN)) (exp_pos _)) zero_lt_one,
    log_one, log_mul (cast_pos.2 (zero_lt_two.trans_le hN)).ne' (exp_pos _).ne', log_exp, neg_mul, ←
    sub_eq_add_neg, sub_nonpos, ←
    div_le_iff (Real.sqrt_pos.2 <| log_pos <| one_lt_cast.2 <| one_lt_two.trans_le hN), div_sqrt,
    sqrt_le_left zero_le_four, log_le_iff_le_exp (cast_pos.2 (zero_lt_two.trans_le hN))]
  norm_num1
  apply le_trans _ four_zero_nine_six_lt_exp_sixteen.le
  exact mod_cast hN'
#align behrend.lower_bound_le_one' Behrend.lower_bound_le_one'

theorem lower_bound_le_one (hN : 1 ≤ N) (hN' : N ≤ 4096) :
    (N : ℝ) * exp (-4 * √(log N)) ≤ 1 := by
  obtain rfl | hN := hN.eq_or_lt
  · norm_num
  · exact lower_bound_le_one' hN hN'
#align behrend.lower_bound_le_one Behrend.lower_bound_le_one

theorem roth_lower_bound : (N : ℝ) * exp (-4 * √(log N)) ≤ rothNumberNat N := by
  obtain rfl | hN := Nat.eq_zero_or_pos N
  · norm_num
  obtain h₁ | h₁ := le_or_lt 4096 N
  · exact (roth_lower_bound_explicit h₁).le
  · apply (lower_bound_le_one hN h₁.le).trans
    simpa using rothNumberNat.monotone hN
#align behrend.roth_lower_bound Behrend.roth_lower_bound

end Behrend<|MERGE_RESOLUTION|>--- conflicted
+++ resolved
@@ -287,11 +287,7 @@
 section NumericalBounds
 
 theorem log_two_mul_two_le_sqrt_log_eight : log 2 * 2 ≤ √(log 8) := by
-<<<<<<< HEAD
-  have : (8 : ℝ) = 2 ^ ((3 : ℕ) : ℝ) := by rw [rpow_nat_cast]; norm_num
-=======
   have : (8 : ℝ) = 2 ^ ((3 : ℕ) : ℝ) := by rw [rpow_natCast]; norm_num
->>>>>>> 971a0d73
   rw [this, log_rpow zero_lt_two (3 : ℕ)]
   apply le_sqrt_of_sq_le
   rw [mul_pow, sq (log 2), mul_assoc, mul_comm]
