--- conflicted
+++ resolved
@@ -7,12 +7,6 @@
 import Mathlib.CategoryTheory.Limits.Preserves.Basic
 import Mathlib.CategoryTheory.Limits.TypesFiltered
 import Mathlib.CategoryTheory.Limits.Yoneda
-<<<<<<< HEAD
-import Mathlib.Tactic.ApplyFun
-
-#align_import category_theory.limits.concrete_category from "leanprover-community/mathlib"@"c3019c79074b0619edb4b27553a91b2e82242395"
-=======
->>>>>>> 59de845a
 
 /-!
 # Facts about (co)limits of functors into concrete categories
@@ -30,24 +24,15 @@
 section Limits
 
 /-- If a functor `G : J ⥤ C` to a concrete category has a limit and that `forget C`
-<<<<<<< HEAD
-is corepresentable, then `G ⋙ forget C).sections` is small. -/
-lemma Concrete.small_sections_of_hasLimit
-=======
 is corepresentable, then `(G ⋙ forget C).sections` is small. -/
 lemma small_sections_of_hasLimit
->>>>>>> 59de845a
     {C : Type u} [Category.{v} C] [ConcreteCategory.{v} C]
     [(forget C).Corepresentable] {J : Type w} [Category.{t} J] (G : J ⥤ C) [HasLimit G] :
     Small.{v} (G ⋙ forget C).sections := by
   rw [← Types.hasLimit_iff_small_sections]
   infer_instance
 
-<<<<<<< HEAD
-variable {C : Type u} [Category.{v} C] [ConcreteCategory.{max w v} C] {J : Type w} [SmallCategory J]
-=======
 variable {C : Type u} [Category.{v} C] [ConcreteCategory.{max w v} C] {J : Type w} [Category.{t} J]
->>>>>>> 59de845a
   (F : J ⥤ C) [PreservesLimit F (forget C)]
 
 theorem to_product_injective_of_isLimit {D : Cone F} (hD : IsLimit D) :
