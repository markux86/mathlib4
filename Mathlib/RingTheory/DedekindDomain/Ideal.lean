/-
Copyright (c) 2020 Kenji Nakagawa. All rights reserved.
Released under Apache 2.0 license as described in the file LICENSE.
Authors: Kenji Nakagawa, Anne Baanen, Filippo A. E. Nuccio
-/
import Mathlib.Algebra.Algebra.Subalgebra.Pointwise
import Mathlib.RingTheory.MaximalSpectrum
import Mathlib.RingTheory.ChainOfDivisors
import Mathlib.RingTheory.DedekindDomain.Basic
import Mathlib.RingTheory.FractionalIdeal.Operations

/-!
# Dedekind domains and ideals

In this file, we show a ring is a Dedekind domain iff all fractional ideals are invertible.
Then we prove some results on the unique factorization monoid structure of the ideals.

## Main definitions

 - `IsDedekindDomainInv` alternatively defines a Dedekind domain as an integral domain where
   every nonzero fractional ideal is invertible.
 - `isDedekindDomainInv_iff` shows that this does note depend on the choice of field of
   fractions.
 - `IsDedekindDomain.HeightOneSpectrum` defines the type of nonzero prime ideals of `R`.

## Main results:
 - `isDedekindDomain_iff_isDedekindDomainInv`
 - `Ideal.uniqueFactorizationMonoid`

## Implementation notes

The definitions that involve a field of fractions choose a canonical field of fractions,
but are independent of that choice. The `..._iff` lemmas express this independence.

Often, definitions assume that Dedekind domains are not fields. We found it more practical
to add a `(h : ¬ IsField A)` assumption whenever this is explicitly needed.

## References

* [D. Marcus, *Number Fields*][marcus1977number]
* [J.W.S. Cassels, A. Frölich, *Algebraic Number Theory*][cassels1967algebraic]
* [J. Neukirch, *Algebraic Number Theory*][Neukirch1992]

## Tags

dedekind domain, dedekind ring
-/


variable (R A K : Type*) [CommRing R] [CommRing A] [Field K]

open scoped nonZeroDivisors Polynomial

section Inverse

namespace FractionalIdeal

variable {R₁ : Type*} [CommRing R₁] [IsDomain R₁] [Algebra R₁ K] [IsFractionRing R₁ K]
variable {I J : FractionalIdeal R₁⁰ K}

noncomputable instance : Inv (FractionalIdeal R₁⁰ K) := ⟨fun I => 1 / I⟩

theorem inv_eq : I⁻¹ = 1 / I := rfl

theorem inv_zero' : (0 : FractionalIdeal R₁⁰ K)⁻¹ = 0 := div_zero

theorem inv_nonzero {J : FractionalIdeal R₁⁰ K} (h : J ≠ 0) :
    J⁻¹ = ⟨(1 : FractionalIdeal R₁⁰ K) / J, fractional_div_of_nonzero h⟩ := div_nonzero h

theorem coe_inv_of_nonzero {J : FractionalIdeal R₁⁰ K} (h : J ≠ 0) :
    (↑J⁻¹ : Submodule R₁ K) = IsLocalization.coeSubmodule K ⊤ / (J : Submodule R₁ K) := by
  simp_rw [inv_nonzero _ h, coe_one, coe_mk, IsLocalization.coeSubmodule_top]

variable {K}

theorem mem_inv_iff (hI : I ≠ 0) {x : K} : x ∈ I⁻¹ ↔ ∀ y ∈ I, x * y ∈ (1 : FractionalIdeal R₁⁰ K) :=
  mem_div_iff_of_nonzero hI

theorem inv_anti_mono (hI : I ≠ 0) (hJ : J ≠ 0) (hIJ : I ≤ J) : J⁻¹ ≤ I⁻¹ := by
  -- Porting note: in Lean3, introducing `x` would just give `x ∈ J⁻¹ → x ∈ I⁻¹`, but
  --  in Lean4, it goes all the way down to the subtypes
  intro x
  simp only [val_eq_coe, mem_coe, mem_inv_iff hJ, mem_inv_iff hI]
  exact fun h y hy => h y (hIJ hy)

theorem le_self_mul_inv {I : FractionalIdeal R₁⁰ K} (hI : I ≤ (1 : FractionalIdeal R₁⁰ K)) :
    I ≤ I * I⁻¹ :=
  le_self_mul_one_div hI

variable (K)

theorem coe_ideal_le_self_mul_inv (I : Ideal R₁) :
    (I : FractionalIdeal R₁⁰ K) ≤ I * (I : FractionalIdeal R₁⁰ K)⁻¹ :=
  le_self_mul_inv coeIdeal_le_one

/-- `I⁻¹` is the inverse of `I` if `I` has an inverse. -/
theorem right_inverse_eq (I J : FractionalIdeal R₁⁰ K) (h : I * J = 1) : J = I⁻¹ := by
  have hI : I ≠ 0 := ne_zero_of_mul_eq_one I J h
  suffices h' : I * (1 / I) = 1 from
    congr_arg Units.inv <| @Units.ext _ _ (Units.mkOfMulEqOne _ _ h) (Units.mkOfMulEqOne _ _ h') rfl
  apply le_antisymm
  · apply mul_le.mpr _
    intro x hx y hy
    rw [mul_comm]
    exact (mem_div_iff_of_nonzero hI).mp hy x hx
  rw [← h]
  apply mul_left_mono I
  apply (le_div_iff_of_nonzero hI).mpr _
  intro y hy x hx
  rw [mul_comm]
  exact mul_mem_mul hx hy

theorem mul_inv_cancel_iff {I : FractionalIdeal R₁⁰ K} : I * I⁻¹ = 1 ↔ ∃ J, I * J = 1 :=
  ⟨fun h => ⟨I⁻¹, h⟩, fun ⟨J, hJ⟩ => by rwa [← right_inverse_eq K I J hJ]⟩

theorem mul_inv_cancel_iff_isUnit {I : FractionalIdeal R₁⁰ K} : I * I⁻¹ = 1 ↔ IsUnit I :=
  (mul_inv_cancel_iff K).trans isUnit_iff_exists_inv.symm

variable {K' : Type*} [Field K'] [Algebra R₁ K'] [IsFractionRing R₁ K']

@[simp]
theorem map_inv (I : FractionalIdeal R₁⁰ K) (h : K ≃ₐ[R₁] K') :
    I⁻¹.map (h : K →ₐ[R₁] K') = (I.map h)⁻¹ := by rw [inv_eq, map_div, map_one, inv_eq]

open Submodule Submodule.IsPrincipal

@[simp]
theorem spanSingleton_inv (x : K) : (spanSingleton R₁⁰ x)⁻¹ = spanSingleton _ x⁻¹ :=
  one_div_spanSingleton x

-- @[simp] -- Porting note: not in simpNF form
theorem spanSingleton_div_spanSingleton (x y : K) :
    spanSingleton R₁⁰ x / spanSingleton R₁⁰ y = spanSingleton R₁⁰ (x / y) := by
  rw [div_spanSingleton, mul_comm, spanSingleton_mul_spanSingleton, div_eq_mul_inv]

theorem spanSingleton_div_self {x : K} (hx : x ≠ 0) :
    spanSingleton R₁⁰ x / spanSingleton R₁⁰ x = 1 := by
  rw [spanSingleton_div_spanSingleton, div_self hx, spanSingleton_one]

theorem coe_ideal_span_singleton_div_self {x : R₁} (hx : x ≠ 0) :
    (Ideal.span ({x} : Set R₁) : FractionalIdeal R₁⁰ K) / Ideal.span ({x} : Set R₁) = 1 := by
  rw [coeIdeal_span_singleton,
    spanSingleton_div_self K <|
      (map_ne_zero_iff _ <| NoZeroSMulDivisors.algebraMap_injective R₁ K).mpr hx]

theorem spanSingleton_mul_inv {x : K} (hx : x ≠ 0) :
    spanSingleton R₁⁰ x * (spanSingleton R₁⁰ x)⁻¹ = 1 := by
  rw [spanSingleton_inv, spanSingleton_mul_spanSingleton, mul_inv_cancel hx, spanSingleton_one]

theorem coe_ideal_span_singleton_mul_inv {x : R₁} (hx : x ≠ 0) :
    (Ideal.span ({x} : Set R₁) : FractionalIdeal R₁⁰ K) *
    (Ideal.span ({x} : Set R₁) : FractionalIdeal R₁⁰ K)⁻¹ = 1 := by
  rw [coeIdeal_span_singleton,
    spanSingleton_mul_inv K <|
      (map_ne_zero_iff _ <| NoZeroSMulDivisors.algebraMap_injective R₁ K).mpr hx]

theorem spanSingleton_inv_mul {x : K} (hx : x ≠ 0) :
    (spanSingleton R₁⁰ x)⁻¹ * spanSingleton R₁⁰ x = 1 := by
  rw [mul_comm, spanSingleton_mul_inv K hx]

theorem coe_ideal_span_singleton_inv_mul {x : R₁} (hx : x ≠ 0) :
    (Ideal.span ({x} : Set R₁) : FractionalIdeal R₁⁰ K)⁻¹ * Ideal.span ({x} : Set R₁) = 1 := by
  rw [mul_comm, coe_ideal_span_singleton_mul_inv K hx]

theorem mul_generator_self_inv {R₁ : Type*} [CommRing R₁] [Algebra R₁ K] [IsLocalization R₁⁰ K]
    (I : FractionalIdeal R₁⁰ K) [Submodule.IsPrincipal (I : Submodule R₁ K)] (h : I ≠ 0) :
    I * spanSingleton _ (generator (I : Submodule R₁ K))⁻¹ = 1 := by
  -- Rewrite only the `I` that appears alone.
  conv_lhs => congr; rw [eq_spanSingleton_of_principal I]
  rw [spanSingleton_mul_spanSingleton, mul_inv_cancel, spanSingleton_one]
  intro generator_I_eq_zero
  apply h
  rw [eq_spanSingleton_of_principal I, generator_I_eq_zero, spanSingleton_zero]

theorem invertible_of_principal (I : FractionalIdeal R₁⁰ K)
    [Submodule.IsPrincipal (I : Submodule R₁ K)] (h : I ≠ 0) : I * I⁻¹ = 1 :=
  mul_div_self_cancel_iff.mpr
    ⟨spanSingleton _ (generator (I : Submodule R₁ K))⁻¹, mul_generator_self_inv _ I h⟩

theorem invertible_iff_generator_nonzero (I : FractionalIdeal R₁⁰ K)
    [Submodule.IsPrincipal (I : Submodule R₁ K)] :
    I * I⁻¹ = 1 ↔ generator (I : Submodule R₁ K) ≠ 0 := by
  constructor
  · intro hI hg
    apply ne_zero_of_mul_eq_one _ _ hI
    rw [eq_spanSingleton_of_principal I, hg, spanSingleton_zero]
  · intro hg
    apply invertible_of_principal
    rw [eq_spanSingleton_of_principal I]
    intro hI
    have := mem_spanSingleton_self R₁⁰ (generator (I : Submodule R₁ K))
    rw [hI, mem_zero_iff] at this
    contradiction

theorem isPrincipal_inv (I : FractionalIdeal R₁⁰ K) [Submodule.IsPrincipal (I : Submodule R₁ K)]
    (h : I ≠ 0) : Submodule.IsPrincipal I⁻¹.1 := by
  rw [val_eq_coe, isPrincipal_iff]
  use (generator (I : Submodule R₁ K))⁻¹
  have hI : I * spanSingleton _ (generator (I : Submodule R₁ K))⁻¹ = 1 :=
    mul_generator_self_inv _ I h
  exact (right_inverse_eq _ I (spanSingleton _ (generator (I : Submodule R₁ K))⁻¹) hI).symm

variable {K}

lemma den_mem_inv {I : FractionalIdeal R₁⁰ K} (hI : I ≠ ⊥) :
    (algebraMap R₁ K) (I.den : R₁) ∈ I⁻¹ := by
  rw [mem_inv_iff hI]
  intro i hi
  rw [← Algebra.smul_def (I.den : R₁) i, ← mem_coe, coe_one]
  suffices Submodule.map (Algebra.linearMap R₁ K) I.num ≤ 1 from
    this <| (den_mul_self_eq_num I).symm ▸ smul_mem_pointwise_smul i I.den I.coeToSubmodule hi
<<<<<<< HEAD
  convert map_mono (show I.num ≤ 1 by simp only [Ideal.one_eq_top, le_top, bot_eq_zero])
=======
  apply le_trans <| map_mono (show I.num ≤ 1 by simp only [Ideal.one_eq_top, le_top, bot_eq_zero])
>>>>>>> 85db8c7f
  rw [Ideal.one_eq_top, Submodule.map_top, one_eq_range]

lemma num_le_mul_inv (I : FractionalIdeal R₁⁰ K) : I.num ≤ I * I⁻¹ := by
  by_cases hI : I = 0
<<<<<<< HEAD
  · rw [hI, num_zero_eq <| NoZeroSMulDivisors.algebraMap_injective R₁ K, zero_mul]
    rfl
=======
  · rw [hI, num_zero_eq <| NoZeroSMulDivisors.algebraMap_injective R₁ K, zero_mul, zero_eq_bot,
      coeIdeal_bot]
>>>>>>> 85db8c7f
  · rw [mul_comm, ← den_mul_self_eq_num']
    exact mul_right_mono I <| spanSingleton_le_iff_mem.2 (den_mem_inv hI)

lemma bot_lt_mul_inv {I : FractionalIdeal R₁⁰ K} (hI : I ≠ ⊥) : ⊥ < I * I⁻¹ :=
  lt_of_lt_of_le (coeIdeal_ne_zero.2 (hI ∘ num_eq_zero_iff.1)).bot_lt I.num_le_mul_inv

noncomputable instance : InvOneClass (FractionalIdeal R₁⁰ K) := { inv_one := div_one }

end FractionalIdeal

section IsDedekindDomainInv

variable [IsDomain A]
/-- A Dedekind domain is an integral domain such that every fractional ideal has an inverse.

This is equivalent to `IsDedekindDomain`.
In particular we provide a `fractional_ideal.comm_group_with_zero` instance,
assuming `IsDedekindDomain A`, which implies `IsDedekindDomainInv`. For **integral** ideals,
`IsDedekindDomain`(`_inv`) implies only `Ideal.cancelCommMonoidWithZero`.
-/
def IsDedekindDomainInv : Prop :=
  ∀ I ≠ (⊥ : FractionalIdeal A⁰ (FractionRing A)), I * I⁻¹ = 1

open FractionalIdeal

variable {R A K}

theorem isDedekindDomainInv_iff [Algebra A K] [IsFractionRing A K] :
    IsDedekindDomainInv A ↔ ∀ I ≠ (⊥ : FractionalIdeal A⁰ K), I * I⁻¹ = 1 := by
  let h : FractionalIdeal A⁰ (FractionRing A) ≃+* FractionalIdeal A⁰ K :=
    FractionalIdeal.mapEquiv (FractionRing.algEquiv A K)
  refine h.toEquiv.forall_congr (fun {x} => ?_)
  rw [← h.toEquiv.apply_eq_iff_eq]
  simp [h, IsDedekindDomainInv]

theorem FractionalIdeal.adjoinIntegral_eq_one_of_isUnit [Algebra A K] [IsFractionRing A K] (x : K)
    (hx : IsIntegral A x) (hI : IsUnit (adjoinIntegral A⁰ x hx)) : adjoinIntegral A⁰ x hx = 1 := by
  set I := adjoinIntegral A⁰ x hx
  have mul_self : I * I = I := by apply coeToSubmodule_injective; simp [I]
  convert congr_arg (· * I⁻¹) mul_self <;>
    simp only [(mul_inv_cancel_iff_isUnit K).mpr hI, mul_assoc, mul_one]

namespace IsDedekindDomainInv

variable [Algebra A K] [IsFractionRing A K] (h : IsDedekindDomainInv A)

theorem mul_inv_eq_one {I : FractionalIdeal A⁰ K} (hI : I ≠ 0) : I * I⁻¹ = 1 :=
  isDedekindDomainInv_iff.mp h I hI

theorem inv_mul_eq_one {I : FractionalIdeal A⁰ K} (hI : I ≠ 0) : I⁻¹ * I = 1 :=
  (mul_comm _ _).trans (h.mul_inv_eq_one hI)

protected theorem isUnit {I : FractionalIdeal A⁰ K} (hI : I ≠ 0) : IsUnit I :=
  isUnit_of_mul_eq_one _ _ (h.mul_inv_eq_one hI)

theorem isNoetherianRing : IsNoetherianRing A := by
  refine isNoetherianRing_iff.mpr ⟨fun I : Ideal A => ?_⟩
  by_cases hI : I = ⊥
  · rw [hI]; apply Submodule.fg_bot
  have hI : (I : FractionalIdeal A⁰ (FractionRing A)) ≠ 0 := coeIdeal_ne_zero.mpr hI
  exact I.fg_of_isUnit (IsFractionRing.injective A (FractionRing A)) (h.isUnit hI)

theorem integrallyClosed : IsIntegrallyClosed A := by
  -- It suffices to show that for integral `x`,
  -- `A[x]` (which is a fractional ideal) is in fact equal to `A`.
  refine (isIntegrallyClosed_iff (FractionRing A)).mpr (fun {x hx} => ?_)
  rw [← Set.mem_range, ← Algebra.mem_bot, ← Subalgebra.mem_toSubmodule, Algebra.toSubmodule_bot,
    Submodule.one_eq_span, ← coe_spanSingleton A⁰ (1 : FractionRing A), spanSingleton_one, ←
    FractionalIdeal.adjoinIntegral_eq_one_of_isUnit x hx (h.isUnit _)]
  · exact mem_adjoinIntegral_self A⁰ x hx
  · exact fun h => one_ne_zero (eq_zero_iff.mp h 1 (Algebra.adjoin A {x}).one_mem)

open Ring

theorem dimensionLEOne : DimensionLEOne A := ⟨by
  -- We're going to show that `P` is maximal because any (maximal) ideal `M`
  -- that is strictly larger would be `⊤`.
  rintro P P_ne hP
  refine Ideal.isMaximal_def.mpr ⟨hP.ne_top, fun M hM => ?_⟩
  -- We may assume `P` and `M` (as fractional ideals) are nonzero.
  have P'_ne : (P : FractionalIdeal A⁰ (FractionRing A)) ≠ 0 := coeIdeal_ne_zero.mpr P_ne
  have M'_ne : (M : FractionalIdeal A⁰ (FractionRing A)) ≠ 0 := coeIdeal_ne_zero.mpr hM.ne_bot
  -- In particular, we'll show `M⁻¹ * P ≤ P`
  suffices (M⁻¹ : FractionalIdeal A⁰ (FractionRing A)) * P ≤ P by
    rw [eq_top_iff, ← coeIdeal_le_coeIdeal (FractionRing A), coeIdeal_top]
    calc
      (1 : FractionalIdeal A⁰ (FractionRing A)) = _ * _ * _ := ?_
      _ ≤ _ * _ := mul_right_mono
        ((P : FractionalIdeal A⁰ (FractionRing A))⁻¹ * M : FractionalIdeal A⁰ (FractionRing A)) this
      _ = M := ?_
    · rw [mul_assoc, ← mul_assoc (P : FractionalIdeal A⁰ (FractionRing A)), h.mul_inv_eq_one P'_ne,
      one_mul, h.inv_mul_eq_one M'_ne]
    · rw [← mul_assoc (P : FractionalIdeal A⁰ (FractionRing A)), h.mul_inv_eq_one P'_ne, one_mul]
  -- Suppose we have `x ∈ M⁻¹ * P`, then in fact `x = algebraMap _ _ y` for some `y`.
  intro x hx
  have le_one : (M⁻¹ : FractionalIdeal A⁰ (FractionRing A)) * P ≤ 1 := by
    rw [← h.inv_mul_eq_one M'_ne]
    exact mul_left_mono _ ((coeIdeal_le_coeIdeal (FractionRing A)).mpr hM.le)
  obtain ⟨y, _hy, rfl⟩ := (mem_coeIdeal _).mp (le_one hx)
  -- Since `M` is strictly greater than `P`, let `z ∈ M \ P`.
  obtain ⟨z, hzM, hzp⟩ := SetLike.exists_of_lt hM
  -- We have `z * y ∈ M * (M⁻¹ * P) = P`.
  have zy_mem := mul_mem_mul (mem_coeIdeal_of_mem A⁰ hzM) hx
  rw [← RingHom.map_mul, ← mul_assoc, h.mul_inv_eq_one M'_ne, one_mul] at zy_mem
  obtain ⟨zy, hzy, zy_eq⟩ := (mem_coeIdeal A⁰).mp zy_mem
  rw [IsFractionRing.injective A (FractionRing A) zy_eq] at hzy
  -- But `P` is a prime ideal, so `z ∉ P` implies `y ∈ P`, as desired.
  exact mem_coeIdeal_of_mem A⁰ (Or.resolve_left (hP.mem_or_mem hzy) hzp)⟩

/-- Showing one side of the equivalence between the definitions
`IsDedekindDomainInv` and `IsDedekindDomain` of Dedekind domains. -/
theorem isDedekindDomain : IsDedekindDomain A :=
  { h.isNoetherianRing, h.dimensionLEOne, h.integrallyClosed with }

end IsDedekindDomainInv

end IsDedekindDomainInv

variable [Algebra A K] [IsFractionRing A K]

variable {A K}

theorem one_mem_inv_coe_ideal [IsDomain A] {I : Ideal A} (hI : I ≠ ⊥) :
    (1 : K) ∈ (I : FractionalIdeal A⁰ K)⁻¹ := by
  rw [FractionalIdeal.mem_inv_iff (FractionalIdeal.coeIdeal_ne_zero.mpr hI)]
  intro y hy
  rw [one_mul]
  exact FractionalIdeal.coeIdeal_le_one hy

/-- Specialization of `exists_primeSpectrum_prod_le_and_ne_bot_of_domain` to Dedekind domains:
Let `I : Ideal A` be a nonzero ideal, where `A` is a Dedekind domain that is not a field.
Then `exists_primeSpectrum_prod_le_and_ne_bot_of_domain` states we can find a product of prime
ideals that is contained within `I`. This lemma extends that result by making the product minimal:
let `M` be a maximal ideal that contains `I`, then the product including `M` is contained within `I`
and the product excluding `M` is not contained within `I`. -/
theorem exists_multiset_prod_cons_le_and_prod_not_le [IsDedekindDomain A] (hNF : ¬IsField A)
    {I M : Ideal A} (hI0 : I ≠ ⊥) (hIM : I ≤ M) [hM : M.IsMaximal] :
    ∃ Z : Multiset (PrimeSpectrum A),
      (M ::ₘ Z.map PrimeSpectrum.asIdeal).prod ≤ I ∧
        ¬Multiset.prod (Z.map PrimeSpectrum.asIdeal) ≤ I := by
  -- Let `Z` be a minimal set of prime ideals such that their product is contained in `J`.
  obtain ⟨Z₀, hZ₀⟩ := PrimeSpectrum.exists_primeSpectrum_prod_le_and_ne_bot_of_domain hNF hI0
  obtain ⟨Z, ⟨hZI, hprodZ⟩, h_eraseZ⟩ :=
    wellFounded_lt.has_min
      {Z | (Z.map PrimeSpectrum.asIdeal).prod ≤ I ∧ (Z.map PrimeSpectrum.asIdeal).prod ≠ ⊥}
      ⟨Z₀, hZ₀.1, hZ₀.2⟩
  obtain ⟨_, hPZ', hPM⟩ := hM.isPrime.multiset_prod_le.mp (hZI.trans hIM)
  -- Then in fact there is a `P ∈ Z` with `P ≤ M`.
  obtain ⟨P, hPZ, rfl⟩ := Multiset.mem_map.mp hPZ'
  classical
    have := Multiset.map_erase PrimeSpectrum.asIdeal PrimeSpectrum.ext P Z
    obtain ⟨hP0, hZP0⟩ : P.asIdeal ≠ ⊥ ∧ ((Z.erase P).map PrimeSpectrum.asIdeal).prod ≠ ⊥ := by
      rwa [Ne, ← Multiset.cons_erase hPZ', Multiset.prod_cons, Ideal.mul_eq_bot, not_or, ←
        this] at hprodZ
    -- By maximality of `P` and `M`, we have that `P ≤ M` implies `P = M`.
    have hPM' := (P.isPrime.isMaximal hP0).eq_of_le hM.ne_top hPM
    subst hPM'
    -- By minimality of `Z`, erasing `P` from `Z` is exactly what we need.
    refine ⟨Z.erase P, ?_, ?_⟩
    · convert hZI
      rw [this, Multiset.cons_erase hPZ']
    · refine fun h => h_eraseZ (Z.erase P) ⟨h, ?_⟩ (Multiset.erase_lt.mpr hPZ)
      exact hZP0
namespace FractionalIdeal

open Ideal

lemma not_inv_le_one_of_ne_bot [IsDedekindDomain A] {I : Ideal A}
    (hI0 : I ≠ ⊥) (hI1 : I ≠ ⊤) : ¬(I⁻¹ : FractionalIdeal A⁰ K) ≤ 1 := by
  have hNF : ¬IsField A := fun h ↦ letI := h.toField; (eq_bot_or_eq_top I).elim hI0 hI1
  wlog hM : I.IsMaximal generalizing I
  · rcases I.exists_le_maximal hI1 with ⟨M, hmax, hIM⟩
    have hMbot : M ≠ ⊥ := (M.bot_lt_of_maximal hNF).ne'
    refine mt (le_trans <| inv_anti_mono ?_ ?_ ?_) (this hMbot hmax.ne_top hmax) <;>
      simpa only [coeIdeal_ne_zero, coeIdeal_le_coeIdeal]
  have hI0 : ⊥ < I := I.bot_lt_of_maximal hNF
  obtain ⟨⟨a, haI⟩, ha0⟩ := Submodule.nonzero_mem_of_bot_lt hI0
  replace ha0 : a ≠ 0 := Subtype.coe_injective.ne ha0
  let J : Ideal A := Ideal.span {a}
  have hJ0 : J ≠ ⊥ := mt Ideal.span_singleton_eq_bot.mp ha0
  have hJI : J ≤ I := I.span_singleton_le_iff_mem.2 haI
  -- Then we can find a product of prime (hence maximal) ideals contained in `J`,
  -- such that removing element `M` from the product is not contained in `J`.
  obtain ⟨Z, hle, hnle⟩ := exists_multiset_prod_cons_le_and_prod_not_le hNF hJ0 hJI
  -- Choose an element `b` of the product that is not in `J`.
  obtain ⟨b, hbZ, hbJ⟩ := SetLike.not_le_iff_exists.mp hnle
  have hnz_fa : algebraMap A K a ≠ 0 :=
    mt ((injective_iff_map_eq_zero _).mp (IsFractionRing.injective A K) a) ha0
  -- Then `b a⁻¹ : K` is in `M⁻¹` but not in `1`.
  refine Set.not_subset.2 ⟨algebraMap A K b * (algebraMap A K a)⁻¹, (mem_inv_iff ?_).mpr ?_, ?_⟩
  · exact coeIdeal_ne_zero.mpr hI0.ne'
  · rintro y₀ hy₀
    obtain ⟨y, h_Iy, rfl⟩ := (mem_coeIdeal _).mp hy₀
    rw [mul_comm, ← mul_assoc, ← RingHom.map_mul]
    have h_yb : y * b ∈ J := by
      apply hle
      rw [Multiset.prod_cons]
      exact Submodule.smul_mem_smul h_Iy hbZ
    rw [Ideal.mem_span_singleton'] at h_yb
    rcases h_yb with ⟨c, hc⟩
    rw [← hc, RingHom.map_mul, mul_assoc, mul_inv_cancel hnz_fa, mul_one]
    apply coe_mem_one
  · refine mt (mem_one_iff _).mp ?_
    rintro ⟨x', h₂_abs⟩
    rw [← div_eq_mul_inv, eq_div_iff_mul_eq hnz_fa, ← RingHom.map_mul] at h₂_abs
    have := Ideal.mem_span_singleton'.mpr ⟨x', IsFractionRing.injective A K h₂_abs⟩
    contradiction

theorem exists_not_mem_one_of_ne_bot [IsDedekindDomain A] {I : Ideal A} (hI0 : I ≠ ⊥)
    (hI1 : I ≠ ⊤) : ∃ x ∈ (I⁻¹ : FractionalIdeal A⁰ K), x ∉ (1 : FractionalIdeal A⁰ K) :=
  Set.not_subset.1 <| not_inv_le_one_of_ne_bot hI0 hI1

theorem mul_inv_cancel_of_le_one [h : IsDedekindDomain A] {I : Ideal A} (hI0 : I ≠ ⊥)
    (hI : (I * (I : FractionalIdeal A⁰ K)⁻¹)⁻¹ ≤ 1) : I * (I : FractionalIdeal A⁰ K)⁻¹ = 1 := by
  -- We'll show a contradiction with `exists_not_mem_one_of_ne_bot`:
  -- `J⁻¹ = (I * I⁻¹)⁻¹` cannot have an element `x ∉ 1`, so it must equal `1`.
  obtain ⟨J, hJ⟩ : ∃ J : Ideal A, (J : FractionalIdeal A⁰ K) = I * (I : FractionalIdeal A⁰ K)⁻¹ :=
    le_one_iff_exists_coeIdeal.mp mul_one_div_le_one
  by_cases hJ0 : J = ⊥
  · subst hJ0
    refine absurd ?_ hI0
    rw [eq_bot_iff, ← coeIdeal_le_coeIdeal K, hJ]
    exact coe_ideal_le_self_mul_inv K I
  by_cases hJ1 : J = ⊤
  · rw [← hJ, hJ1, coeIdeal_top]
  exact (not_inv_le_one_of_ne_bot (K := K) hJ0 hJ1 (hJ ▸ hI)).elim

/-- Nonzero integral ideals in a Dedekind domain are invertible.

We will use this to show that nonzero fractional ideals are invertible,
and finally conclude that fractional ideals in a Dedekind domain form a group with zero.
-/
theorem coe_ideal_mul_inv [h : IsDedekindDomain A] (I : Ideal A) (hI0 : I ≠ ⊥) :
    I * (I : FractionalIdeal A⁰ K)⁻¹ = 1 := by
  -- We'll show `1 ≤ J⁻¹ = (I * I⁻¹)⁻¹ ≤ 1`.
  apply mul_inv_cancel_of_le_one hI0
  by_cases hJ0 : I * (I : FractionalIdeal A⁰ K)⁻¹ = 0
  · rw [hJ0, inv_zero']; exact zero_le _
  intro x hx
  -- In particular, we'll show all `x ∈ J⁻¹` are integral.
  suffices x ∈ integralClosure A K by
    rwa [IsIntegrallyClosed.integralClosure_eq_bot, Algebra.mem_bot, Set.mem_range,
      ← mem_one_iff] at this
  -- For that, we'll find a subalgebra that is f.g. as a module and contains `x`.
  -- `A` is a noetherian ring, so we just need to find a subalgebra between `{x}` and `I⁻¹`.
  rw [mem_integralClosure_iff_mem_fg]
  have x_mul_mem : ∀ b ∈ (I⁻¹ : FractionalIdeal A⁰ K), x * b ∈ (I⁻¹ : FractionalIdeal A⁰ K) := by
    intro b hb
    rw [mem_inv_iff (coeIdeal_ne_zero.mpr hI0)]
    dsimp only at hx
    rw [val_eq_coe, mem_coe, mem_inv_iff hJ0] at hx
    simp only [mul_assoc, mul_comm b] at hx ⊢
    intro y hy
    exact hx _ (mul_mem_mul hy hb)
  -- It turns out the subalgebra consisting of all `p(x)` for `p : A[X]` works.
  refine ⟨AlgHom.range (Polynomial.aeval x : A[X] →ₐ[A] K),
    isNoetherian_submodule.mp (isNoetherian (I : FractionalIdeal A⁰ K)⁻¹) _ fun y hy => ?_,
    ⟨Polynomial.X, Polynomial.aeval_X x⟩⟩
  obtain ⟨p, rfl⟩ := (AlgHom.mem_range _).mp hy
  rw [Polynomial.aeval_eq_sum_range]
  refine Submodule.sum_mem _ fun i hi => Submodule.smul_mem _ _ ?_
  clear hi
  induction' i with i ih
  · rw [pow_zero]; exact one_mem_inv_coe_ideal hI0
  · show x ^ i.succ ∈ (I⁻¹ : FractionalIdeal A⁰ K)
    rw [pow_succ']; exact x_mul_mem _ ih

/-- Nonzero fractional ideals in a Dedekind domain are units.

This is also available as `_root_.mul_inv_cancel`, using the
`Semifield` instance defined below.
-/
protected theorem mul_inv_cancel [IsDedekindDomain A] {I : FractionalIdeal A⁰ K} (hne : I ≠ 0) :
    I * I⁻¹ = 1 := by
  obtain ⟨a, J, ha, hJ⟩ :
    ∃ (a : A) (aI : Ideal A), a ≠ 0 ∧ I = spanSingleton A⁰ (algebraMap A K a)⁻¹ * aI :=
    exists_eq_spanSingleton_mul I
  suffices h₂ : I * (spanSingleton A⁰ (algebraMap _ _ a) * (J : FractionalIdeal A⁰ K)⁻¹) = 1 by
    rw [mul_inv_cancel_iff]
    exact ⟨spanSingleton A⁰ (algebraMap _ _ a) * (J : FractionalIdeal A⁰ K)⁻¹, h₂⟩
  subst hJ
  rw [mul_assoc, mul_left_comm (J : FractionalIdeal A⁰ K), coe_ideal_mul_inv, mul_one,
    spanSingleton_mul_spanSingleton, inv_mul_cancel, spanSingleton_one]
  · exact mt ((injective_iff_map_eq_zero (algebraMap A K)).mp (IsFractionRing.injective A K) _) ha
  · exact coeIdeal_ne_zero.mp (right_ne_zero_of_mul hne)

theorem mul_right_le_iff [IsDedekindDomain A] {J : FractionalIdeal A⁰ K} (hJ : J ≠ 0) :
    ∀ {I I'}, I * J ≤ I' * J ↔ I ≤ I' := by
  intro I I'
  constructor
  · intro h
    convert mul_right_mono J⁻¹ h <;> dsimp only <;>
    rw [mul_assoc, FractionalIdeal.mul_inv_cancel hJ, mul_one]
  · exact fun h => mul_right_mono J h

theorem mul_left_le_iff [IsDedekindDomain A] {J : FractionalIdeal A⁰ K} (hJ : J ≠ 0) {I I'} :
    J * I ≤ J * I' ↔ I ≤ I' := by convert mul_right_le_iff hJ using 1; simp only [mul_comm]

theorem mul_right_strictMono [IsDedekindDomain A] {I : FractionalIdeal A⁰ K} (hI : I ≠ 0) :
    StrictMono (· * I) :=
  strictMono_of_le_iff_le fun _ _ => (mul_right_le_iff hI).symm

theorem mul_left_strictMono [IsDedekindDomain A] {I : FractionalIdeal A⁰ K} (hI : I ≠ 0) :
    StrictMono (I * ·) :=
  strictMono_of_le_iff_le fun _ _ => (mul_left_le_iff hI).symm

/-- This is also available as `_root_.div_eq_mul_inv`, using the
`Semifield` instance defined below.
-/
protected theorem div_eq_mul_inv [IsDedekindDomain A] (I J : FractionalIdeal A⁰ K) :
    I / J = I * J⁻¹ := by
  by_cases hJ : J = 0
  · rw [hJ, div_zero, inv_zero', mul_zero]
  refine le_antisymm ((mul_right_le_iff hJ).mp ?_) ((le_div_iff_mul_le hJ).mpr ?_)
  · rw [mul_assoc, mul_comm J⁻¹, FractionalIdeal.mul_inv_cancel hJ, mul_one, mul_le]
    intro x hx y hy
    rw [mem_div_iff_of_nonzero hJ] at hx
    exact hx y hy
  rw [mul_assoc, mul_comm J⁻¹, FractionalIdeal.mul_inv_cancel hJ, mul_one]

end FractionalIdeal

/-- `IsDedekindDomain` and `IsDedekindDomainInv` are equivalent ways
to express that an integral domain is a Dedekind domain. -/
theorem isDedekindDomain_iff_isDedekindDomainInv [IsDomain A] :
    IsDedekindDomain A ↔ IsDedekindDomainInv A :=
  ⟨fun _h _I hI => FractionalIdeal.mul_inv_cancel hI, fun h => h.isDedekindDomain⟩

end Inverse

section IsDedekindDomain

variable {R A}
variable [IsDedekindDomain A] [Algebra A K] [IsFractionRing A K]

open FractionalIdeal

open Ideal

noncomputable instance FractionalIdeal.semifield : Semifield (FractionalIdeal A⁰ K) where
  __ := coeIdeal_injective.nontrivial
  inv_zero := inv_zero' _
  div_eq_mul_inv := FractionalIdeal.div_eq_mul_inv
  mul_inv_cancel _ := FractionalIdeal.mul_inv_cancel
  nnqsmul := _

/-- Fractional ideals have cancellative multiplication in a Dedekind domain.

Although this instance is a direct consequence of the instance
`FractionalIdeal.semifield`, we define this instance to provide
a computable alternative.
-/
instance FractionalIdeal.cancelCommMonoidWithZero :
    CancelCommMonoidWithZero (FractionalIdeal A⁰ K) where
  __ : CommSemiring (FractionalIdeal A⁰ K) := inferInstance

instance Ideal.cancelCommMonoidWithZero : CancelCommMonoidWithZero (Ideal A) :=
  { Function.Injective.cancelCommMonoidWithZero (coeIdealHom A⁰ (FractionRing A)) coeIdeal_injective
    (RingHom.map_zero _) (RingHom.map_one _) (RingHom.map_mul _) (RingHom.map_pow _) with }

-- Porting note: Lean can infer all it needs by itself
instance Ideal.isDomain : IsDomain (Ideal A) := { }

/-- For ideals in a Dedekind domain, to divide is to contain. -/
theorem Ideal.dvd_iff_le {I J : Ideal A} : I ∣ J ↔ J ≤ I :=
  ⟨Ideal.le_of_dvd, fun h => by
    by_cases hI : I = ⊥
    · have hJ : J = ⊥ := by rwa [hI, ← eq_bot_iff] at h
      rw [hI, hJ]
    have hI' : (I : FractionalIdeal A⁰ (FractionRing A)) ≠ 0 := coeIdeal_ne_zero.mpr hI
    have : (I : FractionalIdeal A⁰ (FractionRing A))⁻¹ * J ≤ 1 :=
      le_trans (mul_left_mono (↑I)⁻¹ ((coeIdeal_le_coeIdeal _).mpr h))
        (le_of_eq (inv_mul_cancel hI'))
    obtain ⟨H, hH⟩ := le_one_iff_exists_coeIdeal.mp this
    use H
    refine coeIdeal_injective (show (J : FractionalIdeal A⁰ (FractionRing A)) = ↑(I * H) from ?_)
    rw [coeIdeal_mul, hH, ← mul_assoc, mul_inv_cancel hI', one_mul]⟩

theorem Ideal.dvdNotUnit_iff_lt {I J : Ideal A} : DvdNotUnit I J ↔ J < I :=
  ⟨fun ⟨hI, H, hunit, hmul⟩ =>
    lt_of_le_of_ne (Ideal.dvd_iff_le.mp ⟨H, hmul⟩)
      (mt
        (fun h =>
          have : H = 1 := mul_left_cancel₀ hI (by rw [← hmul, h, mul_one])
          show IsUnit H from this.symm ▸ isUnit_one)
        hunit),
    fun h =>
    dvdNotUnit_of_dvd_of_not_dvd (Ideal.dvd_iff_le.mpr (le_of_lt h))
      (mt Ideal.dvd_iff_le.mp (not_le_of_lt h))⟩

instance : WfDvdMonoid (Ideal A) where
  wellFounded_dvdNotUnit := by
    have : WellFounded ((· > ·) : Ideal A → Ideal A → Prop) :=
      isNoetherian_iff_wellFounded.mp (isNoetherianRing_iff.mp IsDedekindRing.toIsNoetherian)
    convert this
    ext
    rw [Ideal.dvdNotUnit_iff_lt]

instance Ideal.uniqueFactorizationMonoid : UniqueFactorizationMonoid (Ideal A) :=
  { irreducible_iff_prime := by
      intro P
      exact ⟨fun hirr => ⟨hirr.ne_zero, hirr.not_unit, fun I J => by
        have : P.IsMaximal := by
          refine ⟨⟨mt Ideal.isUnit_iff.mpr hirr.not_unit, ?_⟩⟩
          intro J hJ
          obtain ⟨_J_ne, H, hunit, P_eq⟩ := Ideal.dvdNotUnit_iff_lt.mpr hJ
          exact Ideal.isUnit_iff.mp ((hirr.isUnit_or_isUnit P_eq).resolve_right hunit)
        rw [Ideal.dvd_iff_le, Ideal.dvd_iff_le, Ideal.dvd_iff_le, SetLike.le_def, SetLike.le_def,
          SetLike.le_def]
        contrapose!
        rintro ⟨⟨x, x_mem, x_not_mem⟩, ⟨y, y_mem, y_not_mem⟩⟩
        exact
          ⟨x * y, Ideal.mul_mem_mul x_mem y_mem,
            mt this.isPrime.mem_or_mem (not_or_of_not x_not_mem y_not_mem)⟩⟩, Prime.irreducible⟩ }

instance Ideal.normalizationMonoid : NormalizationMonoid (Ideal A) :=
  normalizationMonoidOfUniqueUnits

@[simp]
theorem Ideal.dvd_span_singleton {I : Ideal A} {x : A} : I ∣ Ideal.span {x} ↔ x ∈ I :=
  Ideal.dvd_iff_le.trans (Ideal.span_le.trans Set.singleton_subset_iff)

theorem Ideal.isPrime_of_prime {P : Ideal A} (h : Prime P) : IsPrime P := by
  refine ⟨?_, fun hxy => ?_⟩
  · rintro rfl
    rw [← Ideal.one_eq_top] at h
    exact h.not_unit isUnit_one
  · simp only [← Ideal.dvd_span_singleton, ← Ideal.span_singleton_mul_span_singleton] at hxy ⊢
    exact h.dvd_or_dvd hxy

theorem Ideal.prime_of_isPrime {P : Ideal A} (hP : P ≠ ⊥) (h : IsPrime P) : Prime P := by
  refine ⟨hP, mt Ideal.isUnit_iff.mp h.ne_top, fun I J hIJ => ?_⟩
  simpa only [Ideal.dvd_iff_le] using h.mul_le.mp (Ideal.le_of_dvd hIJ)

/-- In a Dedekind domain, the (nonzero) prime elements of the monoid with zero `Ideal A`
are exactly the prime ideals. -/
theorem Ideal.prime_iff_isPrime {P : Ideal A} (hP : P ≠ ⊥) : Prime P ↔ IsPrime P :=
  ⟨Ideal.isPrime_of_prime, Ideal.prime_of_isPrime hP⟩

/-- In a Dedekind domain, the prime ideals are the zero ideal together with the prime elements
of the monoid with zero `Ideal A`. -/
theorem Ideal.isPrime_iff_bot_or_prime {P : Ideal A} : IsPrime P ↔ P = ⊥ ∨ Prime P :=
  ⟨fun hp => (eq_or_ne P ⊥).imp_right fun hp0 => Ideal.prime_of_isPrime hp0 hp, fun hp =>
    hp.elim (fun h => h.symm ▸ Ideal.bot_prime) Ideal.isPrime_of_prime⟩

@[simp]
theorem Ideal.prime_span_singleton_iff {a : A} : Prime (Ideal.span {a}) ↔ Prime a := by
  rcases eq_or_ne a 0 with rfl | ha
  · rw [Set.singleton_zero, span_zero, ← Ideal.zero_eq_bot, ← not_iff_not]
    simp only [not_prime_zero, not_false_eq_true]
  · have ha' : span {a} ≠ ⊥ := by simpa only [ne_eq, span_singleton_eq_bot] using ha
    rw [Ideal.prime_iff_isPrime ha', Ideal.span_singleton_prime ha]

open Submodule.IsPrincipal in
theorem Ideal.prime_generator_of_prime {P : Ideal A} (h : Prime P) [P.IsPrincipal] :
    Prime (generator P) :=
  have : Ideal.IsPrime P := Ideal.isPrime_of_prime h
  prime_generator_of_isPrime _ h.ne_zero

open UniqueFactorizationMonoid in
nonrec theorem Ideal.mem_normalizedFactors_iff {p I : Ideal A} (hI : I ≠ ⊥) :
    p ∈ normalizedFactors I ↔ p.IsPrime ∧ I ≤ p := by
  rw [← Ideal.dvd_iff_le]
  by_cases hp : p = 0
  · rw [← zero_eq_bot] at hI
    simp only [hp, zero_not_mem_normalizedFactors, zero_dvd_iff, hI, false_iff, not_and,
      not_false_eq_true, implies_true]
  · rwa [mem_normalizedFactors_iff hI, prime_iff_isPrime]

theorem Ideal.pow_right_strictAnti (I : Ideal A) (hI0 : I ≠ ⊥) (hI1 : I ≠ ⊤) :
    StrictAnti (I ^ · : ℕ → Ideal A) :=
  strictAnti_nat_of_succ_lt fun e =>
    Ideal.dvdNotUnit_iff_lt.mp ⟨pow_ne_zero _ hI0, I, mt isUnit_iff.mp hI1, pow_succ I e⟩

theorem Ideal.pow_lt_self (I : Ideal A) (hI0 : I ≠ ⊥) (hI1 : I ≠ ⊤) (e : ℕ) (he : 2 ≤ e) :
    I ^ e < I := by
  convert I.pow_right_strictAnti hI0 hI1 he
  dsimp only
  rw [pow_one]

theorem Ideal.exists_mem_pow_not_mem_pow_succ (I : Ideal A) (hI0 : I ≠ ⊥) (hI1 : I ≠ ⊤) (e : ℕ) :
    ∃ x ∈ I ^ e, x ∉ I ^ (e + 1) :=
  SetLike.exists_of_lt (I.pow_right_strictAnti hI0 hI1 e.lt_succ_self)

open UniqueFactorizationMonoid

theorem Ideal.eq_prime_pow_of_succ_lt_of_le {P I : Ideal A} [P_prime : P.IsPrime] (hP : P ≠ ⊥)
    {i : ℕ} (hlt : P ^ (i + 1) < I) (hle : I ≤ P ^ i) : I = P ^ i := by
  refine le_antisymm hle ?_
  have P_prime' := Ideal.prime_of_isPrime hP P_prime
  have h1 : I ≠ ⊥ := (lt_of_le_of_lt bot_le hlt).ne'
  have := pow_ne_zero i hP
  have h3 := pow_ne_zero (i + 1) hP
  rw [← Ideal.dvdNotUnit_iff_lt, dvdNotUnit_iff_normalizedFactors_lt_normalizedFactors h1 h3,
    normalizedFactors_pow, normalizedFactors_irreducible P_prime'.irreducible,
    Multiset.nsmul_singleton, Multiset.lt_replicate_succ] at hlt
  rw [← Ideal.dvd_iff_le, dvd_iff_normalizedFactors_le_normalizedFactors, normalizedFactors_pow,
    normalizedFactors_irreducible P_prime'.irreducible, Multiset.nsmul_singleton]
  all_goals assumption

theorem Ideal.pow_succ_lt_pow {P : Ideal A} [P_prime : P.IsPrime] (hP : P ≠ ⊥) (i : ℕ) :
    P ^ (i + 1) < P ^ i :=
  lt_of_le_of_ne (Ideal.pow_le_pow_right (Nat.le_succ _))
    (mt (pow_eq_pow_iff hP (mt Ideal.isUnit_iff.mp P_prime.ne_top)).mp i.succ_ne_self)

theorem Associates.le_singleton_iff (x : A) (n : ℕ) (I : Ideal A) :
    Associates.mk I ^ n ≤ Associates.mk (Ideal.span {x}) ↔ x ∈ I ^ n := by
  simp_rw [← Associates.dvd_eq_le, ← Associates.mk_pow, Associates.mk_dvd_mk,
    Ideal.dvd_span_singleton]

variable {K}

lemma FractionalIdeal.le_inv_comm {I J : FractionalIdeal A⁰ K} (hI : I ≠ 0) (hJ : J ≠ 0) :
    I ≤ J⁻¹ ↔ J ≤ I⁻¹ := by
  rw [inv_eq, inv_eq, le_div_iff_mul_le hI, le_div_iff_mul_le hJ, mul_comm]

lemma FractionalIdeal.inv_le_comm {I J : FractionalIdeal A⁰ K} (hI : I ≠ 0) (hJ : J ≠ 0) :
    I⁻¹ ≤ J ↔ J⁻¹ ≤ I := by
  simpa using le_inv_comm (A := A) (K := K) (inv_ne_zero hI) (inv_ne_zero hJ)

open FractionalIdeal


/-- Strengthening of `IsLocalization.exist_integer_multiples`:
Let `J ≠ ⊤` be an ideal in a Dedekind domain `A`, and `f ≠ 0` a finite collection
of elements of `K = Frac(A)`, then we can multiply the elements of `f` by some `a : K`
to find a collection of elements of `A` that is not completely contained in `J`. -/
theorem Ideal.exist_integer_multiples_not_mem {J : Ideal A} (hJ : J ≠ ⊤) {ι : Type*} (s : Finset ι)
    (f : ι → K) {j} (hjs : j ∈ s) (hjf : f j ≠ 0) :
    ∃ a : K,
      (∀ i ∈ s, IsLocalization.IsInteger A (a * f i)) ∧
        ∃ i ∈ s, a * f i ∉ (J : FractionalIdeal A⁰ K) := by
  -- Consider the fractional ideal `I` spanned by the `f`s.
  let I : FractionalIdeal A⁰ K := spanFinset A s f
  have hI0 : I ≠ 0 := spanFinset_ne_zero.mpr ⟨j, hjs, hjf⟩
  -- We claim the multiplier `a` we're looking for is in `I⁻¹ \ (J / I)`.
  suffices ↑J / I < I⁻¹ by
    obtain ⟨_, a, hI, hpI⟩ := SetLike.lt_iff_le_and_exists.mp this
    rw [mem_inv_iff hI0] at hI
    refine ⟨a, fun i hi => ?_, ?_⟩
    -- By definition, `a ∈ I⁻¹` multiplies elements of `I` into elements of `1`,
    -- in other words, `a * f i` is an integer.
    · exact (mem_one_iff _).mp (hI (f i) (Submodule.subset_span (Set.mem_image_of_mem f hi)))
    · contrapose! hpI
      -- And if all `a`-multiples of `I` are an element of `J`,
      -- then `a` is actually an element of `J / I`, contradiction.
      refine (mem_div_iff_of_nonzero hI0).mpr fun y hy => Submodule.span_induction hy ?_ ?_ ?_ ?_
      · rintro _ ⟨i, hi, rfl⟩; exact hpI i hi
      · rw [mul_zero]; exact Submodule.zero_mem _
      · intro x y hx hy; rw [mul_add]; exact Submodule.add_mem _ hx hy
      · intro b x hx; rw [mul_smul_comm]; exact Submodule.smul_mem _ b hx
  -- To show the inclusion of `J / I` into `I⁻¹ = 1 / I`, note that `J < I`.
  calc
    ↑J / I = ↑J * I⁻¹ := div_eq_mul_inv (↑J) I
    _ < 1 * I⁻¹ := mul_right_strictMono (inv_ne_zero hI0) ?_
    _ = I⁻¹ := one_mul _
  rw [← coeIdeal_top]
  -- And multiplying by `I⁻¹` is indeed strictly monotone.
  exact
    strictMono_of_le_iff_le (fun _ _ => (coeIdeal_le_coeIdeal K).symm)
      (lt_top_iff_ne_top.mpr hJ)

section Gcd

namespace Ideal

/-! ### GCD and LCM of ideals in a Dedekind domain

We show that the gcd of two ideals in a Dedekind domain is just their supremum,
and the lcm is their infimum, and use this to instantiate `NormalizedGCDMonoid (Ideal A)`.
-/


@[simp]
theorem sup_mul_inf (I J : Ideal A) : (I ⊔ J) * (I ⊓ J) = I * J := by
  letI := UniqueFactorizationMonoid.toNormalizedGCDMonoid (Ideal A)
  have hgcd : gcd I J = I ⊔ J := by
    rw [gcd_eq_normalize _ _, normalize_eq]
    · rw [dvd_iff_le, sup_le_iff, ← dvd_iff_le, ← dvd_iff_le]
      exact ⟨gcd_dvd_left _ _, gcd_dvd_right _ _⟩
    · rw [dvd_gcd_iff, dvd_iff_le, dvd_iff_le]
      simp
  have hlcm : lcm I J = I ⊓ J := by
    rw [lcm_eq_normalize _ _, normalize_eq]
    · rw [lcm_dvd_iff, dvd_iff_le, dvd_iff_le]
      simp
    · rw [dvd_iff_le, le_inf_iff, ← dvd_iff_le, ← dvd_iff_le]
      exact ⟨dvd_lcm_left _ _, dvd_lcm_right _ _⟩
  rw [← hgcd, ← hlcm, associated_iff_eq.mp (gcd_mul_lcm _ _)]

/-- Ideals in a Dedekind domain have gcd and lcm operators that (trivially) are compatible with
the normalization operator. -/
instance : NormalizedGCDMonoid (Ideal A) :=
  { Ideal.normalizationMonoid with
    gcd := (· ⊔ ·)
    gcd_dvd_left := fun _ _ => by simpa only [dvd_iff_le] using le_sup_left
    gcd_dvd_right := fun _ _ => by simpa only [dvd_iff_le] using le_sup_right
    dvd_gcd := by
      simp only [dvd_iff_le]
      exact fun h1 h2 => @sup_le (Ideal A) _ _ _ _ h1 h2
    lcm := (· ⊓ ·)
    lcm_zero_left := fun _ => by simp only [zero_eq_bot, bot_inf_eq]
    lcm_zero_right := fun _ => by simp only [zero_eq_bot, inf_bot_eq]
    gcd_mul_lcm := fun _ _ => by rw [associated_iff_eq, sup_mul_inf]
    normalize_gcd := fun _ _ => normalize_eq _
    normalize_lcm := fun _ _ => normalize_eq _ }

-- In fact, any lawful gcd and lcm would equal sup and inf respectively.
@[simp]
theorem gcd_eq_sup (I J : Ideal A) : gcd I J = I ⊔ J := rfl

@[simp]
theorem lcm_eq_inf (I J : Ideal A) : lcm I J = I ⊓ J := rfl

theorem isCoprime_iff_gcd {I J : Ideal A} : IsCoprime I J ↔ gcd I J = 1 := by
  rw [Ideal.isCoprime_iff_codisjoint, codisjoint_iff, one_eq_top, gcd_eq_sup]

theorem factors_span_eq {p : K[X]} : factors (span {p}) = (factors p).map (fun q ↦ span {q}) := by
  rcases eq_or_ne p 0 with rfl | hp; · simpa [Set.singleton_zero] using normalizedFactors_zero
  have : ∀ q ∈ (factors p).map (fun q ↦ span {q}), Prime q := fun q hq ↦ by
    obtain ⟨r, hr, rfl⟩ := Multiset.mem_map.mp hq
    exact prime_span_singleton_iff.mpr <| prime_of_factor r hr
  rw [← span_singleton_eq_span_singleton.mpr (factors_prod hp), ← multiset_prod_span_singleton,
    factors_eq_normalizedFactors, normalizedFactors_prod_of_prime this]

end Ideal

end Gcd

end IsDedekindDomain

section IsDedekindDomain

variable {T : Type*} [CommRing T] [IsDedekindDomain T] {I J : Ideal T}

open scoped Classical

open Multiset UniqueFactorizationMonoid Ideal

theorem prod_normalizedFactors_eq_self (hI : I ≠ ⊥) : (normalizedFactors I).prod = I :=
  associated_iff_eq.1 (normalizedFactors_prod hI)

theorem count_le_of_ideal_ge {I J : Ideal T} (h : I ≤ J) (hI : I ≠ ⊥) (K : Ideal T) :
    count K (normalizedFactors J) ≤ count K (normalizedFactors I) :=
  le_iff_count.1 ((dvd_iff_normalizedFactors_le_normalizedFactors (ne_bot_of_le_ne_bot hI h) hI).1
    (dvd_iff_le.2 h))
    _

theorem sup_eq_prod_inf_factors (hI : I ≠ ⊥) (hJ : J ≠ ⊥) :
    I ⊔ J = (normalizedFactors I ∩ normalizedFactors J).prod := by
  have H : normalizedFactors (normalizedFactors I ∩ normalizedFactors J).prod =
      normalizedFactors I ∩ normalizedFactors J := by
    apply normalizedFactors_prod_of_prime
    intro p hp
    rw [mem_inter] at hp
    exact prime_of_normalized_factor p hp.left
  have := Multiset.prod_ne_zero_of_prime (normalizedFactors I ∩ normalizedFactors J) fun _ h =>
      prime_of_normalized_factor _ (Multiset.mem_inter.1 h).1
  apply le_antisymm
  · rw [sup_le_iff, ← dvd_iff_le, ← dvd_iff_le]
    constructor
    · rw [dvd_iff_normalizedFactors_le_normalizedFactors this hI, H]
      exact inf_le_left
    · rw [dvd_iff_normalizedFactors_le_normalizedFactors this hJ, H]
      exact inf_le_right
  · rw [← dvd_iff_le, dvd_iff_normalizedFactors_le_normalizedFactors,
      normalizedFactors_prod_of_prime, le_iff_count]
    · intro a
      rw [Multiset.count_inter]
      exact le_min (count_le_of_ideal_ge le_sup_left hI a) (count_le_of_ideal_ge le_sup_right hJ a)
    · intro p hp
      rw [mem_inter] at hp
      exact prime_of_normalized_factor p hp.left
    · exact ne_bot_of_le_ne_bot hI le_sup_left
    · exact this

theorem irreducible_pow_sup (hI : I ≠ ⊥) (hJ : Irreducible J) (n : ℕ) :
    J ^ n ⊔ I = J ^ min ((normalizedFactors I).count J) n := by
  rw [sup_eq_prod_inf_factors (pow_ne_zero n hJ.ne_zero) hI, min_comm,
    normalizedFactors_of_irreducible_pow hJ, normalize_eq J, replicate_inter, prod_replicate]

theorem irreducible_pow_sup_of_le (hJ : Irreducible J) (n : ℕ) (hn : ↑n ≤ multiplicity J I) :
    J ^ n ⊔ I = J ^ n := by
  by_cases hI : I = ⊥
  · simp_all
  rw [irreducible_pow_sup hI hJ, min_eq_right]
  rwa [multiplicity_eq_count_normalizedFactors hJ hI, PartENat.coe_le_coe, normalize_eq J] at hn

theorem irreducible_pow_sup_of_ge (hI : I ≠ ⊥) (hJ : Irreducible J) (n : ℕ)
    (hn : multiplicity J I ≤ n) :
    J ^ n ⊔ I = J ^ (multiplicity J I).get (PartENat.dom_of_le_natCast hn) := by
  rw [irreducible_pow_sup hI hJ, min_eq_left]
  · congr
    rw [← PartENat.natCast_inj, PartENat.natCast_get,
      multiplicity_eq_count_normalizedFactors hJ hI, normalize_eq J]
  · rwa [multiplicity_eq_count_normalizedFactors hJ hI, PartENat.coe_le_coe, normalize_eq J] at hn

end IsDedekindDomain

/-!
### Height one spectrum of a Dedekind domain
If `R` is a Dedekind domain of Krull dimension 1, the maximal ideals of `R` are exactly its nonzero
prime ideals.
We define `HeightOneSpectrum` and provide lemmas to recover the facts that prime ideals of height
one are prime and irreducible.
-/


namespace IsDedekindDomain

variable [IsDedekindDomain R]

/-- The height one prime spectrum of a Dedekind domain `R` is the type of nonzero prime ideals of
`R`. Note that this equals the maximal spectrum if `R` has Krull dimension 1. -/
-- Porting note(#5171): removed `has_nonempty_instance`, linter doesn't exist yet
@[ext, nolint unusedArguments]
structure HeightOneSpectrum where
  asIdeal : Ideal R
  isPrime : asIdeal.IsPrime
  ne_bot : asIdeal ≠ ⊥

attribute [instance] HeightOneSpectrum.isPrime

variable (v : HeightOneSpectrum R) {R}

namespace HeightOneSpectrum

instance isMaximal : v.asIdeal.IsMaximal := v.isPrime.isMaximal v.ne_bot

theorem prime : Prime v.asIdeal := Ideal.prime_of_isPrime v.ne_bot v.isPrime

theorem irreducible : Irreducible v.asIdeal :=
  UniqueFactorizationMonoid.irreducible_iff_prime.mpr v.prime

theorem associates_irreducible : Irreducible <| Associates.mk v.asIdeal :=
  Associates.irreducible_mk.mpr v.irreducible

/-- An equivalence between the height one and maximal spectra for rings of Krull dimension 1. -/
def equivMaximalSpectrum (hR : ¬IsField R) : HeightOneSpectrum R ≃ MaximalSpectrum R where
  toFun v := ⟨v.asIdeal, v.isPrime.isMaximal v.ne_bot⟩
  invFun v :=
    ⟨v.asIdeal, v.IsMaximal.isPrime, Ring.ne_bot_of_isMaximal_of_not_isField v.IsMaximal hR⟩
  left_inv := fun ⟨_, _, _⟩ => rfl
  right_inv := fun ⟨_, _⟩ => rfl

variable (R)

/-- A Dedekind domain is equal to the intersection of its localizations at all its height one
non-zero prime ideals viewed as subalgebras of its field of fractions. -/
theorem iInf_localization_eq_bot [Algebra R K] [hK : IsFractionRing R K] :
    (⨅ v : HeightOneSpectrum R,
        Localization.subalgebra.ofField K _ v.asIdeal.primeCompl_le_nonZeroDivisors) = ⊥ := by
  ext x
  rw [Algebra.mem_iInf]
  constructor
  on_goal 1 => by_cases hR : IsField R
  · rcases Function.bijective_iff_has_inverse.mp
      (IsField.localization_map_bijective (Rₘ := K) (flip nonZeroDivisors.ne_zero rfl : 0 ∉ R⁰) hR)
      with ⟨algebra_map_inv, _, algebra_map_right_inv⟩
    exact fun _ => Algebra.mem_bot.mpr ⟨algebra_map_inv x, algebra_map_right_inv x⟩
  all_goals rw [← MaximalSpectrum.iInf_localization_eq_bot, Algebra.mem_iInf]
  · exact fun hx ⟨v, hv⟩ => hx ((equivMaximalSpectrum hR).symm ⟨v, hv⟩)
  · exact fun hx ⟨v, hv, hbot⟩ => hx ⟨v, hv.isMaximal hbot⟩

end HeightOneSpectrum

end IsDedekindDomain

section

open Ideal

variable {R A}
variable [IsDedekindDomain A] {I : Ideal R} {J : Ideal A}

/-- The map from ideals of `R` dividing `I` to the ideals of `A` dividing `J` induced by
  a homomorphism `f : R/I →+* A/J` -/
@[simps] -- Porting note: use `Subtype` instead of `Set` to make linter happy
def idealFactorsFunOfQuotHom {f : R ⧸ I →+* A ⧸ J} (hf : Function.Surjective f) :
    {p : Ideal R // p ∣ I} →o {p : Ideal A // p ∣ J} where
  toFun X := ⟨comap (Ideal.Quotient.mk J) (map f (map (Ideal.Quotient.mk I) X)), by
    have : RingHom.ker (Ideal.Quotient.mk J) ≤
        comap (Ideal.Quotient.mk J) (map f (map (Ideal.Quotient.mk I) X)) :=
      ker_le_comap (Ideal.Quotient.mk J)
    rw [mk_ker] at this
    exact dvd_iff_le.mpr this⟩
  monotone' := by
    rintro ⟨X, hX⟩ ⟨Y, hY⟩ h
    rw [← Subtype.coe_le_coe, Subtype.coe_mk, Subtype.coe_mk] at h ⊢
    rw [Subtype.coe_mk, comap_le_comap_iff_of_surjective (Ideal.Quotient.mk J)
      Quotient.mk_surjective, map_le_iff_le_comap, Subtype.coe_mk, comap_map_of_surjective _ hf
      (map (Ideal.Quotient.mk I) Y)]
    suffices map (Ideal.Quotient.mk I) X ≤ map (Ideal.Quotient.mk I) Y by
      exact le_sup_of_le_left this
    rwa [map_le_iff_le_comap, comap_map_of_surjective (Ideal.Quotient.mk I)
      Quotient.mk_surjective, ← RingHom.ker_eq_comap_bot, mk_ker, sup_eq_left.mpr <| le_of_dvd hY]

@[simp]
theorem idealFactorsFunOfQuotHom_id :
    idealFactorsFunOfQuotHom (RingHom.id (A ⧸ J)).surjective = OrderHom.id :=
  OrderHom.ext _ _
    (funext fun X => by
      simp only [idealFactorsFunOfQuotHom, map_id, OrderHom.coe_mk, OrderHom.id_coe, id,
        comap_map_of_surjective (Ideal.Quotient.mk J) Quotient.mk_surjective, ←
        RingHom.ker_eq_comap_bot (Ideal.Quotient.mk J), mk_ker,
        sup_eq_left.mpr (dvd_iff_le.mp X.prop), Subtype.coe_eta])

variable {B : Type*} [CommRing B] [IsDedekindDomain B] {L : Ideal B}

theorem idealFactorsFunOfQuotHom_comp {f : R ⧸ I →+* A ⧸ J} {g : A ⧸ J →+* B ⧸ L}
    (hf : Function.Surjective f) (hg : Function.Surjective g) :
    (idealFactorsFunOfQuotHom hg).comp (idealFactorsFunOfQuotHom hf) =
      idealFactorsFunOfQuotHom (show Function.Surjective (g.comp f) from hg.comp hf) := by
  refine OrderHom.ext _ _ (funext fun x => ?_)
  rw [idealFactorsFunOfQuotHom, idealFactorsFunOfQuotHom, OrderHom.comp_coe, OrderHom.coe_mk,
    OrderHom.coe_mk, Function.comp_apply, idealFactorsFunOfQuotHom, OrderHom.coe_mk,
    Subtype.mk_eq_mk, Subtype.coe_mk, map_comap_of_surjective (Ideal.Quotient.mk J)
    Quotient.mk_surjective, map_map]

variable [IsDedekindDomain R] (f : R ⧸ I ≃+* A ⧸ J)

/-- The bijection between ideals of `R` dividing `I` and the ideals of `A` dividing `J` induced by
  an isomorphism `f : R/I ≅ A/J`. -/
-- @[simps] -- Porting note: simpNF complains about the lemmas generated by simps
def idealFactorsEquivOfQuotEquiv : { p : Ideal R | p ∣ I } ≃o { p : Ideal A | p ∣ J } := by
  have f_surj : Function.Surjective (f : R ⧸ I →+* A ⧸ J) := f.surjective
  have fsym_surj : Function.Surjective (f.symm : A ⧸ J →+* R ⧸ I) := f.symm.surjective
  refine OrderIso.ofHomInv (idealFactorsFunOfQuotHom f_surj) (idealFactorsFunOfQuotHom fsym_surj)
    ?_ ?_
  · have := idealFactorsFunOfQuotHom_comp fsym_surj f_surj
    simp only [RingEquiv.comp_symm, idealFactorsFunOfQuotHom_id] at this
    rw [← this, OrderHom.coe_eq, OrderHom.coe_eq]
  · have := idealFactorsFunOfQuotHom_comp f_surj fsym_surj
    simp only [RingEquiv.symm_comp, idealFactorsFunOfQuotHom_id] at this
    rw [← this, OrderHom.coe_eq, OrderHom.coe_eq]

theorem idealFactorsEquivOfQuotEquiv_symm :
    (idealFactorsEquivOfQuotEquiv f).symm = idealFactorsEquivOfQuotEquiv f.symm := rfl

theorem idealFactorsEquivOfQuotEquiv_is_dvd_iso {L M : Ideal R} (hL : L ∣ I) (hM : M ∣ I) :
    (idealFactorsEquivOfQuotEquiv f ⟨L, hL⟩ : Ideal A) ∣ idealFactorsEquivOfQuotEquiv f ⟨M, hM⟩ ↔
      L ∣ M := by
  suffices
    idealFactorsEquivOfQuotEquiv f ⟨M, hM⟩ ≤ idealFactorsEquivOfQuotEquiv f ⟨L, hL⟩ ↔
      (⟨M, hM⟩ : { p : Ideal R | p ∣ I }) ≤ ⟨L, hL⟩
    by rw [dvd_iff_le, dvd_iff_le, Subtype.coe_le_coe, this, Subtype.mk_le_mk]
  exact (idealFactorsEquivOfQuotEquiv f).le_iff_le

open UniqueFactorizationMonoid

variable [DecidableEq (Ideal R)] [DecidableEq (Ideal A)]

theorem idealFactorsEquivOfQuotEquiv_mem_normalizedFactors_of_mem_normalizedFactors (hJ : J ≠ ⊥)
    {L : Ideal R} (hL : L ∈ normalizedFactors I) :
    ↑(idealFactorsEquivOfQuotEquiv f ⟨L, dvd_of_mem_normalizedFactors hL⟩)
      ∈ normalizedFactors J := by
  have hI : I ≠ ⊥ := by
    intro hI
    rw [hI, bot_eq_zero, normalizedFactors_zero, ← Multiset.empty_eq_zero] at hL
    exact Finset.not_mem_empty _ hL
  refine mem_normalizedFactors_factor_dvd_iso_of_mem_normalizedFactors hI hJ hL
    (d := (idealFactorsEquivOfQuotEquiv f).toEquiv) ?_
  rintro ⟨l, hl⟩ ⟨l', hl'⟩
  rw [Subtype.coe_mk, Subtype.coe_mk]
  apply idealFactorsEquivOfQuotEquiv_is_dvd_iso f

/-- The bijection between the sets of normalized factors of I and J induced by a ring
    isomorphism `f : R/I ≅ A/J`. -/
-- @[simps apply] -- Porting note: simpNF complains about the lemmas generated by simps
def normalizedFactorsEquivOfQuotEquiv (hI : I ≠ ⊥) (hJ : J ≠ ⊥) :
    { L : Ideal R | L ∈ normalizedFactors I } ≃ { M : Ideal A | M ∈ normalizedFactors J } where
  toFun j :=
    ⟨idealFactorsEquivOfQuotEquiv f ⟨↑j, dvd_of_mem_normalizedFactors j.prop⟩,
      idealFactorsEquivOfQuotEquiv_mem_normalizedFactors_of_mem_normalizedFactors f hJ j.prop⟩
  invFun j :=
    ⟨(idealFactorsEquivOfQuotEquiv f).symm ⟨↑j, dvd_of_mem_normalizedFactors j.prop⟩, by
      rw [idealFactorsEquivOfQuotEquiv_symm]
      exact
        idealFactorsEquivOfQuotEquiv_mem_normalizedFactors_of_mem_normalizedFactors f.symm hI
          j.prop⟩
  left_inv := fun ⟨j, hj⟩ => by simp
  right_inv := fun ⟨j, hj⟩ => by
    simp
    -- This used to be the end of the proof before leanprover/lean4#2644
    erw [OrderIso.apply_symm_apply]

@[simp]
theorem normalizedFactorsEquivOfQuotEquiv_symm (hI : I ≠ ⊥) (hJ : J ≠ ⊥) :
    (normalizedFactorsEquivOfQuotEquiv f hI hJ).symm =
      normalizedFactorsEquivOfQuotEquiv f.symm hJ hI := rfl

variable [DecidableRel ((· ∣ ·) : Ideal R → Ideal R → Prop)]
variable [DecidableRel ((· ∣ ·) : Ideal A → Ideal A → Prop)]

/-- The map `normalizedFactorsEquivOfQuotEquiv` preserves multiplicities. -/
theorem normalizedFactorsEquivOfQuotEquiv_multiplicity_eq_multiplicity (hI : I ≠ ⊥) (hJ : J ≠ ⊥)
    (L : Ideal R) (hL : L ∈ normalizedFactors I) :
    multiplicity (↑(normalizedFactorsEquivOfQuotEquiv f hI hJ ⟨L, hL⟩)) J = multiplicity L I := by
  rw [normalizedFactorsEquivOfQuotEquiv, Equiv.coe_fn_mk, Subtype.coe_mk]
  refine multiplicity_factor_dvd_iso_eq_multiplicity_of_mem_normalizedFactors hI hJ hL
    (d := (idealFactorsEquivOfQuotEquiv f).toEquiv) ?_
  exact fun ⟨l, hl⟩ ⟨l', hl'⟩ => idealFactorsEquivOfQuotEquiv_is_dvd_iso f hl hl'

end

section ChineseRemainder

open Ideal UniqueFactorizationMonoid

variable {R}

theorem Ring.DimensionLeOne.prime_le_prime_iff_eq [Ring.DimensionLEOne R] {P Q : Ideal R}
    [hP : P.IsPrime] [hQ : Q.IsPrime] (hP0 : P ≠ ⊥) : P ≤ Q ↔ P = Q :=
  ⟨(hP.isMaximal hP0).eq_of_le hQ.ne_top, Eq.le⟩

theorem Ideal.coprime_of_no_prime_ge {I J : Ideal R} (h : ∀ P, I ≤ P → J ≤ P → ¬IsPrime P) :
    IsCoprime I J := by
  rw [isCoprime_iff_sup_eq]
  by_contra hIJ
  obtain ⟨P, hP, hIJ⟩ := Ideal.exists_le_maximal _ hIJ
  exact h P (le_trans le_sup_left hIJ) (le_trans le_sup_right hIJ) hP.isPrime

section DedekindDomain

variable [IsDedekindDomain R]

theorem Ideal.IsPrime.mul_mem_pow (I : Ideal R) [hI : I.IsPrime] {a b : R} {n : ℕ}
    (h : a * b ∈ I ^ n) : a ∈ I ∨ b ∈ I ^ n := by
  cases n; · simp
  by_cases hI0 : I = ⊥; · simpa [pow_succ, hI0] using h
  simp only [← Submodule.span_singleton_le_iff_mem, Ideal.submodule_span_eq, ← Ideal.dvd_iff_le, ←
    Ideal.span_singleton_mul_span_singleton] at h ⊢
  by_cases ha : I ∣ span {a}
  · exact Or.inl ha
  rw [mul_comm] at h
  exact Or.inr (Prime.pow_dvd_of_dvd_mul_right ((Ideal.prime_iff_isPrime hI0).mpr hI) _ ha h)

theorem Ideal.IsPrime.mem_pow_mul (I : Ideal R) [hI : I.IsPrime] {a b : R} {n : ℕ}
    (h : a * b ∈ I ^ n) : a ∈ I ^ n ∨ b ∈ I := by
  rw [mul_comm] at h
  rw [or_comm]
  exact Ideal.IsPrime.mul_mem_pow _ h

section

theorem Ideal.count_normalizedFactors_eq {p x : Ideal R} [hp : p.IsPrime] {n : ℕ} (hle : x ≤ p ^ n)
    [DecidableEq (Ideal R)] (hlt : ¬x ≤ p ^ (n + 1)) : (normalizedFactors x).count p = n :=
  count_normalizedFactors_eq' ((Ideal.isPrime_iff_bot_or_prime.mp hp).imp_right Prime.irreducible)
    (normalize_eq _) (Ideal.dvd_iff_le.mpr hle) (mt Ideal.le_of_dvd hlt)

end

theorem Ideal.le_mul_of_no_prime_factors {I J K : Ideal R}
    (coprime : ∀ P, J ≤ P → K ≤ P → ¬IsPrime P) (hJ : I ≤ J) (hK : I ≤ K) : I ≤ J * K := by
  simp only [← Ideal.dvd_iff_le] at coprime hJ hK ⊢
  by_cases hJ0 : J = 0
  · simpa only [hJ0, zero_mul] using hJ
  obtain ⟨I', rfl⟩ := hK
  rw [mul_comm]
  refine mul_dvd_mul_left K
    (UniqueFactorizationMonoid.dvd_of_dvd_mul_right_of_no_prime_factors (b := K) hJ0 ?_ hJ)
  exact fun hPJ hPK => mt Ideal.isPrime_of_prime (coprime _ hPJ hPK)

theorem Ideal.le_of_pow_le_prime {I P : Ideal R} [hP : P.IsPrime] {n : ℕ} (h : I ^ n ≤ P) :
    I ≤ P := by
  by_cases hP0 : P = ⊥
  · simp only [hP0, le_bot_iff] at h ⊢
    exact pow_eq_zero h
  rw [← Ideal.dvd_iff_le] at h ⊢
  exact ((Ideal.prime_iff_isPrime hP0).mpr hP).dvd_of_dvd_pow h

theorem Ideal.pow_le_prime_iff {I P : Ideal R} [_hP : P.IsPrime] {n : ℕ} (hn : n ≠ 0) :
    I ^ n ≤ P ↔ I ≤ P :=
  ⟨Ideal.le_of_pow_le_prime, fun h => _root_.trans (Ideal.pow_le_self hn) h⟩

theorem Ideal.prod_le_prime {ι : Type*} {s : Finset ι} {f : ι → Ideal R} {P : Ideal R}
    [hP : P.IsPrime] : ∏ i ∈ s, f i ≤ P ↔ ∃ i ∈ s, f i ≤ P := by
  by_cases hP0 : P = ⊥
  · simp only [hP0, le_bot_iff]
    rw [← Ideal.zero_eq_bot, Finset.prod_eq_zero_iff]
  simp only [← Ideal.dvd_iff_le]
  exact ((Ideal.prime_iff_isPrime hP0).mpr hP).dvd_finset_prod_iff _

/-- The intersection of distinct prime powers in a Dedekind domain is the product of these
prime powers. -/
theorem IsDedekindDomain.inf_prime_pow_eq_prod {ι : Type*} (s : Finset ι) (f : ι → Ideal R)
    (e : ι → ℕ) (prime : ∀ i ∈ s, Prime (f i))
    (coprime : ∀ᵉ (i ∈ s) (j ∈ s), i ≠ j → f i ≠ f j) :
    (s.inf fun i => f i ^ e i) = ∏ i ∈ s, f i ^ e i := by
  letI := Classical.decEq ι
  revert prime coprime
  refine s.induction ?_ ?_
  · simp
  intro a s ha ih prime coprime
  specialize
    ih (fun i hi => prime i (Finset.mem_insert_of_mem hi)) fun i hi j hj =>
      coprime i (Finset.mem_insert_of_mem hi) j (Finset.mem_insert_of_mem hj)
  rw [Finset.inf_insert, Finset.prod_insert ha, ih]
  refine le_antisymm (Ideal.le_mul_of_no_prime_factors ?_ inf_le_left inf_le_right) Ideal.mul_le_inf
  intro P hPa hPs hPp
  obtain ⟨b, hb, hPb⟩ := Ideal.prod_le_prime.mp hPs
  haveI := Ideal.isPrime_of_prime (prime a (Finset.mem_insert_self a s))
  haveI := Ideal.isPrime_of_prime (prime b (Finset.mem_insert_of_mem hb))
  refine coprime a (Finset.mem_insert_self a s) b (Finset.mem_insert_of_mem hb) ?_ ?_
  · exact (ne_of_mem_of_not_mem hb ha).symm
  · refine ((Ring.DimensionLeOne.prime_le_prime_iff_eq ?_).mp
      (Ideal.le_of_pow_le_prime hPa)).trans
      ((Ring.DimensionLeOne.prime_le_prime_iff_eq ?_).mp
      (Ideal.le_of_pow_le_prime hPb)).symm
    · exact (prime a (Finset.mem_insert_self a s)).ne_zero
    · exact (prime b (Finset.mem_insert_of_mem hb)).ne_zero

/-- **Chinese remainder theorem** for a Dedekind domain: if the ideal `I` factors as
`∏ i, P i ^ e i`, then `R ⧸ I` factors as `Π i, R ⧸ (P i ^ e i)`. -/
noncomputable def IsDedekindDomain.quotientEquivPiOfProdEq {ι : Type*} [Fintype ι] (I : Ideal R)
    (P : ι → Ideal R) (e : ι → ℕ) (prime : ∀ i, Prime (P i))
    (coprime : Pairwise fun i j => P i ≠ P j)
    (prod_eq : ∏ i, P i ^ e i = I) : R ⧸ I ≃+* ∀ i, R ⧸ P i ^ e i :=
  (Ideal.quotEquivOfEq
    (by
      simp only [← prod_eq, Finset.inf_eq_iInf, Finset.mem_univ, ciInf_pos,
        ← IsDedekindDomain.inf_prime_pow_eq_prod _ _ _ (fun i _ => prime i)
        (coprime.set_pairwise _)])).trans <|
    Ideal.quotientInfRingEquivPiQuotient _ fun i j hij => Ideal.coprime_of_no_prime_ge (by
      intro P hPi hPj hPp
      haveI := Ideal.isPrime_of_prime (prime i)
      haveI := Ideal.isPrime_of_prime (prime j)
      refine coprime hij ?_
      refine ((Ring.DimensionLeOne.prime_le_prime_iff_eq ?_).mp
        (Ideal.le_of_pow_le_prime hPi)).trans
        ((Ring.DimensionLeOne.prime_le_prime_iff_eq ?_).mp
          (Ideal.le_of_pow_le_prime hPj)).symm
      · exact (prime i).ne_zero
      · exact (prime j).ne_zero)

open scoped Classical

/-- **Chinese remainder theorem** for a Dedekind domain: `R ⧸ I` factors as `Π i, R ⧸ (P i ^ e i)`,
where `P i` ranges over the prime factors of `I` and `e i` over the multiplicities. -/
noncomputable def IsDedekindDomain.quotientEquivPiFactors {I : Ideal R} (hI : I ≠ ⊥) :
    R ⧸ I ≃+* ∀ P : (factors I).toFinset, R ⧸ (P : Ideal R) ^ (Multiset.count ↑P (factors I)) :=
  IsDedekindDomain.quotientEquivPiOfProdEq _ _ _
    (fun P : (factors I).toFinset => prime_of_factor _ (Multiset.mem_toFinset.mp P.prop))
    (fun i j hij => Subtype.coe_injective.ne hij)
    (calc
      (∏ P : (factors I).toFinset, (P : Ideal R) ^ (factors I).count (P : Ideal R)) =
          ∏ P ∈ (factors I).toFinset, P ^ (factors I).count P :=
        (factors I).toFinset.prod_coe_sort fun P => P ^ (factors I).count P
      _ = ((factors I).map fun P => P).prod := (Finset.prod_multiset_map_count (factors I) id).symm
      _ = (factors I).prod := by rw [Multiset.map_id']
      _ = I := (@associated_iff_eq (Ideal R) _ Ideal.uniqueUnits _ _).mp (factors_prod hI)
      )

@[simp]
theorem IsDedekindDomain.quotientEquivPiFactors_mk {I : Ideal R} (hI : I ≠ ⊥) (x : R) :
    IsDedekindDomain.quotientEquivPiFactors hI (Ideal.Quotient.mk I x) = fun _P =>
      Ideal.Quotient.mk _ x := rfl

/-- **Chinese remainder theorem** for a Dedekind domain: if the ideal `I` factors as
`∏ i ∈ s, P i ^ e i`, then `R ⧸ I` factors as `Π (i : s), R ⧸ (P i ^ e i)`.

This is a version of `IsDedekindDomain.quotientEquivPiOfProdEq` where we restrict
the product to a finite subset `s` of a potentially infinite indexing type `ι`.
-/
noncomputable def IsDedekindDomain.quotientEquivPiOfFinsetProdEq {ι : Type*} {s : Finset ι}
    (I : Ideal R) (P : ι → Ideal R) (e : ι → ℕ) (prime : ∀ i ∈ s, Prime (P i))
    (coprime : ∀ᵉ (i ∈ s) (j ∈ s), i ≠ j → P i ≠ P j)
    (prod_eq : ∏ i ∈ s, P i ^ e i = I) : R ⧸ I ≃+* ∀ i : s, R ⧸ P i ^ e i :=
  IsDedekindDomain.quotientEquivPiOfProdEq I (fun i : s => P i) (fun i : s => e i)
    (fun i => prime i i.2) (fun i j h => coprime i i.2 j j.2 (Subtype.coe_injective.ne h))
    (_root_.trans (Finset.prod_coe_sort s fun i => P i ^ e i) prod_eq)

/-- Corollary of the Chinese remainder theorem: given elements `x i : R / P i ^ e i`,
we can choose a representative `y : R` such that `y ≡ x i (mod P i ^ e i)`. -/
theorem IsDedekindDomain.exists_representative_mod_finset {ι : Type*} {s : Finset ι}
    (P : ι → Ideal R) (e : ι → ℕ) (prime : ∀ i ∈ s, Prime (P i))
    (coprime : ∀ᵉ (i ∈ s) (j ∈ s), i ≠ j → P i ≠ P j) (x : ∀ i : s, R ⧸ P i ^ e i) :
    ∃ y, ∀ (i) (hi : i ∈ s), Ideal.Quotient.mk (P i ^ e i) y = x ⟨i, hi⟩ := by
  let f := IsDedekindDomain.quotientEquivPiOfFinsetProdEq _ P e prime coprime rfl
  obtain ⟨y, rfl⟩ := f.surjective x
  obtain ⟨z, rfl⟩ := Ideal.Quotient.mk_surjective y
  exact ⟨z, fun i _hi => rfl⟩

/-- Corollary of the Chinese remainder theorem: given elements `x i : R`,
we can choose a representative `y : R` such that `y - x i ∈ P i ^ e i`. -/
theorem IsDedekindDomain.exists_forall_sub_mem_ideal {ι : Type*} {s : Finset ι} (P : ι → Ideal R)
    (e : ι → ℕ) (prime : ∀ i ∈ s, Prime (P i))
    (coprime : ∀ᵉ (i ∈ s) (j ∈ s), i ≠ j → P i ≠ P j) (x : s → R) :
    ∃ y, ∀ (i) (hi : i ∈ s), y - x ⟨i, hi⟩ ∈ P i ^ e i := by
  obtain ⟨y, hy⟩ :=
    IsDedekindDomain.exists_representative_mod_finset P e prime coprime fun i =>
      Ideal.Quotient.mk _ (x i)
  exact ⟨y, fun i hi => Ideal.Quotient.eq.mp (hy i hi)⟩

end DedekindDomain

end ChineseRemainder

section PID

open multiplicity UniqueFactorizationMonoid Ideal

variable {R}
variable [IsDomain R] [IsPrincipalIdealRing R]

theorem span_singleton_dvd_span_singleton_iff_dvd {a b : R} :
    Ideal.span {a} ∣ Ideal.span ({b} : Set R) ↔ a ∣ b :=
  ⟨fun h => mem_span_singleton.mp (dvd_iff_le.mp h (mem_span_singleton.mpr (dvd_refl b))), fun h =>
    dvd_iff_le.mpr fun _d hd => mem_span_singleton.mpr (dvd_trans h (mem_span_singleton.mp hd))⟩

@[simp]
theorem Ideal.squarefree_span_singleton {a : R} :
    Squarefree (span {a}) ↔ Squarefree a := by
  refine ⟨fun h x hx ↦ ?_, fun h I hI ↦ ?_⟩
  · rw [← span_singleton_dvd_span_singleton_iff_dvd, ← span_singleton_mul_span_singleton] at hx
    simpa using h _ hx
  · rw [← span_singleton_generator I, span_singleton_mul_span_singleton,
      span_singleton_dvd_span_singleton_iff_dvd] at hI
    exact isUnit_iff.mpr <| eq_top_of_isUnit_mem _ (Submodule.IsPrincipal.generator_mem I) (h _ hI)

theorem singleton_span_mem_normalizedFactors_of_mem_normalizedFactors [NormalizationMonoid R]
    {a b : R} (ha : a ∈ normalizedFactors b) :
    Ideal.span ({a} : Set R) ∈ normalizedFactors (Ideal.span ({b} : Set R)) := by
  by_cases hb : b = 0
  · rw [Ideal.span_singleton_eq_bot.mpr hb, bot_eq_zero, normalizedFactors_zero]
    rw [hb, normalizedFactors_zero] at ha
    exact absurd ha (Multiset.not_mem_zero a)
  · suffices Prime (Ideal.span ({a} : Set R)) by
      obtain ⟨c, hc, hc'⟩ := exists_mem_normalizedFactors_of_dvd ?_ this.irreducible
          (dvd_iff_le.mpr (span_singleton_le_span_singleton.mpr (dvd_of_mem_normalizedFactors ha)))
      rwa [associated_iff_eq.mp hc']
    · by_contra h
      exact hb (span_singleton_eq_bot.mp h)
    rw [prime_iff_isPrime]
    · exact (span_singleton_prime (prime_of_normalized_factor a ha).ne_zero).mpr
        (prime_of_normalized_factor a ha)
    · by_contra h
      exact (prime_of_normalized_factor a ha).ne_zero (span_singleton_eq_bot.mp h)

theorem multiplicity_eq_multiplicity_span [DecidableRel ((· ∣ ·) : R → R → Prop)]
    [DecidableRel ((· ∣ ·) : Ideal R → Ideal R → Prop)] {a b : R} :
    multiplicity (Ideal.span {a}) (Ideal.span ({b} : Set R)) = multiplicity a b := by
  by_cases h : Finite a b
  · rw [← PartENat.natCast_get (finite_iff_dom.mp h)]
    refine (multiplicity.unique
      (show Ideal.span {a} ^ (multiplicity a b).get h ∣ Ideal.span {b} from ?_) ?_).symm <;>
      rw [Ideal.span_singleton_pow, span_singleton_dvd_span_singleton_iff_dvd]
    · exact pow_multiplicity_dvd h
    · exact multiplicity.is_greatest
        ((PartENat.lt_coe_iff _ _).mpr (Exists.intro (finite_iff_dom.mp h) (Nat.lt_succ_self _)))
  · suffices ¬Finite (Ideal.span ({a} : Set R)) (Ideal.span ({b} : Set R)) by
      rw [finite_iff_dom, PartENat.not_dom_iff_eq_top] at h this
      rw [h, this]
    exact not_finite_iff_forall.mpr fun n => by
      rw [Ideal.span_singleton_pow, span_singleton_dvd_span_singleton_iff_dvd]
      exact not_finite_iff_forall.mp h n

variable [DecidableEq R] [DecidableEq (Ideal R)] [NormalizationMonoid R]

/-- The bijection between the (normalized) prime factors of `r` and the (normalized) prime factors
    of `span {r}` -/
-- @[simps] -- Porting note: simpNF complains about the lemmas generated by simps
noncomputable def normalizedFactorsEquivSpanNormalizedFactors {r : R} (hr : r ≠ 0) :
    { d : R | d ∈ normalizedFactors r } ≃
      { I : Ideal R | I ∈ normalizedFactors (Ideal.span ({r} : Set R)) } := by
  refine Equiv.ofBijective ?_ ?_
  · exact fun d =>
      ⟨Ideal.span {↑d}, singleton_span_mem_normalizedFactors_of_mem_normalizedFactors d.prop⟩
  · refine ⟨?_, ?_⟩
    · rintro ⟨a, ha⟩ ⟨b, hb⟩ h
      rw [Subtype.mk_eq_mk, Ideal.span_singleton_eq_span_singleton, Subtype.coe_mk,
          Subtype.coe_mk] at h
      exact Subtype.mk_eq_mk.mpr (mem_normalizedFactors_eq_of_associated ha hb h)
    · rintro ⟨i, hi⟩
      have : i.IsPrime := isPrime_of_prime (prime_of_normalized_factor i hi)
      have := exists_mem_normalizedFactors_of_dvd hr
        (Submodule.IsPrincipal.prime_generator_of_isPrime i
        (prime_of_normalized_factor i hi).ne_zero).irreducible ?_
      · obtain ⟨a, ha, ha'⟩ := this
        use ⟨a, ha⟩
        simp only [Subtype.coe_mk, Subtype.mk_eq_mk, ← span_singleton_eq_span_singleton.mpr ha',
            Ideal.span_singleton_generator]
      · exact (Submodule.IsPrincipal.mem_iff_generator_dvd i).mp
          ((show Ideal.span {r} ≤ i from dvd_iff_le.mp (dvd_of_mem_normalizedFactors hi))
            (mem_span_singleton.mpr (dvd_refl r)))

variable [DecidableRel ((· ∣ ·) : R → R → Prop)] [DecidableRel ((· ∣ ·) : Ideal R → Ideal R → Prop)]

/-- The bijection `normalizedFactorsEquivSpanNormalizedFactors` between the set of prime
    factors of `r` and the set of prime factors of the ideal `⟨r⟩` preserves multiplicities. See
    `count_normalizedFactorsSpan_eq_count` for the version stated in terms of multisets `count`.-/
theorem multiplicity_normalizedFactorsEquivSpanNormalizedFactors_eq_multiplicity {r d : R}
    (hr : r ≠ 0) (hd : d ∈ normalizedFactors r) :
    multiplicity d r =
      multiplicity (normalizedFactorsEquivSpanNormalizedFactors hr ⟨d, hd⟩ : Ideal R)
        (Ideal.span {r}) := by
  simp only [normalizedFactorsEquivSpanNormalizedFactors, multiplicity_eq_multiplicity_span,
    Subtype.coe_mk, Equiv.ofBijective_apply]

/-- The bijection `normalized_factors_equiv_span_normalized_factors.symm` between the set of prime
    factors of the ideal `⟨r⟩` and the set of prime factors of `r` preserves multiplicities. -/
theorem multiplicity_normalizedFactorsEquivSpanNormalizedFactors_symm_eq_multiplicity {r : R}
    (hr : r ≠ 0) (I : { I : Ideal R | I ∈ normalizedFactors (Ideal.span ({r} : Set R)) }) :
    multiplicity ((normalizedFactorsEquivSpanNormalizedFactors hr).symm I : R) r =
      multiplicity (I : Ideal R) (Ideal.span {r}) := by
  obtain ⟨x, hx⟩ := (normalizedFactorsEquivSpanNormalizedFactors hr).surjective I
  obtain ⟨a, ha⟩ := x
  rw [hx.symm, Equiv.symm_apply_apply, Subtype.coe_mk,
    multiplicity_normalizedFactorsEquivSpanNormalizedFactors_eq_multiplicity hr ha]

/-- The bijection between the set of prime factors of the ideal `⟨r⟩` and the set of prime factors
  of `r` preserves `count` of the corresponding multisets. See
  `multiplicity_normalizedFactorsEquivSpanNormalizedFactors_eq_multiplicity` for the version
  stated in terms of multiplicity. -/
theorem count_span_normalizedFactors_eq {r X : R} (hr : r ≠ 0) (hX : Prime X) :
    Multiset.count (Ideal.span {X} : Ideal R) (normalizedFactors (Ideal.span {r}))  =
        Multiset.count (normalize X) (normalizedFactors r) := by
  have := multiplicity_eq_multiplicity_span (R := R) (a := X) (b := r)
  rw [multiplicity_eq_count_normalizedFactors (Prime.irreducible hX) hr,
    multiplicity_eq_count_normalizedFactors (Prime.irreducible ?_), normalize_apply,
    normUnit_eq_one, Units.val_one, one_eq_top, mul_top, Nat.cast_inj] at this
  · simp only [normalize_apply, this]
  · simp only [Submodule.zero_eq_bot, ne_eq, span_singleton_eq_bot, hr, not_false_eq_true]
  · simpa only [prime_span_singleton_iff]

theorem count_span_normalizedFactors_eq_of_normUnit {r X : R}
    (hr : r ≠ 0) (hX₁ : normUnit X = 1) (hX : Prime X) :
      Multiset.count (Ideal.span {X} : Ideal R) (normalizedFactors (Ideal.span {r})) =
        Multiset.count X (normalizedFactors r) := by
  simpa [hX₁] using count_span_normalizedFactors_eq hr hX

/-- The number of times an ideal `I` occurs as normalized factor of another ideal `J` is stable
  when regarding at these ideals as associated elements of the monoid of ideals.-/
theorem count_associates_factors_eq [DecidableEq <| Associates (Ideal R)]
    [∀ (p : Associates <| Ideal R), Decidable (Irreducible p)]
    (I J : Ideal R) (hI : I ≠ 0) (hJ : J.IsPrime) (hJ₀ : J ≠ ⊥) :
    (Associates.mk J).count (Associates.mk I).factors = Multiset.count J (normalizedFactors I) := by
  replace hI : Associates.mk I ≠ 0 := Associates.mk_ne_zero.mpr hI
  have hJ' : Irreducible (Associates.mk J) := by
    simpa only [Associates.irreducible_mk] using (Ideal.prime_of_isPrime hJ₀ hJ).irreducible
  apply (Ideal.count_normalizedFactors_eq (p := J) (x := I) _ _).symm
  all_goals
    rw [← Ideal.dvd_iff_le, ← Associates.mk_dvd_mk, Associates.mk_pow]
    simp only [Associates.dvd_eq_le]
    rw [Associates.prime_pow_dvd_iff_le hI hJ']
  linarith

end PID<|MERGE_RESOLUTION|>--- conflicted
+++ resolved
@@ -209,22 +209,13 @@
   rw [← Algebra.smul_def (I.den : R₁) i, ← mem_coe, coe_one]
   suffices Submodule.map (Algebra.linearMap R₁ K) I.num ≤ 1 from
     this <| (den_mul_self_eq_num I).symm ▸ smul_mem_pointwise_smul i I.den I.coeToSubmodule hi
-<<<<<<< HEAD
-  convert map_mono (show I.num ≤ 1 by simp only [Ideal.one_eq_top, le_top, bot_eq_zero])
-=======
   apply le_trans <| map_mono (show I.num ≤ 1 by simp only [Ideal.one_eq_top, le_top, bot_eq_zero])
->>>>>>> 85db8c7f
   rw [Ideal.one_eq_top, Submodule.map_top, one_eq_range]
 
 lemma num_le_mul_inv (I : FractionalIdeal R₁⁰ K) : I.num ≤ I * I⁻¹ := by
   by_cases hI : I = 0
-<<<<<<< HEAD
-  · rw [hI, num_zero_eq <| NoZeroSMulDivisors.algebraMap_injective R₁ K, zero_mul]
-    rfl
-=======
   · rw [hI, num_zero_eq <| NoZeroSMulDivisors.algebraMap_injective R₁ K, zero_mul, zero_eq_bot,
       coeIdeal_bot]
->>>>>>> 85db8c7f
   · rw [mul_comm, ← den_mul_self_eq_num']
     exact mul_right_mono I <| spanSingleton_le_iff_mem.2 (den_mem_inv hI)
 
