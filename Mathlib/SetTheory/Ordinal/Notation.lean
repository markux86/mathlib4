--- conflicted
+++ resolved
@@ -848,15 +848,9 @@
         opow_mul, opow_succ, mul_assoc]
       rw [Ordinal.mul_lt_mul_iff_left ω00, ← Ordinal.opow_add]
       have : _ < ω ^ (repr a0 + repr a0) := (No.below_of_lt ?_).repr_lt
-<<<<<<< HEAD
-      · refine' mul_lt_omega_opow rr0 this (nat_lt_omega _)
-      · simpa using (add_lt_add_iff_left (repr a0)).2 e0
-    · refine'
-=======
       · exact mul_lt_omega_opow rr0 this (nat_lt_omega _)
       · simpa using (add_lt_add_iff_left (repr a0)).2 e0
     · exact
->>>>>>> 99508fb5
         lt_of_lt_of_le Rl
           (opow_le_opow_right omega_pos <|
             mul_le_mul_left' (succ_le_succ_iff.2 (natCast_le.2 (le_of_lt k.lt_succ_self))) _)
@@ -910,10 +904,7 @@
         conv_lhs =>
           dsimp [(· ^ ·)]
           simp [Pow.pow, opow, Ordinal.succ_ne_zero]
-<<<<<<< HEAD
-=======
         rw [opow_natCast]
->>>>>>> 99508fb5
       · simpa [Nat.one_le_iff_ne_zero]
       · rw [← Nat.cast_succ, lt_omega]
         exact ⟨_, rfl⟩
