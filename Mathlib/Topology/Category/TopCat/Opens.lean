--- conflicted
+++ resolved
@@ -117,26 +117,17 @@
 theorem coe_inclusion' {X : TopCat} {U : Opens X} :
     (inclusion' U : U → X) = Subtype.val := rfl
 
-<<<<<<< HEAD
-theorem openEmbedding {X : TopCat.{u}} (U : Opens X) : OpenEmbedding (inclusion' U) :=
-  IsOpen.openEmbedding_subtype_val U.2
-=======
 theorem isOpenEmbedding {X : TopCat.{u}} (U : Opens X) : IsOpenEmbedding (inclusion' U) :=
   U.2.isOpenEmbedding_subtypeVal
 
 @[deprecated (since := "2024-10-18")]
 alias openEmbedding := isOpenEmbedding
->>>>>>> d0df76bd
 
 /-- The inclusion of the top open subset (i.e. the whole space) is an isomorphism.
 -/
 def inclusionTopIso (X : TopCat.{u}) : (toTopCat X).obj ⊤ ≅ X where
   hom := inclusion' ⊤
-<<<<<<< HEAD
-  inv := ⟨fun x => ⟨x, trivial⟩, continuous_def.2 fun U ⟨_, hS, hSU⟩ => hSU ▸ hS⟩
-=======
   inv := ⟨fun x => ⟨x, trivial⟩, continuous_def.2 fun _ ⟨_, hS, hSU⟩ => hSU ▸ hS⟩
->>>>>>> d0df76bd
 
 /-- `Opens.map f` gives the functor from open sets in Y to open set in X,
     given by taking preimages under f. -/
@@ -291,13 +282,8 @@
 -/
 def IsOpenMap.adjunction {X Y : TopCat} {f : X ⟶ Y} (hf : IsOpenMap f) :
     Adjunction hf.functor (TopologicalSpace.Opens.map f) where
-<<<<<<< HEAD
-  unit := { app := fun U => homOfLE fun x hxU => ⟨x, hxU, rfl⟩ }
-  counit := { app := fun V => homOfLE fun y ⟨_, hfxV, hxy⟩ => hxy ▸ hfxV }
-=======
   unit := { app := fun _ => homOfLE fun x hxU => ⟨x, hxU, rfl⟩ }
   counit := { app := fun _ => homOfLE fun _ ⟨_, hfxV, hxy⟩ => hxy ▸ hfxV }
->>>>>>> d0df76bd
 
 instance IsOpenMap.functorFullOfMono {X Y : TopCat} {f : X ⟶ Y} (hf : IsOpenMap f) [H : Mono f] :
     hf.functor.Full where
@@ -339,11 +325,7 @@
     U.isOpenEmbedding.isOpenMap.adjunction.counit.app U = eqToHom (by simp) := Subsingleton.elim _ _
 
 theorem inclusion'_top_functor (X : TopCat) :
-<<<<<<< HEAD
-    (@Opens.openEmbedding X ⊤).isOpenMap.functor = map (inclusionTopIso X).inv := by
-=======
     (@Opens.isOpenEmbedding X ⊤).isOpenMap.functor = map (inclusionTopIso X).inv := by
->>>>>>> d0df76bd
   refine CategoryTheory.Functor.ext ?_ ?_
   · intro U
     ext x
@@ -360,13 +342,8 @@
     exact ⟨x, hx, rfl⟩
 
 -- Porting note: added to ease the proof of `functor_map_eq_inf`
-<<<<<<< HEAD
-lemma set_range_forget_map_inclusion' {X : TopCat} (U : Opens X) :
-    Set.range ((forget TopCat).map (inclusion' U)) = (U : Set X) := by
-=======
 lemma set_range_inclusion' {X : TopCat} (U : Opens X) :
     Set.range (inclusion' U) = (U : Set X) := by
->>>>>>> d0df76bd
   ext x
   constructor
   · rintro ⟨x, rfl⟩
@@ -377,18 +354,10 @@
 
 @[simp]
 theorem functor_map_eq_inf {X : TopCat} (U V : Opens X) :
-<<<<<<< HEAD
-    U.openEmbedding.isOpenMap.functor.obj ((Opens.map U.inclusion').obj V) = V ⊓ U := by
-  ext1
-  refine Set.image_preimage_eq_inter_range.trans ?_
-  erw [set_range_forget_map_inclusion' U]
-  rfl
-=======
     U.isOpenEmbedding.isOpenMap.functor.obj ((Opens.map U.inclusion').obj V) = V ⊓ U := by
   ext1
   simp only [IsOpenMap.functor_obj_coe, map_coe, coe_inf,
     Set.image_preimage_eq_inter_range, set_range_inclusion' U]
->>>>>>> d0df76bd
 
 theorem map_functor_eq' {X U : TopCat} (f : U ⟶ X) (hf : IsOpenEmbedding f) (V) :
     ((Opens.map f).obj <| hf.isOpenMap.functor.obj V) = V :=
@@ -396,13 +365,8 @@
 
 @[simp]
 theorem map_functor_eq {X : TopCat} {U : Opens X} (V : Opens U) :
-<<<<<<< HEAD
-    ((Opens.map U.inclusion').obj <| U.openEmbedding.isOpenMap.functor.obj V) = V :=
-  TopologicalSpace.Opens.map_functor_eq' _ U.openEmbedding V
-=======
     ((Opens.map U.inclusion').obj <| U.isOpenEmbedding.isOpenMap.functor.obj V) = V :=
   TopologicalSpace.Opens.map_functor_eq' _ U.isOpenEmbedding V
->>>>>>> d0df76bd
 
 @[simp]
 theorem adjunction_counit_map_functor {X : TopCat} {U : Opens X} (V : Opens U) :
