--- conflicted
+++ resolved
@@ -617,11 +617,8 @@
   map η := ⟨J.sheafifyMap η⟩
   map_id _ := Sheaf.Hom.ext _ _ <| J.sheafifyMap_id _
   map_comp _ _ := Sheaf.Hom.ext _ _ <| J.sheafifyMap_comp _ _
-<<<<<<< HEAD
-=======
 set_option linter.uppercaseLean3 false in
 #align category_theory.presheaf_to_Sheaf CategoryTheory.plusPlusSheaf
->>>>>>> 1fb4b03b
 
 instance plusPlusSheaf_preservesZeroMorphisms [Preadditive D] :
     (plusPlusSheaf J D).PreservesZeroMorphisms where
@@ -629,11 +626,8 @@
     ext : 3
     refine' colimit.hom_ext (fun j => _)
     erw [colimit.ι_map, comp_zero, J.plusMap_zero, J.diagramNatTrans_zero, zero_comp]
-<<<<<<< HEAD
-=======
 set_option linter.uppercaseLean3 false in
 #align category_theory.presheaf_to_Sheaf_preserves_zero_morphisms CategoryTheory.plusPlusSheaf_preservesZeroMorphisms
->>>>>>> 1fb4b03b
 
 /-- The sheafification functor is left adjoint to the forgetful functor. -/
 @[simps! unit_app counit_app_val]
@@ -650,10 +644,7 @@
       homEquiv_naturality_right := fun η γ => by
         dsimp
         rw [Category.assoc] }
-<<<<<<< HEAD
-=======
 #align category_theory.sheafification_adjunction CategoryTheory.plusPlusAdjunction
->>>>>>> 1fb4b03b
 
 noncomputable instance sheafToPresheafIsRightAdjoint : IsRightAdjoint (sheafToPresheaf J D) :=
   ⟨_, plusPlusAdjunction J D⟩
