--- conflicted
+++ resolved
@@ -87,12 +87,7 @@
 #align rat.zero_mk_nat Rat.zero_mkRat
 #align rat.zero_mk Rat.zero_divInt
 
-<<<<<<< HEAD
-unseal Nat.gcd in
-@[simp] lemma mk'_zero (d) (h : d ≠ 0) (w) : mk' 0 d h w = 0 := by congr
-=======
 @[simp] lemma mk'_zero (d) (h : d ≠ 0) (w) : mk' 0 d h w = 0 := by congr; simp_all
->>>>>>> f7d1d2d5
 
 @[simp]
 lemma num_eq_zero {q : ℚ} : q.num = 0 ↔ q = 0 := by
