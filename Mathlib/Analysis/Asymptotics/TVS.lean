/-
Copyright (c) 2023 Yury Kudryashov. All rights reserved.
Released under Apache 2.0 license as described in the file LICENSE.
Authors: Yury Kudryashov, Eric Wieser
-/
import Mathlib.Analysis.Asymptotics.Asymptotics
import Mathlib.Analysis.Convex.EGauge
import Mathlib.Analysis.LocallyConvex.BalancedCoreHull
import Mathlib.Analysis.Seminorm
import Mathlib.Tactic.Peel
import Mathlib.Topology.Instances.ENNReal

/-!
# Asymptotics in a Topological Vector Space

This file defines `Asymptotics.IsLittleOTVS` as a generalization of `Asymptotics.IsLittleO` from
normed spaces to topological spaces.

Given two functions `f` and `g` taking values in topological vector spaces
over a normed field `K`,
we say that $f = o(g)$ if for any neighborhood of zero `U` in the codomain of `f`
there exists a neighborhood of zero `V` in the codomain of `g`
such that $\operatorname{gauge}_{K, U} (f(x)) = o(\operatorname{gauge}_{K, V} (g(x)))$,
where $\operatorname{gauge}_{K, U}(y) = \inf \{‖c‖ \mid y ∈ c • U\}$.

In a normed space, we can use balls of positive radius as both `U` and `V`,
thus reducing the definition to the classical one.

This frees the user from having to chose a canonical norm, at the expense of having to pick a
specific base ring.
This is exactly the tradeoff we want in `HasFDerivAtFilter`,
as there the base ring is already chosen,
and this removes the choice of norm being part of the statement.

This definition was added to the library in order to migrate Fréchet derivatives
from normed vector spaces to topological vector spaces.
The definition is motivated by
https://en.wikipedia.org/wiki/Fr%C3%A9chet_derivative#Generalization_to_topological_vector_spaces
but the definition there doesn't work for topological vector spaces over general normed fields.
[This Zulip discussion](https://leanprover.zulipchat.com/#narrow/channel/116395-maths/topic/generalizing.20deriv.20to.20TVS)
led to the current choice of the definition.

It may be possible to generalize $f = O(g)$ and $f = \Theta(g)$ in a similar way,
but we don't need these definitions to redefine Fréchet derivatives,
so formalization of these generalizations is left for later,
until someone will need it (e.g., to prove properties of the Fréchet derivative over TVS).

## Main results

* `isLittleOTVS_iff_isLittleO`: the equivalence between these two definitions in the case of a
  normed space.

* `isLittleOTVS_iff_tendsto_inv_smul`: the equivalence to convergence of the ratio to zero
  in case of a topological vector space.

-/

open Set Filter Asymptotics Metric
open scoped Topology Pointwise ENNReal NNReal

namespace Asymptotics

/-- `IsLittleOTVS 𝕜 f g l` is a generalization of `f =o[l] g` (`IsLittleO f g l`)
that works in topological `𝕜`-vector spaces.

Given two functions `f` and `g` taking values in topological vector spaces
over a normed field `K`,
we say that $f = o(g)$ if for any neighborhood of zero `U` in the codomain of `f`
there exists a neighborhood of zero `V` in the codomain of `g`
such that $\operatorname{gauge}_{K, U} (f(x)) = o(\operatorname{gauge}_{K, V} (g(x)))$,
where $\operatorname{gauge}_{K, U}(y) = \inf \{‖c‖ \mid y ∈ c • U\}$.

We use an `ENNReal`-valued function `egauge` for the gauge,
so we unfold the definition of little o instead of reusing it. -/
def IsLittleOTVS (𝕜 : Type*) {α E F : Type*}
    [NNNorm 𝕜] [TopologicalSpace E] [TopologicalSpace F] [Zero E] [Zero F] [SMul 𝕜 E] [SMul 𝕜 F]
    (f : α → E) (g : α → F) (l : Filter α) : Prop :=
  ∀ U ∈ 𝓝 (0 : E), ∃ V ∈ 𝓝 (0 : F), ∀ ε ≠ (0 : ℝ≥0),
    ∀ᶠ x in l, egauge 𝕜 U (f x) ≤ ε * egauge 𝕜 V (g x)

variable {α β 𝕜 E F : Type*}

section TopologicalSpace

variable [NontriviallyNormedField 𝕜]
  [AddCommGroup E] [TopologicalSpace E] [Module 𝕜 E]
  [AddCommGroup F] [TopologicalSpace F] [Module 𝕜 F]

theorem _root_.Filter.HasBasis.isLittleOTVS_iff {ιE ιF : Sort*} {pE : ιE → Prop} {pF : ιF → Prop}
    {sE : ιE → Set E} {sF : ιF → Set F} (hE : HasBasis (𝓝 (0 : E)) pE sE)
    (hF : HasBasis (𝓝 (0 : F)) pF sF) {f : α → E} {g : α → F} {l : Filter α} :
    IsLittleOTVS 𝕜 f g l ↔ ∀ i, pE i → ∃ j, pF j ∧ ∀ ε ≠ (0 : ℝ≥0),
      ∀ᶠ x in l, egauge 𝕜 (sE i) (f x) ≤ ε * egauge 𝕜 (sF j) (g x) := by
  refine (hE.forall_iff ?_).trans <| forall₂_congr fun _ _ ↦ hF.exists_iff ?_
  · rintro s t hsub ⟨V, hV₀, hV⟩
    exact ⟨V, hV₀, fun ε hε ↦ (hV ε hε).mono fun x ↦ le_trans <| egauge_anti _ hsub _⟩
  · refine fun s t hsub h ε hε ↦ (h ε hε).mono fun x hx ↦ hx.trans ?_
    gcongr

@[simp]
theorem isLittleOTVS_map {f : α → E} {g : α → F} {k : β → α} {l : Filter β} :
    IsLittleOTVS 𝕜 f g (map k l) ↔ IsLittleOTVS 𝕜 (f ∘ k) (g ∘ k) l := by
  simp [IsLittleOTVS]

lemma IsLittleOTVS.mono {f : α → E} {g : α → F} {l₁ l₂ : Filter α}
    (hf : IsLittleOTVS 𝕜 f g l₁) (h : l₂ ≤ l₁) : IsLittleOTVS 𝕜 f g l₂ :=
  fun U hU => let ⟨V, hV0, hV⟩ := hf U hU; ⟨V, hV0, fun ε hε => (hV ε hε).filter_mono h⟩

lemma IsLittleOTVS.sup {f : α → E} {g : α → F} {l₁ l₂ : Filter α}
    (hf₁ : IsLittleOTVS 𝕜 f g l₁) (hf₂ : IsLittleOTVS 𝕜 f g l₂) :
    IsLittleOTVS 𝕜 f g (l₁ ⊔ l₂) := by
  intro U hU
  let ⟨V₁, hV0₁, hV₁⟩ := hf₁ U hU
  let ⟨V₂, hV0₂, hV₂⟩ := hf₂ U hU
  refine ⟨V₁ ∩ V₂, Filter.inter_mem hV0₁ hV0₂, fun ε hε => ?_⟩
  rw [eventually_sup]
  constructor
  · refine (hV₁ ε hε).mono fun x hx => hx.trans ?_
    gcongr
    exact inter_subset_left
  · refine (hV₂ ε hε).mono fun x hx => hx.trans ?_
    gcongr
    exact inter_subset_right

lemma isLittleOTVS_insert [TopologicalSpace α] {f : α → E} {g : α → F} {x : α} {s : Set α}
    (h : f x = 0) :
    IsLittleOTVS 𝕜 f g (𝓝[insert x s] x) ↔ IsLittleOTVS 𝕜 f g (𝓝[s] x) := by
  refine forall₂_congr fun U hU => exists_congr fun V => and_congr_right fun hV =>
    forall₂_congr fun ε hε => ?_
  simp [h, egauge_zero_right _ (Set.nonempty_of_mem <| mem_of_mem_nhds hU)]

lemma IsLittleOTVS.insert [TopologicalSpace α] {f : α → E} {g : α → F} {x : α} {s : Set α}
    (h : IsLittleOTVS 𝕜 f g (𝓝[s] x)) (hf : f x = 0) :
    IsLittleOTVS 𝕜 f g (𝓝[insert x s] x) :=
  (isLittleOTVS_insert hf).2 h

<<<<<<< HEAD
=======
@[simp]
>>>>>>> 5d3acbc0
lemma IsLittleOTVS.bot {f : α → E} {g : α → F} : IsLittleOTVS 𝕜 f g ⊥ :=
  fun u hU => ⟨univ, by simp⟩

protected lemma IsLittleOTVS.smul_left {f : α → E} {g : α → F} {l : Filter α}
    (h : IsLittleOTVS 𝕜 f g l) (c : α → 𝕜) :
    IsLittleOTVS 𝕜 (fun x ↦ c x • f x) (fun x ↦ c x • g x) l := by
  unfold IsLittleOTVS at *
  peel h with U hU V hV ε hε x hx
  rw [egauge_smul_right, egauge_smul_right, mul_left_comm]
  · gcongr
  all_goals exact fun _ ↦ Filter.nonempty_of_mem ‹_›

lemma isLittleOTVS_one [ContinuousSMul 𝕜 E] {f : α → E} {l : Filter α} :
    IsLittleOTVS 𝕜 f (1 : α → 𝕜) l ↔ Tendsto f l (𝓝 0) := by
  constructor
  · intro hf
    rw [(basis_sets _).isLittleOTVS_iff nhds_basis_ball] at hf
    rw [(nhds_basis_balanced 𝕜 E).tendsto_right_iff]
    rintro U ⟨hU, hUb⟩
    rcases hf U hU with ⟨r, hr₀, hr⟩
    lift r to ℝ≥0 using hr₀.le
    norm_cast at hr₀
    rcases NormedField.exists_one_lt_norm 𝕜 with ⟨c, hc⟩
    obtain ⟨ε, hε₀, hε⟩ : ∃ ε : ℝ≥0, 0 < ε ∧ (ε * ‖c‖₊ / r : ℝ≥0∞) < 1 := by
      apply Eventually.exists_gt
      refine Continuous.tendsto' ?_ _ _ (by simp) |>.eventually_lt_const zero_lt_one
      fun_prop (disch := intros; first | apply ENNReal.coe_ne_top | positivity)
    filter_upwards [hr ε hε₀.ne'] with x hx
    refine mem_of_egauge_lt_one hUb (hx.trans_lt ?_)
    calc
      (ε : ℝ≥0∞) * egauge 𝕜 (ball (0 : 𝕜) r) 1 ≤ (ε * ‖c‖₊ / r : ℝ≥0∞) := by
        rw [mul_div_assoc]
        gcongr
        simpa using egauge_ball_le_of_one_lt_norm (r := r) (x := (1 : 𝕜)) hc (by simp)
      _ < 1 := ‹_›
  · intro hf U hU
    refine ⟨ball 0 1, ball_mem_nhds _ one_pos, fun ε hε ↦ ?_⟩
    rcases NormedField.exists_norm_lt 𝕜 hε.bot_lt with ⟨c, hc₀, hcε⟩
    replace hc₀ : c ≠ 0 := by simpa using hc₀
    filter_upwards [hf ((set_smul_mem_nhds_zero_iff hc₀).2 hU)] with a ha
    calc
      egauge 𝕜 U (f a) ≤ ‖c‖₊ := egauge_le_of_mem_smul ha
      _ ≤ ε := mod_cast hcε.le
      _ ≤ ε * egauge 𝕜 (ball (0 : 𝕜) 1) 1 := by
        apply le_mul_of_one_le_right'
        simpa using le_egauge_ball_one 𝕜 (1 : 𝕜)

lemma IsLittleOTVS.tendsto_inv_smul [ContinuousSMul 𝕜 E] {f : α → 𝕜} {g : α → E} {l : Filter α}
    (h : IsLittleOTVS 𝕜 g f l) : Tendsto (fun x ↦ (f x)⁻¹ • g x) l (𝓝 0) := by
  rw [(basis_sets _).isLittleOTVS_iff nhds_basis_ball] at h
  rw [(nhds_basis_balanced 𝕜 E).tendsto_right_iff]
  rintro U ⟨hU, hUB⟩
  rcases h U hU with ⟨ε, hε₀, hε⟩
  lift ε to ℝ≥0 using hε₀.le; norm_cast at hε₀
  rcases NormedField.exists_one_lt_norm 𝕜 with ⟨c, hc⟩
  filter_upwards [hε (ε / 2 / ‖c‖₊) (ne_of_gt <| div_pos (half_pos hε₀) (one_pos.trans hc))]
    with x hx
  refine mem_of_egauge_lt_one hUB ?_
  rw [id, egauge_smul_right (fun _ ↦ Filter.nonempty_of_mem hU), nnnorm_inv]
  calc
    ↑‖f x‖₊⁻¹ * egauge 𝕜 U (g x)
      ≤ (↑‖f x‖₊)⁻¹ * (↑(ε / 2 / ‖c‖₊) * egauge 𝕜 (ball 0 ε) (f x)) :=
      mul_le_mul' ENNReal.coe_inv_le hx
    _ ≤ (↑‖f x‖₊)⁻¹ * ((ε / 2 / ‖c‖₊) * (‖c‖₊ * ‖f x‖₊ / ε)) := by
      gcongr
      · refine ENNReal.coe_div_le.trans ?_; gcongr; apply ENNReal.coe_div_le
      · exact egauge_ball_le_of_one_lt_norm hc (.inl hε₀.ne')
    _ = (‖f x‖₊ / ‖f x‖₊) * (ε / ε) * (‖c‖₊ / ‖c‖₊) * (1 / 2) := by
      simp only [div_eq_mul_inv, one_mul]; ring
    _ ≤ 1 * 1 * 1 * (1 / 2) := by gcongr <;> apply ENNReal.div_self_le_one
    _ < 1 := by norm_num

lemma isLittleOTVS_iff_tendsto_inv_smul [ContinuousSMul 𝕜 E] {f : α → 𝕜} {g : α → E} {l : Filter α}
    (h₀ : ∀ᶠ x in l, f x = 0 → g x = 0) :
    IsLittleOTVS 𝕜 g f l ↔ Tendsto (fun x ↦ (f x)⁻¹ • g x) l (𝓝 0) := by
  refine ⟨IsLittleOTVS.tendsto_inv_smul, fun h U hU ↦ ?_⟩
  refine ⟨ball 0 1, ball_mem_nhds _ one_pos, fun ε hε ↦ ?_⟩
  rcases NormedField.exists_norm_lt 𝕜 hε.bot_lt with ⟨c, hc₀, hcε : ‖c‖₊ < ε⟩
  rw [norm_pos_iff] at hc₀
  filter_upwards [h₀, h <| (set_smul_mem_nhds_zero_iff hc₀).2 hU]
    with x hx₀ (hx : (f x)⁻¹ • g x ∈ c • U)
  rcases eq_or_ne (f x) 0 with hf₀ | hf₀
  · simp [hx₀ hf₀, Filter.nonempty_of_mem hU]
  · rw [mem_smul_set_iff_inv_smul_mem₀ hc₀, smul_smul] at hx
    refine (egauge_le_of_smul_mem_of_ne hx (by simp [*])).trans ?_
    simp_rw [nnnorm_mul, nnnorm_inv, mul_inv, inv_inv, ENNReal.coe_mul]
    gcongr
    apply le_egauge_ball_one

end TopologicalSpace

section NormedSpace

variable [NontriviallyNormedField 𝕜]
variable [SeminormedAddCommGroup E] [SeminormedAddCommGroup F] [NormedSpace 𝕜 E] [NormedSpace 𝕜 F]

lemma isLittleOTVS_iff_isLittleO {f : α → E} {g : α → F} {l : Filter α} :
    IsLittleOTVS 𝕜 f g l ↔ f =o[l] g := by
  rcases NormedField.exists_one_lt_norm 𝕜 with ⟨c, hc : 1 < ‖c‖₊⟩
  have hc₀ : 0 < ‖c‖₊ := one_pos.trans hc
  simp only [isLittleO_iff, nhds_basis_ball.isLittleOTVS_iff nhds_basis_ball]
  refine ⟨fun h ε hε ↦ ?_, fun h ε hε ↦ ⟨1, one_pos, fun δ hδ ↦ ?_⟩⟩
  · rcases h ε hε with ⟨δ, hδ₀, hδ⟩
    lift ε to ℝ≥0 using hε.le; lift δ to ℝ≥0 using hδ₀.le; norm_cast at hε hδ₀
    filter_upwards [hδ (δ / ‖c‖₊) (div_pos hδ₀ hc₀).ne'] with x hx
    suffices (‖f x‖₊ / ε : ℝ≥0∞) ≤ ‖g x‖₊ by
      rw [← ENNReal.coe_div hε.ne'] at this
      rw [← div_le_iff₀' (NNReal.coe_pos.2 hε)]
      exact_mod_cast this
    calc
      (‖f x‖₊ / ε : ℝ≥0∞) ≤ egauge 𝕜 (ball 0 ε) (f x) := div_le_egauge_ball 𝕜 _ _
      _ ≤ ↑(δ / ‖c‖₊) * egauge 𝕜 (ball 0 ↑δ) (g x) := hx
      _ ≤ (δ / ‖c‖₊) * (‖c‖₊ * ‖g x‖₊ / δ) := by
        gcongr
        exacts [ENNReal.coe_div_le, egauge_ball_le_of_one_lt_norm hc (.inl <| ne_of_gt hδ₀)]
      _ = (δ / δ) * (‖c‖₊ / ‖c‖₊) * ‖g x‖₊ := by simp only [div_eq_mul_inv]; ring
      _ ≤ 1 * 1 * ‖g x‖₊ := by gcongr <;> exact ENNReal.div_self_le_one
      _ = ‖g x‖₊ := by simp
  · filter_upwards [@h ↑(ε * δ / ‖c‖₊) (by positivity)] with x (hx : ‖f x‖₊ ≤ ε * δ / ‖c‖₊ * ‖g x‖₊)
    lift ε to ℝ≥0 using hε.le
    calc
      egauge 𝕜 (ball 0 ε) (f x) ≤ ‖c‖₊ * ‖f x‖₊ / ε :=
        egauge_ball_le_of_one_lt_norm hc (.inl <| ne_of_gt hε)
      _ ≤ ‖c‖₊ * (↑(ε * δ / ‖c‖₊) * ‖g x‖₊) / ε := by gcongr; exact_mod_cast hx
      _ = (‖c‖₊ / ‖c‖₊) * (ε / ε) * δ * ‖g x‖₊ := by
        simp only [div_eq_mul_inv, ENNReal.coe_inv hc₀.ne', ENNReal.coe_mul]; ring
      _ ≤ 1 * 1 * δ * ‖g x‖₊ := by gcongr <;> exact ENNReal.div_self_le_one
      _ = δ * ‖g x‖₊ := by simp
      _ ≤ δ * egauge 𝕜 (ball 0 1) (g x) := by gcongr; apply le_egauge_ball_one

alias ⟨isLittleOTVS.isLittleO, IsLittle.isLittleOTVS⟩ := isLittleOTVS_iff_isLittleO

end NormedSpace

end Asymptotics<|MERGE_RESOLUTION|>--- conflicted
+++ resolved
@@ -134,10 +134,7 @@
     IsLittleOTVS 𝕜 f g (𝓝[insert x s] x) :=
   (isLittleOTVS_insert hf).2 h
 
-<<<<<<< HEAD
-=======
 @[simp]
->>>>>>> 5d3acbc0
 lemma IsLittleOTVS.bot {f : α → E} {g : α → F} : IsLittleOTVS 𝕜 f g ⊥ :=
   fun u hU => ⟨univ, by simp⟩
 
