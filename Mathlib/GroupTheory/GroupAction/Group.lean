--- conflicted
+++ resolved
@@ -22,187 +22,6 @@
 
 section MulAction
 
-<<<<<<< HEAD
-/-- `Monoid.toMulAction` is faithful on cancellative monoids. -/
-@[to_additive " `AddMonoid.toAddAction` is faithful on additive cancellative monoids. "]
-instance RightCancelMonoid.faithfulSMul [RightCancelMonoid α] : FaithfulSMul α α :=
-  ⟨fun h => mul_right_cancel (h 1)⟩
-#align right_cancel_monoid.to_has_faithful_smul RightCancelMonoid.faithfulSMul
-#align add_right_cancel_monoid.to_has_faithful_vadd AddRightCancelMonoid.faithfulVAdd
-
-section Group
-
-variable [Group α] [MulAction α β]
-
-@[to_additive (attr := simp)]
-theorem inv_smul_smul (c : α) (x : β) : c⁻¹ • c • x = x := by rw [smul_smul, mul_left_inv, one_smul]
-#align inv_smul_smul inv_smul_smul
-#align neg_vadd_vadd neg_vadd_vadd
-
-@[to_additive (attr := simp)]
-theorem smul_inv_smul (c : α) (x : β) : c • c⁻¹ • x = x := by
-  rw [smul_smul, mul_right_inv, one_smul]
-#align smul_inv_smul smul_inv_smul
-#align vadd_neg_vadd vadd_neg_vadd
-
-/-- Given an action of a group `α` on `β`, each `g : α` defines a permutation of `β`. -/
-@[to_additive (attr := simps)]
-def MulAction.toPerm (a : α) : Equiv.Perm β :=
-  ⟨fun x => a • x, fun x => a⁻¹ • x, inv_smul_smul a, smul_inv_smul a⟩
-#align mul_action.to_perm MulAction.toPerm
-#align add_action.to_perm AddAction.toPerm
-#align add_action.to_perm_apply AddAction.toPerm_apply
-#align mul_action.to_perm_apply MulAction.toPerm_apply
-#align add_action.to_perm_symm_apply AddAction.toPerm_symm_apply
-#align mul_action.to_perm_symm_apply MulAction.toPerm_symm_apply
-
-/-- Given an action of an additive group `α` on `β`, each `g : α` defines a permutation of `β`. -/
-add_decl_doc AddAction.toPerm
-
-/-- `MulAction.toPerm` is injective on faithful actions. -/
-@[to_additive "`AddAction.toPerm` is injective on faithful actions."]
-theorem MulAction.toPerm_injective [FaithfulSMul α β] :
-    Function.Injective (MulAction.toPerm : α → Equiv.Perm β) :=
-  (show Function.Injective (Equiv.toFun ∘ MulAction.toPerm) from smul_left_injective').of_comp
-#align mul_action.to_perm_injective MulAction.toPerm_injective
-#align add_action.to_perm_injective AddAction.toPerm_injective
-
-variable (α) (β)
-
-/-- Given an action of a group `α` on a set `β`, each `g : α` defines a permutation of `β`. -/
-@[simps]
-def MulAction.toPermHom : α →* Equiv.Perm β where
-  toFun := MulAction.toPerm
-  map_one' := Equiv.ext <| one_smul α
-  map_mul' u₁ u₂ := Equiv.ext <| mul_smul (u₁ : α) u₂
-#align mul_action.to_perm_hom MulAction.toPermHom
-#align mul_action.to_perm_hom_apply MulAction.toPermHom_apply
-
-/-- Given an action of an additive group `α` on a set `β`, each `g : α` defines a permutation of
-`β`. -/
-@[simps!]
-def AddAction.toPermHom (α : Type*) [AddGroup α] [AddAction α β] :
-    α →+ Additive (Equiv.Perm β) :=
-  MonoidHom.toAdditive'' <| MulAction.toPermHom (Multiplicative α) β
-#align add_action.to_perm_hom AddAction.toPermHom
-
-/-- The tautological action by `Equiv.Perm α` on `α`.
-
-This generalizes `Function.End.applyMulAction`. -/
-instance Equiv.Perm.applyMulAction (α : Type*) : MulAction (Equiv.Perm α) α where
-  smul f a := f a
-  one_smul _ := rfl
-  mul_smul _ _ _ := rfl
-#align equiv.perm.apply_mul_action Equiv.Perm.applyMulAction
-
-@[simp]
-protected theorem Equiv.Perm.smul_def {α : Type*} (f : Equiv.Perm α) (a : α) : f • a = f a :=
-  rfl
-#align equiv.perm.smul_def Equiv.Perm.smul_def
-
-/-- `Equiv.Perm.applyMulAction` is faithful. -/
-instance Equiv.Perm.applyFaithfulSMul (α : Type*) : FaithfulSMul (Equiv.Perm α) α :=
-  ⟨Equiv.ext⟩
-#align equiv.perm.apply_has_faithful_smul Equiv.Perm.applyFaithfulSMul
-
-variable {α} {β}
-
-@[to_additive]
-theorem inv_smul_eq_iff {a : α} {x y : β} : a⁻¹ • x = y ↔ x = a • y :=
-  (MulAction.toPerm a).symm_apply_eq
-#align inv_smul_eq_iff inv_smul_eq_iff
-#align neg_vadd_eq_iff neg_vadd_eq_iff
-
-@[to_additive]
-theorem eq_inv_smul_iff {a : α} {x y : β} : x = a⁻¹ • y ↔ a • x = y :=
-  (MulAction.toPerm a).eq_symm_apply
-#align eq_inv_smul_iff eq_inv_smul_iff
-#align eq_neg_vadd_iff eq_neg_vadd_iff
-
-theorem smul_inv [Group β] [SMulCommClass α β β] [IsScalarTower α β β] (c : α) (x : β) :
-    (c • x)⁻¹ = c⁻¹ • x⁻¹ := by
-  rw [inv_eq_iff_mul_eq_one, smul_mul_smul, mul_right_inv, mul_right_inv, one_smul]
-#align smul_inv smul_inv
-
-theorem smul_zpow [Group β] [SMulCommClass α β β] [IsScalarTower α β β] (c : α) (x : β) (p : ℤ) :
-    (c • x) ^ p = c ^ p • x ^ p := by
-  cases p <;>
-  simp [smul_pow, smul_inv]
-#align smul_zpow smul_zpow
-
-@[simp]
-theorem Commute.smul_right_iff [Mul β] [SMulCommClass α β β] [IsScalarTower α β β] {a b : β}
-    (r : α) : Commute a (r • b) ↔ Commute a b :=
-  ⟨fun h => inv_smul_smul r b ▸ h.smul_right r⁻¹, fun h => h.smul_right r⟩
-#align commute.smul_right_iff Commute.smul_right_iff
-
-@[simp]
-theorem Commute.smul_left_iff [Mul β] [SMulCommClass α β β] [IsScalarTower α β β] {a b : β}
-    (r : α) : Commute (r • a) b ↔ Commute a b := by
-  rw [Commute.symm_iff, Commute.smul_right_iff, Commute.symm_iff]
-#align commute.smul_left_iff Commute.smul_left_iff
-
-@[to_additive]
-protected theorem MulAction.bijective (g : α) : Function.Bijective (g • · : β → β) :=
-  (MulAction.toPerm g).bijective
-#align mul_action.bijective MulAction.bijective
-#align add_action.bijective AddAction.bijective
-
-@[to_additive]
-protected theorem MulAction.injective (g : α) : Function.Injective (g • · : β → β) :=
-  (MulAction.bijective g).injective
-#align mul_action.injective MulAction.injective
-#align add_action.injective AddAction.injective
-
-@[to_additive]
-protected theorem MulAction.surjective (g : α) : Function.Surjective (g • · : β → β) :=
-  (MulAction.bijective g).surjective
-#align mul_action.surjective MulAction.surjective
-#align add_action.surjective AddAction.surjective
-
-@[to_additive]
-theorem smul_left_cancel (g : α) {x y : β} (h : g • x = g • y) : x = y :=
-  MulAction.injective g h
-#align smul_left_cancel smul_left_cancel
-#align vadd_left_cancel vadd_left_cancel
-
-@[to_additive (attr := simp)]
-theorem smul_left_cancel_iff (g : α) {x y : β} : g • x = g • y ↔ x = y :=
-  (MulAction.injective g).eq_iff
-#align smul_left_cancel_iff smul_left_cancel_iff
-#align vadd_left_cancel_iff vadd_left_cancel_iff
-
-@[to_additive]
-theorem smul_eq_iff_eq_inv_smul (g : α) {x y : β} : g • x = y ↔ x = g⁻¹ • y :=
-  (MulAction.toPerm g).apply_eq_iff_eq_symm_apply
-#align smul_eq_iff_eq_inv_smul smul_eq_iff_eq_inv_smul
-#align vadd_eq_iff_eq_neg_vadd vadd_eq_iff_eq_neg_vadd
-
-end Group
-
-section Monoid
-
-variable [Monoid α] [MulAction α β]
-variable (c : α) (x y : β) [Invertible c]
-
-@[simp]
-theorem invOf_smul_smul : ⅟c • c • x = x := inv_smul_smul (unitOfInvertible c) _
-
-@[simp]
-theorem smul_invOf_smul : c • (⅟ c • x) = x := smul_inv_smul (unitOfInvertible c) _
-
-variable {c x y}
-
-theorem invOf_smul_eq_iff : ⅟c • x = y ↔ x = c • y :=
-  inv_smul_eq_iff (a := unitOfInvertible c)
-
-theorem smul_eq_iff_eq_invOf_smul : c • x = y ↔ x = ⅟c • y :=
-  smul_eq_iff_eq_inv_smul (g := unitOfInvertible c)
-
-end Monoid
-
-=======
->>>>>>> 59de845a
 /-- `Monoid.toMulAction` is faithful on nontrivial cancellative monoids with zero. -/
 instance CancelMonoidWithZero.faithfulSMul [CancelMonoidWithZero α] [Nontrivial α] :
     FaithfulSMul α α :=
