/-
Copyright (c) 2022 Andrew Yang. All rights reserved.
Released under Apache 2.0 license as described in the file LICENSE.
Authors: Andrew Yang
-/
import Mathlib.AlgebraicGeometry.GammaSpecAdjunction
import Mathlib.AlgebraicGeometry.Restrict
import Mathlib.AlgebraicGeometry.Cover.Open
import Mathlib.CategoryTheory.Limits.Opposites
import Mathlib.RingTheory.Localization.InvSubmonoid

/-!
# Affine schemes

We define the category of `AffineScheme`s as the essential image of `Spec`.
We also define predicates about affine schemes and affine open sets.

## Main definitions

* `AlgebraicGeometry.AffineScheme`: The category of affine schemes.
* `AlgebraicGeometry.IsAffine`: A scheme is affine if the canonical map `X ⟶ Spec Γ(X)` is an
  isomorphism.
* `AlgebraicGeometry.Scheme.isoSpec`: The canonical isomorphism `X ≅ Spec Γ(X)` for an affine
  scheme.
* `AlgebraicGeometry.AffineScheme.equivCommRingCat`: The equivalence of categories
  `AffineScheme ≌ CommRingᵒᵖ` given by `AffineScheme.Spec : CommRingᵒᵖ ⥤ AffineScheme` and
  `AffineScheme.Γ : AffineSchemeᵒᵖ ⥤ CommRingCat`.
* `AlgebraicGeometry.IsAffineOpen`: An open subset of a scheme is affine if the open subscheme is
  affine.
* `AlgebraicGeometry.IsAffineOpen.fromSpec`: The immersion `Spec 𝒪ₓ(U) ⟶ X` for an affine `U`.

-/

<<<<<<< HEAD
-- Explicit universe annotations were used in this file to improve perfomance #12737

set_option linter.uppercaseLean3 false
=======
-- Explicit universe annotations were used in this file to improve performance #12737
>>>>>>> 99508fb5

noncomputable section

open CategoryTheory CategoryTheory.Limits Opposite TopologicalSpace

universe u

namespace AlgebraicGeometry

open Spec (structureSheaf)

/-- The category of affine schemes -/
-- Porting note(#5171): linter not ported yet
-- @[nolint has_nonempty_instance]
def AffineScheme :=
  Scheme.Spec.EssImageSubcategory
deriving Category

/-- A Scheme is affine if the canonical map `X ⟶ Spec Γ(X)` is an isomorphism. -/
class IsAffine (X : Scheme) : Prop where
  affine : IsIso (ΓSpec.adjunction.unit.app X)

attribute [instance] IsAffine.affine

/-- The canonical isomorphism `X ≅ Spec Γ(X)` for an affine scheme. -/
@[simps! (config := .lemmasOnly) hom]
def Scheme.isoSpec (X : Scheme) [IsAffine X] : X ≅ Spec Γ(X, ⊤) :=
  asIso (ΓSpec.adjunction.unit.app X)

@[reassoc]
theorem Scheme.isoSpec_hom_naturality {X Y : Scheme} [IsAffine X] [IsAffine Y] (f : X ⟶ Y) :
    X.isoSpec.hom ≫ Spec.map (f.app ⊤) = f ≫ Y.isoSpec.hom := by
  simp only [isoSpec, asIso_hom, ΓSpec.adjunction_unit_naturality]

@[reassoc]
theorem Scheme.isoSpec_inv_naturality {X Y : Scheme} [IsAffine X] [IsAffine Y] (f : X ⟶ Y) :
    Spec.map (f.app ⊤) ≫ Y.isoSpec.inv = X.isoSpec.inv ≫ f := by
  rw [Iso.eq_inv_comp, isoSpec, asIso_hom, ← ΓSpec.adjunction_unit_naturality_assoc, isoSpec,
    asIso_inv, IsIso.hom_inv_id, Category.comp_id]

/-- Construct an affine scheme from a scheme and the information that it is affine.
Also see `AffineScheme.of` for a typeclass version. -/
@[simps]
def AffineScheme.mk (X : Scheme) (_ : IsAffine X) : AffineScheme :=
<<<<<<< HEAD
  ⟨X, mem_essImage_of_unit_isIso (adj := ΓSpec.adjunction) _⟩
#align algebraic_geometry.AffineScheme.mk AlgebraicGeometry.AffineScheme.mk
=======
  ⟨X, ΓSpec.adjunction.mem_essImage_of_unit_isIso _⟩
>>>>>>> 99508fb5

/-- Construct an affine scheme from a scheme. Also see `AffineScheme.mk` for a non-typeclass
version. -/
def AffineScheme.of (X : Scheme) [h : IsAffine X] : AffineScheme :=
  AffineScheme.mk X h

/-- Type check a morphism of schemes as a morphism in `AffineScheme`. -/
def AffineScheme.ofHom {X Y : Scheme} [IsAffine X] [IsAffine Y] (f : X ⟶ Y) :
    AffineScheme.of X ⟶ AffineScheme.of Y :=
  f

theorem mem_Spec_essImage (X : Scheme) : X ∈ Scheme.Spec.essImage ↔ IsAffine X :=
  ⟨fun h => ⟨Functor.essImage.unit_isIso h⟩,
<<<<<<< HEAD
    fun _ => mem_essImage_of_unit_isIso (adj := ΓSpec.adjunction) _⟩
#align algebraic_geometry.mem_Spec_ess_image AlgebraicGeometry.mem_Spec_essImage
=======
    fun _ => ΓSpec.adjunction.mem_essImage_of_unit_isIso _⟩
>>>>>>> 99508fb5

instance isAffine_affineScheme (X : AffineScheme.{u}) : IsAffine X.obj :=
  ⟨Functor.essImage.unit_isIso X.property⟩

instance (R : CommRingCatᵒᵖ) : IsAffine (Scheme.Spec.obj R) :=
  AlgebraicGeometry.isAffine_affineScheme ⟨_, Scheme.Spec.obj_mem_essImage R⟩

instance isAffine_Spec (R : CommRingCat) : IsAffine (Spec R) :=
  AlgebraicGeometry.isAffine_affineScheme ⟨_, Scheme.Spec.obj_mem_essImage (op R)⟩

theorem isAffine_of_isIso {X Y : Scheme} (f : X ⟶ Y) [IsIso f] [h : IsAffine Y] : IsAffine X := by
  rw [← mem_Spec_essImage] at h ⊢; exact Functor.essImage.ofIso (asIso f).symm h

/-- If `f : X ⟶ Y` is a morphism between affine schemes, the corresponding arrow is isomorphic
to the arrow of the morphism on prime spectra induced by the map on global sections. -/
noncomputable
def arrowIsoSpecΓOfIsAffine {X Y : Scheme} [IsAffine X] [IsAffine Y] (f : X ⟶ Y) :
    Arrow.mk f ≅ Arrow.mk (Spec.map (Scheme.Γ.map f.op)) :=
  Arrow.isoMk X.isoSpec Y.isoSpec (ΓSpec.adjunction.unit_naturality _)

namespace AffineScheme

/-- The `Spec` functor into the category of affine schemes. -/
def Spec : CommRingCatᵒᵖ ⥤ AffineScheme :=
  Scheme.Spec.toEssImage

-- Porting note (#11081): cannot automatically derive
instance Spec_full : Spec.Full := Functor.Full.toEssImage _

-- Porting note (#11081): cannot automatically derive
instance Spec_faithful : Spec.Faithful := Functor.Faithful.toEssImage _

-- Porting note (#11081): cannot automatically derive
instance Spec_essSurj : Spec.EssSurj := Functor.EssSurj.toEssImage (F := _)

/-- The forgetful functor `AffineScheme ⥤ Scheme`. -/
@[simps!]
def forgetToScheme : AffineScheme ⥤ Scheme :=
  Scheme.Spec.essImageInclusion

-- Porting note (#11081): cannot automatically derive
instance forgetToScheme_full : forgetToScheme.Full :=
show (Scheme.Spec.essImageInclusion).Full from inferInstance

-- Porting note (#11081): cannot automatically derive
instance forgetToScheme_faithful : forgetToScheme.Faithful :=
show (Scheme.Spec.essImageInclusion).Faithful from inferInstance

/-- The global section functor of an affine scheme. -/
def Γ : AffineSchemeᵒᵖ ⥤ CommRingCat :=
  forgetToScheme.op ⋙ Scheme.Γ

/-- The category of affine schemes is equivalent to the category of commutative rings. -/
def equivCommRingCat : AffineScheme ≌ CommRingCatᵒᵖ :=
  equivEssImageOfReflective.symm

instance : Γ.{u}.rightOp.IsEquivalence := equivCommRingCat.isEquivalence_functor

instance : Γ.{u}.rightOp.op.IsEquivalence := equivCommRingCat.op.isEquivalence_functor

instance : Γ.{u}.rightOp.IsEquivalence := equivCommRingCat.isEquivalence_functor

instance : Γ.{u}.rightOp.op.IsEquivalence := equivCommRingCat.op.isEquivalence_functor

instance ΓIsEquiv : Γ.{u}.IsEquivalence :=
  inferInstanceAs (Γ.{u}.rightOp.op ⋙ (opOpEquivalence _).functor).IsEquivalence
<<<<<<< HEAD
#align algebraic_geometry.AffineScheme.Γ_is_equiv AlgebraicGeometry.AffineScheme.ΓIsEquiv
=======
>>>>>>> 99508fb5

instance hasColimits : HasColimits AffineScheme.{u} :=
  haveI := Adjunction.has_limits_of_equivalence.{u} Γ.{u}
  Adjunction.has_colimits_of_equivalence.{u} (opOpEquivalence AffineScheme.{u}).inverse

instance hasLimits : HasLimits AffineScheme.{u} := by
  haveI := Adjunction.has_colimits_of_equivalence Γ.{u}
  haveI : HasLimits AffineScheme.{u}ᵒᵖᵒᵖ := Limits.hasLimits_op_of_hasColimits
  exact Adjunction.has_limits_of_equivalence (opOpEquivalence AffineScheme.{u}).inverse

noncomputable instance Γ_preservesLimits : PreservesLimits Γ.{u}.rightOp := inferInstance

noncomputable instance forgetToScheme_preservesLimits : PreservesLimits forgetToScheme := by
  apply (config := { allowSynthFailures := true })
    @preservesLimitsOfNatIso _ _ _ _ _ _
      (isoWhiskerRight equivCommRingCat.unitIso forgetToScheme).symm
  change PreservesLimits (equivCommRingCat.functor ⋙ Scheme.Spec)
  infer_instance

end AffineScheme

/-- An open subset of a scheme is affine if the open subscheme is affine. -/
def IsAffineOpen {X : Scheme} (U : X.Opens) : Prop :=
  IsAffine U

/-- The set of affine opens as a subset of `opens X`. -/
def Scheme.affineOpens (X : Scheme) : Set X.Opens :=
  {U : X.Opens | IsAffineOpen U}

instance {Y : Scheme.{u}} (U : Y.affineOpens) : IsAffine U :=
  U.property

theorem isAffineOpen_opensRange {X Y : Scheme} [IsAffine X] (f : X ⟶ Y)
    [H : IsOpenImmersion f] : IsAffineOpen (Scheme.Hom.opensRange f) := by
  refine isAffine_of_isIso (IsOpenImmersion.isoOfRangeEq f (Y.ofRestrict _) ?_).inv
  exact Subtype.range_val.symm

theorem isAffineOpen_top (X : Scheme) [IsAffine X] : IsAffineOpen (⊤ : X.Opens) := by
  convert isAffineOpen_opensRange (𝟙 X)
  ext1
  exact Set.range_id.symm

instance Scheme.isAffine_affineCover (X : Scheme) (i : X.affineCover.J) :
    IsAffine (X.affineCover.obj i) :=
  isAffine_Spec _

instance Scheme.isAffine_affineBasisCover (X : Scheme) (i : X.affineBasisCover.J) :
    IsAffine (X.affineBasisCover.obj i) :=
  isAffine_Spec _

instance Scheme.isAffine_affineOpenCover (X : Scheme) (𝒰 : X.AffineOpenCover) (i : 𝒰.J) :
    IsAffine (𝒰.openCover.obj i) :=
  inferInstanceAs (IsAffine (Spec (𝒰.obj i)))

instance {X} [IsAffine X] (i) : IsAffine ((Scheme.openCoverOfIsIso (𝟙 X)).obj i) := by
  dsimp; infer_instance

theorem isBasis_affine_open (X : Scheme) : Opens.IsBasis X.affineOpens := by
  rw [Opens.isBasis_iff_nbhd]
  rintro U x (hU : x ∈ (U : Set X))
  obtain ⟨S, hS, hxS, hSU⟩ := X.affineBasisCover_is_basis.exists_subset_of_mem_open hU U.isOpen
  refine ⟨⟨S, X.affineBasisCover_is_basis.isOpen hS⟩, ?_, hxS, hSU⟩
  rcases hS with ⟨i, rfl⟩
  exact isAffineOpen_opensRange _

theorem iSup_affineOpens_eq_top (X : Scheme) : ⨆ i : X.affineOpens, (i : X.Opens) = ⊤ := by
  apply Opens.ext
  rw [Opens.coe_iSup]
  apply IsTopologicalBasis.sUnion_eq
  rw [← Set.image_eq_range]
  exact isBasis_affine_open X

theorem Scheme.map_PrimeSpectrum_basicOpen_of_affine
    (X : Scheme) [IsAffine X] (f : Scheme.Γ.obj (op X)) :
    X.isoSpec.hom ⁻¹ᵁ PrimeSpectrum.basicOpen f = X.basicOpen f :=
  ΓSpec.adjunction_unit_map_basicOpen _ _

theorem isBasis_basicOpen (X : Scheme) [IsAffine X] :
    Opens.IsBasis (Set.range (X.basicOpen : Γ(X, ⊤) → X.Opens)) := by
  delta Opens.IsBasis
  convert PrimeSpectrum.isBasis_basic_opens.inducing
    (TopCat.homeoOfIso (Scheme.forgetToTop.mapIso X.isoSpec)).inducing using 1
  ext
  simp only [Set.mem_image, exists_exists_eq_and]
  constructor
  · rintro ⟨_, ⟨x, rfl⟩, rfl⟩
    refine ⟨_, ⟨_, ⟨x, rfl⟩, rfl⟩, ?_⟩
    exact congr_arg Opens.carrier (ΓSpec.adjunction_unit_map_basicOpen _ _)
  · rintro ⟨_, ⟨_, ⟨x, rfl⟩, rfl⟩, rfl⟩
    refine ⟨_, ⟨x, rfl⟩, ?_⟩
    exact congr_arg Opens.carrier (ΓSpec.adjunction_unit_map_basicOpen _ _).symm

namespace IsAffineOpen

variable {X Y : Scheme.{u}} {U : X.Opens} (hU : IsAffineOpen U) (f : Γ(X, U))

/-- The open immersion `Spec Γ(X, U) ⟶ X` for an affine `U`. -/
def fromSpec :
    Spec Γ(X, U) ⟶ X :=
  haveI : IsAffine U := hU
  Spec.map (X.presheaf.map (eqToHom U.openEmbedding_obj_top.symm).op) ≫
    U.toScheme.isoSpec.inv ≫ U.ι

instance isOpenImmersion_fromSpec :
    IsOpenImmersion hU.fromSpec := by
  delta fromSpec
  infer_instance

@[simp]
theorem range_fromSpec :
    Set.range hU.fromSpec.1.base = (U : Set X) := by
  delta IsAffineOpen.fromSpec; dsimp
  rw [Function.comp.assoc, Set.range_comp, Set.range_iff_surjective.mpr, Set.image_univ]
  · exact Subtype.range_coe
  erw [← coe_comp, ← TopCat.epi_iff_surjective] -- now `erw` after #13170
  infer_instance

@[simp]
theorem opensRange_fromSpec : Scheme.Hom.opensRange hU.fromSpec = U := Opens.ext (range_fromSpec hU)

@[reassoc (attr := simp)]
theorem map_fromSpec {V : X.Opens} (hV : IsAffineOpen V) (f : op U ⟶ op V) :
    Spec.map (X.presheaf.map f) ≫ hU.fromSpec = hV.fromSpec := by
  have : IsAffine (X.restrictFunctor.obj U).left := hU
  haveI : IsAffine _ := hV
  conv_rhs =>
    rw [fromSpec, ← X.restrictFunctor_map_ofRestrict f.unop, ← Scheme.isoSpec_inv_naturality_assoc,
      ← Spec.map_comp_assoc, Scheme.restrictFunctor_map_app, ← Functor.map_comp]
  rw [fromSpec, ← Spec.map_comp_assoc, ← Functor.map_comp]
  rfl

include hU in
protected theorem isCompact :
    IsCompact (U : Set X) := by
  convert @IsCompact.image _ _ _ _ Set.univ hU.fromSpec.1.base PrimeSpectrum.compactSpace.1
    (by fun_prop)
  convert hU.range_fromSpec.symm
  exact Set.image_univ

include hU in
theorem image_of_isOpenImmersion (f : X ⟶ Y) [H : IsOpenImmersion f] :
    IsAffineOpen (f ''ᵁ U) := by
  have : IsAffine _ := hU
  convert isAffineOpen_opensRange (U.ι ≫ f)
  ext1
  exact Set.image_eq_range _ _

theorem preimage_of_isIso {U : Y.Opens} (hU : IsAffineOpen U) (f : X ⟶ Y) [IsIso f] :
    IsAffineOpen (f ⁻¹ᵁ U) :=
  haveI : IsAffine _ := hU
  isAffine_of_isIso (f ∣_ U)

theorem _root_.AlgebraicGeometry.Scheme.Hom.isAffineOpen_iff_of_isOpenImmersion
    (f : AlgebraicGeometry.Scheme.Hom X Y) [H : IsOpenImmersion f] {U : X.Opens} :
    IsAffineOpen (f ''ᵁ U) ↔ IsAffineOpen U := by
  refine ⟨fun hU => @isAffine_of_isIso _ _
    (IsOpenImmersion.isoOfRangeEq (X.ofRestrict U.openEmbedding ≫ f) (Y.ofRestrict _) ?_).hom ?_ hU,
    fun hU => hU.image_of_isOpenImmersion f⟩
  · erw [Scheme.comp_val_base, coe_comp, Set.range_comp] -- now `erw` after #13170
    dsimp [Opens.coe_inclusion', Scheme.restrict]
    erw [Subtype.range_coe, Subtype.range_coe] -- now `erw` after #13170
    rfl
  · infer_instance

/-- The affine open sets of an open subscheme corresponds to
the affine open sets containing in the image. -/
@[simps]
def _root_.AlgebraicGeometry.IsOpenImmersion.affineOpensEquiv (f : X ⟶ Y) [H : IsOpenImmersion f] :
    X.affineOpens ≃ { U : Y.affineOpens // U ≤ f.opensRange } where
  toFun U := ⟨⟨f ''ᵁ U, U.2.image_of_isOpenImmersion f⟩, Set.image_subset_range _ _⟩
  invFun U := ⟨f ⁻¹ᵁ U, f.isAffineOpen_iff_of_isOpenImmersion.mp (by
    rw [show f ''ᵁ f ⁻¹ᵁ U = U from Opens.ext (Set.image_preimage_eq_of_subset U.2)]; exact U.1.2)⟩
  left_inv _ := Subtype.ext (Opens.ext (Set.preimage_image_eq _ H.base_open.inj))
  right_inv U := Subtype.ext (Subtype.ext (Opens.ext (Set.image_preimage_eq_of_subset U.2)))

/-- The affine open sets of an open subscheme
corresponds to the affine open sets containing in the subset. -/
@[simps! apply_coe_coe]
def _root_.AlgebraicGeometry.affineOpensRestrict {X : Scheme.{u}} (U : X.Opens) :
    U.toScheme.affineOpens ≃ { V : X.affineOpens // V ≤ U } :=
  (IsOpenImmersion.affineOpensEquiv U.ι).trans (Equiv.subtypeEquivProp (by simp))

@[simp]
lemma _root_.AlgebraicGeometry.affineOpensRestrict_symm_apply_coe
    {X : Scheme.{u}} (U : X.Opens) (V) :
    ((affineOpensRestrict U).symm V).1 = U.ι ⁻¹ᵁ V := rfl

instance (priority := 100) _root_.AlgebraicGeometry.Scheme.compactSpace_of_isAffine
    (X : Scheme) [IsAffine X] :
    CompactSpace X :=
  ⟨(isAffineOpen_top X).isCompact⟩

@[simp]
theorem fromSpec_preimage_self :
    hU.fromSpec ⁻¹ᵁ U = ⊤ := by
  ext1
  rw [Opens.map_coe, Opens.coe_top, ← hU.range_fromSpec, ← Set.image_univ]
  exact Set.preimage_image_eq _ PresheafedSpace.IsOpenImmersion.base_open.inj

theorem SpecΓIdentity_hom_app_fromSpec :
    (Scheme.ΓSpecIso Γ(X, U)).hom ≫ hU.fromSpec.app U =
      (Spec Γ(X, U)).presheaf.map (eqToHom hU.fromSpec_preimage_self).op := by
  simp only [fromSpec, Scheme.isoSpec, asIso_inv, Scheme.comp_coeBase, Opens.map_comp_obj,
    ΓSpecIso_obj_hom, Scheme.Opens.topIso_inv, Opens.map_top, Functor.id_obj, Functor.comp_obj,
    Functor.rightOp_obj, Scheme.Γ_obj, unop_op, Scheme.Spec_obj, Scheme.Opens.topIso_hom,
    Scheme.comp_app, Scheme.Opens.ι_app_self, Category.assoc, ← Functor.map_comp_assoc, ← op_comp,
    eqToHom_trans, Scheme.Opens.eq_presheaf_map_eqToHom, Scheme.Hom.naturality_assoc,
    Scheme.inv_app_top, IsIso.hom_inv_id_assoc]
  simp only [eqToHom_op, eqToHom_map, Spec.map_eqToHom, eqToHom_unop,
    Scheme.Spec_map_presheaf_map_eqToHom, eqToHom_trans]

@[elementwise]
theorem fromSpec_app_self :
    hU.fromSpec.app U = (Scheme.ΓSpecIso Γ(X, U)).inv ≫
      (Spec Γ(X, U)).presheaf.map (eqToHom hU.fromSpec_preimage_self).op := by
  rw [← hU.SpecΓIdentity_hom_app_fromSpec, Iso.inv_hom_id_assoc]

theorem fromSpec_preimage_basicOpen' :
    hU.fromSpec ⁻¹ᵁ X.basicOpen f = (Spec Γ(X, U)).basicOpen ((Scheme.ΓSpecIso Γ(X, U)).inv f) := by
  rw [Scheme.preimage_basicOpen, hU.fromSpec_app_self]
  exact Scheme.basicOpen_res_eq _ _ (eqToHom hU.fromSpec_preimage_self).op

theorem fromSpec_preimage_basicOpen :
    hU.fromSpec ⁻¹ᵁ X.basicOpen f = PrimeSpectrum.basicOpen f := by
  rw [fromSpec_preimage_basicOpen', ← basicOpen_eq_of_affine]

theorem fromSpec_image_basicOpen :
    hU.fromSpec ''ᵁ (PrimeSpectrum.basicOpen f) = X.basicOpen f := by
  rw [← hU.fromSpec_preimage_basicOpen]
  ext1
  change hU.fromSpec.val.base '' (hU.fromSpec.val.base ⁻¹' (X.basicOpen f : Set X)) = _
  rw [Set.image_preimage_eq_inter_range, Set.inter_eq_left, hU.range_fromSpec]
  exact Scheme.basicOpen_le _ _

@[simp]
theorem basicOpen_fromSpec_app :
    (Spec Γ(X, U)).basicOpen (hU.fromSpec.app U f) = PrimeSpectrum.basicOpen f := by
  rw [← hU.fromSpec_preimage_basicOpen, Scheme.preimage_basicOpen]

include hU in
theorem basicOpen :
    IsAffineOpen (X.basicOpen f) := by
  rw [← hU.fromSpec_image_basicOpen, Scheme.Hom.isAffineOpen_iff_of_isOpenImmersion]
  convert isAffineOpen_opensRange
    (Spec.map (CommRingCat.ofHom <| algebraMap Γ(X, U) (Localization.Away f)))
  exact Opens.ext (PrimeSpectrum.localization_away_comap_range (Localization.Away f) f).symm

instance [IsAffine X] (r : Γ(X, ⊤)) : IsAffine (X.basicOpen r) :=
  (isAffineOpen_top X).basicOpen _

include hU in
theorem ι_basicOpen_preimage (r : Γ(X, ⊤)) :
    IsAffineOpen ((X.basicOpen r).ι ⁻¹ᵁ U) := by
  apply (X.basicOpen r).ι.isAffineOpen_iff_of_isOpenImmersion.mp
  dsimp [Scheme.Hom.opensFunctor, LocallyRingedSpace.IsOpenImmersion.opensFunctor]
  rw [Opens.functor_obj_map_obj, Opens.openEmbedding_obj_top, inf_comm,
    ← Scheme.basicOpen_res _ _ (homOfLE le_top).op]
  exact hU.basicOpen _

include hU in
theorem exists_basicOpen_le {V : X.Opens} (x : V) (h : ↑x ∈ U) :
    ∃ f : Γ(X, U), X.basicOpen f ≤ V ∧ ↑x ∈ X.basicOpen f := by
  have : IsAffine _ := hU
  obtain ⟨_, ⟨_, ⟨r, rfl⟩, rfl⟩, h₁, h₂⟩ :=
    (isBasis_basicOpen U).exists_subset_of_mem_open (x.2 : (⟨x, h⟩ : U) ∈ _)
      ((Opens.map U.inclusion').obj V).isOpen
  have :
    U.ι ''ᵁ (U.toScheme.basicOpen r) =
      X.basicOpen (X.presheaf.map (eqToHom U.openEmbedding_obj_top.symm).op r) := by
    refine (Scheme.image_basicOpen U.ι r).trans ?_
    rw [Scheme.basicOpen_res_eq]
    simp only [Scheme.Opens.toScheme_presheaf_obj, Scheme.Opens.ι_appIso, Iso.refl_inv,
      CommRingCat.id_apply]
  use X.presheaf.map (eqToHom U.openEmbedding_obj_top.symm).op r
  rw [← this]
  exact ⟨Set.image_subset_iff.mpr h₂, ⟨_, h⟩, h₁, rfl⟩

/-- Given an affine open U and some `f : U`,
this is the canonical map `Γ(𝒪ₓ, D(f)) ⟶ Γ(Spec 𝒪ₓ(U), D(f))`
This is an isomorphism, as witnessed by an `IsIso` instance. -/
def basicOpenSectionsToAffine :
    Γ(X, X.basicOpen f) ⟶ Γ(Spec Γ(X, U), PrimeSpectrum.basicOpen f) :=
  hU.fromSpec.1.c.app (op <| X.basicOpen f) ≫
    (Spec Γ(X, U)).presheaf.map (eqToHom <| (hU.fromSpec_preimage_basicOpen f).symm).op

instance basicOpenSectionsToAffine_isIso :
    IsIso (basicOpenSectionsToAffine hU f) := by
  delta basicOpenSectionsToAffine
  refine IsIso.comp_isIso' ?_ inferInstance
  apply PresheafedSpace.IsOpenImmersion.isIso_of_subset
  rw [hU.range_fromSpec]
  exact RingedSpace.basicOpen_le _ _

include hU in
theorem isLocalization_basicOpen :
    IsLocalization.Away f Γ(X, X.basicOpen f) := by
  apply
    (IsLocalization.isLocalization_iff_of_ringEquiv (Submonoid.powers f)
      (asIso <| basicOpenSectionsToAffine hU f).commRingCatIsoToRingEquiv).mpr
  convert StructureSheaf.IsLocalization.to_basicOpen _ f using 1
  -- Porting note: more hand holding is required here, the next 4 lines were not necessary
  delta StructureSheaf.openAlgebra
  congr 1
  rw [CommRingCat.ringHom_comp_eq_comp, Iso.commRingIsoToRingEquiv_toRingHom, asIso_hom]
  dsimp [CommRingCat.ofHom, RingHom.algebraMap_toAlgebra]
  change X.presheaf.map _ ≫ basicOpenSectionsToAffine hU f = _
  delta basicOpenSectionsToAffine
  rw [hU.fromSpec.naturality_assoc, hU.fromSpec_app_self]
  simp only [Category.assoc, ← Functor.map_comp, ← op_comp]
  apply StructureSheaf.toOpen_res

instance _root_.AlgebraicGeometry.isLocalization_away_of_isAffine
    [IsAffine X] (r : Γ(X, ⊤)) :
    IsLocalization.Away r Γ(X, X.basicOpen r) :=
  isLocalization_basicOpen (isAffineOpen_top X) r

lemma appLE_eq_away_map {X Y : Scheme.{u}} (f : X ⟶ Y) {U : Y.Opens} (hU : IsAffineOpen U)
    {V : X.Opens} (hV : IsAffineOpen V) (e) (r : Γ(Y, U)) :
    letI := hU.isLocalization_basicOpen r
    letI := hV.isLocalization_basicOpen (f.appLE U V e r)
    f.appLE (Y.basicOpen r) (X.basicOpen (f.appLE U V e r)) (by simp [Scheme.Hom.appLE]) =
        IsLocalization.Away.map _ _ (f.appLE U V e) r := by
  letI := hU.isLocalization_basicOpen r
  letI := hV.isLocalization_basicOpen (f.appLE U V e r)
  apply IsLocalization.ringHom_ext (.powers r)
  rw [← CommRingCat.comp_eq_ring_hom_comp, IsLocalization.Away.map, IsLocalization.map_comp,
    RingHom.algebraMap_toAlgebra, RingHom.algebraMap_toAlgebra, ← CommRingCat.comp_eq_ring_hom_comp,
    Scheme.Hom.appLE_map, Scheme.Hom.map_appLE]

include hU in
theorem isLocalization_of_eq_basicOpen {V : X.Opens} (i : V ⟶ U) (e : V = X.basicOpen f) :
    @IsLocalization.Away _ _ f Γ(X, V) _ (X.presheaf.map i.op).toAlgebra := by
  subst e; convert isLocalization_basicOpen hU f using 3

instance _root_.AlgebraicGeometry.Γ_restrict_isLocalization
    (X : Scheme.{u}) [IsAffine X] (r : Γ(X, ⊤)) :
    IsLocalization.Away r Γ(X.basicOpen r, ⊤) :=
  (isAffineOpen_top X).isLocalization_of_eq_basicOpen r _ (Opens.openEmbedding_obj_top _)

include hU in
theorem basicOpen_basicOpen_is_basicOpen (g : Γ(X, X.basicOpen f)) :
    ∃ f' : Γ(X, U), X.basicOpen f' = X.basicOpen g := by
  have := isLocalization_basicOpen hU f
  obtain ⟨x, ⟨_, n, rfl⟩, rfl⟩ := IsLocalization.surj'' (Submonoid.powers f) g
  use f * x
  rw [Algebra.smul_def, Scheme.basicOpen_mul, Scheme.basicOpen_mul, RingHom.algebraMap_toAlgebra]
  rw [Scheme.basicOpen_res]
  refine (inf_eq_left.mpr ?_).symm
  -- Porting note: a little help is needed here
  convert inf_le_left (α := X.Opens) using 1
  apply Scheme.basicOpen_of_isUnit
  apply
    Submonoid.leftInv_le_isUnit _
      (IsLocalization.toInvSubmonoid (Submonoid.powers f) (Γ(X, X.basicOpen f))
        _).prop

include hU in
theorem _root_.AlgebraicGeometry.exists_basicOpen_le_affine_inter
    {V : X.Opens} (hV : IsAffineOpen V) (x : X) (hx : x ∈ U ⊓ V) :
    ∃ (f : Γ(X, U)) (g : Γ(X, V)), X.basicOpen f = X.basicOpen g ∧ x ∈ X.basicOpen f := by
  obtain ⟨f, hf₁, hf₂⟩ := hU.exists_basicOpen_le ⟨x, hx.2⟩ hx.1
  obtain ⟨g, hg₁, hg₂⟩ := hV.exists_basicOpen_le ⟨x, hf₂⟩ hx.2
  obtain ⟨f', hf'⟩ :=
    basicOpen_basicOpen_is_basicOpen hU f (X.presheaf.map (homOfLE hf₁ : _ ⟶ V).op g)
  replace hf' := (hf'.trans (RingedSpace.basicOpen_res _ _ _)).trans (inf_eq_right.mpr hg₁)
  exact ⟨f', g, hf', hf'.symm ▸ hg₂⟩

/-- The prime ideal of `𝒪ₓ(U)` corresponding to a point `x : U`. -/
noncomputable def primeIdealOf (x : U) :
    PrimeSpectrum Γ(X, U) :=
  ((@Scheme.isoSpec U hU).hom ≫
    Spec.map (X.presheaf.map (eqToHom U.openEmbedding_obj_top).op)).1.base x

theorem fromSpec_primeIdealOf (x : U) :
    hU.fromSpec.val.base (hU.primeIdealOf x) = x.1 := by
  dsimp only [IsAffineOpen.fromSpec, Subtype.coe_mk, IsAffineOpen.primeIdealOf]
  -- Porting note: in the porting note of `Scheme.comp_val_base`, it says that `elementwise` is
  -- unnecessary, indeed, the linter did not like it, so I just use `elementwise_of%` instead of
  -- adding the corresponding lemma in `Scheme.lean` file
  erw [← elementwise_of% Scheme.comp_val_base] -- now `erw` after #13170
  simp only [Scheme.Opens.toScheme_presheaf_obj, Category.assoc, ← Spec.map_comp_assoc,
    ← Functor.map_comp, ← op_comp, eqToHom_trans, eqToHom_refl, op_id,
    CategoryTheory.Functor.map_id, Spec.map_id, Category.id_comp, Iso.hom_inv_id_assoc]
  rfl -- `rfl` was not needed before #13170

theorem isLocalization_stalk' (y : PrimeSpectrum Γ(X, U)) (hy : hU.fromSpec.1.base y ∈ U) :
    @IsLocalization.AtPrime
      (R := Γ(X, U))
      (S := X.presheaf.stalk <| hU.fromSpec.1.base y) _ _
      ((TopCat.Presheaf.algebra_section_stalk X.presheaf _)) y.asIdeal _ := by
  apply
    (@IsLocalization.isLocalization_iff_of_ringEquiv (R := Γ(X, U))
      (S := X.presheaf.stalk (hU.fromSpec.1.base y)) _ y.asIdeal.primeCompl _
      (TopCat.Presheaf.algebra_section_stalk X.presheaf ⟨hU.fromSpec.1.base y, hy⟩) _ _
      (asIso <| hU.fromSpec.stalkMap y).commRingCatIsoToRingEquiv).mpr
  -- Porting note: need to know what the ring is and after convert, instead of equality
  -- we get an `iff`.
  convert StructureSheaf.IsLocalization.to_stalk Γ(X, U) y using 1
  delta IsLocalization.AtPrime StructureSheaf.stalkAlgebra
  rw [iff_iff_eq]
  congr 2
  rw [RingHom.algebraMap_toAlgebra]
  refine (PresheafedSpace.stalkMap_germ hU.fromSpec.1 _ ⟨_, hy⟩).trans ?_
  rw [← Scheme.Hom.app, IsAffineOpen.fromSpec_app_self, Category.assoc, TopCat.Presheaf.germ_res]
  rfl

-- Porting note: I have split this into two lemmas
theorem isLocalization_stalk (x : U) :
    IsLocalization.AtPrime (X.presheaf.stalk x) (hU.primeIdealOf x).asIdeal := by
  rcases x with ⟨x, hx⟩
  set y := hU.primeIdealOf ⟨x, hx⟩ with hy
  have : hU.fromSpec.val.base y = x := hy ▸ hU.fromSpec_primeIdealOf ⟨x, hx⟩
  clear_value y
  subst this
  exact hU.isLocalization_stalk' y hx

/-- The basic open set of a section `f` on an affine open as an `X.affineOpens`. -/
@[simps]
def _root_.AlgebraicGeometry.Scheme.affineBasicOpen
    (X : Scheme) {U : X.affineOpens} (f : Γ(X, U)) : X.affineOpens :=
  ⟨X.basicOpen f, U.prop.basicOpen f⟩

include hU in
/--
In an affine open set `U`, a family of basic open covers `U` iff the sections span `Γ(X, U)`.
See `iSup_basicOpen_of_span_eq_top` for the inverse direction without the affine-ness assumption.
-/
theorem basicOpen_union_eq_self_iff (s : Set Γ(X, U)) :
    ⨆ f : s, X.basicOpen (f : Γ(X, U)) = U ↔ Ideal.span s = ⊤ := by
  trans ⋃ i : s, (PrimeSpectrum.basicOpen i.1).1 = Set.univ
  · trans
      hU.fromSpec.1.base ⁻¹' (⨆ f : s, X.basicOpen (f : Γ(X, U))).1 =
        hU.fromSpec.1.base ⁻¹' U.1
    · refine ⟨fun h => by rw [h], ?_⟩
      intro h
      apply_fun Set.image hU.fromSpec.1.base at h
      rw [Set.image_preimage_eq_inter_range, Set.image_preimage_eq_inter_range, hU.range_fromSpec]
        at h
      simp only [Set.inter_self, Opens.carrier_eq_coe, Set.inter_eq_right] at h
      ext1
      refine Set.Subset.antisymm ?_ h
      simp only [Set.iUnion_subset_iff, SetCoe.forall, Opens.coe_iSup]
      intro x _
      exact X.basicOpen_le x
    · simp only [Opens.iSup_def, Subtype.coe_mk, Set.preimage_iUnion]
      congr! 1
      · refine congr_arg (Set.iUnion ·) ?_
        ext1 x
        exact congr_arg Opens.carrier (hU.fromSpec_preimage_basicOpen _)
      · exact congr_arg Opens.carrier hU.fromSpec_preimage_self
  · simp only [Opens.carrier_eq_coe, PrimeSpectrum.basicOpen_eq_zeroLocus_compl]
    rw [← Set.compl_iInter, Set.compl_univ_iff, ← PrimeSpectrum.zeroLocus_iUnion, ←
      PrimeSpectrum.zeroLocus_empty_iff_eq_top, PrimeSpectrum.zeroLocus_span]
    simp only [Set.iUnion_singleton_eq_range, Subtype.range_val_subtype, Set.setOf_mem_eq]

include hU in
theorem self_le_basicOpen_union_iff (s : Set Γ(X, U)) :
    (U ≤ ⨆ f : s, X.basicOpen f.1) ↔ Ideal.span s = ⊤ := by
  rw [← hU.basicOpen_union_eq_self_iff, @comm _ Eq]
  refine ⟨fun h => le_antisymm h ?_, le_of_eq⟩
  simp only [iSup_le_iff, SetCoe.forall]
  intro x _
  exact X.basicOpen_le x

end IsAffineOpen

/--
Given a spanning set of `Γ(X, U)`, the corresponding basic open sets cover `U`.
See `IsAffineOpen.basicOpen_union_eq_self_iff` for the inverse direction for affine open sets.
-/
lemma iSup_basicOpen_of_span_eq_top {X : Scheme} (U) (s : Set Γ(X, U))
    (hs : Ideal.span s = ⊤) : (⨆ i ∈ s, X.basicOpen i) = U := by
  apply le_antisymm
  · rw [iSup₂_le_iff]
    exact fun i _ ↦ X.basicOpen_le i
  · intro x hx
    obtain ⟨_, ⟨V, hV, rfl⟩, hxV, hVU⟩ := (isBasis_affine_open X).exists_subset_of_mem_open hx U.2
    refine SetLike.mem_of_subset ?_ hxV
    rw [← (hV.basicOpen_union_eq_self_iff (X.presheaf.map (homOfLE hVU).op '' s)).mpr
      (by rw [← Ideal.map_span, hs, Ideal.map_top])]
    simp only [Opens.iSup_mk, Opens.carrier_eq_coe, Set.iUnion_coe_set, Set.mem_image,
      Set.iUnion_exists, Set.biUnion_and', Set.iUnion_iUnion_eq_right, Scheme.basicOpen_res,
      Opens.coe_inf, Opens.coe_mk, Set.iUnion_subset_iff]
    exact fun i hi ↦ (Set.inter_subset_right.trans
      (Set.subset_iUnion₂ (s := fun x _ ↦ (X.basicOpen x : Set X)) i hi))

/-- Let `P` be a predicate on the affine open sets of `X` satisfying
1. If `P` holds on `U`, then `P` holds on the basic open set of every section on `U`.
2. If `P` holds for a family of basic open sets covering `U`, then `P` holds for `U`.
3. There exists an affine open cover of `X` each satisfying `P`.

Then `P` holds for every affine open of `X`.

This is also known as the **Affine communication lemma** in [*The rising sea*][RisingSea]. -/
@[elab_as_elim]
theorem of_affine_open_cover {X : Scheme} {P : X.affineOpens → Prop}
    {ι} (U : ι → X.affineOpens) (iSup_U : (⨆ i, U i : X.Opens) = ⊤)
    (V : X.affineOpens)
    (basicOpen : ∀ (U : X.affineOpens) (f : Γ(X, U)), P U → P (X.affineBasicOpen f))
    (openCover :
      ∀ (U : X.affineOpens) (s : Finset (Γ(X, U)))
        (_ : Ideal.span (s : Set (Γ(X, U))) = ⊤),
        (∀ f : s, P (X.affineBasicOpen f.1)) → P U)
    (hU : ∀ i, P (U i)) : P V := by
  classical
  have : ∀ (x : V.1), ∃ f : Γ(X, V), ↑x ∈ X.basicOpen f ∧ P (X.affineBasicOpen f) := by
    intro x
    obtain ⟨i, hi⟩ := Opens.mem_iSup.mp (show x.1 ∈ (⨆ i, U i : X.Opens) from iSup_U ▸ trivial)
    obtain ⟨f, g, e, hf⟩ := exists_basicOpen_le_affine_inter V.prop (U i).prop x ⟨x.prop, hi⟩
    refine ⟨f, hf, ?_⟩
    convert basicOpen _ g (hU i) using 1
    ext1
    exact e
  choose f hf₁ hf₂ using this
  suffices Ideal.span (Set.range f) = ⊤ by
    obtain ⟨t, ht₁, ht₂⟩ := (Ideal.span_eq_top_iff_finite _).mp this
    apply openCover V t ht₂
    rintro ⟨i, hi⟩
    obtain ⟨x, rfl⟩ := ht₁ hi
    exact hf₂ x
  rw [← V.prop.self_le_basicOpen_union_iff]
  intro x hx
  rw [iSup_range', SetLike.mem_coe, Opens.mem_iSup]
  exact ⟨_, hf₁ ⟨x, hx⟩⟩

section ZeroLocus

/-- On a locally ringed space `X`, the preimage of the zero locus of the prime spectrum
of `Γ(X, ⊤)` under `toΓSpecFun` agrees with the associated zero locus on `X`. -/
lemma Scheme.toΓSpec_preimage_zeroLocus_eq {X : Scheme.{u}} (s : Set Γ(X, ⊤)) :
    (ΓSpec.adjunction.unit.app X).val.base ⁻¹' PrimeSpectrum.zeroLocus s = X.zeroLocus s :=
  LocallyRingedSpace.toΓSpec_preimage_zeroLocus_eq s

open ConcreteCategory

/-- If `X` is affine, the image of the zero locus of global sections of `X` under `toΓSpecFun`
is the zero locus in terms of the prime spectrum of `Γ(X, ⊤)`. -/
lemma Scheme.toΓSpec_image_zeroLocus_eq_of_isAffine {X : Scheme.{u}} [IsAffine X]
    (s : Set Γ(X, ⊤)) :
    X.isoSpec.hom.val.base '' X.zeroLocus s = PrimeSpectrum.zeroLocus s := by
  erw [← X.toΓSpec_preimage_zeroLocus_eq, Set.image_preimage_eq]
  exact (bijective_of_isIso X.isoSpec.hom.val.base).surjective

/-- If `X` is an affine scheme, every closed set of `X` is the zero locus
of a set of global sections. -/
lemma Scheme.eq_zeroLocus_of_isClosed_of_isAffine (X : Scheme.{u}) [IsAffine X] (s : Set X) :
    IsClosed s ↔ ∃ I : Ideal (Γ(X, ⊤)), s = X.zeroLocus (I : Set Γ(X, ⊤)) := by
  refine ⟨fun hs ↦ ?_, ?_⟩
  · let Z : Set (Spec <| Γ(X, ⊤)) := X.toΓSpecFun '' s
    have hZ : IsClosed Z := (X.isoSpec.hom.homeomorph).isClosedMap _ hs
    obtain ⟨I, (hI : Z = _)⟩ := (PrimeSpectrum.isClosed_iff_zeroLocus_ideal _).mp hZ
    use I
    simp only [← Scheme.toΓSpec_preimage_zeroLocus_eq, ← hI, Z]
    erw [Set.preimage_image_eq _ (bijective_of_isIso X.isoSpec.hom.val.base).injective]
  · rintro ⟨I, rfl⟩
    exact zeroLocus_isClosed X I.carrier

end ZeroLocus

section Stalks

/-- Variant of `AlgebraicGeometry.localRingHom_comp_stalkIso` for `Spec.map`. -/
@[elementwise]
lemma Scheme.localRingHom_comp_stalkIso {R S : CommRingCat.{u}} (f : R ⟶ S) (p : PrimeSpectrum S) :
    (StructureSheaf.stalkIso R (PrimeSpectrum.comap f p)).hom ≫
      (CommRingCat.ofHom <| Localization.localRingHom
        (PrimeSpectrum.comap f p).asIdeal p.asIdeal f rfl) ≫
      (StructureSheaf.stalkIso S p).inv = (Spec.map f).stalkMap p :=
  AlgebraicGeometry.localRingHom_comp_stalkIso f p

/-- Given a morphism of rings `f : R ⟶ S`, the stalk map of `Spec S ⟶ Spec R` at
a prime of `S` is isomorphic to the localized ring homomorphism. -/
def Scheme.arrowStalkMapSpecIso {R S : CommRingCat.{u}} (f : R ⟶ S) (p : PrimeSpectrum S) :
    Arrow.mk ((Spec.map f).stalkMap p) ≅ Arrow.mk (CommRingCat.ofHom <| Localization.localRingHom
      (PrimeSpectrum.comap f p).asIdeal p.asIdeal f rfl) := Arrow.isoMk
  (StructureSheaf.stalkIso R (PrimeSpectrum.comap f p))
  (StructureSheaf.stalkIso S p) <| by
    rw [← Scheme.localRingHom_comp_stalkIso]
    simp

end Stalks

@[deprecated (since := "2024-06-21"), nolint defLemma]
alias isAffineAffineScheme := isAffine_affineScheme
@[deprecated (since := "2024-06-21"), nolint defLemma]
alias SpecIsAffine := isAffine_Spec
@[deprecated (since := "2024-06-21")]
alias isAffineOfIso := isAffine_of_isIso
@[deprecated (since := "2024-06-21")]
alias rangeIsAffineOpenOfOpenImmersion := isAffineOpen_opensRange
@[deprecated (since := "2024-06-21")]
alias topIsAffineOpen := isAffineOpen_top
@[deprecated (since := "2024-06-21"), nolint defLemma]
alias Scheme.affineCoverIsAffine := Scheme.isAffine_affineCover
@[deprecated (since := "2024-06-21"), nolint defLemma]
alias Scheme.affineBasisCoverIsAffine := Scheme.isAffine_affineBasisCover
@[deprecated (since := "2024-06-21")]
alias IsAffineOpen.fromSpec_range := IsAffineOpen.range_fromSpec
@[deprecated (since := "2024-06-21")]
alias IsAffineOpen.imageIsOpenImmersion := IsAffineOpen.image_of_isOpenImmersion
@[deprecated (since := "2024-06-21"), nolint defLemma]
alias Scheme.quasi_compact_of_affine := Scheme.compactSpace_of_isAffine
@[deprecated (since := "2024-06-21")]
alias IsAffineOpen.fromSpec_base_preimage := IsAffineOpen.fromSpec_preimage_self
@[deprecated (since := "2024-06-21")]
alias IsAffineOpen.fromSpec_map_basicOpen' := IsAffineOpen.fromSpec_preimage_basicOpen'
@[deprecated (since := "2024-06-21")]
alias IsAffineOpen.fromSpec_map_basicOpen := IsAffineOpen.fromSpec_preimage_basicOpen
@[deprecated (since := "2024-06-21")]
alias IsAffineOpen.opensFunctor_map_basicOpen := IsAffineOpen.fromSpec_image_basicOpen
@[deprecated (since := "2024-06-21")]
alias IsAffineOpen.basicOpenIsAffine := IsAffineOpen.basicOpen
@[deprecated (since := "2024-06-21")]
alias IsAffineOpen.mapRestrictBasicOpen := IsAffineOpen.ι_basicOpen_preimage

end AlgebraicGeometry<|MERGE_RESOLUTION|>--- conflicted
+++ resolved
@@ -31,13 +31,7 @@
 
 -/
 
-<<<<<<< HEAD
--- Explicit universe annotations were used in this file to improve perfomance #12737
-
-set_option linter.uppercaseLean3 false
-=======
 -- Explicit universe annotations were used in this file to improve performance #12737
->>>>>>> 99508fb5
 
 noncomputable section
 
@@ -82,12 +76,7 @@
 Also see `AffineScheme.of` for a typeclass version. -/
 @[simps]
 def AffineScheme.mk (X : Scheme) (_ : IsAffine X) : AffineScheme :=
-<<<<<<< HEAD
-  ⟨X, mem_essImage_of_unit_isIso (adj := ΓSpec.adjunction) _⟩
-#align algebraic_geometry.AffineScheme.mk AlgebraicGeometry.AffineScheme.mk
-=======
   ⟨X, ΓSpec.adjunction.mem_essImage_of_unit_isIso _⟩
->>>>>>> 99508fb5
 
 /-- Construct an affine scheme from a scheme. Also see `AffineScheme.mk` for a non-typeclass
 version. -/
@@ -101,12 +90,7 @@
 
 theorem mem_Spec_essImage (X : Scheme) : X ∈ Scheme.Spec.essImage ↔ IsAffine X :=
   ⟨fun h => ⟨Functor.essImage.unit_isIso h⟩,
-<<<<<<< HEAD
-    fun _ => mem_essImage_of_unit_isIso (adj := ΓSpec.adjunction) _⟩
-#align algebraic_geometry.mem_Spec_ess_image AlgebraicGeometry.mem_Spec_essImage
-=======
     fun _ => ΓSpec.adjunction.mem_essImage_of_unit_isIso _⟩
->>>>>>> 99508fb5
 
 instance isAffine_affineScheme (X : AffineScheme.{u}) : IsAffine X.obj :=
   ⟨Functor.essImage.unit_isIso X.property⟩
@@ -167,16 +151,8 @@
 
 instance : Γ.{u}.rightOp.op.IsEquivalence := equivCommRingCat.op.isEquivalence_functor
 
-instance : Γ.{u}.rightOp.IsEquivalence := equivCommRingCat.isEquivalence_functor
-
-instance : Γ.{u}.rightOp.op.IsEquivalence := equivCommRingCat.op.isEquivalence_functor
-
 instance ΓIsEquiv : Γ.{u}.IsEquivalence :=
   inferInstanceAs (Γ.{u}.rightOp.op ⋙ (opOpEquivalence _).functor).IsEquivalence
-<<<<<<< HEAD
-#align algebraic_geometry.AffineScheme.Γ_is_equiv AlgebraicGeometry.AffineScheme.ΓIsEquiv
-=======
->>>>>>> 99508fb5
 
 instance hasColimits : HasColimits AffineScheme.{u} :=
   haveI := Adjunction.has_limits_of_equivalence.{u} Γ.{u}
