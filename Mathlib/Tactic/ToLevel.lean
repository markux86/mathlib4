/-
Copyright (c) 2023 Kyle Miller. All rights reserved.
Released under Apache 2.0 license as described in the file LICENSE.
Authors: Kyle Miller
-/
import Mathlib.Tactic.PPWithUniv

/-! # `ToLevel` class

This module defines `Lean.ToLevel`, which is the `Lean.Level` analogue to `Lean.ToExpr`.

**Warning:** Import `Mathlib.Tactic.ToExpr` instead of this one if you are writing `ToExpr`
instances. This ensures that you are using the universe polymorphic `ToExpr` instances that
override the ones from Lean 4 core.

-/

namespace Lean

attribute [pp_with_univ] toLevel

<<<<<<< HEAD
universe u v

=======
>>>>>>> 58ccd32b
end Lean<|MERGE_RESOLUTION|>--- conflicted
+++ resolved
@@ -19,9 +19,4 @@
 
 attribute [pp_with_univ] toLevel
 
-<<<<<<< HEAD
-universe u v
-
-=======
->>>>>>> 58ccd32b
 end Lean