/-
Copyright (c) 2018 Sébastien Gouëzel. All rights reserved.
Released under Apache 2.0 license as described in the file LICENSE.
Authors: Sébastien Gouëzel
-/
import Mathlib.Order.Bounds.Basic
import Mathlib.Order.WellFounded
import Mathlib.Data.Set.Image
import Mathlib.Order.Interval.Set.Basic
import Mathlib.Data.Set.Lattice

/-!
# Theory of conditionally complete lattices.

A conditionally complete lattice is a lattice in which every non-empty bounded subset `s`
has a least upper bound and a greatest lower bound, denoted below by `sSup s` and `sInf s`.
Typical examples are `ℝ`, `ℕ`, and `ℤ` with their usual orders.

The theory is very comparable to the theory of complete lattices, except that suitable
boundedness and nonemptiness assumptions have to be added to most statements.
We introduce two predicates `BddAbove` and `BddBelow` to express this boundedness, prove
their basic properties, and then go on to prove most useful properties of `sSup` and `sInf`
in conditionally complete lattices.

To differentiate the statements between complete lattices and conditionally complete
lattices, we prefix `sInf` and `sSup` in the statements by `c`, giving `csInf` and `csSup`.
For instance, `sInf_le` is a statement in complete lattices ensuring `sInf s ≤ x`,
while `csInf_le` is the same statement in conditionally complete lattices
with an additional assumption that `s` is bounded below.
-/

-- Guard against import creep
assert_not_exists Multiset

open Function OrderDual Set

variable {α β γ : Type*} {ι : Sort*}

section

/-!
Extension of `sSup` and `sInf` from a preorder `α` to `WithTop α` and `WithBot α`
-/

variable [Preorder α]

open Classical in
noncomputable instance WithTop.instSupSet [SupSet α] :
    SupSet (WithTop α) :=
  ⟨fun S =>
    if ⊤ ∈ S then ⊤ else if BddAbove ((fun (a : α) ↦ ↑a) ⁻¹' S : Set α) then
      ↑(sSup ((fun (a : α) ↦ (a : WithTop α)) ⁻¹' S : Set α)) else ⊤⟩

open Classical in
noncomputable instance WithTop.instInfSet [InfSet α] : InfSet (WithTop α) :=
  ⟨fun S => if S ⊆ {⊤} ∨ ¬BddBelow S then ⊤ else ↑(sInf ((fun (a : α) ↦ ↑a) ⁻¹' S : Set α))⟩

noncomputable instance WithBot.instSupSet [SupSet α] : SupSet (WithBot α) :=
  ⟨(WithTop.instInfSet (α := αᵒᵈ)).sInf⟩

noncomputable instance WithBot.instInfSet [InfSet α] :
    InfSet (WithBot α) :=
  ⟨(WithTop.instSupSet (α := αᵒᵈ)).sSup⟩

theorem WithTop.sSup_eq [SupSet α] {s : Set (WithTop α)} (hs : ⊤ ∉ s)
    (hs' : BddAbove ((↑) ⁻¹' s : Set α)) : sSup s = ↑(sSup ((↑) ⁻¹' s) : α) :=
  (if_neg hs).trans <| if_pos hs'

theorem WithTop.sInf_eq [InfSet α] {s : Set (WithTop α)} (hs : ¬s ⊆ {⊤}) (h's : BddBelow s) :
    sInf s = ↑(sInf ((↑) ⁻¹' s) : α) :=
  if_neg <| by simp [hs, h's]

theorem WithBot.sInf_eq [InfSet α] {s : Set (WithBot α)} (hs : ⊥ ∉ s)
    (hs' : BddBelow ((↑) ⁻¹' s : Set α)) : sInf s = ↑(sInf ((↑) ⁻¹' s) : α) :=
  (if_neg hs).trans <| if_pos hs'

theorem WithBot.sSup_eq [SupSet α] {s : Set (WithBot α)} (hs : ¬s ⊆ {⊥}) (h's : BddAbove s) :
    sSup s = ↑(sSup ((↑) ⁻¹' s) : α) :=
  WithTop.sInf_eq (α := αᵒᵈ) hs h's

@[simp]
theorem WithTop.sInf_empty [InfSet α] : sInf (∅ : Set (WithTop α)) = ⊤ :=
  if_pos <| by simp

@[simp]
theorem WithTop.iInf_empty [IsEmpty ι] [InfSet α] (f : ι → WithTop α) :
    ⨅ i, f i = ⊤ := by rw [iInf, range_eq_empty, WithTop.sInf_empty]

theorem WithTop.coe_sInf' [InfSet α] {s : Set α} (hs : s.Nonempty) (h's : BddBelow s) :
    ↑(sInf s) = (sInf ((fun (a : α) ↦ ↑a) '' s) : WithTop α) := by
  classical
  obtain ⟨x, hx⟩ := hs
  change _ = ite _ _ _
  split_ifs with h
  · rcases h with h1 | h2
    · cases h1 (mem_image_of_mem _ hx)
    · exact (h2 (Monotone.map_bddBelow coe_mono h's)).elim
  · rw [preimage_image_eq]
    exact Option.some_injective _

@[norm_cast]
theorem WithTop.coe_iInf [Nonempty ι] [InfSet α] {f : ι → α} (hf : BddBelow (range f)) :
    ↑(⨅ i, f i) = (⨅ i, f i : WithTop α) := by
  rw [iInf, iInf, WithTop.coe_sInf' (range_nonempty f) hf, ← range_comp, Function.comp_def]

theorem WithTop.coe_sSup' [SupSet α] {s : Set α} (hs : BddAbove s) :
    ↑(sSup s) = (sSup ((fun (a : α) ↦ ↑a) '' s) : WithTop α) := by
  classical
  change _ = ite _ _ _
  rw [if_neg, preimage_image_eq, if_pos hs]
  · exact Option.some_injective _
  · rintro ⟨x, _, ⟨⟩⟩

@[norm_cast]
theorem WithTop.coe_iSup [SupSet α] (f : ι → α) (h : BddAbove (Set.range f)) :
    ↑(⨆ i, f i) = (⨆ i, f i : WithTop α) := by
  rw [iSup, iSup, WithTop.coe_sSup' h, ← range_comp, Function.comp_def]

@[simp]
theorem WithBot.sSup_empty [SupSet α] : sSup (∅ : Set (WithBot α)) = ⊥ :=
  WithTop.sInf_empty (α := αᵒᵈ)

@[deprecated (since := "2024-06-10")] alias WithBot.csSup_empty := WithBot.sSup_empty

@[simp]
theorem WithBot.ciSup_empty [IsEmpty ι] [SupSet α] (f : ι → WithBot α) :
    ⨆ i, f i = ⊥ :=
  WithTop.iInf_empty (α := αᵒᵈ) _

@[norm_cast]
theorem WithBot.coe_sSup' [SupSet α] {s : Set α} (hs : s.Nonempty) (h's : BddAbove s) :
    ↑(sSup s) = (sSup ((fun (a : α) ↦ ↑a) '' s) : WithBot α) :=
  WithTop.coe_sInf' (α := αᵒᵈ) hs h's

@[norm_cast]
theorem WithBot.coe_iSup [Nonempty ι] [SupSet α] {f : ι → α} (hf : BddAbove (range f)) :
    ↑(⨆ i, f i) = (⨆ i, f i : WithBot α) :=
  WithTop.coe_iInf (α := αᵒᵈ) hf

@[norm_cast]
theorem WithBot.coe_sInf' [InfSet α] {s : Set α} (hs : BddBelow s) :
    ↑(sInf s) = (sInf ((fun (a : α) ↦ ↑a) '' s) : WithBot α) :=
  WithTop.coe_sSup' (α := αᵒᵈ) hs

@[norm_cast]
theorem WithBot.coe_iInf [InfSet α] (f : ι → α) (h : BddBelow (Set.range f)) :
    ↑(⨅ i, f i) = (⨅ i, f i : WithBot α) :=
  WithTop.coe_iSup (α := αᵒᵈ) _ h

end

/-- A conditionally complete lattice is a lattice in which
every nonempty subset which is bounded above has a supremum, and
every nonempty subset which is bounded below has an infimum.
Typical examples are real numbers or natural numbers.

To differentiate the statements from the corresponding statements in (unconditional)
complete lattices, we prefix `sInf` and `sSup` by a `c` everywhere. The same statements should
hold in both worlds, sometimes with additional assumptions of nonemptiness or
boundedness. -/
class ConditionallyCompleteLattice (α : Type*) extends Lattice α, SupSet α, InfSet α where
  /-- `a ≤ sSup s` for all `a ∈ s`. -/
  le_csSup : ∀ s a, BddAbove s → a ∈ s → a ≤ sSup s
  /-- `sSup s ≤ a` for all `a ∈ upperBounds s`. -/
  csSup_le : ∀ s a, Set.Nonempty s → a ∈ upperBounds s → sSup s ≤ a
  /-- `sInf s ≤ a` for all `a ∈ s`. -/
  csInf_le : ∀ s a, BddBelow s → a ∈ s → sInf s ≤ a
  /-- `a ≤ sInf s` for all `a ∈ lowerBounds s`. -/
  le_csInf : ∀ s a, Set.Nonempty s → a ∈ lowerBounds s → a ≤ sInf s

-- Porting note: mathlib3 used `renaming`
/-- A conditionally complete linear order is a linear order in which
every nonempty subset which is bounded above has a supremum, and
every nonempty subset which is bounded below has an infimum.
Typical examples are real numbers or natural numbers.

To differentiate the statements from the corresponding statements in (unconditional)
complete linear orders, we prefix `sInf` and `sSup` by a `c` everywhere. The same statements should
hold in both worlds, sometimes with additional assumptions of nonemptiness or
boundedness. -/
class ConditionallyCompleteLinearOrder (α : Type*) extends ConditionallyCompleteLattice α where
  /-- A `ConditionallyCompleteLinearOrder` is total. -/
  le_total (a b : α) : a ≤ b ∨ b ≤ a
  /-- In a `ConditionallyCompleteLinearOrder`, we assume the order relations are all decidable. -/
  decidableLE : DecidableRel (· ≤ · : α → α → Prop)
  /-- In a `ConditionallyCompleteLinearOrder`, we assume the order relations are all decidable. -/
  decidableEq : DecidableEq α := @decidableEqOfDecidableLE _ _ decidableLE
  /-- In a `ConditionallyCompleteLinearOrder`, we assume the order relations are all decidable. -/
  decidableLT : DecidableRel (· < · : α → α → Prop) :=
    @decidableLTOfDecidableLE _ _ decidableLE
  /-- If a set is not bounded above, its supremum is by convention `sSup ∅`. -/
  csSup_of_not_bddAbove : ∀ s, ¬BddAbove s → sSup s = sSup (∅ : Set α)
  /-- If a set is not bounded below, its infimum is by convention `sInf ∅`. -/
  csInf_of_not_bddBelow : ∀ s, ¬BddBelow s → sInf s = sInf (∅ : Set α)

instance ConditionallyCompleteLinearOrder.toLinearOrder [ConditionallyCompleteLinearOrder α] :
    LinearOrder α :=
  { ‹ConditionallyCompleteLinearOrder α› with
    max := Sup.sup, min := Inf.inf,
    min_def := fun a b ↦ by
      by_cases hab : a = b
      · simp [hab]
      · rcases ConditionallyCompleteLinearOrder.le_total a b with (h₁ | h₂)
        · simp [h₁]
        · simp [show ¬(a ≤ b) from fun h => hab (le_antisymm h h₂), h₂]
    max_def := fun a b ↦ by
      by_cases hab : a = b
      · simp [hab]
      · rcases ConditionallyCompleteLinearOrder.le_total a b with (h₁ | h₂)
        · simp [h₁]
        · simp [show ¬(a ≤ b) from fun h => hab (le_antisymm h h₂), h₂] }

/-- A conditionally complete linear order with `Bot` is a linear order with least element, in which
every nonempty subset which is bounded above has a supremum, and every nonempty subset (necessarily
bounded below) has an infimum.  A typical example is the natural numbers.

To differentiate the statements from the corresponding statements in (unconditional)
complete linear orders, we prefix `sInf` and `sSup` by a `c` everywhere. The same statements should
hold in both worlds, sometimes with additional assumptions of nonemptiness or
boundedness. -/
class ConditionallyCompleteLinearOrderBot (α : Type*) extends ConditionallyCompleteLinearOrder α,
  Bot α where
  /-- `⊥` is the least element -/
  bot_le : ∀ x : α, ⊥ ≤ x
  /-- The supremum of the empty set is `⊥` -/
  csSup_empty : sSup ∅ = ⊥

-- see Note [lower instance priority]
instance (priority := 100) ConditionallyCompleteLinearOrderBot.toOrderBot
    [h : ConditionallyCompleteLinearOrderBot α] : OrderBot α :=
  { h with }

-- see Note [lower instance priority]
/-- A complete lattice is a conditionally complete lattice, as there are no restrictions
on the properties of sInf and sSup in a complete lattice. -/
instance (priority := 100) CompleteLattice.toConditionallyCompleteLattice [CompleteLattice α] :
    ConditionallyCompleteLattice α :=
  { ‹CompleteLattice α› with
    le_csSup := by intros; apply le_sSup; assumption
    csSup_le := by intros; apply sSup_le; assumption
    csInf_le := by intros; apply sInf_le; assumption
    le_csInf := by intros; apply le_sInf; assumption }

-- see Note [lower instance priority]
instance (priority := 100) CompleteLinearOrder.toConditionallyCompleteLinearOrderBot {α : Type*}
    [h : CompleteLinearOrder α] : ConditionallyCompleteLinearOrderBot α :=
  { CompleteLattice.toConditionallyCompleteLattice, h with
    csSup_empty := sSup_empty
    csSup_of_not_bddAbove := fun s H ↦ (H (OrderTop.bddAbove s)).elim
    csInf_of_not_bddBelow := fun s H ↦ (H (OrderBot.bddBelow s)).elim }

open scoped Classical in
/-- A well founded linear order is conditionally complete, with a bottom element. -/
<<<<<<< HEAD
noncomputable abbrev IsWellOrder.conditionallyCompleteLinearOrderBot (α : Type*)
  [i₁ : _root_.LinearOrder α] [i₂ : OrderBot α] [h : IsWellOrder α (· < ·)] :
=======
noncomputable abbrev WellFoundedLT.conditionallyCompleteLinearOrderBot (α : Type*)
  [i₁ : LinearOrder α] [i₂ : OrderBot α] [h : WellFoundedLT α] :
>>>>>>> 99508fb5
    ConditionallyCompleteLinearOrderBot α :=
  { i₁, i₂, LinearOrder.toLattice with
    sInf := fun s => if hs : s.Nonempty then h.wf.min s hs else ⊥
    csInf_le := fun s a _ has => by
      have s_ne : s.Nonempty := ⟨a, has⟩
      simpa [s_ne] using not_lt.1 (h.wf.not_lt_min s s_ne has)
    le_csInf := fun s a hs has => by
      simp only [hs, dif_pos]
      exact has (h.wf.min_mem s hs)
    sSup := fun s => if hs : (upperBounds s).Nonempty then h.wf.min _ hs else ⊥
    le_csSup := fun s a hs has => by
      have h's : (upperBounds s).Nonempty := hs
      simp only [h's, dif_pos]
      exact h.wf.min_mem _ h's has
    csSup_le := fun s a _ has => by
      have h's : (upperBounds s).Nonempty := ⟨a, has⟩
      simp only [h's, dif_pos]
      simpa using h.wf.not_lt_min _ h's has
    csSup_empty := by simpa using eq_bot_iff.2 (not_lt.1 <| h.wf.not_lt_min _ _ <| mem_univ ⊥)
    csSup_of_not_bddAbove := by
      intro s H
      have B : ¬((upperBounds s).Nonempty) := H
      simp only [B, dite_false, upperBounds_empty, univ_nonempty, dite_true]
      exact le_antisymm bot_le (WellFounded.min_le _ (mem_univ _))
    csInf_of_not_bddBelow := fun s H ↦ (H (OrderBot.bddBelow s)).elim }

namespace OrderDual

instance instConditionallyCompleteLattice (α : Type*) [ConditionallyCompleteLattice α] :
    ConditionallyCompleteLattice αᵒᵈ :=
  { OrderDual.instInf α, OrderDual.instSup α, OrderDual.instLattice α with
    le_csSup := ConditionallyCompleteLattice.csInf_le (α := α)
    csSup_le := ConditionallyCompleteLattice.le_csInf (α := α)
    le_csInf := ConditionallyCompleteLattice.csSup_le (α := α)
    csInf_le := ConditionallyCompleteLattice.le_csSup (α := α) }

instance (α : Type*) [ConditionallyCompleteLinearOrder α] : ConditionallyCompleteLinearOrder αᵒᵈ :=
  { OrderDual.instConditionallyCompleteLattice α, OrderDual.instLinearOrder α with
    csSup_of_not_bddAbove := ConditionallyCompleteLinearOrder.csInf_of_not_bddBelow (α := α)
    csInf_of_not_bddBelow := ConditionallyCompleteLinearOrder.csSup_of_not_bddAbove (α := α) }

end OrderDual

/-- Create a `ConditionallyCompleteLattice` from a `PartialOrder` and `sup` function
that returns the least upper bound of a nonempty set which is bounded above. Usually this
constructor provides poor definitional equalities.  If other fields are known explicitly, they
should be provided; for example, if `inf` is known explicitly, construct the
`ConditionallyCompleteLattice` instance as
```
instance : ConditionallyCompleteLattice my_T :=
  { inf := better_inf,
    le_inf := ...,
    inf_le_right := ...,
    inf_le_left := ...
    -- don't care to fix sup, sInf
    ..conditionallyCompleteLatticeOfsSup my_T _ }
```
-/
def conditionallyCompleteLatticeOfsSup (α : Type*) [H1 : PartialOrder α] [H2 : SupSet α]
    (bddAbove_pair : ∀ a b : α, BddAbove ({a, b} : Set α))
    (bddBelow_pair : ∀ a b : α, BddBelow ({a, b} : Set α))
    (isLUB_sSup : ∀ s : Set α, BddAbove s → s.Nonempty → IsLUB s (sSup s)) :
    ConditionallyCompleteLattice α :=
  { H1, H2 with
    sup := fun a b => sSup {a, b}
    le_sup_left := fun a b =>
      (isLUB_sSup {a, b} (bddAbove_pair a b) (insert_nonempty _ _)).1 (mem_insert _ _)
    le_sup_right := fun a b =>
      (isLUB_sSup {a, b} (bddAbove_pair a b) (insert_nonempty _ _)).1
        (mem_insert_of_mem _ (mem_singleton _))
    sup_le := fun a b _ hac hbc =>
      (isLUB_sSup {a, b} (bddAbove_pair a b) (insert_nonempty _ _)).2
        (forall_insert_of_forall (forall_eq.mpr hbc) hac)
    inf := fun a b => sSup (lowerBounds {a, b})
    inf_le_left := fun a b =>
      (isLUB_sSup (lowerBounds {a, b}) (Nonempty.bddAbove_lowerBounds ⟨a, mem_insert _ _⟩)
            (bddBelow_pair a b)).2
        fun _ hc => hc <| mem_insert _ _
    inf_le_right := fun a b =>
      (isLUB_sSup (lowerBounds {a, b}) (Nonempty.bddAbove_lowerBounds ⟨a, mem_insert _ _⟩)
            (bddBelow_pair a b)).2
        fun _ hc => hc <| mem_insert_of_mem _ (mem_singleton _)
    le_inf := fun c a b hca hcb =>
      (isLUB_sSup (lowerBounds {a, b}) (Nonempty.bddAbove_lowerBounds ⟨a, mem_insert _ _⟩)
            ⟨c, forall_insert_of_forall (forall_eq.mpr hcb) hca⟩).1
        (forall_insert_of_forall (forall_eq.mpr hcb) hca)
    sInf := fun s => sSup (lowerBounds s)
    csSup_le := fun s a hs ha => (isLUB_sSup s ⟨a, ha⟩ hs).2 ha
    le_csSup := fun s a hs ha => (isLUB_sSup s hs ⟨a, ha⟩).1 ha
    csInf_le := fun s a hs ha =>
      (isLUB_sSup (lowerBounds s) (Nonempty.bddAbove_lowerBounds ⟨a, ha⟩) hs).2 fun _ hb => hb ha
    le_csInf := fun s a hs ha =>
      (isLUB_sSup (lowerBounds s) hs.bddAbove_lowerBounds ⟨a, ha⟩).1 ha }

/-- Create a `ConditionallyCompleteLattice` from a `PartialOrder` and `inf` function
that returns the greatest lower bound of a nonempty set which is bounded below. Usually this
constructor provides poor definitional equalities.  If other fields are known explicitly, they
should be provided; for example, if `inf` is known explicitly, construct the
`ConditionallyCompleteLattice` instance as
```
instance : ConditionallyCompleteLattice my_T :=
  { inf := better_inf,
    le_inf := ...,
    inf_le_right := ...,
    inf_le_left := ...
    -- don't care to fix sup, sSup
    ..conditionallyCompleteLatticeOfsInf my_T _ }
```
-/
def conditionallyCompleteLatticeOfsInf (α : Type*) [H1 : PartialOrder α] [H2 : InfSet α]
    (bddAbove_pair : ∀ a b : α, BddAbove ({a, b} : Set α))
    (bddBelow_pair : ∀ a b : α, BddBelow ({a, b} : Set α))
    (isGLB_sInf : ∀ s : Set α, BddBelow s → s.Nonempty → IsGLB s (sInf s)) :
    ConditionallyCompleteLattice α :=
  { H1, H2 with
    inf := fun a b => sInf {a, b}
    inf_le_left := fun a b =>
      (isGLB_sInf {a, b} (bddBelow_pair a b) (insert_nonempty _ _)).1 (mem_insert _ _)
    inf_le_right := fun a b =>
      (isGLB_sInf {a, b} (bddBelow_pair a b) (insert_nonempty _ _)).1
        (mem_insert_of_mem _ (mem_singleton _))
    le_inf := fun _ a b hca hcb =>
      (isGLB_sInf {a, b} (bddBelow_pair a b) (insert_nonempty _ _)).2
        (forall_insert_of_forall (forall_eq.mpr hcb) hca)
    sup := fun a b => sInf (upperBounds {a, b})
    le_sup_left := fun a b =>
      (isGLB_sInf (upperBounds {a, b}) (Nonempty.bddBelow_upperBounds ⟨a, mem_insert _ _⟩)
            (bddAbove_pair a b)).2
        fun _ hc => hc <| mem_insert _ _
    le_sup_right := fun a b =>
      (isGLB_sInf (upperBounds {a, b}) (Nonempty.bddBelow_upperBounds ⟨a, mem_insert _ _⟩)
            (bddAbove_pair a b)).2
        fun _ hc => hc <| mem_insert_of_mem _ (mem_singleton _)
    sup_le := fun a b c hac hbc =>
      (isGLB_sInf (upperBounds {a, b}) (Nonempty.bddBelow_upperBounds ⟨a, mem_insert _ _⟩)
            ⟨c, forall_insert_of_forall (forall_eq.mpr hbc) hac⟩).1
        (forall_insert_of_forall (forall_eq.mpr hbc) hac)
    sSup := fun s => sInf (upperBounds s)
    le_csInf := fun s a hs ha => (isGLB_sInf s ⟨a, ha⟩ hs).2 ha
    csInf_le := fun s a hs ha => (isGLB_sInf s hs ⟨a, ha⟩).1 ha
    le_csSup := fun s a hs ha =>
      (isGLB_sInf (upperBounds s) (Nonempty.bddBelow_upperBounds ⟨a, ha⟩) hs).2 fun _ hb => hb ha
    csSup_le := fun s a hs ha =>
      (isGLB_sInf (upperBounds s) hs.bddBelow_upperBounds ⟨a, ha⟩).1 ha }

/-- A version of `conditionallyCompleteLatticeOfsSup` when we already know that `α` is a lattice.

This should only be used when it is both hard and unnecessary to provide `inf` explicitly. -/
def conditionallyCompleteLatticeOfLatticeOfsSup (α : Type*) [H1 : Lattice α] [SupSet α]
    (isLUB_sSup : ∀ s : Set α, BddAbove s → s.Nonempty → IsLUB s (sSup s)) :
    ConditionallyCompleteLattice α :=
  { H1,
    conditionallyCompleteLatticeOfsSup α
      (fun a b => ⟨a ⊔ b, forall_insert_of_forall (forall_eq.mpr le_sup_right) le_sup_left⟩)
      (fun a b => ⟨a ⊓ b, forall_insert_of_forall (forall_eq.mpr inf_le_right) inf_le_left⟩)
      isLUB_sSup with }

/-- A version of `conditionallyCompleteLatticeOfsInf` when we already know that `α` is a lattice.

This should only be used when it is both hard and unnecessary to provide `sup` explicitly. -/
def conditionallyCompleteLatticeOfLatticeOfsInf (α : Type*) [H1 : Lattice α] [InfSet α]
    (isGLB_sInf : ∀ s : Set α, BddBelow s → s.Nonempty → IsGLB s (sInf s)) :
    ConditionallyCompleteLattice α :=
  { H1,
    conditionallyCompleteLatticeOfsInf α
      (fun a b => ⟨a ⊔ b, forall_insert_of_forall (forall_eq.mpr le_sup_right) le_sup_left⟩)
      (fun a b => ⟨a ⊓ b, forall_insert_of_forall (forall_eq.mpr inf_le_right) inf_le_left⟩)
      isGLB_sInf with }

section ConditionallyCompleteLattice

variable [ConditionallyCompleteLattice α] {s t : Set α} {a b : α}

theorem le_csSup (h₁ : BddAbove s) (h₂ : a ∈ s) : a ≤ sSup s :=
  ConditionallyCompleteLattice.le_csSup s a h₁ h₂

theorem csSup_le (h₁ : s.Nonempty) (h₂ : ∀ b ∈ s, b ≤ a) : sSup s ≤ a :=
  ConditionallyCompleteLattice.csSup_le s a h₁ h₂

theorem csInf_le (h₁ : BddBelow s) (h₂ : a ∈ s) : sInf s ≤ a :=
  ConditionallyCompleteLattice.csInf_le s a h₁ h₂

theorem le_csInf (h₁ : s.Nonempty) (h₂ : ∀ b ∈ s, a ≤ b) : a ≤ sInf s :=
  ConditionallyCompleteLattice.le_csInf s a h₁ h₂

theorem le_csSup_of_le (hs : BddAbove s) (hb : b ∈ s) (h : a ≤ b) : a ≤ sSup s :=
  le_trans h (le_csSup hs hb)

theorem csInf_le_of_le (hs : BddBelow s) (hb : b ∈ s) (h : b ≤ a) : sInf s ≤ a :=
  le_trans (csInf_le hs hb) h

theorem csSup_le_csSup (ht : BddAbove t) (hs : s.Nonempty) (h : s ⊆ t) : sSup s ≤ sSup t :=
  csSup_le hs fun _ ha => le_csSup ht (h ha)

theorem csInf_le_csInf (ht : BddBelow t) (hs : s.Nonempty) (h : s ⊆ t) : sInf t ≤ sInf s :=
  le_csInf hs fun _ ha => csInf_le ht (h ha)

theorem le_csSup_iff (h : BddAbove s) (hs : s.Nonempty) :
    a ≤ sSup s ↔ ∀ b, b ∈ upperBounds s → a ≤ b :=
  ⟨fun h _ hb => le_trans h (csSup_le hs hb), fun hb => hb _ fun _ => le_csSup h⟩

theorem csInf_le_iff (h : BddBelow s) (hs : s.Nonempty) : sInf s ≤ a ↔ ∀ b ∈ lowerBounds s, b ≤ a :=
  ⟨fun h _ hb => le_trans (le_csInf hs hb) h, fun hb => hb _ fun _ => csInf_le h⟩

theorem isLUB_csSup (ne : s.Nonempty) (H : BddAbove s) : IsLUB s (sSup s) :=
  ⟨fun _ => le_csSup H, fun _ => csSup_le ne⟩

theorem isLUB_ciSup [Nonempty ι] {f : ι → α} (H : BddAbove (range f)) :
    IsLUB (range f) (⨆ i, f i) :=
  isLUB_csSup (range_nonempty f) H

theorem isLUB_ciSup_set {f : β → α} {s : Set β} (H : BddAbove (f '' s)) (Hne : s.Nonempty) :
    IsLUB (f '' s) (⨆ i : s, f i) := by
  rw [← sSup_image']
  exact isLUB_csSup (Hne.image _) H

theorem isGLB_csInf (ne : s.Nonempty) (H : BddBelow s) : IsGLB s (sInf s) :=
  ⟨fun _ => csInf_le H, fun _ => le_csInf ne⟩

theorem isGLB_ciInf [Nonempty ι] {f : ι → α} (H : BddBelow (range f)) :
    IsGLB (range f) (⨅ i, f i) :=
  isGLB_csInf (range_nonempty f) H

theorem isGLB_ciInf_set {f : β → α} {s : Set β} (H : BddBelow (f '' s)) (Hne : s.Nonempty) :
    IsGLB (f '' s) (⨅ i : s, f i) :=
  isLUB_ciSup_set (α := αᵒᵈ) H Hne

theorem ciSup_le_iff [Nonempty ι] {f : ι → α} {a : α} (hf : BddAbove (range f)) :
    iSup f ≤ a ↔ ∀ i, f i ≤ a :=
  (isLUB_le_iff <| isLUB_ciSup hf).trans forall_mem_range

theorem le_ciInf_iff [Nonempty ι] {f : ι → α} {a : α} (hf : BddBelow (range f)) :
    a ≤ iInf f ↔ ∀ i, a ≤ f i :=
  (le_isGLB_iff <| isGLB_ciInf hf).trans forall_mem_range

theorem ciSup_set_le_iff {ι : Type*} {s : Set ι} {f : ι → α} {a : α} (hs : s.Nonempty)
    (hf : BddAbove (f '' s)) : ⨆ i : s, f i ≤ a ↔ ∀ i ∈ s, f i ≤ a :=
  (isLUB_le_iff <| isLUB_ciSup_set hf hs).trans forall_mem_image

theorem le_ciInf_set_iff {ι : Type*} {s : Set ι} {f : ι → α} {a : α} (hs : s.Nonempty)
    (hf : BddBelow (f '' s)) : (a ≤ ⨅ i : s, f i) ↔ ∀ i ∈ s, a ≤ f i :=
  (le_isGLB_iff <| isGLB_ciInf_set hf hs).trans forall_mem_image

theorem IsLUB.csSup_eq (H : IsLUB s a) (ne : s.Nonempty) : sSup s = a :=
  (isLUB_csSup ne ⟨a, H.1⟩).unique H

theorem IsLUB.ciSup_eq [Nonempty ι] {f : ι → α} (H : IsLUB (range f) a) : ⨆ i, f i = a :=
  H.csSup_eq (range_nonempty f)

theorem IsLUB.ciSup_set_eq {s : Set β} {f : β → α} (H : IsLUB (f '' s) a) (Hne : s.Nonempty) :
    ⨆ i : s, f i = a :=
  IsLUB.csSup_eq (image_eq_range f s ▸ H) (image_eq_range f s ▸ Hne.image f)

/-- A greatest element of a set is the supremum of this set. -/
theorem IsGreatest.csSup_eq (H : IsGreatest s a) : sSup s = a :=
  H.isLUB.csSup_eq H.nonempty

theorem IsGreatest.csSup_mem (H : IsGreatest s a) : sSup s ∈ s :=
  H.csSup_eq.symm ▸ H.1

theorem IsGLB.csInf_eq (H : IsGLB s a) (ne : s.Nonempty) : sInf s = a :=
  (isGLB_csInf ne ⟨a, H.1⟩).unique H

theorem IsGLB.ciInf_eq [Nonempty ι] {f : ι → α} (H : IsGLB (range f) a) : ⨅ i, f i = a :=
  H.csInf_eq (range_nonempty f)

theorem IsGLB.ciInf_set_eq {s : Set β} {f : β → α} (H : IsGLB (f '' s) a) (Hne : s.Nonempty) :
    ⨅ i : s, f i = a :=
  IsGLB.csInf_eq (image_eq_range f s ▸ H) (image_eq_range f s ▸ Hne.image f)

/-- A least element of a set is the infimum of this set. -/
theorem IsLeast.csInf_eq (H : IsLeast s a) : sInf s = a :=
  H.isGLB.csInf_eq H.nonempty

theorem IsLeast.csInf_mem (H : IsLeast s a) : sInf s ∈ s :=
  H.csInf_eq.symm ▸ H.1

theorem subset_Icc_csInf_csSup (hb : BddBelow s) (ha : BddAbove s) : s ⊆ Icc (sInf s) (sSup s) :=
  fun _ hx => ⟨csInf_le hb hx, le_csSup ha hx⟩

theorem csSup_le_iff (hb : BddAbove s) (hs : s.Nonempty) : sSup s ≤ a ↔ ∀ b ∈ s, b ≤ a :=
  isLUB_le_iff (isLUB_csSup hs hb)

theorem le_csInf_iff (hb : BddBelow s) (hs : s.Nonempty) : a ≤ sInf s ↔ ∀ b ∈ s, a ≤ b :=
  le_isGLB_iff (isGLB_csInf hs hb)

theorem csSup_lowerBounds_eq_csInf {s : Set α} (h : BddBelow s) (hs : s.Nonempty) :
    sSup (lowerBounds s) = sInf s :=
  (isLUB_csSup h <| hs.mono fun _ hx _ hy => hy hx).unique (isGLB_csInf hs h).isLUB

theorem csInf_upperBounds_eq_csSup {s : Set α} (h : BddAbove s) (hs : s.Nonempty) :
    sInf (upperBounds s) = sSup s :=
  (isGLB_csInf h <| hs.mono fun _ hx _ hy => hy hx).unique (isLUB_csSup hs h).isGLB

@[deprecated (since := "2024-08-25")]
alias csSup_lower_bounds_eq_csInf := csSup_lowerBounds_eq_csInf

@[deprecated (since := "2024-08-25")]
alias csInf_upper_bounds_eq_csSup := csInf_upperBounds_eq_csSup

theorem not_mem_of_lt_csInf {x : α} {s : Set α} (h : x < sInf s) (hs : BddBelow s) : x ∉ s :=
  fun hx => lt_irrefl _ (h.trans_le (csInf_le hs hx))

theorem not_mem_of_csSup_lt {x : α} {s : Set α} (h : sSup s < x) (hs : BddAbove s) : x ∉ s :=
  not_mem_of_lt_csInf (α := αᵒᵈ) h hs

/-- Introduction rule to prove that `b` is the supremum of `s`: it suffices to check that `b`
is larger than all elements of `s`, and that this is not the case of any `w<b`.
See `sSup_eq_of_forall_le_of_forall_lt_exists_gt` for a version in complete lattices. -/
theorem csSup_eq_of_forall_le_of_forall_lt_exists_gt (hs : s.Nonempty) (H : ∀ a ∈ s, a ≤ b)
    (H' : ∀ w, w < b → ∃ a ∈ s, w < a) : sSup s = b :=
  (eq_of_le_of_not_lt (csSup_le hs H)) fun hb =>
    let ⟨_, ha, ha'⟩ := H' _ hb
    lt_irrefl _ <| ha'.trans_le <| le_csSup ⟨b, H⟩ ha

/-- Introduction rule to prove that `b` is the infimum of `s`: it suffices to check that `b`
is smaller than all elements of `s`, and that this is not the case of any `w>b`.
See `sInf_eq_of_forall_ge_of_forall_gt_exists_lt` for a version in complete lattices. -/
theorem csInf_eq_of_forall_ge_of_forall_gt_exists_lt :
    s.Nonempty → (∀ a ∈ s, b ≤ a) → (∀ w, b < w → ∃ a ∈ s, a < w) → sInf s = b :=
  csSup_eq_of_forall_le_of_forall_lt_exists_gt (α := αᵒᵈ)

/-- `b < sSup s` when there is an element `a` in `s` with `b < a`, when `s` is bounded above.
This is essentially an iff, except that the assumptions for the two implications are
slightly different (one needs boundedness above for one direction, nonemptiness and linear
order for the other one), so we formulate separately the two implications, contrary to
the `CompleteLattice` case. -/
theorem lt_csSup_of_lt (hs : BddAbove s) (ha : a ∈ s) (h : b < a) : b < sSup s :=
  lt_of_lt_of_le h (le_csSup hs ha)

/-- `sInf s < b` when there is an element `a` in `s` with `a < b`, when `s` is bounded below.
This is essentially an iff, except that the assumptions for the two implications are
slightly different (one needs boundedness below for one direction, nonemptiness and linear
order for the other one), so we formulate separately the two implications, contrary to
the `CompleteLattice` case. -/
theorem csInf_lt_of_lt : BddBelow s → a ∈ s → a < b → sInf s < b :=
  lt_csSup_of_lt (α := αᵒᵈ)

/-- If all elements of a nonempty set `s` are less than or equal to all elements
of a nonempty set `t`, then there exists an element between these sets. -/
theorem exists_between_of_forall_le (sne : s.Nonempty) (tne : t.Nonempty)
    (hst : ∀ x ∈ s, ∀ y ∈ t, x ≤ y) : (upperBounds s ∩ lowerBounds t).Nonempty :=
  ⟨sInf t, fun x hx => le_csInf tne <| hst x hx, fun _ hy => csInf_le (sne.mono hst) hy⟩

/-- The supremum of a singleton is the element of the singleton -/
@[simp]
theorem csSup_singleton (a : α) : sSup {a} = a :=
  isGreatest_singleton.csSup_eq

/-- The infimum of a singleton is the element of the singleton -/
@[simp]
theorem csInf_singleton (a : α) : sInf {a} = a :=
  isLeast_singleton.csInf_eq

@[simp]
theorem csSup_pair (a b : α) : sSup {a, b} = a ⊔ b :=
  (@isLUB_pair _ _ a b).csSup_eq (insert_nonempty _ _)

@[simp]
theorem csInf_pair (a b : α) : sInf {a, b} = a ⊓ b :=
  (@isGLB_pair _ _ a b).csInf_eq (insert_nonempty _ _)

/-- If a set is bounded below and above, and nonempty, its infimum is less than or equal to
its supremum. -/
theorem csInf_le_csSup (hb : BddBelow s) (ha : BddAbove s) (ne : s.Nonempty) : sInf s ≤ sSup s :=
  isGLB_le_isLUB (isGLB_csInf ne hb) (isLUB_csSup ne ha) ne

/-- The `sSup` of a union of two sets is the max of the suprema of each subset, under the
assumptions that all sets are bounded above and nonempty. -/
theorem csSup_union (hs : BddAbove s) (sne : s.Nonempty) (ht : BddAbove t) (tne : t.Nonempty) :
    sSup (s ∪ t) = sSup s ⊔ sSup t :=
  ((isLUB_csSup sne hs).union (isLUB_csSup tne ht)).csSup_eq sne.inl

/-- The `sInf` of a union of two sets is the min of the infima of each subset, under the assumptions
that all sets are bounded below and nonempty. -/
theorem csInf_union (hs : BddBelow s) (sne : s.Nonempty) (ht : BddBelow t) (tne : t.Nonempty) :
    sInf (s ∪ t) = sInf s ⊓ sInf t :=
  csSup_union (α := αᵒᵈ) hs sne ht tne

/-- The supremum of an intersection of two sets is bounded by the minimum of the suprema of each
set, if all sets are bounded above and nonempty. -/
theorem csSup_inter_le (hs : BddAbove s) (ht : BddAbove t) (hst : (s ∩ t).Nonempty) :
    sSup (s ∩ t) ≤ sSup s ⊓ sSup t :=
  (csSup_le hst) fun _ hx => le_inf (le_csSup hs hx.1) (le_csSup ht hx.2)

/-- The infimum of an intersection of two sets is bounded below by the maximum of the
infima of each set, if all sets are bounded below and nonempty. -/
theorem le_csInf_inter :
    BddBelow s → BddBelow t → (s ∩ t).Nonempty → sInf s ⊔ sInf t ≤ sInf (s ∩ t) :=
  csSup_inter_le (α := αᵒᵈ)

/-- The supremum of `insert a s` is the maximum of `a` and the supremum of `s`, if `s` is
nonempty and bounded above. -/
theorem csSup_insert (hs : BddAbove s) (sne : s.Nonempty) : sSup (insert a s) = a ⊔ sSup s :=
  ((isLUB_csSup sne hs).insert a).csSup_eq (insert_nonempty a s)

/-- The infimum of `insert a s` is the minimum of `a` and the infimum of `s`, if `s` is
nonempty and bounded below. -/
theorem csInf_insert (hs : BddBelow s) (sne : s.Nonempty) : sInf (insert a s) = a ⊓ sInf s :=
  csSup_insert (α := αᵒᵈ) hs sne

@[simp]
theorem csInf_Icc (h : a ≤ b) : sInf (Icc a b) = a :=
  (isGLB_Icc h).csInf_eq (nonempty_Icc.2 h)

@[simp]
theorem csInf_Ici : sInf (Ici a) = a :=
  isLeast_Ici.csInf_eq

@[simp]
theorem csInf_Ico (h : a < b) : sInf (Ico a b) = a :=
  (isGLB_Ico h).csInf_eq (nonempty_Ico.2 h)

@[simp]
theorem csInf_Ioc [DenselyOrdered α] (h : a < b) : sInf (Ioc a b) = a :=
  (isGLB_Ioc h).csInf_eq (nonempty_Ioc.2 h)

@[simp]
theorem csInf_Ioi [NoMaxOrder α] [DenselyOrdered α] : sInf (Ioi a) = a :=
  csInf_eq_of_forall_ge_of_forall_gt_exists_lt nonempty_Ioi (fun _ => le_of_lt) fun w hw => by
    simpa using exists_between hw

@[simp]
theorem csInf_Ioo [DenselyOrdered α] (h : a < b) : sInf (Ioo a b) = a :=
  (isGLB_Ioo h).csInf_eq (nonempty_Ioo.2 h)

@[simp]
theorem csSup_Icc (h : a ≤ b) : sSup (Icc a b) = b :=
  (isLUB_Icc h).csSup_eq (nonempty_Icc.2 h)

@[simp]
theorem csSup_Ico [DenselyOrdered α] (h : a < b) : sSup (Ico a b) = b :=
  (isLUB_Ico h).csSup_eq (nonempty_Ico.2 h)

@[simp]
theorem csSup_Iic : sSup (Iic a) = a :=
  isGreatest_Iic.csSup_eq

@[simp]
theorem csSup_Iio [NoMinOrder α] [DenselyOrdered α] : sSup (Iio a) = a :=
  csSup_eq_of_forall_le_of_forall_lt_exists_gt nonempty_Iio (fun _ => le_of_lt) fun w hw => by
    simpa [and_comm] using exists_between hw

@[simp]
theorem csSup_Ioc (h : a < b) : sSup (Ioc a b) = b :=
  (isLUB_Ioc h).csSup_eq (nonempty_Ioc.2 h)

@[simp]
theorem csSup_Ioo [DenselyOrdered α] (h : a < b) : sSup (Ioo a b) = b :=
  (isLUB_Ioo h).csSup_eq (nonempty_Ioo.2 h)

/-- The indexed supremum of a function is bounded above by a uniform bound -/
theorem ciSup_le [Nonempty ι] {f : ι → α} {c : α} (H : ∀ x, f x ≤ c) : iSup f ≤ c :=
  csSup_le (range_nonempty f) (by rwa [forall_mem_range])

/-- The indexed supremum of a function is bounded below by the value taken at one point -/
theorem le_ciSup {f : ι → α} (H : BddAbove (range f)) (c : ι) : f c ≤ iSup f :=
  le_csSup H (mem_range_self _)

theorem le_ciSup_of_le {f : ι → α} (H : BddAbove (range f)) (c : ι) (h : a ≤ f c) : a ≤ iSup f :=
  le_trans h (le_ciSup H c)

/-- The indexed suprema of two functions are comparable if the functions are pointwise comparable -/
theorem ciSup_mono {f g : ι → α} (B : BddAbove (range g)) (H : ∀ x, f x ≤ g x) :
    iSup f ≤ iSup g := by
  cases isEmpty_or_nonempty ι
  · rw [iSup_of_empty', iSup_of_empty']
  · exact ciSup_le fun x => le_ciSup_of_le B x (H x)

theorem le_ciSup_set {f : β → α} {s : Set β} (H : BddAbove (f '' s)) {c : β} (hc : c ∈ s) :
    f c ≤ ⨆ i : s, f i :=
  (le_csSup H <| mem_image_of_mem f hc).trans_eq sSup_image'

/-- The indexed infimum of two functions are comparable if the functions are pointwise comparable -/
theorem ciInf_mono {f g : ι → α} (B : BddBelow (range f)) (H : ∀ x, f x ≤ g x) : iInf f ≤ iInf g :=
  ciSup_mono (α := αᵒᵈ) B H

/-- The indexed minimum of a function is bounded below by a uniform lower bound -/
theorem le_ciInf [Nonempty ι] {f : ι → α} {c : α} (H : ∀ x, c ≤ f x) : c ≤ iInf f :=
  ciSup_le (α := αᵒᵈ) H

/-- The indexed infimum of a function is bounded above by the value taken at one point -/
theorem ciInf_le {f : ι → α} (H : BddBelow (range f)) (c : ι) : iInf f ≤ f c :=
  le_ciSup (α := αᵒᵈ) H c

theorem ciInf_le_of_le {f : ι → α} (H : BddBelow (range f)) (c : ι) (h : f c ≤ a) : iInf f ≤ a :=
  le_ciSup_of_le (α := αᵒᵈ) H c h

theorem ciInf_set_le {f : β → α} {s : Set β} (H : BddBelow (f '' s)) {c : β} (hc : c ∈ s) :
    ⨅ i : s, f i ≤ f c :=
  le_ciSup_set (α := αᵒᵈ) H hc

@[simp]
theorem ciSup_const [hι : Nonempty ι] {a : α} : ⨆ _ : ι, a = a := by
  rw [iSup, range_const, csSup_singleton]

@[simp]
theorem ciInf_const [Nonempty ι] {a : α} : ⨅ _ : ι, a = a :=
  ciSup_const (α := αᵒᵈ)

@[simp]
theorem ciSup_unique [Unique ι] {s : ι → α} : ⨆ i, s i = s default := by
  have : ∀ i, s i = s default := fun i => congr_arg s (Unique.eq_default i)
  simp only [this, ciSup_const]

@[simp]
theorem ciInf_unique [Unique ι] {s : ι → α} : ⨅ i, s i = s default :=
  ciSup_unique (α := αᵒᵈ)

theorem ciSup_subsingleton [Subsingleton ι] (i : ι) (s : ι → α) : ⨆ i, s i = s i :=
  @ciSup_unique α ι _ ⟨⟨i⟩, fun j => Subsingleton.elim j i⟩ _

theorem ciInf_subsingleton [Subsingleton ι] (i : ι) (s : ι → α) : ⨅ i, s i = s i :=
  @ciInf_unique α ι _ ⟨⟨i⟩, fun j => Subsingleton.elim j i⟩ _

@[simp]
theorem ciSup_pos {p : Prop} {f : p → α} (hp : p) : ⨆ h : p, f h = f hp :=
  ciSup_subsingleton hp f

@[simp]
theorem ciInf_pos {p : Prop} {f : p → α} (hp : p) : ⨅ h : p, f h = f hp :=
  ciSup_pos (α := αᵒᵈ) hp

lemma ciSup_neg {p : Prop} {f : p → α} (hp : ¬ p) :
    ⨆ (h : p), f h = sSup (∅ : Set α) := by
  rw [iSup]
  congr
  rwa [range_eq_empty_iff, isEmpty_Prop]

lemma ciInf_neg {p : Prop} {f : p → α} (hp : ¬ p) :
    ⨅ (h : p), f h = sInf (∅ : Set α) :=
  ciSup_neg (α := αᵒᵈ) hp

lemma ciSup_eq_ite {p : Prop} [Decidable p] {f : p → α} :
    (⨆ h : p, f h) = if h : p then f h else sSup (∅ : Set α) := by
  by_cases H : p <;> simp [ciSup_neg, H]

lemma ciInf_eq_ite {p : Prop} [Decidable p] {f : p → α} :
    (⨅ h : p, f h) = if h : p then f h else sInf (∅ : Set α) :=
  ciSup_eq_ite (α := αᵒᵈ)

theorem cbiSup_eq_of_forall {p : ι → Prop} {f : Subtype p → α} (hp : ∀ i, p i) :
    ⨆ (i) (h : p i), f ⟨i, h⟩ = iSup f := by
  simp only [hp, ciSup_unique]
  simp only [iSup]
  congr
  apply Subset.antisymm
  · rintro - ⟨i, rfl⟩
    simp [hp i]
  · rintro - ⟨i, rfl⟩
    simp

theorem cbiInf_eq_of_forall {p : ι → Prop} {f : Subtype p → α} (hp : ∀ i, p i) :
    ⨅ (i) (h : p i), f ⟨i, h⟩ = iInf f :=
  cbiSup_eq_of_forall (α := αᵒᵈ) hp

/-- Introduction rule to prove that `b` is the supremum of `f`: it suffices to check that `b`
is larger than `f i` for all `i`, and that this is not the case of any `w<b`.
See `iSup_eq_of_forall_le_of_forall_lt_exists_gt` for a version in complete lattices. -/
theorem ciSup_eq_of_forall_le_of_forall_lt_exists_gt [Nonempty ι] {f : ι → α} (h₁ : ∀ i, f i ≤ b)
    (h₂ : ∀ w, w < b → ∃ i, w < f i) : ⨆ i : ι, f i = b :=
  csSup_eq_of_forall_le_of_forall_lt_exists_gt (range_nonempty f) (forall_mem_range.mpr h₁)
    fun w hw => exists_range_iff.mpr <| h₂ w hw

-- Porting note: in mathlib3 `by exact` is not needed
/-- Introduction rule to prove that `b` is the infimum of `f`: it suffices to check that `b`
is smaller than `f i` for all `i`, and that this is not the case of any `w>b`.
See `iInf_eq_of_forall_ge_of_forall_gt_exists_lt` for a version in complete lattices. -/
theorem ciInf_eq_of_forall_ge_of_forall_gt_exists_lt [Nonempty ι] {f : ι → α} (h₁ : ∀ i, b ≤ f i)
    (h₂ : ∀ w, b < w → ∃ i, f i < w) : ⨅ i : ι, f i = b := by
  exact ciSup_eq_of_forall_le_of_forall_lt_exists_gt (α := αᵒᵈ) (f := ‹_›) ‹_› ‹_›

/-- **Nested intervals lemma**: if `f` is a monotone sequence, `g` is an antitone sequence, and
`f n ≤ g n` for all `n`, then `⨆ n, f n` belongs to all the intervals `[f n, g n]`. -/
theorem Monotone.ciSup_mem_iInter_Icc_of_antitone [SemilatticeSup β] {f g : β → α} (hf : Monotone f)
    (hg : Antitone g) (h : f ≤ g) : (⨆ n, f n) ∈ ⋂ n, Icc (f n) (g n) := by
  refine mem_iInter.2 fun n => ?_
  haveI : Nonempty β := ⟨n⟩
  have : ∀ m, f m ≤ g n := fun m => hf.forall_le_of_antitone hg h m n
  exact ⟨le_ciSup ⟨g <| n, forall_mem_range.2 this⟩ _, ciSup_le this⟩

/-- Nested intervals lemma: if `[f n, g n]` is an antitone sequence of nonempty
closed intervals, then `⨆ n, f n` belongs to all the intervals `[f n, g n]`. -/
theorem ciSup_mem_iInter_Icc_of_antitone_Icc [SemilatticeSup β] {f g : β → α}
    (h : Antitone fun n => Icc (f n) (g n)) (h' : ∀ n, f n ≤ g n) :
    (⨆ n, f n) ∈ ⋂ n, Icc (f n) (g n) :=
  Monotone.ciSup_mem_iInter_Icc_of_antitone
    (fun _ n hmn => ((Icc_subset_Icc_iff (h' n)).1 (h hmn)).1)
    (fun _ n hmn => ((Icc_subset_Icc_iff (h' n)).1 (h hmn)).2) h'

/-- Introduction rule to prove that `b` is the supremum of `s`: it suffices to check that
1) `b` is an upper bound
2) every other upper bound `b'` satisfies `b ≤ b'`. -/
theorem csSup_eq_of_is_forall_le_of_forall_le_imp_ge (hs : s.Nonempty) (h_is_ub : ∀ a ∈ s, a ≤ b)
    (h_b_le_ub : ∀ ub, (∀ a ∈ s, a ≤ ub) → b ≤ ub) : sSup s = b :=
  (csSup_le hs h_is_ub).antisymm ((h_b_le_ub _) fun _ => le_csSup ⟨b, h_is_ub⟩)

lemma Set.Iic_ciInf [Nonempty ι] {f : ι → α} (hf : BddBelow (range f)) :
    Iic (⨅ i, f i) = ⋂ i, Iic (f i) := by
  apply Subset.antisymm
  · rintro x hx - ⟨i, rfl⟩
    exact hx.trans (ciInf_le hf _)
  · rintro x hx
    apply le_ciInf
    simpa using hx

lemma Set.Ici_ciSup [Nonempty ι] {f : ι → α} (hf : BddAbove (range f)) :
    Ici (⨆ i, f i) = ⋂ i, Ici (f i) :=
  Iic_ciInf (α := αᵒᵈ) hf

lemma sup_eq_top_of_top_mem [OrderTop α] (h : ⊤ ∈ s) : sSup s = ⊤ :=
  top_unique <| le_csSup (OrderTop.bddAbove s) h

lemma inf_eq_bot_of_bot_mem [OrderBot α] (h : ⊥ ∈ s) : sInf s = ⊥ :=
  bot_unique <| csInf_le (OrderBot.bddBelow s) h

theorem ciSup_subtype [Nonempty ι] {p : ι → Prop} [Nonempty (Subtype p)] {f : Subtype p → α}
    (hf : BddAbove (Set.range f)) (hf' : sSup ∅ ≤ iSup f) :
    iSup f = ⨆ (i) (h : p i), f ⟨i, h⟩ := by
  classical
  refine le_antisymm (ciSup_le ?_) ?_
  · intro ⟨i, h⟩
    have : f ⟨i, h⟩ = (fun i : ι ↦ ⨆ (h : p i), f ⟨i, h⟩) i := by simp [h]
    rw [this]
    refine le_ciSup (f := (fun i : ι ↦ ⨆ (h : p i), f ⟨i, h⟩)) ?_ i
    simp_rw [ciSup_eq_ite]
    refine (hf.union (bddAbove_singleton (a := sSup ∅))).mono ?_
    intro
    simp only [Set.mem_range, Set.union_singleton, Set.mem_insert_iff, Subtype.exists,
      forall_exists_index]
    intro b hb
    split_ifs at hb
    · exact Or.inr ⟨_, _, hb⟩
    · simp_all
  · refine ciSup_le fun i ↦ ?_
    simp_rw [ciSup_eq_ite]
    split_ifs
    · exact le_ciSup hf ?_
    · exact hf'

theorem ciInf_subtype [Nonempty ι] {p : ι → Prop} [Nonempty (Subtype p)] {f : Subtype p → α}
    (hf : BddBelow (Set.range f)) (hf' : iInf f ≤ sInf ∅) :
    iInf f = ⨅ (i) (h : p i), f ⟨i, h⟩ :=
  ciSup_subtype (α := αᵒᵈ) hf hf'

theorem ciSup_subtype' [Nonempty ι] {p : ι → Prop} [Nonempty (Subtype p)] {f : ∀ i, p i → α}
    (hf : BddAbove (Set.range (fun i : Subtype p ↦ f i i.prop)))
    (hf' : sSup ∅ ≤ ⨆ (i : Subtype p), f i i.prop) :
    ⨆ (i) (h), f i h = ⨆ x : Subtype p, f x x.property :=
  (ciSup_subtype (f := fun x => f x.val x.property) hf hf').symm

theorem ciInf_subtype' [Nonempty ι] {p : ι → Prop} [Nonempty (Subtype p)] {f : ∀ i, p i → α}
    (hf : BddBelow (Set.range (fun i : Subtype p ↦ f i i.prop)))
    (hf' : ⨅ (i : Subtype p), f i i.prop ≤ sInf ∅) :
    ⨅ (i) (h), f i h = ⨅ x : Subtype p, f x x.property :=
  (ciInf_subtype (f := fun x => f x.val x.property) hf hf').symm

theorem ciSup_subtype'' {ι} [Nonempty ι] {s : Set ι} (hs : s.Nonempty) {f : ι → α}
    (hf : BddAbove (Set.range fun i : s ↦ f i)) (hf' : sSup ∅ ≤ ⨆ i : s, f i) :
    ⨆ i : s, f i = ⨆ (t : ι) (_ : t ∈ s), f t :=
  haveI : Nonempty s := Set.Nonempty.to_subtype hs
  ciSup_subtype hf hf'

theorem ciInf_subtype'' {ι} [Nonempty ι] {s : Set ι} (hs : s.Nonempty) {f : ι → α}
    (hf : BddBelow (Set.range fun i : s ↦ f i)) (hf' : ⨅ i : s, f i ≤ sInf ∅) :
    ⨅ i : s, f i = ⨅ (t : ι) (_ : t ∈ s), f t :=
  haveI : Nonempty s := Set.Nonempty.to_subtype hs
  ciInf_subtype hf hf'

theorem csSup_image [Nonempty β] {s : Set β} (hs : s.Nonempty) {f : β → α}
    (hf : BddAbove (Set.range fun i : s ↦ f i)) (hf' : sSup ∅ ≤ ⨆ i : s, f i) :
    sSup (f '' s) = ⨆ a ∈ s, f a := by
  rw [← ciSup_subtype'' hs hf hf', iSup, Set.image_eq_range]

theorem csInf_image [Nonempty β] {s : Set β} (hs : s.Nonempty) {f : β → α}
    (hf : BddBelow (Set.range fun i : s ↦ f i)) (hf' : ⨅ i : s, f i ≤ sInf ∅) :
    sInf (f '' s) = ⨅ a ∈ s, f a :=
  csSup_image (α := αᵒᵈ) hs hf hf'

lemma ciSup_image {α ι ι' : Type*} [ConditionallyCompleteLattice α] [Nonempty ι] [Nonempty ι']
    {s : Set ι} (hs : s.Nonempty) {f : ι → ι'} {g : ι' → α}
    (hf : BddAbove (Set.range fun i : s ↦ g (f i))) (hg' : sSup ∅ ≤ ⨆ i : s, g (f i)) :
    ⨆ i ∈ (f '' s), g i = ⨆ x ∈ s, g (f x) := by
  have hg : BddAbove (Set.range fun i : f '' s ↦ g i) := by
    simpa [bddAbove_def] using hf
  have hf' : sSup ∅ ≤ ⨆ i : f '' s, g i := by
    refine hg'.trans ?_
    have : Nonempty s := Set.Nonempty.to_subtype hs
    refine ciSup_le ?_
    intro ⟨i, h⟩
    obtain ⟨t, ht⟩ : ∃ t : f '' s, g t = g (f (Subtype.mk i h)) := by
      have : f i ∈ f '' s := Set.mem_image_of_mem _ h
      exact ⟨⟨f i, this⟩, by simp [this]⟩
    rw [← ht]
    refine le_ciSup_set ?_ t.prop
    simpa [bddAbove_def] using hf
  rw [← csSup_image (by simpa using hs) hg hf', ← csSup_image hs hf hg', ← Set.image_comp, comp_def]

lemma ciInf_image {α ι ι' : Type*} [ConditionallyCompleteLattice α] [Nonempty ι] [Nonempty ι']
    {s : Set ι} (hs : s.Nonempty) {f : ι → ι'} {g : ι' → α}
    (hf : BddBelow (Set.range fun i : s ↦ g (f i))) (hg' : ⨅ i : s, g (f i) ≤ sInf ∅) :
    ⨅ i ∈ (f '' s), g i = ⨅ x ∈ s, g (f x) :=
  ciSup_image (α := αᵒᵈ) hs hf hg'

end ConditionallyCompleteLattice

instance Pi.conditionallyCompleteLattice {ι : Type*} {α : ι → Type*}
    [∀ i, ConditionallyCompleteLattice (α i)] : ConditionallyCompleteLattice (∀ i, α i) :=
  { Pi.instLattice, Pi.supSet, Pi.infSet with
    le_csSup := fun s f ⟨g, hg⟩ hf i =>
      le_csSup ⟨g i, Set.forall_mem_range.2 fun ⟨f', hf'⟩ => hg hf' i⟩ ⟨⟨f, hf⟩, rfl⟩
    csSup_le := fun s f hs hf i =>
      (csSup_le (by haveI := hs.to_subtype; apply range_nonempty)) fun b ⟨⟨g, hg⟩, hb⟩ =>
        hb ▸ hf hg i
    csInf_le := fun s f ⟨g, hg⟩ hf i =>
      csInf_le ⟨g i, Set.forall_mem_range.2 fun ⟨f', hf'⟩ => hg hf' i⟩ ⟨⟨f, hf⟩, rfl⟩
    le_csInf := fun s f hs hf i =>
      (le_csInf (by haveI := hs.to_subtype; apply range_nonempty)) fun b ⟨⟨g, hg⟩, hb⟩ =>
        hb ▸ hf hg i }

section ConditionallyCompleteLinearOrder

variable [ConditionallyCompleteLinearOrder α] {s t : Set α} {a b : α}

/-- When `b < sSup s`, there is an element `a` in `s` with `b < a`, if `s` is nonempty and the order
is a linear order. -/
theorem exists_lt_of_lt_csSup (hs : s.Nonempty) (hb : b < sSup s) : ∃ a ∈ s, b < a := by
  contrapose! hb
  exact csSup_le hs hb

/-- Indexed version of the above lemma `exists_lt_of_lt_csSup`.
When `b < iSup f`, there is an element `i` such that `b < f i`.
-/
theorem exists_lt_of_lt_ciSup [Nonempty ι] {f : ι → α} (h : b < iSup f) : ∃ i, b < f i :=
  let ⟨_, ⟨i, rfl⟩, h⟩ := exists_lt_of_lt_csSup (range_nonempty f) h
  ⟨i, h⟩

/-- When `sInf s < b`, there is an element `a` in `s` with `a < b`, if `s` is nonempty and the order
is a linear order. -/
theorem exists_lt_of_csInf_lt (hs : s.Nonempty) (hb : sInf s < b) : ∃ a ∈ s, a < b :=
  exists_lt_of_lt_csSup (α := αᵒᵈ) hs hb

/-- Indexed version of the above lemma `exists_lt_of_csInf_lt`
When `iInf f < a`, there is an element `i` such that `f i < a`.
-/
theorem exists_lt_of_ciInf_lt [Nonempty ι] {f : ι → α} (h : iInf f < a) : ∃ i, f i < a :=
  exists_lt_of_lt_ciSup (α := αᵒᵈ) h

theorem csSup_of_not_bddAbove {s : Set α} (hs : ¬BddAbove s) : sSup s = sSup ∅ :=
  ConditionallyCompleteLinearOrder.csSup_of_not_bddAbove s hs

theorem csSup_eq_univ_of_not_bddAbove {s : Set α} (hs : ¬BddAbove s) : sSup s = sSup univ := by
  rw [csSup_of_not_bddAbove hs, csSup_of_not_bddAbove (s := univ)]
  contrapose! hs
  exact hs.mono (subset_univ _)

theorem csInf_of_not_bddBelow {s : Set α} (hs : ¬BddBelow s) : sInf s = sInf ∅ :=
  ConditionallyCompleteLinearOrder.csInf_of_not_bddBelow s hs

theorem csInf_eq_univ_of_not_bddBelow {s : Set α} (hs : ¬BddBelow s) : sInf s = sInf univ :=
  csSup_eq_univ_of_not_bddAbove (α := αᵒᵈ) hs

/-- When every element of a set `s` is bounded by an element of a set `t`, and conversely, then
`s` and `t` have the same supremum. This holds even when the sets may be empty or unbounded. -/
theorem csSup_eq_csSup_of_forall_exists_le {s t : Set α}
    (hs : ∀ x ∈ s, ∃ y ∈ t, x ≤ y) (ht : ∀ y ∈ t, ∃ x ∈ s, y ≤ x) :
    sSup s = sSup t := by
  rcases eq_empty_or_nonempty s with rfl|s_ne
  · have : t = ∅ := eq_empty_of_forall_not_mem (fun y yt ↦ by simpa using ht y yt)
    rw [this]
  rcases eq_empty_or_nonempty t with rfl|t_ne
  · have : s = ∅ := eq_empty_of_forall_not_mem (fun x xs ↦ by simpa using hs x xs)
    rw [this]
  by_cases B : BddAbove s ∨ BddAbove t
  · have Bs : BddAbove s := by
      rcases B with hB|⟨b, hb⟩
      · exact hB
      · refine ⟨b, fun x hx ↦ ?_⟩
        rcases hs x hx with ⟨y, hy, hxy⟩
        exact hxy.trans (hb hy)
    have Bt : BddAbove t := by
      rcases B with ⟨b, hb⟩|hB
      · refine ⟨b, fun y hy ↦ ?_⟩
        rcases ht y hy with ⟨x, hx, hyx⟩
        exact hyx.trans (hb hx)
      · exact hB
    apply le_antisymm
    · apply csSup_le s_ne (fun x hx ↦ ?_)
      rcases hs x hx with ⟨y, yt, hxy⟩
      exact hxy.trans (le_csSup Bt yt)
    · apply csSup_le t_ne (fun y hy ↦ ?_)
      rcases ht y hy with ⟨x, xs, hyx⟩
      exact hyx.trans (le_csSup Bs xs)
  · simp [csSup_of_not_bddAbove, (not_or.1 B).1, (not_or.1 B).2]

/-- When every element of a set `s` is bounded by an element of a set `t`, and conversely, then
`s` and `t` have the same infimum. This holds even when the sets may be empty or unbounded. -/
theorem csInf_eq_csInf_of_forall_exists_le {s t : Set α}
    (hs : ∀ x ∈ s, ∃ y ∈ t, y ≤ x) (ht : ∀ y ∈ t, ∃ x ∈ s, x ≤ y) :
    sInf s = sInf t :=
  csSup_eq_csSup_of_forall_exists_le (α := αᵒᵈ) hs ht

lemma sSup_iUnion_Iic (f : ι → α) : sSup (⋃ (i : ι), Iic (f i)) = ⨆ i, f i := by
  apply csSup_eq_csSup_of_forall_exists_le
  · rintro x ⟨-, ⟨i, rfl⟩, hi⟩
    exact ⟨f i, mem_range_self _, hi⟩
  · rintro x ⟨i, rfl⟩
    exact ⟨f i, mem_iUnion_of_mem i le_rfl, le_rfl⟩

lemma sInf_iUnion_Ici (f : ι → α) : sInf (⋃ (i : ι), Ici (f i)) = ⨅ i, f i :=
  sSup_iUnion_Iic (α := αᵒᵈ) f

theorem cbiSup_eq_of_not_forall {p : ι → Prop} {f : Subtype p → α} (hp : ¬ (∀ i, p i)) :
    ⨆ (i) (h : p i), f ⟨i, h⟩ = iSup f ⊔ sSup ∅ := by
  classical
  rcases not_forall.1 hp with ⟨i₀, hi₀⟩
  have : Nonempty ι := ⟨i₀⟩
  simp only [ciSup_eq_ite]
  by_cases H : BddAbove (range f)
  · have B : BddAbove (range fun i ↦ if h : p i then f ⟨i, h⟩ else sSup ∅) := by
      rcases H with ⟨c, hc⟩
      refine ⟨c ⊔ sSup ∅, ?_⟩
      rintro - ⟨i, rfl⟩
      by_cases hi : p i
      · simp only [hi, dite_true, le_sup_iff, hc (mem_range_self _), true_or]
      · simp only [hi, dite_false, le_sup_right]
    apply le_antisymm
    · apply ciSup_le (fun i ↦ ?_)
      by_cases hi : p i
      · simp only [hi, dite_true, le_sup_iff]
        left
        exact le_ciSup H _
      · simp [hi]
    · apply sup_le
      · rcases isEmpty_or_nonempty (Subtype p) with hp|hp
        · rw [iSup_of_empty']
          convert le_ciSup B i₀
          simp [hi₀]
        · apply ciSup_le
          rintro ⟨i, hi⟩
          convert le_ciSup B i
          simp [hi]
      · convert le_ciSup B i₀
        simp [hi₀]
  · have : iSup f = sSup (∅ : Set α) := csSup_of_not_bddAbove H
    simp only [this, le_refl, sup_of_le_left]
    apply csSup_of_not_bddAbove
    contrapose! H
    apply H.mono
    rintro - ⟨i, rfl⟩
    convert mem_range_self i.1
    simp [i.2]

theorem cbiInf_eq_of_not_forall {p : ι → Prop} {f : Subtype p → α} (hp : ¬ (∀ i, p i)) :
    ⨅ (i) (h : p i), f ⟨i, h⟩ = iInf f ⊓ sInf ∅ :=
  cbiSup_eq_of_not_forall (α := αᵒᵈ) hp

open Function

variable [WellFoundedLT α]

theorem sInf_eq_argmin_on (hs : s.Nonempty) : sInf s = argminOn id wellFounded_lt s hs :=
  IsLeast.csInf_eq ⟨argminOn_mem _ _ _ _, fun _ ha => argminOn_le id _ _ ha⟩

theorem isLeast_csInf (hs : s.Nonempty) : IsLeast s (sInf s) := by
  rw [sInf_eq_argmin_on hs]
  exact ⟨argminOn_mem _ _ _ _, fun a ha => argminOn_le id _ _ ha⟩

theorem le_csInf_iff' (hs : s.Nonempty) : b ≤ sInf s ↔ b ∈ lowerBounds s :=
  le_isGLB_iff (isLeast_csInf hs).isGLB

theorem csInf_mem (hs : s.Nonempty) : sInf s ∈ s :=
  (isLeast_csInf hs).1

theorem ciInf_mem [Nonempty ι] (f : ι → α) : iInf f ∈ range f :=
  csInf_mem (range_nonempty f)

theorem MonotoneOn.map_csInf {β : Type*} [ConditionallyCompleteLattice β] {f : α → β}
    (hf : MonotoneOn f s) (hs : s.Nonempty) : f (sInf s) = sInf (f '' s) :=
  (hf.map_isLeast (isLeast_csInf hs)).csInf_eq.symm

theorem Monotone.map_csInf {β : Type*} [ConditionallyCompleteLattice β] {f : α → β}
    (hf : Monotone f) (hs : s.Nonempty) : f (sInf s) = sInf (f '' s) :=
  (hf.map_isLeast (isLeast_csInf hs)).csInf_eq.symm

end ConditionallyCompleteLinearOrder

/-!
### Lemmas about a conditionally complete linear order with bottom element

In this case we have `Sup ∅ = ⊥`, so we can drop some `Nonempty`/`Set.Nonempty` assumptions.
-/


section ConditionallyCompleteLinearOrderBot

@[simp]
theorem csInf_univ [ConditionallyCompleteLinearOrder α] [OrderBot α] : sInf (univ : Set α) = ⊥ :=
  isLeast_univ.csInf_eq

variable [ConditionallyCompleteLinearOrderBot α] {s : Set α} {f : ι → α} {a : α}

@[simp]
theorem csSup_empty : (sSup ∅ : α) = ⊥ :=
  ConditionallyCompleteLinearOrderBot.csSup_empty

@[simp]
theorem ciSup_of_empty [IsEmpty ι] (f : ι → α) : ⨆ i, f i = ⊥ := by
  rw [iSup_of_empty', csSup_empty]

theorem ciSup_false (f : False → α) : ⨆ i, f i = ⊥ :=
  ciSup_of_empty f

theorem isLUB_csSup' {s : Set α} (hs : BddAbove s) : IsLUB s (sSup s) := by
  rcases eq_empty_or_nonempty s with (rfl | hne)
  · simp only [csSup_empty, isLUB_empty]
  · exact isLUB_csSup hne hs

theorem csSup_le_iff' {s : Set α} (hs : BddAbove s) {a : α} : sSup s ≤ a ↔ ∀ x ∈ s, x ≤ a :=
  isLUB_le_iff (isLUB_csSup' hs)

theorem csSup_le' {s : Set α} {a : α} (h : a ∈ upperBounds s) : sSup s ≤ a :=
  (csSup_le_iff' ⟨a, h⟩).2 h

theorem le_csSup_iff' {s : Set α} {a : α} (h : BddAbove s) :
    a ≤ sSup s ↔ ∀ b, b ∈ upperBounds s → a ≤ b :=
  ⟨fun h _ hb => le_trans h (csSup_le' hb), fun hb => hb _ fun _ => le_csSup h⟩

theorem le_ciSup_iff' {s : ι → α} {a : α} (h : BddAbove (range s)) :
    a ≤ iSup s ↔ ∀ b, (∀ i, s i ≤ b) → a ≤ b := by simp [iSup, h, le_csSup_iff', upperBounds]

theorem le_csInf_iff'' {s : Set α} {a : α} (ne : s.Nonempty) :
    a ≤ sInf s ↔ ∀ b : α, b ∈ s → a ≤ b :=
  le_csInf_iff (OrderBot.bddBelow _) ne

theorem le_ciInf_iff' [Nonempty ι] {f : ι → α} {a : α} : a ≤ iInf f ↔ ∀ i, a ≤ f i :=
  le_ciInf_iff (OrderBot.bddBelow _)

theorem csInf_le' (h : a ∈ s) : sInf s ≤ a := csInf_le (OrderBot.bddBelow _) h

theorem ciInf_le' (f : ι → α) (i : ι) : iInf f ≤ f i := ciInf_le (OrderBot.bddBelow _) _

lemma ciInf_le_of_le' (c : ι) : f c ≤ a → iInf f ≤ a := ciInf_le_of_le (OrderBot.bddBelow _) _

theorem exists_lt_of_lt_csSup' {s : Set α} {a : α} (h : a < sSup s) : ∃ b ∈ s, a < b := by
  contrapose! h
  exact csSup_le' h

theorem ciSup_le_iff' {f : ι → α} (h : BddAbove (range f)) {a : α} :
    ⨆ i, f i ≤ a ↔ ∀ i, f i ≤ a :=
  (csSup_le_iff' h).trans forall_mem_range

theorem ciSup_le' {f : ι → α} {a : α} (h : ∀ i, f i ≤ a) : ⨆ i, f i ≤ a :=
  csSup_le' <| forall_mem_range.2 h

theorem exists_lt_of_lt_ciSup' {f : ι → α} {a : α} (h : a < ⨆ i, f i) : ∃ i, a < f i := by
  contrapose! h
  exact ciSup_le' h

theorem ciSup_mono' {ι'} {f : ι → α} {g : ι' → α} (hg : BddAbove (range g))
    (h : ∀ i, ∃ i', f i ≤ g i') : iSup f ≤ iSup g :=
  ciSup_le' fun i => Exists.elim (h i) (le_ciSup_of_le hg)

theorem csInf_le_csInf' {s t : Set α} (h₁ : t.Nonempty) (h₂ : t ⊆ s) : sInf s ≤ sInf t :=
  csInf_le_csInf (OrderBot.bddBelow s) h₁ h₂

lemma ciSup_or' (p q : Prop) (f : p ∨ q → α) :
    ⨆ (h : p ∨ q), f h = (⨆ h : p, f (.inl h)) ⊔ ⨆ h : q, f (.inr h) := by
  by_cases hp : p <;> by_cases hq : q
  · simp [hp, hq]
  · simp [hp, hq]
  · simp [hp, hq]
  · simp [hp, hq]

end ConditionallyCompleteLinearOrderBot

namespace WithTop

variable [ConditionallyCompleteLinearOrderBot α]

/-- The `sSup` of a non-empty set is its least upper bound for a conditionally
complete lattice with a top. -/
theorem isLUB_sSup' {β : Type*} [ConditionallyCompleteLattice β] {s : Set (WithTop β)}
    (hs : s.Nonempty) : IsLUB s (sSup s) := by
  classical
  constructor
  · show ite _ _ _ ∈ _
    split_ifs with h₁ h₂
    · intro _ _
      exact le_top
    · rintro (⟨⟩ | a) ha
      · contradiction
      apply coe_le_coe.2
      exact le_csSup h₂ ha
    · intro _ _
      exact le_top
  · show ite _ _ _ ∈ _
    split_ifs with h₁ h₂
    · rintro (⟨⟩ | a) ha
      · exact le_rfl
      · exact False.elim (not_top_le_coe a (ha h₁))
    · rintro (⟨⟩ | b) hb
      · exact le_top
      refine coe_le_coe.2 (csSup_le ?_ ?_)
      · rcases hs with ⟨⟨⟩ | b, hb⟩
        · exact absurd hb h₁
        · exact ⟨b, hb⟩
      · intro a ha
        exact coe_le_coe.1 (hb ha)
    · rintro (⟨⟩ | b) hb
      · exact le_rfl
      · exfalso
        apply h₂
        use b
        intro a ha
        exact coe_le_coe.1 (hb ha)

-- Porting note: in mathlib3 `dsimp only [sSup]` was not needed, we used `show IsLUB ∅ (ite _ _ _)`
theorem isLUB_sSup (s : Set (WithTop α)) : IsLUB s (sSup s) := by
  rcases s.eq_empty_or_nonempty with hs | hs
  · rw [hs]
    dsimp only [sSup]
    show IsLUB ∅ _
    split_ifs with h₁ h₂
    · cases h₁
    · rw [preimage_empty, csSup_empty]
      exact isLUB_empty
    · exfalso
      apply h₂
      use ⊥
      rintro a ⟨⟩
  exact isLUB_sSup' hs

/-- The `sInf` of a bounded-below set is its greatest lower bound for a conditionally
complete lattice with a top. -/
theorem isGLB_sInf' {β : Type*} [ConditionallyCompleteLattice β] {s : Set (WithTop β)}
    (hs : BddBelow s) : IsGLB s (sInf s) := by
  classical
  constructor
  · show ite _ _ _ ∈ _
    simp only [hs, not_true_eq_false, or_false]
    split_ifs with h
    · intro a ha
      exact top_le_iff.2 (Set.mem_singleton_iff.1 (h ha))
    · rintro (⟨⟩ | a) ha
      · exact le_top
      refine coe_le_coe.2 (csInf_le ?_ ha)
      rcases hs with ⟨⟨⟩ | b, hb⟩
      · exfalso
        apply h
        intro c hc
        rw [mem_singleton_iff, ← top_le_iff]
        exact hb hc
      use b
      intro c hc
      exact coe_le_coe.1 (hb hc)
  · show ite _ _ _ ∈ _
    simp only [hs, not_true_eq_false, or_false]
    split_ifs with h
    · intro _ _
      exact le_top
    · rintro (⟨⟩ | a) ha
      · exfalso
        apply h
        intro b hb
        exact Set.mem_singleton_iff.2 (top_le_iff.1 (ha hb))
      · refine coe_le_coe.2 (le_csInf ?_ ?_)
        · classical
            contrapose! h
            rintro (⟨⟩ | a) ha
            · exact mem_singleton ⊤
            · exact (not_nonempty_iff_eq_empty.2 h ⟨a, ha⟩).elim
        · intro b hb
          rw [← coe_le_coe]
          exact ha hb

theorem isGLB_sInf (s : Set (WithTop α)) : IsGLB s (sInf s) := by
  by_cases hs : BddBelow s
  · exact isGLB_sInf' hs
  · exfalso
    apply hs
    use ⊥
    intro _ _
    exact bot_le

noncomputable instance : CompleteLinearOrder (WithTop α) where
  __ := linearOrder
  __ := LinearOrder.toBiheytingAlgebra
  le_sSup s := (isLUB_sSup s).1
  sSup_le s := (isLUB_sSup s).2
  le_sInf s := (isGLB_sInf s).2
  sInf_le s := (isGLB_sInf s).1

/-- A version of `WithTop.coe_sSup'` with a more convenient but less general statement. -/
@[norm_cast]
theorem coe_sSup {s : Set α} (hb : BddAbove s) : ↑(sSup s) = (⨆ a ∈ s, ↑a : WithTop α) := by
  rw [coe_sSup' hb, sSup_image]

/-- A version of `WithTop.coe_sInf'` with a more convenient but less general statement. -/
@[norm_cast]
theorem coe_sInf {s : Set α} (hs : s.Nonempty) (h's : BddBelow s) :
    ↑(sInf s) = (⨅ a ∈ s, ↑a : WithTop α) := by
  rw [coe_sInf' hs h's, sInf_image]

end WithTop

namespace Monotone

variable [Preorder α] [ConditionallyCompleteLattice β] {f : α → β} (h_mono : Monotone f)
include h_mono

/-! A monotone function into a conditionally complete lattice preserves the ordering properties of
`sSup` and `sInf`. -/


theorem le_csSup_image {s : Set α} {c : α} (hcs : c ∈ s) (h_bdd : BddAbove s) :
    f c ≤ sSup (f '' s) :=
  le_csSup (map_bddAbove h_mono h_bdd) (mem_image_of_mem f hcs)

theorem csSup_image_le {s : Set α} (hs : s.Nonempty) {B : α} (hB : B ∈ upperBounds s) :
    sSup (f '' s) ≤ f B :=
  csSup_le (Nonempty.image f hs) (h_mono.mem_upperBounds_image hB)

-- Porting note: in mathlib3 `f'` is not needed
theorem csInf_image_le {s : Set α} {c : α} (hcs : c ∈ s) (h_bdd : BddBelow s) :
    sInf (f '' s) ≤ f c := by
  let f' : αᵒᵈ → βᵒᵈ := f
  exact le_csSup_image (α := αᵒᵈ) (β := βᵒᵈ)
    (show Monotone f' from fun x y hxy => h_mono hxy) hcs h_bdd

-- Porting note: in mathlib3 `f'` is not needed
theorem le_csInf_image {s : Set α} (hs : s.Nonempty) {B : α} (hB : B ∈ lowerBounds s) :
    f B ≤ sInf (f '' s) := by
  let f' : αᵒᵈ → βᵒᵈ := f
  exact csSup_image_le (α := αᵒᵈ) (β := βᵒᵈ)
    (show Monotone f' from fun x y hxy => h_mono hxy) hs hB

end Monotone

namespace GaloisConnection

variable [ConditionallyCompleteLattice α] [ConditionallyCompleteLattice β] [Nonempty ι] {l : α → β}
  {u : β → α}

theorem l_csSup (gc : GaloisConnection l u) {s : Set α} (hne : s.Nonempty) (hbdd : BddAbove s) :
    l (sSup s) = ⨆ x : s, l x :=
  Eq.symm <| IsLUB.ciSup_set_eq (gc.isLUB_l_image <| isLUB_csSup hne hbdd) hne

theorem l_csSup' (gc : GaloisConnection l u) {s : Set α} (hne : s.Nonempty) (hbdd : BddAbove s) :
    l (sSup s) = sSup (l '' s) := by rw [gc.l_csSup hne hbdd, sSup_image']

theorem l_ciSup (gc : GaloisConnection l u) {f : ι → α} (hf : BddAbove (range f)) :
    l (⨆ i, f i) = ⨆ i, l (f i) := by rw [iSup, gc.l_csSup (range_nonempty _) hf, iSup_range']

theorem l_ciSup_set (gc : GaloisConnection l u) {s : Set γ} {f : γ → α} (hf : BddAbove (f '' s))
    (hne : s.Nonempty) : l (⨆ i : s, f i) = ⨆ i : s, l (f i) := by
  haveI := hne.to_subtype
  rw [image_eq_range] at hf
  exact gc.l_ciSup hf

theorem u_csInf (gc : GaloisConnection l u) {s : Set β} (hne : s.Nonempty) (hbdd : BddBelow s) :
    u (sInf s) = ⨅ x : s, u x :=
  gc.dual.l_csSup hne hbdd

theorem u_csInf' (gc : GaloisConnection l u) {s : Set β} (hne : s.Nonempty) (hbdd : BddBelow s) :
    u (sInf s) = sInf (u '' s) :=
  gc.dual.l_csSup' hne hbdd

theorem u_ciInf (gc : GaloisConnection l u) {f : ι → β} (hf : BddBelow (range f)) :
    u (⨅ i, f i) = ⨅ i, u (f i) :=
  gc.dual.l_ciSup hf

theorem u_ciInf_set (gc : GaloisConnection l u) {s : Set γ} {f : γ → β} (hf : BddBelow (f '' s))
    (hne : s.Nonempty) : u (⨅ i : s, f i) = ⨅ i : s, u (f i) :=
  gc.dual.l_ciSup_set hf hne

end GaloisConnection

namespace OrderIso

variable [ConditionallyCompleteLattice α] [ConditionallyCompleteLattice β] [Nonempty ι]

theorem map_csSup (e : α ≃o β) {s : Set α} (hne : s.Nonempty) (hbdd : BddAbove s) :
    e (sSup s) = ⨆ x : s, e x :=
  e.to_galoisConnection.l_csSup hne hbdd

theorem map_csSup' (e : α ≃o β) {s : Set α} (hne : s.Nonempty) (hbdd : BddAbove s) :
    e (sSup s) = sSup (e '' s) :=
  e.to_galoisConnection.l_csSup' hne hbdd

theorem map_ciSup (e : α ≃o β) {f : ι → α} (hf : BddAbove (range f)) :
    e (⨆ i, f i) = ⨆ i, e (f i) :=
  e.to_galoisConnection.l_ciSup hf

theorem map_ciSup_set (e : α ≃o β) {s : Set γ} {f : γ → α} (hf : BddAbove (f '' s))
    (hne : s.Nonempty) : e (⨆ i : s, f i) = ⨆ i : s, e (f i) :=
  e.to_galoisConnection.l_ciSup_set hf hne

theorem map_csInf (e : α ≃o β) {s : Set α} (hne : s.Nonempty) (hbdd : BddBelow s) :
    e (sInf s) = ⨅ x : s, e x :=
  e.dual.map_csSup hne hbdd

theorem map_csInf' (e : α ≃o β) {s : Set α} (hne : s.Nonempty) (hbdd : BddBelow s) :
    e (sInf s) = sInf (e '' s) :=
  e.dual.map_csSup' hne hbdd

theorem map_ciInf (e : α ≃o β) {f : ι → α} (hf : BddBelow (range f)) :
    e (⨅ i, f i) = ⨅ i, e (f i) :=
  e.dual.map_ciSup hf

theorem map_ciInf_set (e : α ≃o β) {s : Set γ} {f : γ → α} (hf : BddBelow (f '' s))
    (hne : s.Nonempty) : e (⨅ i : s, f i) = ⨅ i : s, e (f i) :=
  e.dual.map_ciSup_set hf hne

end OrderIso

/-!
### Supremum/infimum of `Set.image2`

A collection of lemmas showing what happens to the suprema/infima of `s` and `t` when mapped under
a binary function whose partial evaluations are lower/upper adjoints of Galois connections.
-/


section

variable [ConditionallyCompleteLattice α] [ConditionallyCompleteLattice β]
  [ConditionallyCompleteLattice γ] {f : α → β → γ} {s : Set α} {t : Set β}

variable {l u : α → β → γ} {l₁ u₁ : β → γ → α} {l₂ u₂ : α → γ → β}

theorem csSup_image2_eq_csSup_csSup (h₁ : ∀ b, GaloisConnection (swap l b) (u₁ b))
    (h₂ : ∀ a, GaloisConnection (l a) (u₂ a)) (hs₀ : s.Nonempty) (hs₁ : BddAbove s)
    (ht₀ : t.Nonempty) (ht₁ : BddAbove t) : sSup (image2 l s t) = l (sSup s) (sSup t) := by
  refine eq_of_forall_ge_iff fun c => ?_
  rw [csSup_le_iff (hs₁.image2 (fun _ => (h₁ _).monotone_l) (fun _ => (h₂ _).monotone_l) ht₁)
      (hs₀.image2 ht₀),
    forall_image2_iff, forall₂_swap, (h₂ _).le_iff_le, csSup_le_iff ht₁ ht₀]
  simp_rw [← (h₂ _).le_iff_le, (h₁ _).le_iff_le, csSup_le_iff hs₁ hs₀]

theorem csSup_image2_eq_csSup_csInf (h₁ : ∀ b, GaloisConnection (swap l b) (u₁ b))
    (h₂ : ∀ a, GaloisConnection (l a ∘ ofDual) (toDual ∘ u₂ a)) :
    s.Nonempty → BddAbove s → t.Nonempty → BddBelow t → sSup (image2 l s t) = l (sSup s) (sInf t) :=
  csSup_image2_eq_csSup_csSup (β := βᵒᵈ) h₁ h₂

theorem csSup_image2_eq_csInf_csSup (h₁ : ∀ b, GaloisConnection (swap l b ∘ ofDual) (toDual ∘ u₁ b))
    (h₂ : ∀ a, GaloisConnection (l a) (u₂ a)) :
    s.Nonempty → BddBelow s → t.Nonempty → BddAbove t → sSup (image2 l s t) = l (sInf s) (sSup t) :=
  csSup_image2_eq_csSup_csSup (α := αᵒᵈ) h₁ h₂

theorem csSup_image2_eq_csInf_csInf (h₁ : ∀ b, GaloisConnection (swap l b ∘ ofDual) (toDual ∘ u₁ b))
    (h₂ : ∀ a, GaloisConnection (l a ∘ ofDual) (toDual ∘ u₂ a)) :
    s.Nonempty → BddBelow s → t.Nonempty → BddBelow t → sSup (image2 l s t) = l (sInf s) (sInf t) :=
  csSup_image2_eq_csSup_csSup (α := αᵒᵈ) (β := βᵒᵈ) h₁ h₂

theorem csInf_image2_eq_csInf_csInf (h₁ : ∀ b, GaloisConnection (l₁ b) (swap u b))
    (h₂ : ∀ a, GaloisConnection (l₂ a) (u a)) :
    s.Nonempty → BddBelow s → t.Nonempty → BddBelow t → sInf (image2 u s t) = u (sInf s) (sInf t) :=
  csSup_image2_eq_csSup_csSup (α := αᵒᵈ) (β := βᵒᵈ) (γ := γᵒᵈ) (u₁ := l₁) (u₂ := l₂)
    (fun _ => (h₁ _).dual) fun _ => (h₂ _).dual

theorem csInf_image2_eq_csInf_csSup (h₁ : ∀ b, GaloisConnection (l₁ b) (swap u b))
    (h₂ : ∀ a, GaloisConnection (toDual ∘ l₂ a) (u a ∘ ofDual)) :
    s.Nonempty → BddBelow s → t.Nonempty → BddAbove t → sInf (image2 u s t) = u (sInf s) (sSup t) :=
  csInf_image2_eq_csInf_csInf (β := βᵒᵈ) h₁ h₂

theorem csInf_image2_eq_csSup_csInf (h₁ : ∀ b, GaloisConnection (toDual ∘ l₁ b) (swap u b ∘ ofDual))
    (h₂ : ∀ a, GaloisConnection (l₂ a) (u a)) :
    s.Nonempty → BddAbove s → t.Nonempty → BddBelow t → sInf (image2 u s t) = u (sSup s) (sInf t) :=
  csInf_image2_eq_csInf_csInf (α := αᵒᵈ) h₁ h₂

theorem csInf_image2_eq_csSup_csSup (h₁ : ∀ b, GaloisConnection (toDual ∘ l₁ b) (swap u b ∘ ofDual))
    (h₂ : ∀ a, GaloisConnection (toDual ∘ l₂ a) (u a ∘ ofDual)) :
    s.Nonempty → BddAbove s → t.Nonempty → BddAbove t → sInf (image2 u s t) = u (sSup s) (sSup t) :=
  csInf_image2_eq_csInf_csInf (α := αᵒᵈ) (β := βᵒᵈ) h₁ h₂

end

section WithTopBot

/-!
### Complete lattice structure on `WithTop (WithBot α)`

If `α` is a `ConditionallyCompleteLattice`, then we show that `WithTop α` and `WithBot α`
also inherit the structure of conditionally complete lattices. Furthermore, we show
that `WithTop (WithBot α)` and `WithBot (WithTop α)` naturally inherit the structure of a
complete lattice. Note that for `α` a conditionally complete lattice, `sSup` and `sInf` both return
junk values for sets which are empty or unbounded. The extension of `sSup` to `WithTop α` fixes
the unboundedness problem and the extension to `WithBot α` fixes the problem with
the empty set.

This result can be used to show that the extended reals `[-∞, ∞]` are a complete linear order.
-/


/-- Adding a top element to a conditionally complete lattice
gives a conditionally complete lattice -/
noncomputable instance WithTop.conditionallyCompleteLattice {α : Type*}
    [ConditionallyCompleteLattice α] : ConditionallyCompleteLattice (WithTop α) :=
  { lattice, instSupSet, instInfSet with
    le_csSup := fun _ a _ haS => (WithTop.isLUB_sSup' ⟨a, haS⟩).1 haS
    csSup_le := fun _ _ hS haS => (WithTop.isLUB_sSup' hS).2 haS
    csInf_le := fun _ _ hS haS => (WithTop.isGLB_sInf' hS).1 haS
    le_csInf := fun _ a _ haS => (WithTop.isGLB_sInf' ⟨a, haS⟩).2 haS }

/-- Adding a bottom element to a conditionally complete lattice
gives a conditionally complete lattice -/
noncomputable instance WithBot.conditionallyCompleteLattice {α : Type*}
    [ConditionallyCompleteLattice α] : ConditionallyCompleteLattice (WithBot α) :=
  { WithBot.lattice with
    le_csSup := (WithTop.conditionallyCompleteLattice (α := αᵒᵈ)).csInf_le
    csSup_le := (WithTop.conditionallyCompleteLattice (α := αᵒᵈ)).le_csInf
    csInf_le := (WithTop.conditionallyCompleteLattice (α := αᵒᵈ)).le_csSup
    le_csInf := (WithTop.conditionallyCompleteLattice (α := αᵒᵈ)).csSup_le }

open Classical in
-- Porting note: `convert @bot_le (WithTop (WithBot α)) _ _ a` was `convert bot_le`
noncomputable instance WithTop.WithBot.completeLattice {α : Type*}
    [ConditionallyCompleteLattice α] : CompleteLattice (WithTop (WithBot α)) :=
  { instInfSet, instSupSet, boundedOrder, lattice with
    le_sSup := fun S a haS => (WithTop.isLUB_sSup' ⟨a, haS⟩).1 haS
    sSup_le := fun S a ha => by
      rcases S.eq_empty_or_nonempty with h | h
      · show ite _ _ _ ≤ a
        split_ifs with h₁ h₂
        · rw [h] at h₁
          cases h₁
        · convert bot_le (a := a)
          -- Porting note: previous proof relied on convert unfolding
          -- the definition of ⊥
          apply congr_arg
          simp only [h, preimage_empty, WithBot.sSup_empty]
        · exfalso
          apply h₂
          use ⊥
          rw [h]
          rintro b ⟨⟩
      · exact (WithTop.isLUB_sSup' h).2 ha
    sInf_le := fun S a haS =>
      show ite _ _ _ ≤ a by
        simp only [OrderBot.bddBelow, not_true_eq_false, or_false]
        split_ifs with h₁
        · cases' a with a
          · exact le_rfl
          cases h₁ haS
        · cases a
          · exact le_top
          · apply WithTop.coe_le_coe.2
            refine csInf_le ?_ haS
            use ⊥
            intro b _
            exact bot_le
    le_sInf := fun S a haS => (WithTop.isGLB_sInf' ⟨a, haS⟩).2 haS }

noncomputable instance WithTop.WithBot.completeLinearOrder {α : Type*}
    [ConditionallyCompleteLinearOrder α] : CompleteLinearOrder (WithTop (WithBot α)) :=
  -- FIXME: Spread notation doesn't work
  { completeLattice, linearOrder, LinearOrder.toBiheytingAlgebra with }

noncomputable instance WithBot.WithTop.completeLattice {α : Type*}
    [ConditionallyCompleteLattice α] : CompleteLattice (WithBot (WithTop α)) :=
  { instInfSet, instSupSet, instBoundedOrder, lattice with
    le_sSup := (WithTop.WithBot.completeLattice (α := αᵒᵈ)).sInf_le
    sSup_le := (WithTop.WithBot.completeLattice (α := αᵒᵈ)).le_sInf
    sInf_le := (WithTop.WithBot.completeLattice (α := αᵒᵈ)).le_sSup
    le_sInf := (WithTop.WithBot.completeLattice (α := αᵒᵈ)).sSup_le }

noncomputable instance WithBot.WithTop.completeLinearOrder {α : Type*}
    [ConditionallyCompleteLinearOrder α] : CompleteLinearOrder (WithBot (WithTop α)) :=
  { completeLattice, linearOrder, LinearOrder.toBiheytingAlgebra with }

namespace WithTop
variable [ConditionallyCompleteLinearOrderBot α] {f : ι → α}

lemma iSup_coe_eq_top : ⨆ x, (f x : WithTop α) = ⊤ ↔ ¬BddAbove (range f) := by
  rw [iSup_eq_top, not_bddAbove_iff]
  refine ⟨fun hf r => ?_, fun hf a ha => ?_⟩
  · rcases hf r (WithTop.coe_lt_top r) with ⟨i, hi⟩
    exact ⟨f i, ⟨i, rfl⟩, WithTop.coe_lt_coe.mp hi⟩
  · rcases hf (a.untop ha.ne) with ⟨-, ⟨i, rfl⟩, hi⟩
    exact ⟨i, by simpa only [WithTop.coe_untop _ ha.ne] using WithTop.coe_lt_coe.mpr hi⟩

lemma iSup_coe_lt_top : ⨆ x, (f x : WithTop α) < ⊤ ↔ BddAbove (range f) :=
  lt_top_iff_ne_top.trans iSup_coe_eq_top.not_left

lemma iInf_coe_eq_top : ⨅ x, (f x : WithTop α) = ⊤ ↔ IsEmpty ι := by simp [isEmpty_iff]

lemma iInf_coe_lt_top : ⨅ i, (f i : WithTop α) < ⊤ ↔ Nonempty ι := by
  rw [lt_top_iff_ne_top, Ne, iInf_coe_eq_top, not_isEmpty_iff]

end WithTop
end WithTopBot

set_option linter.style.longFile 1700<|MERGE_RESOLUTION|>--- conflicted
+++ resolved
@@ -251,13 +251,8 @@
 
 open scoped Classical in
 /-- A well founded linear order is conditionally complete, with a bottom element. -/
-<<<<<<< HEAD
-noncomputable abbrev IsWellOrder.conditionallyCompleteLinearOrderBot (α : Type*)
-  [i₁ : _root_.LinearOrder α] [i₂ : OrderBot α] [h : IsWellOrder α (· < ·)] :
-=======
 noncomputable abbrev WellFoundedLT.conditionallyCompleteLinearOrderBot (α : Type*)
   [i₁ : LinearOrder α] [i₂ : OrderBot α] [h : WellFoundedLT α] :
->>>>>>> 99508fb5
     ConditionallyCompleteLinearOrderBot α :=
   { i₁, i₂, LinearOrder.toLattice with
     sInf := fun s => if hs : s.Nonempty then h.wf.min s hs else ⊥
