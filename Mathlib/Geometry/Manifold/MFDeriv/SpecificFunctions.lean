/-
Copyright (c) 2020 Sébastien Gouëzel. All rights reserved.
Released under Apache 2.0 license as described in the file LICENSE.
Authors: Sébastien Gouëzel, Floris van Doorn
-/
import Mathlib.Geometry.Manifold.MFDeriv.FDeriv

/-!
# Differentiability of specific functions

In this file, we establish differentiability results for
- continuous linear maps and continuous linear equivalences
- the identity
- constant functions
- products
- arithmetic operations (such as addition and scalar multiplication).

-/

noncomputable section

open scoped Manifold
open Bundle Set Topology

section SpecificFunctions

/-! ### Differentiability of specific functions -/

variable {𝕜 : Type*} [NontriviallyNormedField 𝕜] {E : Type*} [NormedAddCommGroup E]
  [NormedSpace 𝕜 E] {H : Type*} [TopologicalSpace H] (I : ModelWithCorners 𝕜 E H) {M : Type*}
  [TopologicalSpace M] [ChartedSpace H M] [SmoothManifoldWithCorners I M] {E' : Type*}
  [NormedAddCommGroup E'] [NormedSpace 𝕜 E'] {H' : Type*} [TopologicalSpace H']
  (I' : ModelWithCorners 𝕜 E' H') {M' : Type*} [TopologicalSpace M'] [ChartedSpace H' M']
  [SmoothManifoldWithCorners I' M'] {E'' : Type*} [NormedAddCommGroup E''] [NormedSpace 𝕜 E'']
  {H'' : Type*} [TopologicalSpace H''] (I'' : ModelWithCorners 𝕜 E'' H'') {M'' : Type*}
  [TopologicalSpace M''] [ChartedSpace H'' M''] [SmoothManifoldWithCorners I'' M'']

namespace ContinuousLinearMap

variable (f : E →L[𝕜] E') {s : Set E} {x : E}

protected theorem hasMFDerivWithinAt : HasMFDerivWithinAt 𝓘(𝕜, E) 𝓘(𝕜, E') f s x f :=
  f.hasFDerivWithinAt.hasMFDerivWithinAt

protected theorem hasMFDerivAt : HasMFDerivAt 𝓘(𝕜, E) 𝓘(𝕜, E') f x f :=
  f.hasFDerivAt.hasMFDerivAt

protected theorem mdifferentiableWithinAt : MDifferentiableWithinAt 𝓘(𝕜, E) 𝓘(𝕜, E') f s x :=
  f.differentiableWithinAt.mdifferentiableWithinAt

protected theorem mdifferentiableOn : MDifferentiableOn 𝓘(𝕜, E) 𝓘(𝕜, E') f s :=
  f.differentiableOn.mdifferentiableOn

protected theorem mdifferentiableAt : MDifferentiableAt 𝓘(𝕜, E) 𝓘(𝕜, E') f x :=
  f.differentiableAt.mdifferentiableAt

protected theorem mdifferentiable : MDifferentiable 𝓘(𝕜, E) 𝓘(𝕜, E') f :=
  f.differentiable.mdifferentiable

theorem mfderiv_eq : mfderiv 𝓘(𝕜, E) 𝓘(𝕜, E') f x = f :=
  f.hasMFDerivAt.mfderiv

theorem mfderivWithin_eq (hs : UniqueMDiffWithinAt 𝓘(𝕜, E) s x) :
    mfderivWithin 𝓘(𝕜, E) 𝓘(𝕜, E') f s x = f :=
  f.hasMFDerivWithinAt.mfderivWithin hs

end ContinuousLinearMap

namespace ContinuousLinearEquiv

variable (f : E ≃L[𝕜] E') {s : Set E} {x : E}

protected theorem hasMFDerivWithinAt : HasMFDerivWithinAt 𝓘(𝕜, E) 𝓘(𝕜, E') f s x (f : E →L[𝕜] E') :=
  f.hasFDerivWithinAt.hasMFDerivWithinAt

protected theorem hasMFDerivAt : HasMFDerivAt 𝓘(𝕜, E) 𝓘(𝕜, E') f x (f : E →L[𝕜] E') :=
  f.hasFDerivAt.hasMFDerivAt

protected theorem mdifferentiableWithinAt : MDifferentiableWithinAt 𝓘(𝕜, E) 𝓘(𝕜, E') f s x :=
  f.differentiableWithinAt.mdifferentiableWithinAt

protected theorem mdifferentiableOn : MDifferentiableOn 𝓘(𝕜, E) 𝓘(𝕜, E') f s :=
  f.differentiableOn.mdifferentiableOn

protected theorem mdifferentiableAt : MDifferentiableAt 𝓘(𝕜, E) 𝓘(𝕜, E') f x :=
  f.differentiableAt.mdifferentiableAt

protected theorem mdifferentiable : MDifferentiable 𝓘(𝕜, E) 𝓘(𝕜, E') f :=
  f.differentiable.mdifferentiable

theorem mfderiv_eq : mfderiv 𝓘(𝕜, E) 𝓘(𝕜, E') f x = (f : E →L[𝕜] E') :=
  f.hasMFDerivAt.mfderiv

theorem mfderivWithin_eq (hs : UniqueMDiffWithinAt 𝓘(𝕜, E) s x) :
    mfderivWithin 𝓘(𝕜, E) 𝓘(𝕜, E') f s x = (f : E →L[𝕜] E') :=
  f.hasMFDerivWithinAt.mfderivWithin hs

end ContinuousLinearEquiv

variable {s : Set M} {x : M}

section id

/-! #### Identity -/

theorem hasMFDerivAt_id (x : M) :
    HasMFDerivAt I I (@id M) x (ContinuousLinearMap.id 𝕜 (TangentSpace I x)) := by
  refine ⟨continuousAt_id, ?_⟩
  have : ∀ᶠ y in 𝓝[range I] (extChartAt I x) x, (extChartAt I x ∘ (extChartAt I x).symm) y = y := by
    apply Filter.mem_of_superset (extChartAt_target_mem_nhdsWithin I x)
    mfld_set_tac
  apply HasFDerivWithinAt.congr_of_eventuallyEq (hasFDerivWithinAt_id _ _) this
  simp only [mfld_simps]

theorem hasMFDerivWithinAt_id (s : Set M) (x : M) :
    HasMFDerivWithinAt I I (@id M) s x (ContinuousLinearMap.id 𝕜 (TangentSpace I x)) :=
  (hasMFDerivAt_id I x).hasMFDerivWithinAt

theorem mdifferentiableAt_id : MDifferentiableAt I I (@id M) x :=
  (hasMFDerivAt_id I x).mdifferentiableAt

theorem mdifferentiableWithinAt_id : MDifferentiableWithinAt I I (@id M) s x :=
  (mdifferentiableAt_id I).mdifferentiableWithinAt

theorem mdifferentiable_id : MDifferentiable I I (@id M) := fun _ => mdifferentiableAt_id I

theorem mdifferentiableOn_id : MDifferentiableOn I I (@id M) s :=
  (mdifferentiable_id I).mdifferentiableOn

@[simp, mfld_simps]
theorem mfderiv_id : mfderiv I I (@id M) x = ContinuousLinearMap.id 𝕜 (TangentSpace I x) :=
  HasMFDerivAt.mfderiv (hasMFDerivAt_id I x)

theorem mfderivWithin_id (hxs : UniqueMDiffWithinAt I s x) :
    mfderivWithin I I (@id M) s x = ContinuousLinearMap.id 𝕜 (TangentSpace I x) := by
  rw [MDifferentiable.mfderivWithin (mdifferentiableAt_id I) hxs]
  exact mfderiv_id I

@[simp, mfld_simps]
theorem tangentMap_id : tangentMap I I (id : M → M) = id := by ext1 ⟨x, v⟩; simp [tangentMap]

theorem tangentMapWithin_id {p : TangentBundle I M} (hs : UniqueMDiffWithinAt I s p.proj) :
    tangentMapWithin I I (id : M → M) s p = p := by
  simp only [tangentMapWithin, id]
  rw [mfderivWithin_id]
  · rcases p with ⟨⟩; rfl
  · exact hs

end id

section Const

/-! #### Constants -/


variable {c : M'}

theorem hasMFDerivAt_const (c : M') (x : M) :
    HasMFDerivAt I I' (fun _ : M => c) x (0 : TangentSpace I x →L[𝕜] TangentSpace I' c) := by
  refine ⟨continuous_const.continuousAt, ?_⟩
  simp only [writtenInExtChartAt, Function.comp_def, hasFDerivWithinAt_const]

theorem hasMFDerivWithinAt_const (c : M') (s : Set M) (x : M) :
    HasMFDerivWithinAt I I' (fun _ : M => c) s x (0 : TangentSpace I x →L[𝕜] TangentSpace I' c) :=
  (hasMFDerivAt_const I I' c x).hasMFDerivWithinAt

theorem mdifferentiableAt_const : MDifferentiableAt I I' (fun _ : M => c) x :=
  (hasMFDerivAt_const I I' c x).mdifferentiableAt

theorem mdifferentiableWithinAt_const : MDifferentiableWithinAt I I' (fun _ : M => c) s x :=
  (mdifferentiableAt_const I I').mdifferentiableWithinAt

theorem mdifferentiable_const : MDifferentiable I I' fun _ : M => c := fun _ =>
  mdifferentiableAt_const I I'

theorem mdifferentiableOn_const : MDifferentiableOn I I' (fun _ : M => c) s :=
  (mdifferentiable_const I I').mdifferentiableOn

@[simp, mfld_simps]
theorem mfderiv_const :
    mfderiv I I' (fun _ : M => c) x = (0 : TangentSpace I x →L[𝕜] TangentSpace I' c) :=
  HasMFDerivAt.mfderiv (hasMFDerivAt_const I I' c x)

theorem mfderivWithin_const (hxs : UniqueMDiffWithinAt I s x) :
    mfderivWithin I I' (fun _ : M => c) s x = (0 : TangentSpace I x →L[𝕜] TangentSpace I' c) :=
  (hasMFDerivWithinAt_const _ _ _ _ _).mfderivWithin hxs

end Const

section Prod

/-! ### Operations on the product of two manifolds -/

theorem hasMFDerivAt_fst (x : M × M') :
    HasMFDerivAt (I.prod I') I Prod.fst x
      (ContinuousLinearMap.fst 𝕜 (TangentSpace I x.1) (TangentSpace I' x.2)) := by
  refine ⟨continuous_fst.continuousAt, ?_⟩
  have :
    ∀ᶠ y in 𝓝[range (I.prod I')] extChartAt (I.prod I') x x,
      (extChartAt I x.1 ∘ Prod.fst ∘ (extChartAt (I.prod I') x).symm) y = y.1 := by
    /- porting note: was
    apply Filter.mem_of_superset (extChartAt_target_mem_nhdsWithin (I.prod I') x)
    mfld_set_tac
    -/
    filter_upwards [extChartAt_target_mem_nhdsWithin (I.prod I') x] with y hy
    rw [extChartAt_prod] at hy
    exact (extChartAt I x.1).right_inv hy.1
  apply HasFDerivWithinAt.congr_of_eventuallyEq hasFDerivWithinAt_fst this
  -- Porting note: next line was `simp only [mfld_simps]`
  exact (extChartAt I x.1).right_inv <| (extChartAt I x.1).map_source (mem_extChartAt_source _ _)

theorem hasMFDerivWithinAt_fst (s : Set (M × M')) (x : M × M') :
    HasMFDerivWithinAt (I.prod I') I Prod.fst s x
      (ContinuousLinearMap.fst 𝕜 (TangentSpace I x.1) (TangentSpace I' x.2)) :=
  (hasMFDerivAt_fst I I' x).hasMFDerivWithinAt

theorem mdifferentiableAt_fst {x : M × M'} : MDifferentiableAt (I.prod I') I Prod.fst x :=
  (hasMFDerivAt_fst I I' x).mdifferentiableAt

theorem mdifferentiableWithinAt_fst {s : Set (M × M')} {x : M × M'} :
    MDifferentiableWithinAt (I.prod I') I Prod.fst s x :=
  (mdifferentiableAt_fst I I').mdifferentiableWithinAt

theorem mdifferentiable_fst : MDifferentiable (I.prod I') I (Prod.fst : M × M' → M) := fun _ =>
  mdifferentiableAt_fst I I'

theorem mdifferentiableOn_fst {s : Set (M × M')} : MDifferentiableOn (I.prod I') I Prod.fst s :=
  (mdifferentiable_fst I I').mdifferentiableOn

@[simp, mfld_simps]
theorem mfderiv_fst {x : M × M'} :
    mfderiv (I.prod I') I Prod.fst x =
      ContinuousLinearMap.fst 𝕜 (TangentSpace I x.1) (TangentSpace I' x.2) :=
  (hasMFDerivAt_fst I I' x).mfderiv

theorem mfderivWithin_fst {s : Set (M × M')} {x : M × M'}
    (hxs : UniqueMDiffWithinAt (I.prod I') s x) :
    mfderivWithin (I.prod I') I Prod.fst s x =
      ContinuousLinearMap.fst 𝕜 (TangentSpace I x.1) (TangentSpace I' x.2) := by
  rw [MDifferentiable.mfderivWithin (mdifferentiableAt_fst I I') hxs]; exact mfderiv_fst I I'

@[simp, mfld_simps]
theorem tangentMap_prod_fst {p : TangentBundle (I.prod I') (M × M')} :
    tangentMap (I.prod I') I Prod.fst p = ⟨p.proj.1, p.2.1⟩ := by
  -- Porting note: `rfl` wasn't needed
  simp [tangentMap]; rfl

theorem tangentMapWithin_prod_fst {s : Set (M × M')} {p : TangentBundle (I.prod I') (M × M')}
    (hs : UniqueMDiffWithinAt (I.prod I') s p.proj) :
    tangentMapWithin (I.prod I') I Prod.fst s p = ⟨p.proj.1, p.2.1⟩ := by
  simp only [tangentMapWithin]
  rw [mfderivWithin_fst]
  · rcases p with ⟨⟩; rfl
  · exact hs

theorem hasMFDerivAt_snd (x : M × M') :
    HasMFDerivAt (I.prod I') I' Prod.snd x
      (ContinuousLinearMap.snd 𝕜 (TangentSpace I x.1) (TangentSpace I' x.2)) := by
  refine ⟨continuous_snd.continuousAt, ?_⟩
  have :
    ∀ᶠ y in 𝓝[range (I.prod I')] extChartAt (I.prod I') x x,
      (extChartAt I' x.2 ∘ Prod.snd ∘ (extChartAt (I.prod I') x).symm) y = y.2 := by
    /- porting note: was
    apply Filter.mem_of_superset (extChartAt_target_mem_nhdsWithin (I.prod I') x)
    mfld_set_tac
    -/
    filter_upwards [extChartAt_target_mem_nhdsWithin (I.prod I') x] with y hy
    rw [extChartAt_prod] at hy
    exact (extChartAt I' x.2).right_inv hy.2
  apply HasFDerivWithinAt.congr_of_eventuallyEq hasFDerivWithinAt_snd this
  -- Porting note: the next line was `simp only [mfld_simps]`
  exact (extChartAt I' x.2).right_inv <| (extChartAt I' x.2).map_source (mem_extChartAt_source _ _)

theorem hasMFDerivWithinAt_snd (s : Set (M × M')) (x : M × M') :
    HasMFDerivWithinAt (I.prod I') I' Prod.snd s x
      (ContinuousLinearMap.snd 𝕜 (TangentSpace I x.1) (TangentSpace I' x.2)) :=
  (hasMFDerivAt_snd I I' x).hasMFDerivWithinAt

theorem mdifferentiableAt_snd {x : M × M'} : MDifferentiableAt (I.prod I') I' Prod.snd x :=
  (hasMFDerivAt_snd I I' x).mdifferentiableAt

theorem mdifferentiableWithinAt_snd {s : Set (M × M')} {x : M × M'} :
    MDifferentiableWithinAt (I.prod I') I' Prod.snd s x :=
  (mdifferentiableAt_snd I I').mdifferentiableWithinAt

theorem mdifferentiable_snd : MDifferentiable (I.prod I') I' (Prod.snd : M × M' → M') := fun _ =>
  mdifferentiableAt_snd I I'

theorem mdifferentiableOn_snd {s : Set (M × M')} : MDifferentiableOn (I.prod I') I' Prod.snd s :=
  (mdifferentiable_snd I I').mdifferentiableOn

@[simp, mfld_simps]
theorem mfderiv_snd {x : M × M'} :
    mfderiv (I.prod I') I' Prod.snd x =
      ContinuousLinearMap.snd 𝕜 (TangentSpace I x.1) (TangentSpace I' x.2) :=
  (hasMFDerivAt_snd I I' x).mfderiv

theorem mfderivWithin_snd {s : Set (M × M')} {x : M × M'}
    (hxs : UniqueMDiffWithinAt (I.prod I') s x) :
    mfderivWithin (I.prod I') I' Prod.snd s x =
      ContinuousLinearMap.snd 𝕜 (TangentSpace I x.1) (TangentSpace I' x.2) := by
  rw [MDifferentiable.mfderivWithin (mdifferentiableAt_snd I I') hxs]; exact mfderiv_snd I I'

@[simp, mfld_simps]
theorem tangentMap_prod_snd {p : TangentBundle (I.prod I') (M × M')} :
    tangentMap (I.prod I') I' Prod.snd p = ⟨p.proj.2, p.2.2⟩ := by
  -- Porting note: `rfl` wasn't needed
  simp [tangentMap]; rfl

theorem tangentMapWithin_prod_snd {s : Set (M × M')} {p : TangentBundle (I.prod I') (M × M')}
    (hs : UniqueMDiffWithinAt (I.prod I') s p.proj) :
    tangentMapWithin (I.prod I') I' Prod.snd s p = ⟨p.proj.2, p.2.2⟩ := by
  simp only [tangentMapWithin]
  rw [mfderivWithin_snd]
  · rcases p with ⟨⟩; rfl
  · exact hs

variable {I I' I''}

theorem MDifferentiableAt.mfderiv_prod {f : M → M'} {g : M → M''} {x : M}
    (hf : MDifferentiableAt I I' f x) (hg : MDifferentiableAt I I'' g x) :
    mfderiv I (I'.prod I'') (fun x => (f x, g x)) x =
      (mfderiv I I' f x).prod (mfderiv I I'' g x) := by
  classical
  simp_rw [mfderiv, if_pos (hf.prod_mk hg), if_pos hf, if_pos hg]
  exact hf.differentiableWithinAt_writtenInExtChartAt.fderivWithin_prod
    hg.differentiableWithinAt_writtenInExtChartAt (I.unique_diff _ (mem_range_self _))

variable (I I' I'')

theorem mfderiv_prod_left {x₀ : M} {y₀ : M'} :
    mfderiv I (I.prod I') (fun x => (x, y₀)) x₀ =
      ContinuousLinearMap.inl 𝕜 (TangentSpace I x₀) (TangentSpace I' y₀) := by
  refine ((mdifferentiableAt_id I).mfderiv_prod (mdifferentiableAt_const I I')).trans ?_
  rw [mfderiv_id, mfderiv_const, ContinuousLinearMap.inl]

theorem mfderiv_prod_right {x₀ : M} {y₀ : M'} :
    mfderiv I' (I.prod I') (fun y => (x₀, y)) y₀ =
      ContinuousLinearMap.inr 𝕜 (TangentSpace I x₀) (TangentSpace I' y₀) := by
  refine ((mdifferentiableAt_const I' I).mfderiv_prod (mdifferentiableAt_id I')).trans ?_
  rw [mfderiv_id, mfderiv_const, ContinuousLinearMap.inr]

/-- The total derivative of a function in two variables is the sum of the partial derivatives.
  Note that to state this (without casts) we need to be able to see through the definition of
  `TangentSpace`. -/
theorem mfderiv_prod_eq_add {f : M × M' → M''} {p : M × M'}
    (hf : MDifferentiableAt (I.prod I') I'' f p) :
    mfderiv (I.prod I') I'' f p =
      show E × E' →L[𝕜] E'' from
        mfderiv (I.prod I') I'' (fun z : M × M' => f (z.1, p.2)) p +
          mfderiv (I.prod I') I'' (fun z : M × M' => f (p.1, z.2)) p := by
  dsimp only
  erw [mfderiv_comp_of_eq hf ((mdifferentiableAt_fst I I').prod_mk (mdifferentiableAt_const _ _))
      rfl,
    mfderiv_comp_of_eq hf ((mdifferentiableAt_const _ _).prod_mk (mdifferentiableAt_snd I I')) rfl,
    ← ContinuousLinearMap.comp_add,
    (mdifferentiableAt_fst I I').mfderiv_prod (mdifferentiableAt_const (I.prod I') I'),
    (mdifferentiableAt_const (I.prod I') I).mfderiv_prod (mdifferentiableAt_snd I I'), mfderiv_fst,
    mfderiv_snd, mfderiv_const, mfderiv_const]
  symm
  convert ContinuousLinearMap.comp_id <| mfderiv (.prod I I') I'' f (p.1, p.2)
  exact ContinuousLinearMap.coprod_inl_inr
<<<<<<< HEAD
#align mfderiv_prod_eq_add mfderiv_prod_eq_add
=======
>>>>>>> 99508fb5

end Prod

section Arithmetic

/-! #### Arithmetic

Note that in the `HasMFDerivAt` lemmas there is an abuse of the defeq between `E'` and
`TangentSpace 𝓘(𝕜, E') (f z)` (similarly for `g',F',p',q'`). In general this defeq is not
canonical, but in this case (the tangent space of a vector space) it is canonical.
 -/

section Group

variable {I}
variable {z : M} {f g : M → E'} {f' g' : TangentSpace I z →L[𝕜] E'}

theorem HasMFDerivAt.add (hf : HasMFDerivAt I 𝓘(𝕜, E') f z f')
    (hg : HasMFDerivAt I 𝓘(𝕜, E') g z g') : HasMFDerivAt I 𝓘(𝕜, E') (f + g) z (f' + g') :=
  ⟨hf.1.add hg.1, hf.2.add hg.2⟩

theorem MDifferentiableAt.add (hf : MDifferentiableAt I 𝓘(𝕜, E') f z)
    (hg : MDifferentiableAt I 𝓘(𝕜, E') g z) : MDifferentiableAt I 𝓘(𝕜, E') (f + g) z :=
  (hf.hasMFDerivAt.add hg.hasMFDerivAt).mdifferentiableAt

theorem MDifferentiable.add (hf : MDifferentiable I 𝓘(𝕜, E') f)
    (hg : MDifferentiable I 𝓘(𝕜, E') g) : MDifferentiable I 𝓘(𝕜, E') (f + g) := fun x =>
  (hf x).add (hg x)

-- Porting note: forcing types using `by exact`
theorem mfderiv_add (hf : MDifferentiableAt I 𝓘(𝕜, E') f z)
    (hg : MDifferentiableAt I 𝓘(𝕜, E') g z) :
    (by exact mfderiv I 𝓘(𝕜, E') (f + g) z : TangentSpace I z →L[𝕜] E') =
      (by exact mfderiv I 𝓘(𝕜, E') f z) + (by exact mfderiv I 𝓘(𝕜, E') g z) :=
  (hf.hasMFDerivAt.add hg.hasMFDerivAt).mfderiv

theorem HasMFDerivAt.const_smul (hf : HasMFDerivAt I 𝓘(𝕜, E') f z f') (s : 𝕜) :
    HasMFDerivAt I 𝓘(𝕜, E') (s • f) z (s • f') :=
  ⟨hf.1.const_smul s, hf.2.const_smul s⟩

theorem MDifferentiableAt.const_smul (hf : MDifferentiableAt I 𝓘(𝕜, E') f z) (s : 𝕜) :
    MDifferentiableAt I 𝓘(𝕜, E') (s • f) z :=
  (hf.hasMFDerivAt.const_smul s).mdifferentiableAt

theorem MDifferentiable.const_smul (s : 𝕜) (hf : MDifferentiable I 𝓘(𝕜, E') f) :
    MDifferentiable I 𝓘(𝕜, E') (s • f) := fun x => (hf x).const_smul s

theorem const_smul_mfderiv (hf : MDifferentiableAt I 𝓘(𝕜, E') f z) (s : 𝕜) :
    (mfderiv I 𝓘(𝕜, E') (s • f) z : TangentSpace I z →L[𝕜] E') =
      (s • mfderiv I 𝓘(𝕜, E') f z : TangentSpace I z →L[𝕜] E') :=
  (hf.hasMFDerivAt.const_smul s).mfderiv

theorem HasMFDerivAt.neg (hf : HasMFDerivAt I 𝓘(𝕜, E') f z f') :
    HasMFDerivAt I 𝓘(𝕜, E') (-f) z (-f') :=
  ⟨hf.1.neg, hf.2.neg⟩

theorem hasMFDerivAt_neg : HasMFDerivAt I 𝓘(𝕜, E') (-f) z (-f') ↔ HasMFDerivAt I 𝓘(𝕜, E') f z f' :=
  ⟨fun hf => by convert hf.neg <;> rw [neg_neg], fun hf => hf.neg⟩

theorem MDifferentiableAt.neg (hf : MDifferentiableAt I 𝓘(𝕜, E') f z) :
    MDifferentiableAt I 𝓘(𝕜, E') (-f) z :=
  hf.hasMFDerivAt.neg.mdifferentiableAt

theorem mdifferentiableAt_neg :
    MDifferentiableAt I 𝓘(𝕜, E') (-f) z ↔ MDifferentiableAt I 𝓘(𝕜, E') f z :=
  ⟨fun hf => by convert hf.neg; rw [neg_neg], fun hf => hf.neg⟩

theorem MDifferentiable.neg (hf : MDifferentiable I 𝓘(𝕜, E') f) : MDifferentiable I 𝓘(𝕜, E') (-f) :=
  fun x => (hf x).neg

theorem mfderiv_neg (f : M → E') (x : M) :
    (mfderiv I 𝓘(𝕜, E') (-f) x : TangentSpace I x →L[𝕜] E') =
      (-mfderiv I 𝓘(𝕜, E') f x : TangentSpace I x →L[𝕜] E') := by
  simp_rw [mfderiv]
  by_cases hf : MDifferentiableAt I 𝓘(𝕜, E') f x
  · exact hf.hasMFDerivAt.neg.mfderiv
  · rw [if_neg hf]; rw [← mdifferentiableAt_neg] at hf; rw [if_neg hf, neg_zero]

theorem HasMFDerivAt.sub (hf : HasMFDerivAt I 𝓘(𝕜, E') f z f')
    (hg : HasMFDerivAt I 𝓘(𝕜, E') g z g') : HasMFDerivAt I 𝓘(𝕜, E') (f - g) z (f' - g') :=
  ⟨hf.1.sub hg.1, hf.2.sub hg.2⟩

theorem MDifferentiableAt.sub (hf : MDifferentiableAt I 𝓘(𝕜, E') f z)
    (hg : MDifferentiableAt I 𝓘(𝕜, E') g z) : MDifferentiableAt I 𝓘(𝕜, E') (f - g) z :=
  (hf.hasMFDerivAt.sub hg.hasMFDerivAt).mdifferentiableAt

theorem MDifferentiable.sub (hf : MDifferentiable I 𝓘(𝕜, E') f)
    (hg : MDifferentiable I 𝓘(𝕜, E') g) : MDifferentiable I 𝓘(𝕜, E') (f - g) := fun x =>
  (hf x).sub (hg x)

theorem mfderiv_sub (hf : MDifferentiableAt I 𝓘(𝕜, E') f z)
    (hg : MDifferentiableAt I 𝓘(𝕜, E') g z) :
    (by exact mfderiv I 𝓘(𝕜, E') (f - g) z : TangentSpace I z →L[𝕜] E') =
      (by exact mfderiv I 𝓘(𝕜, E') f z) - (by exact mfderiv I 𝓘(𝕜, E') g z) :=
  (hf.hasMFDerivAt.sub hg.hasMFDerivAt).mfderiv

end Group

section AlgebraOverRing

variable {I}
variable {z : M} {F' : Type*} [NormedRing F'] [NormedAlgebra 𝕜 F'] {p q : M → F'}
  {p' q' : TangentSpace I z →L[𝕜] F'}

theorem HasMFDerivWithinAt.mul' (hp : HasMFDerivWithinAt I 𝓘(𝕜, F') p s z p')
    (hq : HasMFDerivWithinAt I 𝓘(𝕜, F') q s z q') :
    HasMFDerivWithinAt I 𝓘(𝕜, F') (p * q) s z (p z • q' + p'.smulRight (q z) : E →L[𝕜] F') :=
  ⟨hp.1.mul hq.1, by simpa only [mfld_simps] using hp.2.mul' hq.2⟩

theorem HasMFDerivAt.mul' (hp : HasMFDerivAt I 𝓘(𝕜, F') p z p')
    (hq : HasMFDerivAt I 𝓘(𝕜, F') q z q') :
    HasMFDerivAt I 𝓘(𝕜, F') (p * q) z (p z • q' + p'.smulRight (q z) : E →L[𝕜] F') :=
  hasMFDerivWithinAt_univ.mp <| hp.hasMFDerivWithinAt.mul' hq.hasMFDerivWithinAt

theorem MDifferentiableWithinAt.mul (hp : MDifferentiableWithinAt I 𝓘(𝕜, F') p s z)
    (hq : MDifferentiableWithinAt I 𝓘(𝕜, F') q s z) :
    MDifferentiableWithinAt I 𝓘(𝕜, F') (p * q) s z :=
  (hp.hasMFDerivWithinAt.mul' hq.hasMFDerivWithinAt).mdifferentiableWithinAt

theorem MDifferentiableAt.mul (hp : MDifferentiableAt I 𝓘(𝕜, F') p z)
    (hq : MDifferentiableAt I 𝓘(𝕜, F') q z) : MDifferentiableAt I 𝓘(𝕜, F') (p * q) z :=
  (hp.hasMFDerivAt.mul' hq.hasMFDerivAt).mdifferentiableAt

theorem MDifferentiableOn.mul (hp : MDifferentiableOn I 𝓘(𝕜, F') p s)
    (hq : MDifferentiableOn I 𝓘(𝕜, F') q s) : MDifferentiableOn I 𝓘(𝕜, F') (p * q) s := fun x hx =>
  (hp x hx).mul <| hq x hx

theorem MDifferentiable.mul (hp : MDifferentiable I 𝓘(𝕜, F') p)
    (hq : MDifferentiable I 𝓘(𝕜, F') q) : MDifferentiable I 𝓘(𝕜, F') (p * q) := fun x =>
  (hp x).mul (hq x)

end AlgebraOverRing

section AlgebraOverCommRing

variable {I}
variable {z : M} {F' : Type*} [NormedCommRing F'] [NormedAlgebra 𝕜 F'] {p q : M → F'}
  {p' q' : TangentSpace I z →L[𝕜] F'}

theorem HasMFDerivWithinAt.mul (hp : HasMFDerivWithinAt I 𝓘(𝕜, F') p s z p')
    (hq : HasMFDerivWithinAt I 𝓘(𝕜, F') q s z q') :
    HasMFDerivWithinAt I 𝓘(𝕜, F') (p * q) s z (p z • q' + q z • p' : E →L[𝕜] F') := by
  convert hp.mul' hq; ext _; apply mul_comm

theorem HasMFDerivAt.mul (hp : HasMFDerivAt I 𝓘(𝕜, F') p z p')
    (hq : HasMFDerivAt I 𝓘(𝕜, F') q z q') :
    HasMFDerivAt I 𝓘(𝕜, F') (p * q) z (p z • q' + q z • p' : E →L[𝕜] F') :=
  hasMFDerivWithinAt_univ.mp <| hp.hasMFDerivWithinAt.mul hq.hasMFDerivWithinAt

end AlgebraOverCommRing

end Arithmetic

end SpecificFunctions<|MERGE_RESOLUTION|>--- conflicted
+++ resolved
@@ -360,10 +360,6 @@
   symm
   convert ContinuousLinearMap.comp_id <| mfderiv (.prod I I') I'' f (p.1, p.2)
   exact ContinuousLinearMap.coprod_inl_inr
-<<<<<<< HEAD
-#align mfderiv_prod_eq_add mfderiv_prod_eq_add
-=======
->>>>>>> 99508fb5
 
 end Prod
 
