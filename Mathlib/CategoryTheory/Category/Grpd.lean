/-
Copyright (c) 2019 Yury Kudryashov. All rights reserved.
Released under Apache 2.0 license as described in the file LICENSE.
Authors: Yury Kudryashov
-/
import Mathlib.CategoryTheory.SingleObj
import Mathlib.CategoryTheory.Limits.Shapes.Products

/-!
# Category of groupoids

This file contains the definition of the category `Grpd` of all groupoids.
In this category objects are groupoids and morphisms are functors
between these groupoids.

We also provide two “forgetting” functors: `objects : Grpd ⥤ Type`
and `forgetToCat : Grpd ⥤ Cat`.

## Implementation notes

Though `Grpd` is not a concrete category, we use `Bundled` to define
its carrier type.
-/


universe v u

namespace CategoryTheory

-- intended to be used with explicit universe parameters
/-- Category of groupoids -/
@[nolint checkUnivs]
def Grpd :=
  Bundled Groupoid.{v, u}

namespace Grpd

instance : Inhabited Grpd :=
  ⟨Bundled.of (SingleObj PUnit)⟩


instance str' (C : Grpd.{v, u}) : Groupoid.{v, u} C.α :=
  C.str

instance : CoeSort Grpd Type* :=
  Bundled.coeSort

/-- Construct a bundled `Grpd` from the underlying type and the typeclass `Groupoid`. -/
def of (C : Type u) [Groupoid.{v} C] : Grpd.{v, u} :=
  Bundled.of C

@[simp]
theorem coe_of (C : Type u) [Groupoid C] : (of C : Type u) = C :=
  rfl

/-- Category structure on `Grpd` -/
instance category : LargeCategory.{max v u} Grpd.{v, u} where
  Hom C D := C ⥤ D
  id C := 𝟭 C
  comp F G := F ⋙ G
  id_comp _ := rfl
  comp_id _ := rfl
  assoc := by intros; rfl

/-- Functor that gets the set of objects of a groupoid. It is not
called `forget`, because it is not a faithful functor. -/
def objects : Grpd.{v, u} ⥤ Type u where
  obj := Bundled.α
  map F := F.obj

/-- Forgetting functor to `Cat` -/
def forgetToCat : Grpd.{v, u} ⥤ Cat.{v, u} where
  obj C := Cat.of C
  map := id

<<<<<<< HEAD
instance forgetToCatFull : forgetToCat.Full where preimage := id
set_option linter.uppercaseLean3 false in
#align category_theory.Groupoid.forget_to_Cat_full CategoryTheory.Grpd.forgetToCatFull

instance forgetToCat_faithful : forgetToCat.Faithful where
set_option linter.uppercaseLean3 false in
#align category_theory.Groupoid.forget_to_Cat_faithful CategoryTheory.Grpd.forgetToCat_faithful
=======
instance forgetToCat_full : forgetToCat.Full where map_surjective f := ⟨f, rfl⟩

instance forgetToCat_faithful : forgetToCat.Faithful where
>>>>>>> 59de845a

/-- Convert arrows in the category of groupoids to functors,
which sometimes helps in applying simp lemmas -/
theorem hom_to_functor {C D E : Grpd.{v, u}} (f : C ⟶ D) (g : D ⟶ E) : f ≫ g = f ⋙ g :=
  rfl

/-- Converts identity in the category of groupoids to the functor identity -/
theorem id_to_functor {C : Grpd.{v, u}} : 𝟭 C = 𝟙 C :=
  rfl

section Products

/-- Construct the product over an indexed family of groupoids, as a fan. -/
def piLimitFan ⦃J : Type u⦄ (F : J → Grpd.{u, u}) : Limits.Fan F :=
  Limits.Fan.mk (@of (∀ j : J, F j) _) fun j => CategoryTheory.Pi.eval _ j

/-- The product fan over an indexed family of groupoids, is a limit cone. -/
def piLimitFanIsLimit ⦃J : Type u⦄ (F : J → Grpd.{u, u}) : Limits.IsLimit (piLimitFan F) :=
  Limits.mkFanLimit (piLimitFan F) (fun s => Functor.pi' fun j => s.proj j)
    (by
      intros
      dsimp only [piLimitFan]
      simp [hom_to_functor])
    (by
      intro s m w
      apply Functor.pi_ext
      intro j; specialize w j
      simpa)

instance has_pi : Limits.HasProducts.{u} Grpd.{u, u} :=
  Limits.hasProducts_of_limit_fans (by apply piLimitFan) (by apply piLimitFanIsLimit)

/-- The product of a family of groupoids is isomorphic
to the product object in the category of Groupoids -/
noncomputable def piIsoPi (J : Type u) (f : J → Grpd.{u, u}) : @of (∀ j, f j) _ ≅ ∏ᶜ f :=
  Limits.IsLimit.conePointUniqueUpToIso (piLimitFanIsLimit f)
    (Limits.limit.isLimit (Discrete.functor f))

@[simp]
theorem piIsoPi_hom_π (J : Type u) (f : J → Grpd.{u, u}) (j : J) :
    (piIsoPi J f).hom ≫ Limits.Pi.π f j = CategoryTheory.Pi.eval _ j := by
  simp [piIsoPi]
  rfl

end Products

end Grpd

end CategoryTheory<|MERGE_RESOLUTION|>--- conflicted
+++ resolved
@@ -73,19 +73,9 @@
   obj C := Cat.of C
   map := id
 
-<<<<<<< HEAD
-instance forgetToCatFull : forgetToCat.Full where preimage := id
-set_option linter.uppercaseLean3 false in
-#align category_theory.Groupoid.forget_to_Cat_full CategoryTheory.Grpd.forgetToCatFull
-
-instance forgetToCat_faithful : forgetToCat.Faithful where
-set_option linter.uppercaseLean3 false in
-#align category_theory.Groupoid.forget_to_Cat_faithful CategoryTheory.Grpd.forgetToCat_faithful
-=======
 instance forgetToCat_full : forgetToCat.Full where map_surjective f := ⟨f, rfl⟩
 
 instance forgetToCat_faithful : forgetToCat.Faithful where
->>>>>>> 59de845a
 
 /-- Convert arrows in the category of groupoids to functors,
 which sometimes helps in applying simp lemmas -/
