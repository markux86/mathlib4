--- conflicted
+++ resolved
@@ -283,11 +283,7 @@
       hm.2.set (fun i _ ↦ by simp) (fun _ ↦ by simp [nx, hm.rank_eq])
     let rank (i : Fin n) := if y.1 = i ∧ m.rank x = m.rank y then m.rank y + 1 else m.rank i
     have H2 : UFModel.Agrees arr₂ (·.rank) rank := by
-<<<<<<< HEAD
-      simp (config := {zetaDelta := true})
-=======
       simp [rank, arr₂, nx, ny]
->>>>>>> 487f1c68
       split <;> rename_i xy <;> simp only [hm.rank_eq] at xy <;>
         simp only [xy, and_true, and_false, ↓reduceIte]
       · exact this.set (fun i h ↦ by rw [if_neg h.symm]) (fun h ↦ by simp [hm.rank_eq])
