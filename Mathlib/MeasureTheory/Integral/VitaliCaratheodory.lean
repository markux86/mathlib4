--- conflicted
+++ resolved
@@ -527,11 +527,7 @@
   rcases exists_lt_lowerSemicontinuous_integral_lt (fun x => -f x) hf.neg εpos with
     ⟨g, g_lt_f, gcont, g_integrable, g_lt_top, gint⟩
   refine ⟨fun x => -g x, ?_, ?_, ?_, ?_, ?_⟩
-<<<<<<< HEAD
-  · exact fun x => EReal.neg_lt.1 (by simpa only [EReal.coe_neg] using g_lt_f x)
-=======
   · exact fun x => EReal.neg_lt_comm.1 (by simpa only [EReal.coe_neg] using g_lt_f x)
->>>>>>> b2158cc4
   · exact
       continuous_neg.comp_lowerSemicontinuous_antitone gcont fun x y hxy =>
         EReal.neg_le_neg_iff.2 hxy
