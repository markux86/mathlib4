--- conflicted
+++ resolved
@@ -6,11 +6,7 @@
 import Mathlib.CategoryTheory.Sites.Coherent.ReflectsPreregular
 import Mathlib.Topology.Category.CompHaus.EffectiveEpi
 import Mathlib.Topology.Category.Profinite.Limits
-<<<<<<< HEAD
-import Mathlib.Topology.Category.CompHausLike.EffectiveEpi
-=======
 import Mathlib.Topology.Category.Stonean.Basic
->>>>>>> 03092720
 
 /-!
 # Effective epimorphisms and finite effective epimorphic families in `Profinite`
@@ -36,9 +32,6 @@
 
 universe u
 
-<<<<<<< HEAD
-open CategoryTheory Limits CompHausLike
-=======
 /-
 Previously, this had accidentally been made a global instance,
 and we now turn it on locally when convenient.
@@ -46,7 +39,6 @@
 attribute [local instance] CategoryTheory.ConcreteCategory.instFunLike
 
 open CategoryTheory Limits
->>>>>>> 03092720
 
 namespace Profinite
 
@@ -66,14 +58,6 @@
   · exact fun hπ ↦ ⟨⟨CompHausLike.struct π hπ⟩⟩
   tfae_finish
 
-<<<<<<< HEAD
-instance : Preregular Profinite := by
-  apply preregular
-  · intro X Y _ _ _
-    exact show TotallyDisconnectedSpace {xy : X × Y | _} from inferInstance
-  · intro _ _ _
-    exact ((effectiveEpi_tfae _).out 0 2).mp
-=======
 instance : profiniteToCompHaus.PreservesEffectiveEpis where
   preserves f h :=
     ((CompHaus.effectiveEpi_tfae _).out 0 2).mpr (((Profinite.effectiveEpi_tfae _).out 0 2).mp h)
@@ -95,7 +79,6 @@
   presentation X := ⟨profiniteToCompHausEffectivePresentation X⟩
 
 instance : Preregular Profinite.{u} := profiniteToCompHaus.reflects_preregular
->>>>>>> 03092720
 
 example : Precoherent Profinite.{u} := inferInstance
 
@@ -114,41 +97,11 @@
     simpa [← effectiveEpi_desc_iff_effectiveEpiFamily, (effectiveEpi_tfae (Sigma.desc π)).out 0 1]
   tfae_have 1 → 2
   · intro; infer_instance
-<<<<<<< HEAD
-  tfae_have 3 → 2
-  · intro e
-    rw [epi_iff_surjective]
-    intro b
-    obtain ⟨t, x, h⟩ := e b
-    refine ⟨Sigma.ι X t x, ?_⟩
-    change (Sigma.ι X t ≫ Sigma.desc π) x = _
-    simpa using h
-  tfae_have 2 → 3
-  · intro e; rw [epi_iff_surjective] at e
-    let i : ∐ X ≅ finiteCoproduct X (inferInstance : TotallyDisconnectedSpace (Σ (a : α), X a)) :=
-      (colimit.isColimit _).coconePointUniqueUpToIso (finiteCoproduct.isColimit _ _)
-    intro b
-    obtain ⟨t, rfl⟩ := e b
-    let q := i.hom t
-    refine ⟨q.1,q.2,?_⟩
-    have : t = i.inv (i.hom t) := show t = (i.hom ≫ i.inv) t by simp only [i.hom_inv_id]; rfl
-    rw [this]
-    show _ = (i.inv ≫ Sigma.desc π) (i.hom t)
-    suffices i.inv ≫ Sigma.desc π = finiteCoproduct.desc X _ π by
-      rw [this]; rfl
-    rw [Iso.inv_comp_eq]
-    apply colimit.hom_ext
-    rintro ⟨a⟩
-    simp only [i, Discrete.functor_obj, colimit.ι_desc, Cofan.mk_pt, Cofan.mk_ι_app,
-      colimit.comp_coconePointUniqueUpToIso_hom_assoc]
-    ext; rfl
-=======
   tfae_have 3 ↔ 1
   · erw [((CompHaus.effectiveEpiFamily_tfae
       (fun a ↦ profiniteToCompHaus.obj (X a)) (fun a ↦ profiniteToCompHaus.map (π a))).out 2 0 : )]
     exact ⟨fun h ↦ profiniteToCompHaus.finite_effectiveEpiFamily_of_map _ _ h,
       fun _ ↦ inferInstance⟩
->>>>>>> 03092720
   tfae_finish
 
 theorem effectiveEpiFamily_of_jointly_surjective
