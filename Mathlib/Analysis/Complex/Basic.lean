--- conflicted
+++ resolved
@@ -251,17 +251,11 @@
 theorem continuous_re : Continuous re :=
   reCLM.continuous
 
-<<<<<<< HEAD
-lemma uniformlyContinous_re : UniformContinuous re :=
-  reCLM.uniformContinuous
-
-=======
 lemma uniformlyContinuous_re : UniformContinuous re :=
   reCLM.uniformContinuous
 
 @[deprecated (since := "2024-11-04")] alias uniformlyContinous_re := uniformlyContinuous_re
 
->>>>>>> d0df76bd
 @[simp]
 theorem reCLM_coe : (reCLM : ℂ →ₗ[ℝ] ℝ) = reLm :=
   rfl
@@ -278,17 +272,11 @@
 theorem continuous_im : Continuous im :=
   imCLM.continuous
 
-<<<<<<< HEAD
-lemma uniformlyContinous_im : UniformContinuous im :=
-  imCLM.uniformContinuous
-
-=======
 lemma uniformlyContinuous_im : UniformContinuous im :=
   imCLM.uniformContinuous
 
 @[deprecated (since := "2024-11-04")] alias uniformlyContinous_im := uniformlyContinuous_im
 
->>>>>>> d0df76bd
 @[simp]
 theorem imCLM_coe : (imCLM : ℂ →ₗ[ℝ] ℝ) = imLm :=
   rfl
