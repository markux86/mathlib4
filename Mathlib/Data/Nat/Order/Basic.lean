--- conflicted
+++ resolved
@@ -71,13 +71,8 @@
     le_self_add := Nat.le_add_right,
     le_add_self := Nat.le_add_left }
 
-<<<<<<< HEAD
 instance noZeroDivisors : NoZeroDivisors ℕ :=
   { eq_zero_or_eq_zero_of_mul_eq_zero := Nat.eq_zero_of_mul_eq_zero }
-=======
-instance canonicallyLinearOrderedAddCommMonoid : CanonicallyLinearOrderedAddCommMonoid ℕ :=
-  { (inferInstance : CanonicallyOrderedAddCommMonoid ℕ), Nat.linearOrder with }
->>>>>>> 08a8af0b
 
 variable {m n k l : ℕ}
 
