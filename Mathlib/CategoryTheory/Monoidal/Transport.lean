--- conflicted
+++ resolved
@@ -195,10 +195,6 @@
 @[simps!]
 def toTransported (e : C ≌ D) : MonoidalFunctor C (Transported e) :=
   monoidalInverse (fromTransported e) e.symm.toAdjunction
-<<<<<<< HEAD
-#align category_theory.monoidal.to_transported CategoryTheory.Monoidal.toTransported
-=======
->>>>>>> 99508fb5
 
 instance (e : C ≌ D) : (toTransported e).IsEquivalence :=
   e.isEquivalence_functor
@@ -209,10 +205,6 @@
     LaxMonoidalFunctor.id C ≅
       (toTransported e).toLaxMonoidalFunctor ⊗⋙ (fromTransported e).toLaxMonoidalFunctor :=
   asIso (monoidalCounit (fromTransported e) e.symm.toAdjunction) |>.symm
-<<<<<<< HEAD
-#align category_theory.monoidal.transported_monoidal_unit_iso CategoryTheory.Monoidal.transportedMonoidalUnitIso
-=======
->>>>>>> 99508fb5
 
 /-- The counit isomorphism upgrades to a monoidal isomorphism. -/
 @[simps! hom inv]
@@ -220,9 +212,5 @@
     (fromTransported e).toLaxMonoidalFunctor ⊗⋙ (toTransported e).toLaxMonoidalFunctor ≅
       LaxMonoidalFunctor.id (Transported e) :=
   asIso (monoidalUnit (fromTransported e) e.symm.toAdjunction) |>.symm
-<<<<<<< HEAD
-#align category_theory.monoidal.transported_monoidal_counit_iso CategoryTheory.Monoidal.transportedMonoidalCounitIso
-=======
->>>>>>> 99508fb5
 
 end CategoryTheory.Monoidal