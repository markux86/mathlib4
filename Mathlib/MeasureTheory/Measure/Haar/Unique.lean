/-
Copyright (c) 2023 Sébastien Gouëzel. All rights reserved.
Released under Apache 2.0 license as described in the file LICENSE.
Authors: Sébastien Gouëzel
-/
import Mathlib.MeasureTheory.Constructions.Prod.Integral
import Mathlib.MeasureTheory.Function.LocallyIntegrable
import Mathlib.MeasureTheory.Group.Integral
import Mathlib.Topology.Metrizable.Urysohn
import Mathlib.Topology.UrysohnsLemma
import Mathlib.MeasureTheory.Measure.Haar.Basic
import Mathlib.MeasureTheory.Measure.EverywherePos
import Mathlib.MeasureTheory.Integral.SetIntegral

/-!
# Uniqueness of Haar measure in locally compact groups

## Main results

In a locally compact group, we prove that two left-invariant measures `μ'` and `μ` which are finite
on compact sets coincide, up to a normalizing scalar that we denote with `haarScalarFactor μ' μ`,
in the following sense:
* `integral_isMulLeftInvariant_eq_smul_of_hasCompactSupport`: they give the same value to the
  integral of continuous compactly supported functions, up to a scalar.
* `measure_isMulInvariant_eq_smul_of_isCompact_closure`: they give the same value to sets with
  compact closure, up to a scalar.
* `measure_isHaarMeasure_eq_smul_of_isOpen`: they give the same value to open sets, up to a scalar.

To get genuine equality of measures, we typically need additional regularity assumptions:

* `isMulLeftInvariant_eq_smul_of_innerRegular`: two left invariant measures which are
  inner regular coincide up to a scalar.
* `isMulLeftInvariant_eq_smul_of_regular`: two left invariant measure which are
  regular coincide up to a scalar.
* `isHaarMeasure_eq_smul`: in a second countable space, two Haar measures coincide up to a
  scalar.
* `isMulInvariant_eq_smul_of_compactSpace`: two left-invariant measures on a compact group coincide
  up to a scalar.
* `isHaarMeasure_eq_of_isProbabilityMeasure`: two Haar measures which are probability measures
  coincide exactly.

In general, uniqueness statements for Haar measures in the literature make some assumption of
regularity, either regularity or inner regularity. We have tried to minimize the assumptions in the
theorems above, and cover the different results that exist in the literature.

## Implementation

The first result `integral_isMulLeftInvariant_eq_smul_of_hasCompactSupport` is classical. To prove
it, we use a change of variables to express integrals with respect to a left-invariant measure as
integrals with respect to a given right-invariant measure (with a suitable density function).
The uniqueness readily follows.

Uniqueness results for the measure of compact sets and open sets, without any regularity assumption,
are significantly harder. They rely on the completion-regularity of the standard regular Haar
measure. We follow McQuillan's answer at https://mathoverflow.net/questions/456670/.

On second-countable groups, one can arrive to slightly different uniqueness results by using that
the operations are measurable. In particular, one can get uniqueness assuming σ-finiteness of
the measures but discarding the assumption that they are finite on compact sets. See
`haarMeasure_unique` in the file `MeasureTheory.Measure.Haar.Basic`.

## References

[Halmos, Measure Theory][halmos1950measure]
[Fremlin, *Measure Theory* (volume 4)][fremlin_vol4]
-/

open Filter Set TopologicalSpace Function MeasureTheory Measure
open scoped Uniformity Topology ENNReal Pointwise NNReal

/-- In a locally compact regular space with an inner regular measure, the measure of a compact
set `k` is the infimum of the integrals of compactly supported functions equal to `1` on `k`. -/
lemma IsCompact.measure_eq_biInf_integral_hasCompactSupport
    {X : Type*} [TopologicalSpace X] [MeasurableSpace X] [BorelSpace X]
    {k : Set X} (hk : IsCompact k)
    (μ : Measure X) [IsFiniteMeasureOnCompacts μ] [InnerRegularCompactLTTop μ]
    [LocallyCompactSpace X] [RegularSpace X] :
    μ k = ⨅ (f : X → ℝ) (_ : Continuous f) (_ : HasCompactSupport f) (_ : EqOn f 1 k)
      (_ : 0 ≤ f), ENNReal.ofReal (∫ x, f x ∂μ) := by
  apply le_antisymm
  · simp only [le_iInf_iff]
    intro f f_cont f_comp fk f_nonneg
    apply (f_cont.integrable_of_hasCompactSupport f_comp).measure_le_integral
    · exact eventually_of_forall f_nonneg
    · exact fun x hx ↦ by simp [fk hx]
  · apply le_of_forall_lt' (fun r hr ↦ ?_)
    simp only [iInf_lt_iff, exists_prop, exists_and_left]
    obtain ⟨U, kU, U_open, mu_U⟩ : ∃ U, k ⊆ U ∧ IsOpen U ∧ μ U < r :=
      hk.exists_isOpen_lt_of_lt r hr
    obtain ⟨⟨f, f_cont⟩, fk, fU, f_comp, f_range⟩ : ∃ (f : C(X, ℝ)), EqOn f 1 k ∧ EqOn f 0 Uᶜ
        ∧ HasCompactSupport f ∧ ∀ (x : X), f x ∈ Icc 0 1 := exists_continuous_one_zero_of_isCompact
      hk U_open.isClosed_compl (disjoint_compl_right_iff_subset.mpr kU)
    refine ⟨f, f_cont, f_comp, fk, fun x ↦ (f_range x).1, ?_⟩
    exact (integral_le_measure (fun x _hx ↦ (f_range x).2) (fun x hx ↦ (fU hx).le)).trans_lt mu_U

namespace MeasureTheory

/-- The parameterized integral `x ↦ ∫ y, g (y⁻¹ * x) ∂μ` depends continuously on `y` when `g` is a
compactly supported continuous function on a topological group `G`, and `μ` is finite on compact
sets. -/
@[to_additive]
lemma continuous_integral_apply_inv_mul
    {G : Type*} [TopologicalSpace G] [LocallyCompactSpace G] [Group G] [TopologicalGroup G]
    [MeasurableSpace G] [BorelSpace G]
    {μ : Measure G} [IsFiniteMeasureOnCompacts μ] {E : Type*} [NormedAddCommGroup E]
    [NormedSpace ℝ E] {g : G → E}
    (hg : Continuous g) (h'g : HasCompactSupport g) :
    Continuous (fun (x : G) ↦ ∫ y, g (y⁻¹ * x) ∂μ) := by
  let k := tsupport g
  have k_comp : IsCompact k := h'g
  apply continuous_iff_continuousAt.2 (fun x₀ ↦ ?_)
  obtain ⟨t, t_comp, ht⟩ : ∃ t, IsCompact t ∧ t ∈ 𝓝 x₀ := exists_compact_mem_nhds x₀
  let k' : Set G := t • k⁻¹
  have k'_comp : IsCompact k' := t_comp.smul_set k_comp.inv
  have A : ContinuousOn (fun (x : G) ↦ ∫ y, g (y⁻¹ * x) ∂μ) t := by
    apply continuousOn_integral_of_compact_support k'_comp
    · exact (hg.comp (continuous_snd.inv.mul continuous_fst)).continuousOn
    · intro p x hp hx
      contrapose! hx
      refine ⟨p, hp, p⁻¹ * x, ?_, by simp⟩
      simpa only [Set.mem_inv, mul_inv_rev, inv_inv] using subset_tsupport _ hx
  exact A.continuousAt ht

namespace Measure

section Group

variable {G : Type*} [TopologicalSpace G] [Group G] [TopologicalGroup G]
  [MeasurableSpace G] [BorelSpace G]

/-!
### Uniqueness of integrals of compactly supported functions

Two left invariant measures coincide when integrating continuous compactly supported functions,
up to a scalar that we denote with `haarScalarFactor μ' μ `.

This is proved by relating the integral for arbitrary left invariant and right invariant measures,
applying a version of Fubini.
As one may use the same right invariant measure, this shows that two different left invariant
measures will give the same integral, up to some fixed scalar.
-/

/-- In a group with a left invariant measure `μ` and a right invariant measure `ν`, one can express
integrals with respect to `μ` as integrals with respect to `ν` up to a constant scaling factor
(given in the statement as `∫ x, g x ∂μ` where `g` is a fixed reference function) and an
explicit density `y ↦ 1/∫ z, g (z⁻¹ * y) ∂ν`. -/
@[to_additive]
lemma integral_isMulLeftInvariant_isMulRightInvariant_combo
    {μ ν : Measure G} [IsFiniteMeasureOnCompacts μ] [IsFiniteMeasureOnCompacts ν]
    [IsMulLeftInvariant μ] [IsMulRightInvariant ν] [IsOpenPosMeasure ν]
    {f g : G → ℝ} (hf : Continuous f) (h'f : HasCompactSupport f)
    (hg : Continuous g) (h'g : HasCompactSupport g) (g_nonneg : 0 ≤ g) {x₀ : G} (g_pos : g x₀ ≠ 0) :
    ∫ x, f x ∂μ = (∫ y, f y * (∫ z, g (z⁻¹ * y) ∂ν)⁻¹ ∂ν) * ∫ x, g x ∂μ := by
  -- The group has to be locally compact, otherwise all integrals vanish and the result is trivial.
  rcases h'f.eq_zero_or_locallyCompactSpace_of_group hf with Hf|Hf
  · simp [Hf]
  let D : G → ℝ := fun (x : G) ↦ ∫ y, g (y⁻¹ * x) ∂ν
  have D_cont : Continuous D := continuous_integral_apply_inv_mul hg h'g
  have D_pos : ∀ x, 0 < D x := by
    intro x
    have C : Continuous (fun y ↦ g (y⁻¹ * x)) := hg.comp (continuous_inv.mul continuous_const)
    apply (integral_pos_iff_support_of_nonneg _ _).2
    · apply C.isOpen_support.measure_pos ν
      exact ⟨x * x₀⁻¹, by simpa using g_pos⟩
    · exact fun y ↦ g_nonneg (y⁻¹ * x)
    · apply C.integrable_of_hasCompactSupport
      exact h'g.comp_homeomorph ((Homeomorph.inv G).trans (Homeomorph.mulRight x))
  calc
  ∫ x, f x ∂μ = ∫ x, f x * (D x)⁻¹ * D x ∂μ := by
    congr with x; rw [mul_assoc, inv_mul_cancel (D_pos x).ne', mul_one]
  _ = ∫ x, (∫ y, f x * (D x)⁻¹ * g (y⁻¹ * x) ∂ν) ∂μ := by simp_rw [integral_mul_left]
  _ = ∫ y, (∫ x, f x * (D x)⁻¹ * g (y⁻¹ * x) ∂μ) ∂ν := by
      apply integral_integral_swap_of_hasCompactSupport
      · apply Continuous.mul
        · exact (hf.comp continuous_fst).mul
            ((D_cont.comp continuous_fst).inv₀ (fun x ↦ (D_pos _).ne'))
        · exact hg.comp (continuous_snd.inv.mul continuous_fst)
      · let K := tsupport f
        have K_comp : IsCompact K := h'f
        let L := tsupport g
        have L_comp : IsCompact L := h'g
        let M := (fun (p : G × G) ↦ p.1 * p.2⁻¹) '' (K ×ˢ L)
        have M_comp : IsCompact M :=
          (K_comp.prod L_comp).image (continuous_fst.mul continuous_snd.inv)
        have M'_comp : IsCompact (closure M) := M_comp.closure
        have : ∀ (p : G × G), p ∉ K ×ˢ closure M → f p.1 * (D p.1)⁻¹ * g (p.2⁻¹ * p.1) = 0 := by
          rintro ⟨x, y⟩ hxy
          by_cases H : x ∈ K; swap
          · simp [image_eq_zero_of_nmem_tsupport H]
          have : g (y⁻¹ * x) = 0 := by
            apply image_eq_zero_of_nmem_tsupport
            contrapose! hxy
            simp only [mem_prod, H, true_and]
            apply subset_closure
            simp only [M, mem_image, mem_prod, Prod.exists]
            exact ⟨x, y⁻¹ * x, ⟨H, hxy⟩, by group⟩
          simp [this]
        apply HasCompactSupport.intro' (K_comp.prod M'_comp) ?_ this
        exact (isClosed_tsupport f).prod isClosed_closure
  _ = ∫ y, (∫ x, f (y * x) * (D (y * x))⁻¹ * g x ∂μ) ∂ν := by
      congr with y
      rw [← integral_mul_left_eq_self _ y]
      simp
  _ = ∫ x, (∫ y, f (y * x) * (D (y * x))⁻¹ * g x ∂ν) ∂μ := by
      apply (integral_integral_swap_of_hasCompactSupport _ _).symm
      · apply Continuous.mul ?_ (hg.comp continuous_fst)
        exact (hf.comp (continuous_snd.mul continuous_fst)).mul
          ((D_cont.comp (continuous_snd.mul continuous_fst)).inv₀ (fun x ↦ (D_pos _).ne'))
      · let K := tsupport f
        have K_comp : IsCompact K := h'f
        let L := tsupport g
        have L_comp : IsCompact L := h'g
        let M := (fun (p : G × G) ↦ p.1 * p.2⁻¹) '' (K ×ˢ L)
        have M_comp : IsCompact M :=
          (K_comp.prod L_comp).image (continuous_fst.mul continuous_snd.inv)
        have M'_comp : IsCompact (closure M) := M_comp.closure
        have : ∀ (p : G × G), p ∉ L ×ˢ closure M →
            f (p.2 * p.1) * (D (p.2 * p.1))⁻¹ * g p.1 = 0 := by
          rintro ⟨x, y⟩ hxy
          by_cases H : x ∈ L; swap
          · simp [image_eq_zero_of_nmem_tsupport H]
          have : f (y * x) = 0 := by
            apply image_eq_zero_of_nmem_tsupport
            contrapose! hxy
            simp only [mem_prod, H, true_and]
            apply subset_closure
            simp only [M, mem_image, mem_prod, Prod.exists]
            exact ⟨y * x, x, ⟨hxy, H⟩, by group⟩
          simp [this]
        apply HasCompactSupport.intro' (L_comp.prod M'_comp) ?_ this
        exact (isClosed_tsupport g).prod isClosed_closure
  _ = ∫ x, (∫ y, f y * (D y)⁻¹ ∂ν) * g x ∂μ := by
      simp_rw [integral_mul_right]
      congr with x
      conv_rhs => rw [← integral_mul_right_eq_self _ x]
  _ = (∫ y, f y * (D y)⁻¹ ∂ν) * ∫ x, g x ∂μ := integral_mul_left _ _

/-- Given two left-invariant measures which are finite on
compacts, they coincide in the following sense: they give the same value to the integral of
continuous compactly supported functions, up to a multiplicative constant. -/
@[to_additive exists_integral_isAddLeftInvariant_eq_smul_of_hasCompactSupport]
lemma exists_integral_isMulLeftInvariant_eq_smul_of_hasCompactSupport (μ' μ : Measure G)
    [IsHaarMeasure μ] [IsFiniteMeasureOnCompacts μ'] [IsMulLeftInvariant μ'] :
    ∃ (c : ℝ≥0), ∀ (f : G → ℝ), Continuous f → HasCompactSupport f →
      ∫ x, f x ∂μ' = ∫ x, f x ∂(c • μ) := by
  -- The group has to be locally compact, otherwise all integrals vanish and the result is trivial.
  by_cases H : LocallyCompactSpace G; swap
  · refine ⟨0, fun f f_cont f_comp ↦ ?_⟩
    rcases f_comp.eq_zero_or_locallyCompactSpace_of_group f_cont with hf|hf
    · simp [hf]
    · exact (H hf).elim
  -- Fix some nonzero continuous function with compact support `g`.
  obtain ⟨⟨g, g_cont⟩, g_comp, g_nonneg, g_one⟩ :
<<<<<<< HEAD
      ∃ (g : C(G, ℝ)), HasCompactSupport g ∧ 0 ≤ g ∧ g 1 ≠ 0 := exists_continuous_nonneg_pos 1
  have int_g_pos : 0 < ∫ x, g x ∂μ := g_cont.integral_pos_of_hasCompactSupport_nonneg_nonzero
    g_comp g_nonneg g_one
=======
    ∃ (g : C(G, ℝ)), HasCompactSupport g ∧ 0 ≤ g ∧ g 1 ≠ 0 := exists_continuous_nonneg_pos 1
  have int_g_pos : 0 < ∫ x, g x ∂μ :=
    g_cont.integral_pos_of_hasCompactSupport_nonneg_nonzero g_comp g_nonneg g_one
>>>>>>> c641f2b9
  -- The proportionality constant we are looking for will be the ratio of the integrals of `g`
  -- with respect to `μ'` and `μ`.
  let c : ℝ := (∫ x, g x ∂μ) ⁻¹ * (∫ x, g x ∂μ')
  have c_nonneg : 0 ≤ c :=
    mul_nonneg (inv_nonneg.2 (integral_nonneg g_nonneg)) (integral_nonneg g_nonneg)
  refine ⟨⟨c, c_nonneg⟩, fun f f_cont f_comp ↦ ?_⟩
  /- use the lemma `integral_mulLeftInvariant_mulRightInvariant_combo` for `μ` and then `μ'`
  to reexpress the integral of `f` as the integral of `g` times a factor which only depends
  on a right-invariant measure `ν`. We use `ν = μ.inv` for convenience. -/
  let ν := μ.inv
  have A : ∫ x, f x ∂μ = (∫ y, f y * (∫ z, g (z⁻¹ * y) ∂ν)⁻¹ ∂ν) * ∫ x, g x ∂μ :=
    integral_isMulLeftInvariant_isMulRightInvariant_combo f_cont f_comp g_cont g_comp g_nonneg g_one
  rw [← mul_inv_eq_iff_eq_mul₀ int_g_pos.ne'] at A
  have B : ∫ x, f x ∂μ' = (∫ y, f y * (∫ z, g (z⁻¹ * y) ∂ν)⁻¹ ∂ν) * ∫ x, g x ∂μ' :=
    integral_isMulLeftInvariant_isMulRightInvariant_combo f_cont f_comp g_cont g_comp g_nonneg g_one
  /- Since the `ν`-factor is the same for `μ` and `μ'`, this gives the result. -/
  rw [← A, mul_assoc, mul_comm] at B
  simp only [B, integral_smul_nnreal_measure]
  rfl

open scoped Classical in
/-- Given two left-invariant measures which are finite on compacts, `haarScalarFactor μ' μ` is a
scalar such that `∫ f dμ' = (haarScalarFactor μ' μ) ∫ f dμ` for any compactly supported continuous
function `f`.

Note that there is a dissymmetry in the assumptions between `μ'` and `μ`: the measure `μ'` needs
only be finite on compact sets, while `μ` has to be finite on compact sets and positive on open
sets, i.e., a Haar measure, to exclude for instance the case where `μ = 0`, where the definition
doesn't make sense. -/
@[to_additive "Given two left-invariant measures which are finite on compacts,
`addHaarScalarFactor μ' μ` is a scalar such that `∫ f dμ' = (addHaarScalarFactor μ' μ) ∫ f dμ` for
any compactly supported continuous function `f`.

Note that there is a dissymmetry in the assumptions between `μ'` and `μ`: the measure `μ'` needs
only be finite on compact sets, while `μ` has to be finite on compact sets and positive on open
sets, i.e., an additive Haar measure, to exclude for instance the case where `μ = 0`, where the
definition doesn't make sense."]
noncomputable def haarScalarFactor
    (μ' μ : Measure G) [IsHaarMeasure μ] [IsFiniteMeasureOnCompacts μ'] [IsMulLeftInvariant μ'] :
    ℝ≥0 :=
  if ¬ LocallyCompactSpace G then 1
  else (exists_integral_isMulLeftInvariant_eq_smul_of_hasCompactSupport μ' μ).choose

/-- Two left invariant measures integrate in the same way continuous compactly supported functions,
up to the scalar `haarScalarFactor μ' μ`. See also
`measure_isMulInvariant_eq_smul_of_isCompact_closure`, which gives the same result for compact
sets, and `measure_isHaarMeasure_eq_smul_of_isOpen` for open sets. -/
@[to_additive integral_isAddLeftInvariant_eq_smul_of_hasCompactSupport
"Two left invariant measures integrate in the same way continuous compactly supported functions,
up to the scalar `addHaarScalarFactor μ' μ`. See also
`measure_isAddInvariant_eq_smul_of_isCompact_closure`, which gives the same result for compact
sets, and `measure_isAddHaarMeasure_eq_smul_of_isOpen` for open sets."]
theorem integral_isMulLeftInvariant_eq_smul_of_hasCompactSupport
    (μ' μ : Measure G) [IsHaarMeasure μ] [IsFiniteMeasureOnCompacts μ'] [IsMulLeftInvariant μ']
    {f : G → ℝ} (hf : Continuous f) (h'f : HasCompactSupport f) :
    ∫ x, f x ∂μ' = ∫ x, f x ∂(haarScalarFactor μ' μ • μ) := by
  classical
  rcases h'f.eq_zero_or_locallyCompactSpace_of_group hf with Hf|Hf
  · simp [Hf]
  · simp only [haarScalarFactor, Hf, not_true_eq_false, ite_false]
    exact (exists_integral_isMulLeftInvariant_eq_smul_of_hasCompactSupport μ' μ).choose_spec
      f hf h'f

@[to_additive addHaarScalarFactor_eq_integral_div]
<<<<<<< HEAD
lemma haarScalarFactor_eq_integral_div (μ' μ : Measure G) [IsFiniteMeasureOnCompacts μ]
    [IsFiniteMeasureOnCompacts μ'] [IsMulLeftInvariant μ] [IsMulLeftInvariant μ']
    [IsOpenPosMeasure μ] {f : G → ℝ} (hf : Continuous f) (h'f : HasCompactSupport f)
    (int_nonzero : ∫ x, f x ∂μ ≠ 0) : haarScalarFactor μ' μ = (∫ x, f x ∂μ') / ∫ x, f x ∂μ := by
=======
lemma haarScalarFactor_eq_integral_div (μ' μ : Measure G) [IsHaarMeasure μ]
    [IsFiniteMeasureOnCompacts μ'] [IsMulLeftInvariant μ'] {f : G → ℝ} (hf : Continuous f)
    (h'f : HasCompactSupport f) (int_nonzero : ∫ x, f x ∂μ ≠ 0) :
    haarScalarFactor μ' μ = (∫ x, f x ∂μ') / ∫ x, f x ∂μ := by
>>>>>>> c641f2b9
  have := integral_isMulLeftInvariant_eq_smul_of_hasCompactSupport μ' μ hf h'f
  rw [integral_smul_nnreal_measure] at this
  exact EuclideanDomain.eq_div_of_mul_eq_left int_nonzero this.symm

<<<<<<< HEAD
/-- The scalar factor between two left-invariant measures is non-zero when both measures are
positive on open sets. -/
=======
@[to_additive (attr := simp) addHaarScalarFactor_smul]
lemma haarScalarFactor_smul [LocallyCompactSpace G] (μ' μ : Measure G) [IsHaarMeasure μ]
    [IsFiniteMeasureOnCompacts μ'] [IsMulLeftInvariant μ'] {c : ℝ≥0} :
    haarScalarFactor (c • μ') μ = c • haarScalarFactor μ' μ := by
  obtain ⟨⟨g, g_cont⟩, g_comp, g_nonneg, g_one⟩ :
    ∃ g : C(G, ℝ), HasCompactSupport g ∧ 0 ≤ g ∧ g 1 ≠ 0 := exists_continuous_nonneg_pos 1
  have int_g_ne_zero : ∫ x, g x ∂μ ≠ 0 :=
    ne_of_gt (g_cont.integral_pos_of_hasCompactSupport_nonneg_nonzero g_comp g_nonneg g_one)
  apply NNReal.coe_injective
  calc
    haarScalarFactor (c • μ') μ = (∫ x, g x ∂(c • μ')) / ∫ x, g x ∂μ :=
      haarScalarFactor_eq_integral_div _ _ g_cont g_comp int_g_ne_zero
    _ = (c • (∫ x, g x ∂μ')) / ∫ x, g x ∂μ := by simp
    _ = c • ((∫ x, g x ∂μ') / ∫ x, g x ∂μ) := smul_div_assoc c _ _
    _ = c • haarScalarFactor μ' μ := by
      rw [← haarScalarFactor_eq_integral_div _ _ g_cont g_comp int_g_ne_zero]

@[to_additive (attr := simp)]
lemma haarScalarFactor_self (μ : Measure G) [IsHaarMeasure μ] :
    haarScalarFactor μ μ = 1 := by
  by_cases hG : LocallyCompactSpace G; swap
  · simp [haarScalarFactor, hG]
  obtain ⟨⟨g, g_cont⟩, g_comp, g_nonneg, g_one⟩ :
    ∃ g : C(G, ℝ), HasCompactSupport g ∧ 0 ≤ g ∧ g 1 ≠ 0 := exists_continuous_nonneg_pos 1
  have int_g_ne_zero : ∫ x, g x ∂μ ≠ 0 :=
    ne_of_gt (g_cont.integral_pos_of_hasCompactSupport_nonneg_nonzero g_comp g_nonneg g_one)
  apply NNReal.coe_injective
  calc
    haarScalarFactor μ μ = (∫ x, g x ∂μ) / ∫ x, g x ∂μ :=
      haarScalarFactor_eq_integral_div _ _ g_cont g_comp int_g_ne_zero
    _ = 1 := div_self int_g_ne_zero

>>>>>>> c641f2b9
@[to_additive]
lemma haarScalarFactor_eq_mul (μ' μ ν : Measure G)
    [IsHaarMeasure μ] [IsHaarMeasure ν] [IsFiniteMeasureOnCompacts μ'] [IsMulLeftInvariant μ'] :
    haarScalarFactor μ' ν = haarScalarFactor μ' μ * haarScalarFactor μ ν := by
  -- The group has to be locally compact, otherwise the scalar factor is 1 by definition.
  by_cases hG : LocallyCompactSpace G; swap
  · simp [haarScalarFactor, hG]
  -- Fix some nonzero continuous function with compact support `g`.
  obtain ⟨⟨g, g_cont⟩, g_comp, g_nonneg, g_one⟩ :
<<<<<<< HEAD
      ∃ g : C(G, ℝ), HasCompactSupport g ∧ 0 ≤ g ∧ g 1 ≠ 0 := exists_continuous_nonneg_pos 1
  have int_g_pos : 0 < ∫ x, g x ∂μ' := g_cont.integral_pos_of_hasCompactSupport_nonneg_nonzero
    g_comp g_nonneg g_one
  have := integral_isMulLeftInvariant_eq_smul_of_hasCompactSupport μ' μ g_cont g_comp
  simp only [H, zero_smul, integral_zero_measure] at this
  linarith

@[to_additive (attr := simp) addHaarScalarFactor_smul]
lemma haarScalarFactor_smul [LocallyCompactSpace G] (μ' μ : Measure G) [IsFiniteMeasureOnCompacts μ]
    [IsFiniteMeasureOnCompacts μ'] [IsMulLeftInvariant μ] [IsMulLeftInvariant μ']
    [IsOpenPosMeasure μ] {c : ℝ≥0} : haarScalarFactor (c • μ') μ = c • haarScalarFactor μ' μ := by
  obtain ⟨⟨g, g_cont⟩, g_comp, g_nonneg, g_one⟩ :
      ∃ g : C(G, ℝ), HasCompactSupport g ∧ 0 ≤ g ∧ g 1 ≠ 0 := exists_continuous_nonneg_pos 1
  have int_g_ne_zero : ∫ x, g x ∂μ ≠ 0 := ne_of_gt
    (g_cont.integral_pos_of_hasCompactSupport_nonneg_nonzero g_comp g_nonneg g_one)
  apply NNReal.coe_injective
  calc
    haarScalarFactor (c • μ') μ = (∫ x, g x ∂(c • μ')) / ∫ x, g x ∂μ :=
      haarScalarFactor_eq_integral_div _ _ g_cont g_comp int_g_ne_zero
    _ = (c • (∫ x, g x ∂μ')) / ∫ x, g x ∂μ := by simp
    _ = c • ((∫ x, g x ∂μ') / ∫ x, g x ∂μ) := smul_div_assoc c _ _
    _ = c • haarScalarFactor μ' μ := by
      rw [← haarScalarFactor_eq_integral_div _ _ g_cont g_comp int_g_ne_zero]

@[to_additive (attr := simp) addHaarScalarFactor_self_eq_one]
lemma haarScalarFactor_self_eq_one (μ : Measure G) [IsFiniteMeasureOnCompacts μ]
    [IsMulLeftInvariant μ] [IsOpenPosMeasure μ] : haarScalarFactor μ μ = 1 := by
  by_cases hG : LocallyCompactSpace G; swap
  · simp [haarScalarFactor, hG]
  obtain ⟨⟨g, g_cont⟩, g_comp, g_nonneg, g_one⟩ :
      ∃ g : C(G, ℝ), HasCompactSupport g ∧ 0 ≤ g ∧ g 1 ≠ 0 := exists_continuous_nonneg_pos 1
  have int_g_ne_zero : ∫ x, g x ∂μ ≠ 0 := ne_of_gt
    (g_cont.integral_pos_of_hasCompactSupport_nonneg_nonzero g_comp g_nonneg g_one)
  apply NNReal.coe_injective
  calc
    haarScalarFactor μ μ = (∫ x, g x ∂μ) / ∫ x, g x ∂μ :=
      haarScalarFactor_eq_integral_div _ _ g_cont g_comp int_g_ne_zero
    _ = 1 := div_self int_g_ne_zero

@[to_additive]
lemma haarScalarFactor_mul_haarScalarFactor (μ₁ μ₂ μ₃ : Measure G) [IsFiniteMeasureOnCompacts μ₁]
    [IsFiniteMeasureOnCompacts μ₂] [IsFiniteMeasureOnCompacts μ₃] [IsMulLeftInvariant μ₁]
    [IsMulLeftInvariant μ₂] [IsMulLeftInvariant μ₃]  [IsOpenPosMeasure μ₂] [IsOpenPosMeasure μ₃] :
    haarScalarFactor μ₁ μ₂ * haarScalarFactor μ₂ μ₃ = haarScalarFactor μ₁ μ₃ := by
  by_cases hG : LocallyCompactSpace G; swap
  · simp [haarScalarFactor, hG]
  obtain ⟨⟨g, g_cont⟩, g_comp, g_nonneg, g_one⟩ :
      ∃ g : C(G, ℝ), HasCompactSupport g ∧ 0 ≤ g ∧ g 1 ≠ 0 := exists_continuous_nonneg_pos 1
  have int_g_μ₂_nonzero : ∫ x, g x ∂μ₂ ≠ 0 := ne_of_gt
    (g_cont.integral_pos_of_hasCompactSupport_nonneg_nonzero g_comp g_nonneg g_one)
  have int_g_μ₃_nonzero : ∫ x, g x ∂μ₃ ≠ 0 := ne_of_gt
    (g_cont.integral_pos_of_hasCompactSupport_nonneg_nonzero g_comp g_nonneg g_one)
  apply NNReal.coe_injective
  calc
    haarScalarFactor μ₁ μ₂ * haarScalarFactor μ₂ μ₃ =
      ((∫ x, g x ∂μ₁) / ∫ x, g x ∂μ₂) * ((∫ x, g x ∂μ₂) / ∫ x, g x ∂μ₃) :=
      by rw [haarScalarFactor_eq_integral_div _ _ g_cont g_comp int_g_μ₂_nonzero,
        haarScalarFactor_eq_integral_div _ _ g_cont g_comp int_g_μ₃_nonzero]
    _ = (∫ x, g x ∂μ₁) / ∫ x, g x ∂μ₃ := div_mul_div_cancel _ int_g_μ₂_nonzero
    _ = haarScalarFactor μ₁ μ₃ := (haarScalarFactor_eq_integral_div _ _ g_cont g_comp
      int_g_μ₃_nonzero).symm

/-- **Uniqueness of left-invariant measures**: Given two left-invariant measures which are finite on
=======
    ∃ (g : C(G, ℝ)), HasCompactSupport g ∧ 0 ≤ g ∧ g 1 ≠ 0 := exists_continuous_nonneg_pos 1
  have Z := integral_isMulLeftInvariant_eq_smul_of_hasCompactSupport μ' μ g_cont g_comp
  simp only [integral_smul_nnreal_measure, smul_smul,
    integral_isMulLeftInvariant_eq_smul_of_hasCompactSupport μ' ν g_cont g_comp,
    integral_isMulLeftInvariant_eq_smul_of_hasCompactSupport μ ν g_cont g_comp] at Z
  have int_g_pos : 0 < ∫ x, g x ∂ν := by
    apply (integral_pos_iff_support_of_nonneg g_nonneg _).2
    · exact IsOpen.measure_pos ν g_cont.isOpen_support ⟨1, g_one⟩
    · exact g_cont.integrable_of_hasCompactSupport g_comp
  change (haarScalarFactor μ' ν : ℝ) * ∫ (x : G), g x ∂ν =
    (haarScalarFactor μ' μ * haarScalarFactor μ ν : ℝ≥0) * ∫ (x : G), g x ∂ν at Z
  simpa only [mul_eq_mul_right_iff (M₀ := ℝ), int_g_pos.ne', or_false, NNReal.eq_iff] using Z

  /-- The scalar factor between two left-invariant measures is non-zero when both measures are
positive on open sets. -/
@[to_additive]
lemma haarScalarFactor_pos_of_isHaarMeasure (μ' μ : Measure G) [IsHaarMeasure μ]
    [IsHaarMeasure μ'] : 0 < haarScalarFactor μ' μ :=
  pos_iff_ne_zero.2 (fun H ↦ by simpa [H] using haarScalarFactor_eq_mul μ' μ μ')

@[deprecated] alias haarScalarFactor_pos_of_isOpenPosMeasure :=
  haarScalarFactor_pos_of_isHaarMeasure  -- deprecated on 2024-02-12

@[deprecated] alias addHaarScalarFactor_pos_of_isOpenPosMeasure :=
  addHaarScalarFactor_pos_of_isAddHaarMeasure  -- deprecated on 2024-02-12

/-!
### Uniqueness of measure of sets with compact closure

Two left invariant measures give the same measure to sets with compact closure, up to the
scalar `haarScalarFactor μ' μ`.

This is a tricky argument, typically not done in textbooks (the textbooks version all require one
version of regularity or another). Here is a sketch, based on
McQuillan's answer at https://mathoverflow.net/questions/456670/.

Assume for simplicity that all measures are normalized, so that the scalar factors are all `1`.
First, from the fact that `μ` and `μ'` integrate in the same way compactly supported functions,
they give the same measure to compact "zero sets", i.e., sets of the form `f⁻¹ {1}`
for `f` continuous and compactly supported.
See `measure_preimage_isMulLeftInvariant_eq_smul_of_hasCompactSupport`.

If `μ` is inner regular, a theorem of Halmos shows that any measurable set `s` of finite measure can
be approximated from inside by a compact zero set `k`. Then `μ s ≤ μ k + ε = μ' k + ε ≤ μ' s + ε`.
Letting `ε` tend to zero, one gets `μ s ≤ μ' s`.
See `smul_measure_isMulInvariant_le_of_isCompact_closure`.

Assume now that `s` is a measurable set of compact closure. It is contained in a compact
zero set `t`. The same argument applied to `t - s` gives `μ (t \ s) ≤ μ' (t \ s)`, i.e.,
`μ t - μ s ≤ μ' t - μ' s`. As `μ t = μ' t` (since these are zero sets), we get the inequality
`μ' s ≤ μ s`. Together with the previous one, this gives `μ' s = μ s`.
See `measure_isMulInvariant_eq_smul_of_isCompact_closure_of_innerRegularCompactLTTop`.

If neither `μ` nor `μ'` is inner regular, we can use the existence of another inner regular
left-invariant measure `ν`, so get `μ s = ν s = μ' s`, by applying twice the previous argument.
Here, the uniqueness argument uses the existence of a Haar measure with a nice behavior!
See `measure_isMulInvariant_eq_smul_of_isCompact_closure_of_measurableSet`.

Finally, if `s` has compact closure but is not measurable, its measure is the infimum of the
measures of its measurable supersets, and even of those contained in `closure s`. As `μ`
and `μ'` coincide on these supersets, this yields `μ s = μ' s`.
See `measure_isMulInvariant_eq_smul_of_isCompact_closure`.
-/

/-- Two left invariant measures give the same mass to level sets of continuous compactly supported
functions, up to the scalar `haarScalarFactor μ' μ`.

Auxiliary lemma in the proof of the more general
`measure_isMulInvariant_eq_smul_of_isCompact_closure`, which works for any set with
compact closure. -/
@[to_additive measure_preimage_isAddLeftInvariant_eq_smul_of_hasCompactSupport
"Two left invariant measures give the same mass to level sets of continuous compactly supported
functions, up to the scalar `addHaarScalarFactor μ' μ`.

Auxiliary lemma in the proof of the more general
`measure_isAddInvariant_eq_smul_of_isCompact_closure`, which works for any set with
compact closure."]
lemma measure_preimage_isMulLeftInvariant_eq_smul_of_hasCompactSupport
    (μ' μ : Measure G) [IsHaarMeasure μ] [IsFiniteMeasureOnCompacts μ'] [IsMulLeftInvariant μ']
    {f : G → ℝ} (hf : Continuous f) (h'f : HasCompactSupport f) :
    μ' (f ⁻¹' {1}) = haarScalarFactor μ' μ • μ (f ⁻¹' {1}) := by
  /- This follows from the fact that the two measures integrate in the same way continuous
  functions, by approximating the indicator function of `f ⁻¹' {1}` by continuous functions
  (namely `vₙ ∘ f` where `vₙ` is equal to `1` at `1`, and `0` outside of a small neighborhood
  `(1 - uₙ, 1 + uₙ)` where `uₙ` is a sequence tending to `0`).
  We use `vₙ = thickenedIndicator uₙ {1}` to take advantage of existing lemmas. -/
  obtain ⟨u, -, u_mem, u_lim⟩ : ∃ u, StrictAnti u ∧ (∀ (n : ℕ), u n ∈ Ioo 0 1)
    ∧ Tendsto u atTop (𝓝 0) := exists_seq_strictAnti_tendsto' (zero_lt_one : (0 : ℝ) < 1)
  let v : ℕ → ℝ → ℝ := fun n x ↦ thickenedIndicator (u_mem n).1 ({1} : Set ℝ) x
  have vf_cont n : Continuous ((v n) ∘ f) := by
    apply Continuous.comp (continuous_induced_dom.comp ?_) hf
    exact BoundedContinuousFunction.continuous (thickenedIndicator (u_mem n).left {1})
  have I : ∀ (ν : Measure G), IsFiniteMeasureOnCompacts ν →
      Tendsto (fun n ↦ ∫ x, v n (f x) ∂ν) atTop
      (𝓝 (∫ x, Set.indicator ({1} : Set ℝ) (fun _ ↦ 1) (f x) ∂ν)) := by
    intro ν hν
    apply tendsto_integral_of_dominated_convergence
        (bound := (tsupport f).indicator (fun (_ : G) ↦ (1 : ℝ)) )
    · exact fun n ↦ (vf_cont n).aestronglyMeasurable
    · apply IntegrableOn.integrable_indicator _ (isClosed_tsupport f).measurableSet
      simpa using IsCompact.measure_lt_top h'f
    · refine fun n ↦ eventually_of_forall (fun x ↦ ?_)
      by_cases hx : x ∈ tsupport f
      · simp only [v, Real.norm_eq_abs, NNReal.abs_eq, hx, indicator_of_mem]
        norm_cast
        exact thickenedIndicator_le_one _ _ _
      · simp only [v, Real.norm_eq_abs, NNReal.abs_eq, hx, not_false_eq_true, indicator_of_not_mem]
        rw [thickenedIndicator_zero]
        · simp
        · simpa [image_eq_zero_of_nmem_tsupport hx] using (u_mem n).2.le
    · filter_upwards with x
      have T := tendsto_pi_nhds.1 (thickenedIndicator_tendsto_indicator_closure
        (fun n ↦ (u_mem n).1) u_lim ({1} : Set ℝ)) (f x)
      simp only [thickenedIndicator_toFun, closure_singleton] at T
      convert NNReal.tendsto_coe.2 T
      simp
  have M n : ∫ (x : G), v n (f x) ∂μ' = ∫ (x : G), v n (f x) ∂(haarScalarFactor μ' μ • μ) := by
    apply integral_isMulLeftInvariant_eq_smul_of_hasCompactSupport μ' μ (vf_cont n)
    apply h'f.comp_left
    simp only [v, thickenedIndicator_toFun, NNReal.coe_eq_zero]
    rw [thickenedIndicatorAux_zero (u_mem n).1]
    · simp only [ENNReal.zero_toNNReal]
    · simpa using (u_mem n).2.le
  have I1 := I μ' (by infer_instance)
  simp_rw [M] at I1
  have J1 : ∫ (x : G), indicator {1} (fun _ ↦ 1) (f x) ∂μ'
      = ∫ (x : G), indicator {1} (fun _ ↦ 1) (f x) ∂(haarScalarFactor μ' μ • μ) :=
    tendsto_nhds_unique I1 (I (haarScalarFactor μ' μ • μ) (by infer_instance))
  have J2 : ENNReal.toReal (μ' (f ⁻¹' {1}))
      = ENNReal.toReal ((haarScalarFactor μ' μ • μ) (f ⁻¹' {1})) := by
    have : (fun x ↦ indicator {1} (fun _ ↦ (1 : ℝ)) (f x)) =
        (fun x ↦ indicator (f ⁻¹' {1}) (fun _ ↦ (1 : ℝ)) x) := by
      ext x
      exact (indicator_comp_right f (s := ({1} : Set ℝ)) (g := (fun _ ↦ (1 : ℝ))) (x := x)).symm
    have mf : MeasurableSet (f ⁻¹' {1}) := (isClosed_singleton.preimage hf).measurableSet
    simpa only [this, mf, integral_indicator_const, smul_eq_mul, mul_one, Pi.smul_apply,
      nnreal_smul_coe_apply, ENNReal.toReal_mul, ENNReal.coe_toReal] using J1
  have C : IsCompact (f ⁻¹' {1}) := h'f.isCompact_preimage hf isClosed_singleton (by simp)
  rw [ENNReal.toReal_eq_toReal C.measure_lt_top.ne C.measure_lt_top.ne] at J2
  simpa using J2

/-- If an invariant measure is inner regular, then it gives less mass to sets with compact closure
than any other invariant measure, up to the scalar `haarScalarFactor μ' μ`.

Auxiliary lemma in the proof of the more general
`measure_isMulInvariant_eq_smul_of_isCompact_closure`, which gives equality for any
set with compact closure. -/
@[to_additive smul_measure_isAddInvariant_le_of_isCompact_closure
"If an invariant measure is inner regular, then it gives less mass to sets with compact closure
than any other invariant measure, up to the scalar `addHaarScalarFactor μ' μ`.

Auxiliary lemma in the proof of the more general
`measure_isAddInvariant_eq_smul_of_isCompact_closure`, which gives equality for any
set with compact closure."]
lemma smul_measure_isMulInvariant_le_of_isCompact_closure [LocallyCompactSpace G]
    (μ' μ : Measure G) [IsHaarMeasure μ] [IsFiniteMeasureOnCompacts μ'] [IsMulLeftInvariant μ']
    [InnerRegularCompactLTTop μ]
    {s : Set G} (hs : MeasurableSet s) (h's : IsCompact (closure s)) :
    haarScalarFactor μ' μ • μ s ≤ μ' s := by
  apply le_of_forall_lt (fun r hr ↦ ?_)
  let ν := haarScalarFactor μ' μ • μ
  have : ν s ≠ ∞ := ((measure_mono subset_closure).trans_lt h's.measure_lt_top).ne
  obtain ⟨-, hf, ⟨f, f_cont, f_comp, rfl⟩, νf⟩ :
      ∃ K ⊆ s, (∃ f, Continuous f ∧ HasCompactSupport f ∧ K = f ⁻¹' {1}) ∧ r < ν K :=
    innerRegularWRT_preimage_one_hasCompactSupport_measure_ne_top_of_group ⟨hs, this⟩ r
      (by convert hr)
  calc
  r < ν (f ⁻¹' {1}) := νf
  _ = μ' (f ⁻¹' {1}) :=
    (measure_preimage_isMulLeftInvariant_eq_smul_of_hasCompactSupport _ _ f_cont f_comp).symm
  _ ≤ μ' s := measure_mono hf

/-- If an invariant measure is inner regular, then it gives the same mass to measurable sets with
compact closure as any other invariant measure, up to the scalar `haarScalarFactor μ' μ`.

Auxiliary lemma in the proof of the more general
`measure_isMulInvariant_eq_smul_of_isCompact_closure`, which works for any set with
compact closure, and removes the inner regularity assumption. -/
@[to_additive measure_isAddInvariant_eq_smul_of_isCompact_closure_of_innerRegularCompactLTTop
" If an invariant measure is inner regular, then it gives the same mass to measurable sets with
compact closure as any other invariant measure, up to the scalar `addHaarScalarFactor μ' μ`.

Auxiliary lemma in the proof of the more general
`measure_isAddInvariant_eq_smul_of_isCompact_closure`, which works for any set with
compact closure, and removes the inner regularity assumption."]
lemma measure_isMulInvariant_eq_smul_of_isCompact_closure_of_innerRegularCompactLTTop
    [LocallyCompactSpace G]
    (μ' μ : Measure G) [IsHaarMeasure μ] [IsFiniteMeasureOnCompacts μ'] [IsMulLeftInvariant μ']
    [InnerRegularCompactLTTop μ]
    {s : Set G} (hs : MeasurableSet s) (h's : IsCompact (closure s)) :
    μ' s = haarScalarFactor μ' μ • μ s := by
  apply le_antisymm ?_ (smul_measure_isMulInvariant_le_of_isCompact_closure μ' μ hs h's)
  let ν := haarScalarFactor μ' μ • μ
  change μ' s ≤ ν s
  obtain ⟨⟨f, f_cont⟩, hf, -, f_comp, -⟩ : ∃ f : C(G, ℝ), EqOn f 1 (closure s) ∧ EqOn f 0 ∅
      ∧ HasCompactSupport f ∧ ∀ x, f x ∈ Icc (0 : ℝ) 1 :=
    exists_continuous_one_zero_of_isCompact h's isClosed_empty (disjoint_empty _)
  let t := f ⁻¹' {1}
  have t_closed : IsClosed t := isClosed_singleton.preimage f_cont
  have t_comp : IsCompact t := f_comp.isCompact_preimage f_cont isClosed_singleton (by simp)
  have st : s ⊆ t := (IsClosed.closure_subset_iff t_closed).mp hf
  have A : ν (t \ s) ≤ μ' (t \ s) := by
    apply smul_measure_isMulInvariant_le_of_isCompact_closure _ _ (t_closed.measurableSet.diff hs)
    exact t_comp.closure_of_subset (diff_subset t s)
  have B : μ' t = ν t :=
    measure_preimage_isMulLeftInvariant_eq_smul_of_hasCompactSupport _ _ f_cont f_comp
  rwa [measure_diff st hs, measure_diff st hs, ← B, ENNReal.sub_le_sub_iff_left] at A
  · exact measure_mono st
  · exact t_comp.measure_lt_top.ne
  · exact ((measure_mono st).trans_lt t_comp.measure_lt_top).ne
  · exact ((measure_mono st).trans_lt t_comp.measure_lt_top).ne

/-- Given an invariant measure then it gives the same mass to measurable sets with
compact closure as any other invariant measure, up to the scalar `haarScalarFactor μ' μ`.

Auxiliary lemma in the proof of the more general
`measure_isMulInvariant_eq_smul_of_isCompact_closure`, which removes the
measurability assumption. -/
@[to_additive measure_isAddInvariant_eq_smul_of_isCompact_closure_of_measurableSet
"Given an invariant measure then it gives the same mass to measurable sets with
compact closure as any other invariant measure, up to the scalar `addHaarScalarFactor μ' μ`.

Auxiliary lemma in the proof of the more general
`measure_isAddInvariant_eq_smul_of_isCompact_closure`, which removes the
measurability assumption."]
lemma measure_isMulInvariant_eq_smul_of_isCompact_closure_of_measurableSet [LocallyCompactSpace G]
    (μ' μ : Measure G) [IsHaarMeasure μ] [IsFiniteMeasureOnCompacts μ'] [IsMulLeftInvariant μ']
    {s : Set G} (hs : MeasurableSet s) (h's : IsCompact (closure s)) :
    μ' s = haarScalarFactor μ' μ • μ s := by
  let ν : Measure G := haar
  have A : μ' s = haarScalarFactor μ' ν • ν s :=
    measure_isMulInvariant_eq_smul_of_isCompact_closure_of_innerRegularCompactLTTop μ' ν hs h's
  have B : μ s = haarScalarFactor μ ν • ν s :=
    measure_isMulInvariant_eq_smul_of_isCompact_closure_of_innerRegularCompactLTTop μ ν hs h's
  rw [A, B, smul_smul, haarScalarFactor_eq_mul μ' μ ν]

/-- **Uniqueness of left-invariant measures**:
Given two left-invariant measures which are finite on compacts, they coincide in the following
sense: they give the same value to sets with compact closure, up to the multiplicative
constant `haarScalarFactor μ' μ`. -/
@[to_additive measure_isAddInvariant_eq_smul_of_isCompact_closure
"**Uniqueness of left-invariant measures**:
Given two left-invariant measures which are finite on compacts, they coincide in the following
sense: they give the same value to sets with compact closure, up to the multiplicative
constant `addHaarScalarFactor μ' μ`. "]
theorem measure_isMulInvariant_eq_smul_of_isCompact_closure [LocallyCompactSpace G]
    (μ' μ : Measure G) [IsHaarMeasure μ] [IsFiniteMeasureOnCompacts μ'] [IsMulLeftInvariant μ']
    {s : Set G} (h's : IsCompact (closure s)) :
    μ' s = haarScalarFactor μ' μ • μ s := by
  let ν := haarScalarFactor μ' μ • μ
  apply le_antisymm
  · calc
    μ' s ≤ μ' ((toMeasurable ν s) ∩ (closure s)) :=
      measure_mono <| subset_inter (subset_toMeasurable ν s) subset_closure
    _ = ν ((toMeasurable ν s) ∩ (closure s)) := by
      apply measure_isMulInvariant_eq_smul_of_isCompact_closure_of_measurableSet _ _ _ _
      · exact (measurableSet_toMeasurable ν s).inter isClosed_closure.measurableSet
      · exact h's.closure_of_subset (inter_subset_right _ _)
    _ ≤ ν (toMeasurable ν s) := measure_mono (inter_subset_left _ _)
    _ = ν s := measure_toMeasurable s
  · calc
    ν s ≤ ν ((toMeasurable μ' s) ∩ (closure s)) :=
      measure_mono <| subset_inter (subset_toMeasurable μ' s) subset_closure
    _ = μ' ((toMeasurable μ' s) ∩ (closure s)) := by
      apply (measure_isMulInvariant_eq_smul_of_isCompact_closure_of_measurableSet _ _ _ _).symm
      · exact (measurableSet_toMeasurable μ' s).inter isClosed_closure.measurableSet
      · exact h's.closure_of_subset (inter_subset_right _ _)
    _ ≤ μ' (toMeasurable μ' s) := measure_mono (inter_subset_left _ _)
    _ = μ' s := measure_toMeasurable s

/-- **Uniqueness of Haar measures**:
Two Haar measures on a compact group coincide up to a multiplicative factor. -/
@[to_additive isAddInvariant_eq_smul_of_compactSpace]
lemma isMulInvariant_eq_smul_of_compactSpace [CompactSpace G] (μ' μ : Measure G)
    [IsHaarMeasure μ] [IsMulLeftInvariant μ'] [IsFiniteMeasureOnCompacts μ'] :
    μ' = haarScalarFactor μ' μ • μ := by
  ext s _hs
  exact measure_isMulInvariant_eq_smul_of_isCompact_closure _ _ isClosed_closure.isCompact

@[to_additive]
instance (priority := 100) instInnerRegularOfIsHaarMeasureOfCompactSpace
    [CompactSpace G] (μ : Measure G) [IsMulLeftInvariant μ] [IsFiniteMeasureOnCompacts μ] :
    InnerRegular μ := by
  rw [isMulInvariant_eq_smul_of_compactSpace μ haar]
  infer_instance

@[to_additive]
instance (priority := 100) instRegularOfIsHaarMeasureOfCompactSpace
    [CompactSpace G] (μ : Measure G) [IsMulLeftInvariant μ] [IsFiniteMeasureOnCompacts μ] :
    Regular μ := by
  rw [isMulInvariant_eq_smul_of_compactSpace μ haar]
  infer_instance

/-- **Uniqueness of Haar measures**:
Two Haar measures which are probability measures coincide. -/
@[to_additive]
lemma isHaarMeasure_eq_of_isProbabilityMeasure [LocallyCompactSpace G] (μ' μ : Measure G)
    [IsProbabilityMeasure μ] [IsProbabilityMeasure μ'] [IsHaarMeasure μ] [IsHaarMeasure μ'] :
    μ' = μ := by
  have : CompactSpace G := by
    by_contra H
    rw [not_compactSpace_iff] at H
    simpa using measure_univ_of_isMulLeftInvariant μ
  have A s : μ' s = haarScalarFactor μ' μ • μ s :=
    measure_isMulInvariant_eq_smul_of_isCompact_closure _ _ isClosed_closure.isCompact
  have Z := A univ
  simp only [measure_univ, ENNReal.smul_def, smul_eq_mul, mul_one, ENNReal.one_eq_coe] at Z
  ext s _hs
  simp [A s, ← Z]

@[deprecated] alias haarScalarFactor_eq_one_of_isProbabilityMeasure :=
  isHaarMeasure_eq_of_isProbabilityMeasure -- deprecated on 2024-02-12
@[deprecated] alias addHaarScalarFactor_eq_one_of_isProbabilityMeasure :=
  isAddHaarMeasure_eq_of_isProbabilityMeasure -- deprecated on 2024-02-12

/-!
### Uniqueness of measure of open sets

Two Haar measures give the same measure to open sets (or more generally to sets which are everywhere
positive), up to the scalar `haarScalarFactor μ' μ `.
-/

@[to_additive measure_isAddHaarMeasure_eq_smul_of_isEverywherePos]
theorem measure_isHaarMeasure_eq_smul_of_isEverywherePos [LocallyCompactSpace G]
    (μ' μ : Measure G) [IsHaarMeasure μ] [IsHaarMeasure μ']
    {s : Set G} (hs : MeasurableSet s) (h's : IsEverywherePos μ s) :
    μ' s = haarScalarFactor μ' μ • μ s := by
  let ν := haarScalarFactor μ' μ • μ
  change μ' s = ν s
  /- Fix a compact neighborhood `k` of the identity, and consider a maximal disjoint family `m` of
  sets `x • k` centered at points in `s`. Then `s` is covered by the sets `x • (k * k⁻¹)` by
  maximality. If the family is countable, then since `μ'` and `ν` coincide in compact sets, and
  the measure of a countable disjoint union is the sum of the measures, we get `μ' s = ν s`.
  Otherwise, the family is uncountable, and each intersection with `s` has positive measure by
  the everywhere positivity assumption, so `ν s = ∞`, and `μ' s = ∞` in the same way. -/
  obtain ⟨k, k_comp, k_closed, k_mem⟩ : ∃ k, IsCompact k ∧ IsClosed k ∧ k ∈ 𝓝 (1 : G) := by
    rcases exists_compact_mem_nhds (1 : G) with ⟨k, hk, hmem⟩
    exact ⟨closure k, hk.closure, isClosed_closure, mem_of_superset hmem subset_closure⟩
  have one_k : 1 ∈ k := mem_of_mem_nhds k_mem
  let A : Set (Set G) := {t | t ⊆ s ∧ PairwiseDisjoint t (fun x ↦ x • k)}
  obtain ⟨m, mA, m_max⟩ : ∃ m ∈ A, ∀ a ∈ A, m ⊆ a → a = m := by
    apply zorn_subset
    intro c cA hc
    refine ⟨⋃ a ∈ c, a, ⟨?_, ?_⟩, ?_⟩
    · simp only [iUnion_subset_iff]
      intro a ac x hx
      simp only [A, subset_def, mem_setOf_eq] at cA
      exact (cA _ ac).1 x hx
    · rintro x hx y hy hxy
      simp only [mem_iUnion, exists_prop] at hx hy
      rcases hx with ⟨a, ac, xa⟩
      rcases hy with ⟨b, bc, yb⟩
      obtain ⟨m, mc, am, bm⟩ : ∃ m ∈ c, a ⊆ m ∧ b ⊆ m := hc.directedOn _ ac _ bc
      exact (cA mc).2 (am xa) (bm yb) hxy
    · intro a ac
      exact subset_biUnion_of_mem (u := id) ac
  change m ⊆ s ∧ PairwiseDisjoint m (fun x ↦ x • k) at mA
  have sm : s ⊆ ⋃ x ∈ m, x • (k * k⁻¹) := by
    intro y hy
    by_cases h'y : m ∪ {y} ∈ A
    · have : m ∪ {y} = m := m_max _ h'y (subset_union_left m {y})
      have ym : y ∈ m := by simpa using (subset_union_right _ _).trans this.subset
      have : y ∈ y • (k * k⁻¹) := by
        simpa using mem_leftCoset y (Set.mul_mem_mul one_k (Set.inv_mem_inv.mpr one_k))
      exact mem_biUnion ym this
    · obtain ⟨x, -, xm, z, zy, zx⟩ : ∃ x, y ≠ x ∧ x ∈ m ∧ ∃ z, z ∈ y • k ∧ z ∈ x • k := by
        simpa [A, mA.1, hy, insert_subset_iff, pairwiseDisjoint_insert, mA.2, not_disjoint_iff]
          using h'y
      have : y ∈ x • (k * k⁻¹) := by
        rw [show y = x * ((x⁻¹ * z) * (y⁻¹ * z)⁻¹) by group]
        have : (x⁻¹ * z) * (y⁻¹ * z)⁻¹ ∈ k * k⁻¹ := Set.mul_mem_mul ((mem_leftCoset_iff x).mp zx)
          (Set.inv_mem_inv.mpr ((mem_leftCoset_iff y).mp zy))
        exact mem_leftCoset x this
      exact mem_biUnion xm this
  rcases eq_empty_or_nonempty m with rfl|hm
  · simp only [mem_empty_iff_false, iUnion_of_empty, iUnion_empty, subset_empty_iff] at sm
    simp [sm]
  by_cases h'm : Set.Countable m
  · rcases h'm.exists_eq_range hm with ⟨f, rfl⟩
    have M i : MeasurableSet (disjointed (fun n ↦ s ∩ f n • (k * k⁻¹)) i) := by
      apply MeasurableSet.disjointed (fun j ↦ hs.inter ?_)
      have : IsClosed (k • k⁻¹) := IsClosed.smul_left_of_isCompact k_closed.inv k_comp
      exact (IsClosed.smul this (f j)).measurableSet
    simp only [mem_range, iUnion_exists, iUnion_iUnion_eq'] at sm
    have s_eq : s = ⋃ n, s ∩ (f n • (k * k⁻¹)) := by rwa [← inter_iUnion, eq_comm, inter_eq_left]
    have I : μ' s = ∑' n, μ' (disjointed (fun n ↦ s ∩ f n • (k * k⁻¹)) n) := by
      rw [← measure_iUnion (disjoint_disjointed _) M, iUnion_disjointed, ← s_eq]
    have J : ν s = ∑' n, ν (disjointed (fun n ↦ s ∩ f n • (k * k⁻¹)) n) := by
      rw [← measure_iUnion (disjoint_disjointed _) M, iUnion_disjointed, ← s_eq]
    rw [I, J]
    congr with n
    apply measure_isMulInvariant_eq_smul_of_isCompact_closure
    have : IsCompact (f n • (k * k⁻¹)) := IsCompact.smul (f n) (k_comp.mul k_comp.inv)
    exact this.closure_of_subset <| (disjointed_subset _ _).trans (inter_subset_right _ _)
  · have H : ∀ (ρ : Measure G), IsEverywherePos ρ s → ρ s = ∞ := by
      intro ρ hρ
      have M : ∀ (i : ↑m), MeasurableSet (s ∩ (i : G) • k) :=
        fun i ↦ hs.inter (IsClosed.smul k_closed _).measurableSet
      contrapose! h'm
      have : ∑' (x : m), ρ (s ∩ ((x : G) • k)) < ∞ := by
        apply lt_of_le_of_lt (MeasureTheory.tsum_meas_le_meas_iUnion_of_disjoint _ M _) _
        · have I : PairwiseDisjoint m fun x ↦ s ∩ x • k :=
            mA.2.mono (fun x ↦ inter_subset_right _ _)
          exact I.on_injective Subtype.val_injective (fun x ↦ x.2)
        · exact lt_of_le_of_lt (measure_mono (by simp [inter_subset_left s])) h'm.lt_top
      have C : Set.Countable (support fun (i : m) ↦ ρ (s ∩ (i : G) • k)) :=
        Summable.countable_support_ennreal this.ne
      have : support (fun (i : m) ↦ ρ (s ∩ (i : G) • k)) = univ := by
        apply eq_univ_iff_forall.2 (fun i ↦ ?_)
        apply ne_of_gt (hρ (i : G) (mA.1 i.2) _ _)
        exact inter_mem_nhdsWithin s (by simpa using smul_mem_nhds (i : G) k_mem)
      rw [this] at C
      have : Countable m := countable_univ_iff.mp C
      exact to_countable m
    have Hν : IsEverywherePos ν s :=
      h's.smul_measure_nnreal (haarScalarFactor_pos_of_isHaarMeasure _ _).ne'
    have Hμ' : IsEverywherePos μ' s := by
      apply Hν.of_forall_exists_nhds_eq (fun x _hx ↦ ?_)
      obtain ⟨t, t_comp, t_mem⟩ : ∃ t, IsCompact t ∧ t ∈ 𝓝 x := exists_compact_mem_nhds x
      refine ⟨t, t_mem, fun u hu ↦ ?_⟩
      apply measure_isMulInvariant_eq_smul_of_isCompact_closure
      exact t_comp.closure_of_subset hu
    rw [H ν Hν, H μ' Hμ']

/-- **Uniqueness of Haar measures**:
Given two Haar measures, they coincide in the following sense: they give the same value to open
sets, up to the multiplicative constant `haarScalarFactor μ' μ`. -/
@[to_additive measure_isAddHaarMeasure_eq_smul_of_isOpen
"**Uniqueness of Haar measures**:
Given two additive Haar measures, they coincide in the following sense: they give the same value to
open sets, up to the multiplicative constant `addHaarScalarFactor μ' μ`."]
theorem measure_isHaarMeasure_eq_smul_of_isOpen [LocallyCompactSpace G]
    (μ' μ : Measure G) [IsHaarMeasure μ] [IsHaarMeasure μ'] {s : Set G} (hs : IsOpen s) :
    μ' s = haarScalarFactor μ' μ • μ s :=
  measure_isHaarMeasure_eq_smul_of_isEverywherePos μ' μ hs.measurableSet hs.isEverywherePos

/-!
### Uniqueness of Haar measure under regularity assumptions.
-/

/-- **Uniqueness of left-invariant measures**:
Given two left-invariant measures which are finite on
>>>>>>> c641f2b9
compacts and inner regular for finite measure sets with respect to compact sets,
they coincide in the following sense: they give the same value to finite measure sets,
up to a multiplicative constant. -/
@[to_additive]
lemma measure_isMulLeftInvariant_eq_smul_of_ne_top [LocallyCompactSpace G]
    (μ' μ : Measure G) [IsHaarMeasure μ] [IsFiniteMeasureOnCompacts μ'] [IsMulLeftInvariant μ']
    [InnerRegularCompactLTTop μ] [InnerRegularCompactLTTop μ'] {s : Set G}
    (hs : μ s ≠ ∞) (h's : μ' s ≠ ∞) : μ' s = haarScalarFactor μ' μ • μ s := by
  /- We know that the measures integrate in the same way continuous compactly supported functions,
  up to the factor `c = haarScalarFactor μ' μ`. -/
  let c := haarScalarFactor μ' μ
  /- By regularity, every measurable set of finite measure may be approximated by compact sets.
  Therefore, the measures coincide on measurable sets of finite measure. -/
  have B : ∀ s, MeasurableSet s → μ s < ∞ → μ' s < ∞ → μ' s = (c • μ) s := by
    intro s s_meas hs h's
    have : (c • μ) s ≠ ∞ := by simp [ENNReal.mul_eq_top, hs.ne]
    rw [s_meas.measure_eq_iSup_isCompact_of_ne_top h's.ne,
        s_meas.measure_eq_iSup_isCompact_of_ne_top this]
    congr! 4 with K _Ks K_comp
    exact measure_isMulInvariant_eq_smul_of_isCompact_closure μ' μ K_comp.closure
  /- Finally, replace an arbitrary finite measure set with a measurable version, and use the
  version for measurable sets. -/
  let t := toMeasurable μ' s ∩ toMeasurable μ s
  have st : s ⊆ t := subset_inter (subset_toMeasurable μ' s) (subset_toMeasurable μ s)
  have mu'_t : μ' t = μ' s := by
    apply le_antisymm
    · exact (measure_mono (inter_subset_left _ _)).trans (measure_toMeasurable s).le
    · exact measure_mono st
  have mu_t : μ t = μ s := by
    apply le_antisymm
    · exact (measure_mono (inter_subset_right _ _)).trans (measure_toMeasurable s).le
    · exact measure_mono st
  simp only [← mu'_t, smul_toOuterMeasure, OuterMeasure.coe_smul, Pi.smul_apply, ← mu_t,
    nnreal_smul_coe_apply]
  apply B
  · exact (measurableSet_toMeasurable _ _).inter (measurableSet_toMeasurable _ _)
  · exact mu_t.le.trans_lt hs.lt_top
  · exact mu'_t.le.trans_lt h's.lt_top

/-- **Uniqueness of left-invariant measures**:
Given two left-invariant measures which are finite
on compacts and inner regular, they coincide up to a multiplicative constant. -/
@[to_additive isAddLeftInvariant_eq_smul_of_innerRegular]
lemma isMulLeftInvariant_eq_smul_of_innerRegular [LocallyCompactSpace G]
    (μ' μ : Measure G) [IsHaarMeasure μ] [IsFiniteMeasureOnCompacts μ'] [IsMulLeftInvariant μ']
    [InnerRegular μ] [InnerRegular μ'] :
    μ' = haarScalarFactor μ' μ • μ := by
  ext s hs
  rw [hs.measure_eq_iSup_isCompact, hs.measure_eq_iSup_isCompact]
  congr! 4 with K _Ks K_comp
  exact measure_isMulLeftInvariant_eq_smul_of_ne_top μ' μ K_comp.measure_lt_top.ne
    K_comp.measure_lt_top.ne

/-- **Uniqueness of left-invariant measures**:
Given two left-invariant measures which are finite
on compacts and regular, they coincide up to a multiplicative constant. -/
@[to_additive isAddLeftInvariant_eq_smul_of_regular]
lemma isMulLeftInvariant_eq_smul_of_regular [LocallyCompactSpace G]
    (μ' μ : Measure G) [IsHaarMeasure μ] [IsFiniteMeasureOnCompacts μ'] [IsMulLeftInvariant μ']
    [Regular μ] [Regular μ'] :
    μ' = haarScalarFactor μ' μ • μ := by
  have A : ∀ U, IsOpen U → μ' U = (haarScalarFactor μ' μ • μ) U := by
    intro U hU
    rw [hU.measure_eq_iSup_isCompact, hU.measure_eq_iSup_isCompact]
    congr! 4 with K _KU K_comp
    exact measure_isMulLeftInvariant_eq_smul_of_ne_top μ' μ K_comp.measure_lt_top.ne
      K_comp.measure_lt_top.ne
  ext s _hs
  rw [s.measure_eq_iInf_isOpen, s.measure_eq_iInf_isOpen]
  congr! 4 with U _sU U_open
  exact A U U_open

/-- **Uniqueness of left-invariant measures**:
Two Haar measures coincide up to a multiplicative constant in a second countable group. -/
@[to_additive isAddLeftInvariant_eq_smul]
lemma isMulLeftInvariant_eq_smul [LocallyCompactSpace G] [SecondCountableTopology G]
    (μ' μ : Measure G) [IsHaarMeasure μ] [IsFiniteMeasureOnCompacts μ'] [IsMulLeftInvariant μ'] :
    μ' = haarScalarFactor μ' μ • μ :=
  isMulLeftInvariant_eq_smul_of_regular μ' μ
  -- one could use as well `isMulLeftInvariant_eq_smul_of_innerRegular`, as in a
  -- second countable topological space all Haar measures are regular and inner regular
#align measure_theory.measure.is_haar_measure_eq_smul_is_haar_measure MeasureTheory.Measure.isMulLeftInvariant_eq_smul
#align measure_theory.measure.is_add_haar_measure_eq_smul_is_add_haar_measure MeasureTheory.Measure.isAddLeftInvariant_eq_smul

@[deprecated] alias isHaarMeasure_eq_smul := isMulLeftInvariant_eq_smul -- deprecated on 2024-02-12
@[deprecated] alias isAddHaarMeasure_eq_smul :=
  isAddLeftInvariant_eq_smul -- deprecated on 2024-02-12

/-- An invariant σ-finite measure is absolutely continuous with respect to a Haar measure in a
second countable group. -/
@[to_additive
"An invariant measure is absolutely continuous with respect to an additive Haar measure. "]
theorem absolutelyContinuous_isHaarMeasure [LocallyCompactSpace G]
    [SecondCountableTopology G] (μ ν : Measure G)
    [SigmaFinite μ] [IsMulLeftInvariant μ] [IsHaarMeasure ν] : μ ≪ ν := by
  have K : PositiveCompacts G := Classical.arbitrary _
  have h : haarMeasure K = (haarScalarFactor (haarMeasure K) ν : ℝ≥0∞) • ν :=
    isMulLeftInvariant_eq_smul (haarMeasure K) ν
  rw [haarMeasure_unique μ K, h, smul_smul]
  exact AbsolutelyContinuous.smul (Eq.absolutelyContinuous rfl) _

end Group

section CommGroup

variable {G : Type*} [CommGroup G] [TopologicalSpace G] [TopologicalGroup G]
  [MeasurableSpace G] [BorelSpace G] (μ : Measure G) [IsHaarMeasure μ]

/-- Any regular Haar measure is invariant under inversion in an abelian group. -/
@[to_additive "Any regular additive Haar measure is invariant under negation in an abelian group."]
instance (priority := 100) IsHaarMeasure.isInvInvariant_of_regular
    [LocallyCompactSpace G] [Regular μ] : IsInvInvariant μ := by
  -- the image measure is a Haar measure. By uniqueness up to multiplication, it is of the form
  -- `c μ`. Applying again inversion, one gets the measure `c^2 μ`. But since inversion is an
  -- involution, this is also `μ`. Hence, `c^2 = 1`, which implies `c = 1`.
  constructor
  let c : ℝ≥0∞ := haarScalarFactor μ.inv μ
  have hc : μ.inv = c • μ := isMulLeftInvariant_eq_smul_of_regular μ.inv μ
  have : map Inv.inv (map Inv.inv μ) = c ^ 2 • μ := by
    rw [← inv_def μ, hc, Measure.map_smul, ← inv_def μ, hc, smul_smul, pow_two]
  have μeq : μ = c ^ 2 • μ := by
    rw [map_map continuous_inv.measurable continuous_inv.measurable] at this
    simpa only [inv_involutive, Involutive.comp_self, Measure.map_id]
  have K : PositiveCompacts G := Classical.arbitrary _
  have : c ^ 2 * μ K = 1 ^ 2 * μ K := by
    conv_rhs => rw [μeq]
    simp
  have : c ^ 2 = 1 ^ 2 :=
    (ENNReal.mul_eq_mul_right (measure_pos_of_nonempty_interior _ K.interior_nonempty).ne'
          K.isCompact.measure_lt_top.ne).1 this
  have : c = 1 := (ENNReal.pow_strictMono two_ne_zero).injective this
  rw [hc, this, one_smul]
#align measure_theory.measure.is_haar_measure.is_inv_invariant MeasureTheory.Measure.IsHaarMeasure.isInvInvariant_of_regular
#align measure_theory.measure.is_add_haar_measure.is_neg_invariant MeasureTheory.Measure.IsAddHaarMeasure.isNegInvariant_of_regular

/-- Any inner regular Haar measure is invariant under inversion in an abelian group. -/
@[to_additive "Any regular additive Haar measure is invariant under negation in an abelian group."]
instance (priority := 100) IsHaarMeasure.isInvInvariant_of_innerRegular
    [LocallyCompactSpace G] [InnerRegular μ] : IsInvInvariant μ := by
  -- the image measure is a Haar measure. By uniqueness up to multiplication, it is of the form
  -- `c μ`. Applying again inversion, one gets the measure `c^2 μ`. But since inversion is an
  -- involution, this is also `μ`. Hence, `c^2 = 1`, which implies `c = 1`.
  constructor
  let c : ℝ≥0∞ := haarScalarFactor μ.inv μ
  have hc : μ.inv = c • μ := isMulLeftInvariant_eq_smul_of_innerRegular μ.inv μ
  have : map Inv.inv (map Inv.inv μ) = c ^ 2 • μ := by
    rw [← inv_def μ, hc, Measure.map_smul, ← inv_def μ, hc, smul_smul, pow_two]
  have μeq : μ = c ^ 2 • μ := by
    rw [map_map continuous_inv.measurable continuous_inv.measurable] at this
    simpa only [inv_involutive, Involutive.comp_self, Measure.map_id]
  have K : PositiveCompacts G := Classical.arbitrary _
  have : c ^ 2 * μ K = 1 ^ 2 * μ K := by
    conv_rhs => rw [μeq]
    simp
  have : c ^ 2 = 1 ^ 2 :=
    (ENNReal.mul_eq_mul_right (measure_pos_of_nonempty_interior _ K.interior_nonempty).ne'
          K.isCompact.measure_lt_top.ne).1 this
  have : c = 1 := (ENNReal.pow_strictMono two_ne_zero).injective this
  rw [hc, this, one_smul]

@[to_additive]
theorem measurePreserving_zpow [CompactSpace G] [RootableBy G ℤ] {n : ℤ} (hn : n ≠ 0) :
    MeasurePreserving (fun g : G => g ^ n) μ μ :=
  { measurable := (continuous_zpow n).measurable
    map_eq := by
      let f := @zpowGroupHom G _ n
      have hf : Continuous f := continuous_zpow n
      have : (μ.map f).IsHaarMeasure :=
        isHaarMeasure_map_of_isFiniteMeasure μ f hf (RootableBy.surjective_pow G ℤ hn)
      let C : ℝ≥0∞ := haarScalarFactor (μ.map f) μ
      have hC : μ.map f = C • μ := isMulLeftInvariant_eq_smul_of_innerRegular _ _
      suffices C = 1 by rwa [this, one_smul] at hC
      have h_univ : (μ.map f) univ = μ univ := by
        rw [map_apply_of_aemeasurable hf.measurable.aemeasurable MeasurableSet.univ,
          preimage_univ]
      have hμ₀ : μ univ ≠ 0 := IsOpenPosMeasure.open_pos univ isOpen_univ univ_nonempty
      have hμ₁ : μ univ ≠ ∞ := CompactSpace.isFiniteMeasure.measure_univ_lt_top.ne
      rwa [hC, smul_apply, Algebra.id.smul_eq_mul, mul_comm, ← ENNReal.eq_div_iff hμ₀ hμ₁,
        ENNReal.div_self hμ₀ hμ₁] at h_univ }
#align measure_theory.measure.measure_preserving_zpow MeasureTheory.Measure.measurePreserving_zpow
#align measure_theory.measure.measure_preserving_zsmul MeasureTheory.Measure.measurePreserving_zsmul

@[to_additive]
theorem MeasurePreserving.zpow [CompactSpace G] [RootableBy G ℤ]
    {n : ℤ} (hn : n ≠ 0) {X : Type*}
    [MeasurableSpace X] {μ' : Measure X} {f : X → G} (hf : MeasurePreserving f μ' μ) :
    MeasurePreserving (fun x => f x ^ n) μ' μ :=
  (measurePreserving_zpow μ hn).comp hf
#align measure_theory.measure.measure_preserving.zpow MeasureTheory.Measure.MeasurePreserving.zpow
#align measure_theory.measure.measure_preserving.zsmul MeasureTheory.Measure.MeasurePreserving.zsmul

end CommGroup

end Measure

end MeasureTheory<|MERGE_RESOLUTION|>--- conflicted
+++ resolved
@@ -251,15 +251,9 @@
     · exact (H hf).elim
   -- Fix some nonzero continuous function with compact support `g`.
   obtain ⟨⟨g, g_cont⟩, g_comp, g_nonneg, g_one⟩ :
-<<<<<<< HEAD
-      ∃ (g : C(G, ℝ)), HasCompactSupport g ∧ 0 ≤ g ∧ g 1 ≠ 0 := exists_continuous_nonneg_pos 1
-  have int_g_pos : 0 < ∫ x, g x ∂μ := g_cont.integral_pos_of_hasCompactSupport_nonneg_nonzero
-    g_comp g_nonneg g_one
-=======
     ∃ (g : C(G, ℝ)), HasCompactSupport g ∧ 0 ≤ g ∧ g 1 ≠ 0 := exists_continuous_nonneg_pos 1
   have int_g_pos : 0 < ∫ x, g x ∂μ :=
     g_cont.integral_pos_of_hasCompactSupport_nonneg_nonzero g_comp g_nonneg g_one
->>>>>>> c641f2b9
   -- The proportionality constant we are looking for will be the ratio of the integrals of `g`
   -- with respect to `μ'` and `μ`.
   let c : ℝ := (∫ x, g x ∂μ) ⁻¹ * (∫ x, g x ∂μ')
@@ -324,25 +318,14 @@
       f hf h'f
 
 @[to_additive addHaarScalarFactor_eq_integral_div]
-<<<<<<< HEAD
-lemma haarScalarFactor_eq_integral_div (μ' μ : Measure G) [IsFiniteMeasureOnCompacts μ]
-    [IsFiniteMeasureOnCompacts μ'] [IsMulLeftInvariant μ] [IsMulLeftInvariant μ']
-    [IsOpenPosMeasure μ] {f : G → ℝ} (hf : Continuous f) (h'f : HasCompactSupport f)
-    (int_nonzero : ∫ x, f x ∂μ ≠ 0) : haarScalarFactor μ' μ = (∫ x, f x ∂μ') / ∫ x, f x ∂μ := by
-=======
 lemma haarScalarFactor_eq_integral_div (μ' μ : Measure G) [IsHaarMeasure μ]
     [IsFiniteMeasureOnCompacts μ'] [IsMulLeftInvariant μ'] {f : G → ℝ} (hf : Continuous f)
     (h'f : HasCompactSupport f) (int_nonzero : ∫ x, f x ∂μ ≠ 0) :
     haarScalarFactor μ' μ = (∫ x, f x ∂μ') / ∫ x, f x ∂μ := by
->>>>>>> c641f2b9
   have := integral_isMulLeftInvariant_eq_smul_of_hasCompactSupport μ' μ hf h'f
   rw [integral_smul_nnreal_measure] at this
   exact EuclideanDomain.eq_div_of_mul_eq_left int_nonzero this.symm
 
-<<<<<<< HEAD
-/-- The scalar factor between two left-invariant measures is non-zero when both measures are
-positive on open sets. -/
-=======
 @[to_additive (attr := simp) addHaarScalarFactor_smul]
 lemma haarScalarFactor_smul [LocallyCompactSpace G] (μ' μ : Measure G) [IsHaarMeasure μ]
     [IsFiniteMeasureOnCompacts μ'] [IsMulLeftInvariant μ'] {c : ℝ≥0} :
@@ -375,7 +358,6 @@
       haarScalarFactor_eq_integral_div _ _ g_cont g_comp int_g_ne_zero
     _ = 1 := div_self int_g_ne_zero
 
->>>>>>> c641f2b9
 @[to_additive]
 lemma haarScalarFactor_eq_mul (μ' μ ν : Measure G)
     [IsHaarMeasure μ] [IsHaarMeasure ν] [IsFiniteMeasureOnCompacts μ'] [IsMulLeftInvariant μ'] :
@@ -385,71 +367,6 @@
   · simp [haarScalarFactor, hG]
   -- Fix some nonzero continuous function with compact support `g`.
   obtain ⟨⟨g, g_cont⟩, g_comp, g_nonneg, g_one⟩ :
-<<<<<<< HEAD
-      ∃ g : C(G, ℝ), HasCompactSupport g ∧ 0 ≤ g ∧ g 1 ≠ 0 := exists_continuous_nonneg_pos 1
-  have int_g_pos : 0 < ∫ x, g x ∂μ' := g_cont.integral_pos_of_hasCompactSupport_nonneg_nonzero
-    g_comp g_nonneg g_one
-  have := integral_isMulLeftInvariant_eq_smul_of_hasCompactSupport μ' μ g_cont g_comp
-  simp only [H, zero_smul, integral_zero_measure] at this
-  linarith
-
-@[to_additive (attr := simp) addHaarScalarFactor_smul]
-lemma haarScalarFactor_smul [LocallyCompactSpace G] (μ' μ : Measure G) [IsFiniteMeasureOnCompacts μ]
-    [IsFiniteMeasureOnCompacts μ'] [IsMulLeftInvariant μ] [IsMulLeftInvariant μ']
-    [IsOpenPosMeasure μ] {c : ℝ≥0} : haarScalarFactor (c • μ') μ = c • haarScalarFactor μ' μ := by
-  obtain ⟨⟨g, g_cont⟩, g_comp, g_nonneg, g_one⟩ :
-      ∃ g : C(G, ℝ), HasCompactSupport g ∧ 0 ≤ g ∧ g 1 ≠ 0 := exists_continuous_nonneg_pos 1
-  have int_g_ne_zero : ∫ x, g x ∂μ ≠ 0 := ne_of_gt
-    (g_cont.integral_pos_of_hasCompactSupport_nonneg_nonzero g_comp g_nonneg g_one)
-  apply NNReal.coe_injective
-  calc
-    haarScalarFactor (c • μ') μ = (∫ x, g x ∂(c • μ')) / ∫ x, g x ∂μ :=
-      haarScalarFactor_eq_integral_div _ _ g_cont g_comp int_g_ne_zero
-    _ = (c • (∫ x, g x ∂μ')) / ∫ x, g x ∂μ := by simp
-    _ = c • ((∫ x, g x ∂μ') / ∫ x, g x ∂μ) := smul_div_assoc c _ _
-    _ = c • haarScalarFactor μ' μ := by
-      rw [← haarScalarFactor_eq_integral_div _ _ g_cont g_comp int_g_ne_zero]
-
-@[to_additive (attr := simp) addHaarScalarFactor_self_eq_one]
-lemma haarScalarFactor_self_eq_one (μ : Measure G) [IsFiniteMeasureOnCompacts μ]
-    [IsMulLeftInvariant μ] [IsOpenPosMeasure μ] : haarScalarFactor μ μ = 1 := by
-  by_cases hG : LocallyCompactSpace G; swap
-  · simp [haarScalarFactor, hG]
-  obtain ⟨⟨g, g_cont⟩, g_comp, g_nonneg, g_one⟩ :
-      ∃ g : C(G, ℝ), HasCompactSupport g ∧ 0 ≤ g ∧ g 1 ≠ 0 := exists_continuous_nonneg_pos 1
-  have int_g_ne_zero : ∫ x, g x ∂μ ≠ 0 := ne_of_gt
-    (g_cont.integral_pos_of_hasCompactSupport_nonneg_nonzero g_comp g_nonneg g_one)
-  apply NNReal.coe_injective
-  calc
-    haarScalarFactor μ μ = (∫ x, g x ∂μ) / ∫ x, g x ∂μ :=
-      haarScalarFactor_eq_integral_div _ _ g_cont g_comp int_g_ne_zero
-    _ = 1 := div_self int_g_ne_zero
-
-@[to_additive]
-lemma haarScalarFactor_mul_haarScalarFactor (μ₁ μ₂ μ₃ : Measure G) [IsFiniteMeasureOnCompacts μ₁]
-    [IsFiniteMeasureOnCompacts μ₂] [IsFiniteMeasureOnCompacts μ₃] [IsMulLeftInvariant μ₁]
-    [IsMulLeftInvariant μ₂] [IsMulLeftInvariant μ₃]  [IsOpenPosMeasure μ₂] [IsOpenPosMeasure μ₃] :
-    haarScalarFactor μ₁ μ₂ * haarScalarFactor μ₂ μ₃ = haarScalarFactor μ₁ μ₃ := by
-  by_cases hG : LocallyCompactSpace G; swap
-  · simp [haarScalarFactor, hG]
-  obtain ⟨⟨g, g_cont⟩, g_comp, g_nonneg, g_one⟩ :
-      ∃ g : C(G, ℝ), HasCompactSupport g ∧ 0 ≤ g ∧ g 1 ≠ 0 := exists_continuous_nonneg_pos 1
-  have int_g_μ₂_nonzero : ∫ x, g x ∂μ₂ ≠ 0 := ne_of_gt
-    (g_cont.integral_pos_of_hasCompactSupport_nonneg_nonzero g_comp g_nonneg g_one)
-  have int_g_μ₃_nonzero : ∫ x, g x ∂μ₃ ≠ 0 := ne_of_gt
-    (g_cont.integral_pos_of_hasCompactSupport_nonneg_nonzero g_comp g_nonneg g_one)
-  apply NNReal.coe_injective
-  calc
-    haarScalarFactor μ₁ μ₂ * haarScalarFactor μ₂ μ₃ =
-      ((∫ x, g x ∂μ₁) / ∫ x, g x ∂μ₂) * ((∫ x, g x ∂μ₂) / ∫ x, g x ∂μ₃) :=
-      by rw [haarScalarFactor_eq_integral_div _ _ g_cont g_comp int_g_μ₂_nonzero,
-        haarScalarFactor_eq_integral_div _ _ g_cont g_comp int_g_μ₃_nonzero]
-    _ = (∫ x, g x ∂μ₁) / ∫ x, g x ∂μ₃ := div_mul_div_cancel _ int_g_μ₂_nonzero
-    _ = haarScalarFactor μ₁ μ₃ := (haarScalarFactor_eq_integral_div _ _ g_cont g_comp
-      int_g_μ₃_nonzero).symm
-
-/-- **Uniqueness of left-invariant measures**: Given two left-invariant measures which are finite on
-=======
     ∃ (g : C(G, ℝ)), HasCompactSupport g ∧ 0 ≤ g ∧ g 1 ≠ 0 := exists_continuous_nonneg_pos 1
   have Z := integral_isMulLeftInvariant_eq_smul_of_hasCompactSupport μ' μ g_cont g_comp
   simp only [integral_smul_nnreal_measure, smul_smul,
@@ -892,7 +809,6 @@
 
 /-- **Uniqueness of left-invariant measures**:
 Given two left-invariant measures which are finite on
->>>>>>> c641f2b9
 compacts and inner regular for finite measure sets with respect to compact sets,
 they coincide in the following sense: they give the same value to finite measure sets,
 up to a multiplicative constant. -/
