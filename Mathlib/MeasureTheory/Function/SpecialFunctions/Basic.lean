/-
Copyright (c) 2020 Yury Kudryashov. All rights reserved.
Released under Apache 2.0 license as described in the file LICENSE.
Authors: Yury Kudryashov
-/
import Mathlib.Analysis.SpecialFunctions.Pow.NNReal
import Mathlib.MeasureTheory.Constructions.BorelSpace.Complex
import Mathlib.MeasureTheory.Constructions.BorelSpace.Metric

/-!
# Measurability of real and complex functions

We show that most standard real and complex functions are measurable, notably `exp`, `cos`, `sin`,
`cosh`, `sinh`, `log`, `pow`, `arcsin`, `arccos`.

See also `MeasureTheory.Function.SpecialFunctions.Arctan` and
`MeasureTheory.Function.SpecialFunctions.Inner`, which have been split off to minimize imports.
-/

-- Guard against import creep:
assert_not_exists InnerProductSpace
assert_not_exists Real.arctan
assert_not_exists FiniteDimensional.proper

noncomputable section

open NNReal ENNReal MeasureTheory

namespace Real

variable {α : Type*} {_ : MeasurableSpace α} {f : α → ℝ} {μ : MeasureTheory.Measure α}

@[measurability]
theorem measurable_exp : Measurable exp :=
  continuous_exp.measurable

@[measurability]
theorem measurable_log : Measurable log :=
  measurable_of_measurable_on_compl_singleton 0 <|
    Continuous.measurable <| continuousOn_iff_continuous_restrict.1 continuousOn_log

lemma measurable_of_measurable_exp (hf : Measurable (fun x ↦ exp (f x))) :
    Measurable f := by
  have : f = fun x ↦ log (exp (f x)) := by ext; rw [log_exp]
  rw [this]
  exact measurable_log.comp hf

lemma aemeasurable_of_aemeasurable_exp (hf : AEMeasurable (fun x ↦ exp (f x)) μ) :
    AEMeasurable f μ := by
  have : f = fun x ↦ log (exp (f x)) := by ext; rw [log_exp]
  rw [this]
  exact measurable_log.comp_aemeasurable hf

lemma aemeasurable_of_aemeasurable_exp_mul {t : ℝ}
    (ht : t ≠ 0) (hf : AEMeasurable (fun x ↦ exp (t * f x)) μ) :
    AEMeasurable f μ := by
<<<<<<< HEAD
  suffices AEMeasurable (fun x ↦ t * f x) μ by
    rw [show f = fun x ↦ (t * f x) / t by ext; field_simp]
    exact this.div aemeasurable_const
  exact aemeasurable_of_aemeasurable_exp hf
=======
  simpa only [mul_div_cancel_left₀ _ ht]
    using (aemeasurable_of_aemeasurable_exp hf).div (aemeasurable_const (b := t))
>>>>>>> 7a48271e

@[measurability]
theorem measurable_sin : Measurable sin :=
  continuous_sin.measurable

@[measurability]
theorem measurable_cos : Measurable cos :=
  continuous_cos.measurable

@[measurability]
theorem measurable_sinh : Measurable sinh :=
  continuous_sinh.measurable

@[measurability]
theorem measurable_cosh : Measurable cosh :=
  continuous_cosh.measurable

@[measurability]
theorem measurable_arcsin : Measurable arcsin :=
  continuous_arcsin.measurable

@[measurability]
theorem measurable_arccos : Measurable arccos :=
  continuous_arccos.measurable

end Real

namespace Complex

@[measurability]
theorem measurable_re : Measurable re :=
  continuous_re.measurable

@[measurability]
theorem measurable_im : Measurable im :=
  continuous_im.measurable

@[measurability]
theorem measurable_ofReal : Measurable ((↑) : ℝ → ℂ) :=
  continuous_ofReal.measurable

@[measurability]
theorem measurable_exp : Measurable exp :=
  continuous_exp.measurable

@[measurability]
theorem measurable_sin : Measurable sin :=
  continuous_sin.measurable

@[measurability]
theorem measurable_cos : Measurable cos :=
  continuous_cos.measurable

@[measurability]
theorem measurable_sinh : Measurable sinh :=
  continuous_sinh.measurable

@[measurability]
theorem measurable_cosh : Measurable cosh :=
  continuous_cosh.measurable

@[measurability]
theorem measurable_arg : Measurable arg :=
  have A : Measurable fun x : ℂ => Real.arcsin (x.im / Complex.abs x) :=
    Real.measurable_arcsin.comp (measurable_im.div measurable_norm)
  have B : Measurable fun x : ℂ => Real.arcsin ((-x).im / Complex.abs x) :=
    Real.measurable_arcsin.comp ((measurable_im.comp measurable_neg).div measurable_norm)
  Measurable.ite (isClosed_le continuous_const continuous_re).measurableSet A <|
    Measurable.ite (isClosed_le continuous_const continuous_im).measurableSet (B.add_const _)
      (B.sub_const _)

@[measurability]
theorem measurable_log : Measurable log :=
  (measurable_ofReal.comp <| Real.measurable_log.comp measurable_norm).add <|
    (measurable_ofReal.comp measurable_arg).mul_const I

end Complex

section RealComposition

open Real

variable {α : Type*} {m : MeasurableSpace α} {f : α → ℝ} (hf : Measurable f)
include hf

@[measurability]
protected theorem Measurable.exp : Measurable fun x => Real.exp (f x) :=
  Real.measurable_exp.comp hf

@[measurability]
protected theorem Measurable.log : Measurable fun x => log (f x) :=
  measurable_log.comp hf

@[measurability]
protected theorem Measurable.cos : Measurable fun x ↦ cos (f x) := measurable_cos.comp hf

@[measurability]
protected theorem Measurable.sin : Measurable fun x ↦ sin (f x) := measurable_sin.comp hf

@[measurability]
protected theorem Measurable.cosh : Measurable fun x ↦ cosh (f x) := measurable_cosh.comp hf

@[measurability]
protected theorem Measurable.sinh : Measurable fun x ↦ sinh (f x) := measurable_sinh.comp hf

@[measurability]
protected theorem Measurable.sqrt : Measurable fun x => √(f x) := continuous_sqrt.measurable.comp hf

end RealComposition

section RealComposition

open Real

variable {α : Type*} {m : MeasurableSpace α} {μ : Measure α} {f : α → ℝ} (hf : AEMeasurable f μ)
include hf

@[measurability, fun_prop]
protected lemma AEMeasurable.exp : AEMeasurable (fun x ↦ exp (f x)) μ :=
  measurable_exp.comp_aemeasurable hf

@[measurability, fun_prop]
protected lemma AEMeasurable.log : AEMeasurable (fun x ↦ log (f x)) μ :=
  measurable_log.comp_aemeasurable hf

@[measurability, fun_prop]
protected lemma AEMeasurable.cos : AEMeasurable (fun x ↦ cos (f x)) μ :=
  measurable_cos.comp_aemeasurable hf

@[measurability, fun_prop]
protected lemma AEMeasurable.sin : AEMeasurable (fun x ↦ sin (f x)) μ :=
  measurable_sin.comp_aemeasurable hf

@[measurability, fun_prop]
protected lemma AEMeasurable.cosh : AEMeasurable (fun x ↦ cosh (f x)) μ :=
  measurable_cosh.comp_aemeasurable hf

@[measurability, fun_prop]
protected lemma AEMeasurable.sinh : AEMeasurable (fun x ↦ sinh (f x)) μ :=
  measurable_sinh.comp_aemeasurable hf

@[measurability, fun_prop]
protected lemma AEMeasurable.sqrt : AEMeasurable (fun x ↦ √(f x)) μ :=
  continuous_sqrt.measurable.comp_aemeasurable hf

end RealComposition

section ComplexComposition

open Complex

variable {α : Type*} {m : MeasurableSpace α} {f : α → ℂ} (hf : Measurable f)
include hf

@[measurability]
protected theorem Measurable.cexp : Measurable fun x => Complex.exp (f x) :=
  Complex.measurable_exp.comp hf

@[measurability]
protected theorem Measurable.ccos : Measurable fun x => Complex.cos (f x) :=
  Complex.measurable_cos.comp hf

@[measurability]
protected theorem Measurable.csin : Measurable fun x => Complex.sin (f x) :=
  Complex.measurable_sin.comp hf

@[measurability]
protected theorem Measurable.ccosh : Measurable fun x => Complex.cosh (f x) :=
  Complex.measurable_cosh.comp hf

@[measurability]
protected theorem Measurable.csinh : Measurable fun x => Complex.sinh (f x) :=
  Complex.measurable_sinh.comp hf

@[measurability]
protected theorem Measurable.carg : Measurable fun x => arg (f x) :=
  measurable_arg.comp hf

@[measurability]
protected theorem Measurable.clog : Measurable fun x => Complex.log (f x) :=
  measurable_log.comp hf

end ComplexComposition

section ComplexComposition

open Complex

variable {α : Type*} {m : MeasurableSpace α} {μ : Measure α} {f : α → ℂ} (hf : AEMeasurable f μ)
include hf

@[measurability, fun_prop]
protected lemma AEMeasurable.cexp : AEMeasurable (fun x ↦ exp (f x)) μ :=
  measurable_exp.comp_aemeasurable hf

@[measurability, fun_prop]
protected lemma AEMeasurable.ccos : AEMeasurable (fun x ↦ cos (f x)) μ :=
  measurable_cos.comp_aemeasurable hf

@[measurability, fun_prop]
protected lemma AEMeasurable.csin : AEMeasurable (fun x ↦ sin (f x)) μ :=
  measurable_sin.comp_aemeasurable hf

@[measurability, fun_prop]
protected lemma AEMeasurable.ccosh : AEMeasurable (fun x ↦ cosh (f x)) μ :=
  measurable_cosh.comp_aemeasurable hf

@[measurability, fun_prop]
protected lemma AEMeasurable.csinh : AEMeasurable (fun x ↦ sinh (f x)) μ :=
  measurable_sinh.comp_aemeasurable hf

@[measurability, fun_prop]
protected lemma AEMeasurable.carg : AEMeasurable (fun x ↦ arg (f x)) μ :=
  measurable_arg.comp_aemeasurable hf

@[measurability, fun_prop]
protected lemma AEMeasurable.clog : AEMeasurable (fun x ↦ log (f x)) μ :=
  measurable_log.comp_aemeasurable hf

end ComplexComposition

section PowInstances

instance Complex.hasMeasurablePow : MeasurablePow ℂ ℂ :=
  ⟨Measurable.ite (measurable_fst (measurableSet_singleton 0))
      (Measurable.ite (measurable_snd (measurableSet_singleton 0)) measurable_one measurable_zero)
      (measurable_fst.clog.mul measurable_snd).cexp⟩

instance Real.hasMeasurablePow : MeasurablePow ℝ ℝ :=
  ⟨Complex.measurable_re.comp <|
      (Complex.measurable_ofReal.comp measurable_fst).pow
        (Complex.measurable_ofReal.comp measurable_snd)⟩

instance NNReal.hasMeasurablePow : MeasurablePow ℝ≥0 ℝ :=
  ⟨(measurable_fst.coe_nnreal_real.pow measurable_snd).subtype_mk⟩

instance ENNReal.hasMeasurablePow : MeasurablePow ℝ≥0∞ ℝ := by
  refine ⟨ENNReal.measurable_of_measurable_nnreal_prod ?_ ?_⟩
  · simp_rw [ENNReal.coe_rpow_def]
    refine Measurable.ite ?_ measurable_const (measurable_fst.pow measurable_snd).coe_nnreal_ennreal
    exact
      MeasurableSet.inter (measurable_fst (measurableSet_singleton 0))
        (measurable_snd measurableSet_Iio)
  · simp_rw [ENNReal.top_rpow_def]
    refine Measurable.ite measurableSet_Ioi measurable_const ?_
    exact Measurable.ite (measurableSet_singleton 0) measurable_const measurable_const

end PowInstances<|MERGE_RESOLUTION|>--- conflicted
+++ resolved
@@ -54,15 +54,8 @@
 lemma aemeasurable_of_aemeasurable_exp_mul {t : ℝ}
     (ht : t ≠ 0) (hf : AEMeasurable (fun x ↦ exp (t * f x)) μ) :
     AEMeasurable f μ := by
-<<<<<<< HEAD
-  suffices AEMeasurable (fun x ↦ t * f x) μ by
-    rw [show f = fun x ↦ (t * f x) / t by ext; field_simp]
-    exact this.div aemeasurable_const
-  exact aemeasurable_of_aemeasurable_exp hf
-=======
   simpa only [mul_div_cancel_left₀ _ ht]
     using (aemeasurable_of_aemeasurable_exp hf).div (aemeasurable_const (b := t))
->>>>>>> 7a48271e
 
 @[measurability]
 theorem measurable_sin : Measurable sin :=
