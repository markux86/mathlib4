/-
Copyright (c) 2021 Anatole Dedecker. All rights reserved.
Released under Apache 2.0 license as described in the file LICENSE.
Authors: Anatole Dedecker, Eric Wieser
-/
import Mathlib.Analysis.Analytic.Basic
import Mathlib.Analysis.Complex.Basic
import Mathlib.Analysis.Normed.Field.InfiniteSum
import Mathlib.Data.Nat.Choose.Cast
import Mathlib.Data.Finset.NoncommProd
import Mathlib.Topology.Algebra.Algebra

#align_import analysis.normed_space.exponential from "leanprover-community/mathlib"@"62748956a1ece9b26b33243e2e3a2852176666f5"

/-!
# Exponential in a Banach algebra

In this file, we define `exp 𝕂 : 𝔸 → 𝔸`, the exponential map in a topological algebra `𝔸` over a
field `𝕂`.

While for most interesting results we need `𝔸` to be normed algebra, we do not require this in the
definition in order to make `exp` independent of a particular choice of norm. The definition also
does not require that `𝔸` be complete, but we need to assume it for most results.

We then prove some basic results, but we avoid importing derivatives here to minimize dependencies.
Results involving derivatives and comparisons with `Real.exp` and `Complex.exp` can be found in
`Analysis.SpecialFunctions.Exponential`.

## Main results

We prove most result for an arbitrary field `𝕂`, and then specialize to `𝕂 = ℝ` or `𝕂 = ℂ`.

### General case

- `NormedSpace.exp_add_of_commute_of_mem_ball` : if `𝕂` has characteristic zero,
  then given two commuting elements `x` and `y` in the disk of convergence, we have
  `exp 𝕂 (x+y) = (exp 𝕂 x) * (exp 𝕂 y)`
- `NormedSpace.exp_add_of_mem_ball` : if `𝕂` has characteristic zero and `𝔸` is commutative,
  then given two elements `x` and `y` in the disk of convergence, we have
  `exp 𝕂 (x+y) = (exp 𝕂 x) * (exp 𝕂 y)`
- `NormedSpace.exp_neg_of_mem_ball` : if `𝕂` has characteristic zero and `𝔸` is a division ring,
  then given an element `x` in the disk of convergence, we have `exp 𝕂 (-x) = (exp 𝕂 x)⁻¹`.

### `𝕂 = ℝ` or `𝕂 = ℂ`

- `expSeries_radius_eq_top` : the `FormalMultilinearSeries` defining `exp 𝕂` has infinite
  radius of convergence
- `NormedSpace.exp_add_of_commute` : given two commuting elements `x` and `y`, we have
  `exp 𝕂 (x+y) = (exp 𝕂 x) * (exp 𝕂 y)`
- `NormedSpace.exp_add` : if `𝔸` is commutative, then we have `exp 𝕂 (x+y) = (exp 𝕂 x) * (exp 𝕂 y)`
  for any `x` and `y`
- `NormedSpace.exp_neg` : if `𝔸` is a division ring, then we have `exp 𝕂 (-x) = (exp 𝕂 x)⁻¹`.
- `exp_sum_of_commute` : the analogous result to `NormedSpace.exp_add_of_commute` for `Finset.sum`.
- `exp_sum` : the analogous result to `NormedSpace.exp_add` for `Finset.sum`.
- `NormedSpace.exp_nsmul` : repeated addition in the domain corresponds to
  repeated multiplication in the codomain.
- `NormedSpace.exp_zsmul` : repeated addition in the domain corresponds to
  repeated multiplication in the codomain.

### Other useful compatibility results

- `NormedSpace.exp_eq_exp` : if `𝔸` is a normed algebra over two fields `𝕂` and `𝕂'`,
  then `exp 𝕂 = exp 𝕂' 𝔸`

### Notes

We put nearly all the statements in this file in the `NormedSpace` namespace,
to avoid collisions with the `Real` or `Complex` namespaces.

As of 2023-11-16 due to bad instances in Mathlib
```
import Mathlib

open Real

#time example (x : ℝ) : 0 < exp x      := exp_pos _ -- 250ms
#time example (x : ℝ) : 0 < Real.exp x := exp_pos _ -- 2ms
```
This is because `exp x` tries the `NormedSpace.exp` function defined here,
and generates a slow coercion search from `Real` to `Type`, to fit the first argument here.
We will resolve this slow coercion separately,
but we want to move `exp` out of the root namespace in any case to avoid this ambiguity.

In the long term is may be possible to replace `Real.exp` and `Complex.exp` with this one.

-/


namespace NormedSpace

open Filter RCLike ContinuousMultilinearMap NormedField Asymptotics

open scoped Nat Topology BigOperators ENNReal

section TopologicalAlgebra

variable (𝕂 𝔸 : Type*) [Field 𝕂] [Ring 𝔸] [Algebra 𝕂 𝔸] [TopologicalSpace 𝔸] [TopologicalRing 𝔸]

/-- `expSeries 𝕂 𝔸` is the `FormalMultilinearSeries` whose `n`-th term is the map
`(xᵢ) : 𝔸ⁿ ↦ (1/n! : 𝕂) • ∏ xᵢ`. Its sum is the exponential map `exp 𝕂 : 𝔸 → 𝔸`. -/
def expSeries : FormalMultilinearSeries 𝕂 𝔸 𝔸 := fun n =>
  (n !⁻¹ : 𝕂) • ContinuousMultilinearMap.mkPiAlgebraFin 𝕂 n 𝔸
#align exp_series NormedSpace.expSeries

variable {𝔸}

/-- `exp 𝕂 : 𝔸 → 𝔸` is the exponential map determined by the action of `𝕂` on `𝔸`.
It is defined as the sum of the `FormalMultilinearSeries` `expSeries 𝕂 𝔸`.

Note that when `𝔸 = Matrix n n 𝕂`, this is the **Matrix Exponential**; see
[`Analysis.NormedSpace.MatrixExponential`](./MatrixExponential) for lemmas specific to that
case. -/
noncomputable def exp (x : 𝔸) : 𝔸 :=
  (expSeries 𝕂 𝔸).sum x
#align exp NormedSpace.exp

variable {𝕂}

theorem expSeries_apply_eq (x : 𝔸) (n : ℕ) : (expSeries 𝕂 𝔸 n fun _ => x) = (n !⁻¹ : 𝕂) • x ^ n :=
  by simp [expSeries]
#align exp_series_apply_eq NormedSpace.expSeries_apply_eq

theorem expSeries_apply_eq' (x : 𝔸) :
    (fun n => expSeries 𝕂 𝔸 n fun _ => x) = fun n => (n !⁻¹ : 𝕂) • x ^ n :=
  funext (expSeries_apply_eq x)
#align exp_series_apply_eq' NormedSpace.expSeries_apply_eq'

theorem expSeries_sum_eq (x : 𝔸) : (expSeries 𝕂 𝔸).sum x = ∑' n : ℕ, (n !⁻¹ : 𝕂) • x ^ n :=
  tsum_congr fun n => expSeries_apply_eq x n
#align exp_series_sum_eq NormedSpace.expSeries_sum_eq

theorem exp_eq_tsum : exp 𝕂 = fun x : 𝔸 => ∑' n : ℕ, (n !⁻¹ : 𝕂) • x ^ n :=
  funext expSeries_sum_eq
#align exp_eq_tsum NormedSpace.exp_eq_tsum

theorem expSeries_apply_zero (n : ℕ) :
    (expSeries 𝕂 𝔸 n fun _ => (0 : 𝔸)) = Pi.single (f := fun _ => 𝔸) 0 1 n := by
  rw [expSeries_apply_eq]
  cases' n with n
  · rw [pow_zero, Nat.factorial_zero, Nat.cast_one, inv_one, one_smul, Pi.single_eq_same]
  · rw [zero_pow (Nat.succ_ne_zero _), smul_zero, Pi.single_eq_of_ne n.succ_ne_zero]
#align exp_series_apply_zero NormedSpace.expSeries_apply_zero

@[simp]
theorem exp_zero : exp 𝕂 (0 : 𝔸) = 1 := by
  simp_rw [exp_eq_tsum, ← expSeries_apply_eq, expSeries_apply_zero, tsum_pi_single]
#align exp_zero NormedSpace.exp_zero

@[simp]
theorem exp_op [T2Space 𝔸] (x : 𝔸) : exp 𝕂 (MulOpposite.op x) = MulOpposite.op (exp 𝕂 x) := by
  simp_rw [exp, expSeries_sum_eq, ← MulOpposite.op_pow, ← MulOpposite.op_smul, tsum_op]
#align exp_op NormedSpace.exp_op

@[simp]
theorem exp_unop [T2Space 𝔸] (x : 𝔸ᵐᵒᵖ) : exp 𝕂 (MulOpposite.unop x) = MulOpposite.unop (exp 𝕂 x) :=
  by simp_rw [exp, expSeries_sum_eq, ← MulOpposite.unop_pow, ← MulOpposite.unop_smul, tsum_unop]
#align exp_unop NormedSpace.exp_unop

theorem star_exp [T2Space 𝔸] [StarRing 𝔸] [ContinuousStar 𝔸] (x : 𝔸) :
    star (exp 𝕂 x) = exp 𝕂 (star x) := by
  simp_rw [exp_eq_tsum, ← star_pow, ← star_inv_natCast_smul, ← tsum_star]
#align star_exp NormedSpace.star_exp

variable (𝕂)

theorem _root_.IsSelfAdjoint.exp [T2Space 𝔸] [StarRing 𝔸] [ContinuousStar 𝔸] {x : 𝔸}
    (h : IsSelfAdjoint x) : IsSelfAdjoint (exp 𝕂 x) :=
  (star_exp x).trans <| h.symm ▸ rfl
#align is_self_adjoint.exp IsSelfAdjoint.exp

theorem _root_.Commute.exp_right [T2Space 𝔸] {x y : 𝔸} (h : Commute x y) :
    Commute x (exp 𝕂 y) := by
  rw [exp_eq_tsum]
  exact Commute.tsum_right x fun n => (h.pow_right n).smul_right _
#align commute.exp_right Commute.exp_right

theorem _root_.Commute.exp_left [T2Space 𝔸] {x y : 𝔸} (h : Commute x y) : Commute (exp 𝕂 x) y :=
  (h.symm.exp_right 𝕂).symm
#align commute.exp_left Commute.exp_left

theorem _root_.Commute.exp [T2Space 𝔸] {x y : 𝔸} (h : Commute x y) : Commute (exp 𝕂 x) (exp 𝕂 y) :=
  (h.exp_left _).exp_right _
#align commute.exp Commute.exp

end TopologicalAlgebra

section TopologicalDivisionAlgebra

variable {𝕂 𝔸 : Type*} [Field 𝕂] [DivisionRing 𝔸] [Algebra 𝕂 𝔸] [TopologicalSpace 𝔸]
  [TopologicalRing 𝔸]

theorem expSeries_apply_eq_div (x : 𝔸) (n : ℕ) : (expSeries 𝕂 𝔸 n fun _ => x) = x ^ n / n ! := by
  rw [div_eq_mul_inv, ← (Nat.cast_commute n ! (x ^ n)).inv_left₀.eq, ← smul_eq_mul,
    expSeries_apply_eq, inv_natCast_smul_eq 𝕂 𝔸]
#align exp_series_apply_eq_div NormedSpace.expSeries_apply_eq_div

theorem expSeries_apply_eq_div' (x : 𝔸) :
    (fun n => expSeries 𝕂 𝔸 n fun _ => x) = fun n => x ^ n / n ! :=
  funext (expSeries_apply_eq_div x)
#align exp_series_apply_eq_div' NormedSpace.expSeries_apply_eq_div'

theorem expSeries_sum_eq_div (x : 𝔸) : (expSeries 𝕂 𝔸).sum x = ∑' n : ℕ, x ^ n / n ! :=
  tsum_congr (expSeries_apply_eq_div x)
#align exp_series_sum_eq_div NormedSpace.expSeries_sum_eq_div

theorem exp_eq_tsum_div : exp 𝕂 = fun x : 𝔸 => ∑' n : ℕ, x ^ n / n ! :=
  funext expSeries_sum_eq_div
#align exp_eq_tsum_div NormedSpace.exp_eq_tsum_div

end TopologicalDivisionAlgebra

section Normed

section AnyFieldAnyAlgebra

variable {𝕂 𝔸 𝔹 : Type*} [NontriviallyNormedField 𝕂]
variable [NormedRing 𝔸] [NormedRing 𝔹] [NormedAlgebra 𝕂 𝔸] [NormedAlgebra 𝕂 𝔹]

theorem norm_expSeries_summable_of_mem_ball (x : 𝔸)
    (hx : x ∈ EMetric.ball (0 : 𝔸) (expSeries 𝕂 𝔸).radius) :
    Summable fun n => ‖expSeries 𝕂 𝔸 n fun _ => x‖ :=
  (expSeries 𝕂 𝔸).summable_norm_apply hx
#align norm_exp_series_summable_of_mem_ball NormedSpace.norm_expSeries_summable_of_mem_ball

theorem norm_expSeries_summable_of_mem_ball' (x : 𝔸)
    (hx : x ∈ EMetric.ball (0 : 𝔸) (expSeries 𝕂 𝔸).radius) :
    Summable fun n => ‖(n !⁻¹ : 𝕂) • x ^ n‖ := by
  change Summable (norm ∘ _)
  rw [← expSeries_apply_eq']
  exact norm_expSeries_summable_of_mem_ball x hx
#align norm_exp_series_summable_of_mem_ball' NormedSpace.norm_expSeries_summable_of_mem_ball'

section CompleteAlgebra

variable [CompleteSpace 𝔸]

theorem expSeries_summable_of_mem_ball (x : 𝔸)
    (hx : x ∈ EMetric.ball (0 : 𝔸) (expSeries 𝕂 𝔸).radius) :
    Summable fun n => expSeries 𝕂 𝔸 n fun _ => x :=
  (norm_expSeries_summable_of_mem_ball x hx).of_norm
#align exp_series_summable_of_mem_ball NormedSpace.expSeries_summable_of_mem_ball

theorem expSeries_summable_of_mem_ball' (x : 𝔸)
    (hx : x ∈ EMetric.ball (0 : 𝔸) (expSeries 𝕂 𝔸).radius) :
    Summable fun n => (n !⁻¹ : 𝕂) • x ^ n :=
  (norm_expSeries_summable_of_mem_ball' x hx).of_norm
#align exp_series_summable_of_mem_ball' NormedSpace.expSeries_summable_of_mem_ball'

theorem expSeries_hasSum_exp_of_mem_ball (x : 𝔸)
    (hx : x ∈ EMetric.ball (0 : 𝔸) (expSeries 𝕂 𝔸).radius) :
    HasSum (fun n => expSeries 𝕂 𝔸 n fun _ => x) (exp 𝕂 x) :=
  FormalMultilinearSeries.hasSum (expSeries 𝕂 𝔸) hx
#align exp_series_has_sum_exp_of_mem_ball NormedSpace.expSeries_hasSum_exp_of_mem_ball

theorem expSeries_hasSum_exp_of_mem_ball' (x : 𝔸)
    (hx : x ∈ EMetric.ball (0 : 𝔸) (expSeries 𝕂 𝔸).radius) :
    HasSum (fun n => (n !⁻¹ : 𝕂) • x ^ n) (exp 𝕂 x) := by
  rw [← expSeries_apply_eq']
  exact expSeries_hasSum_exp_of_mem_ball x hx
#align exp_series_has_sum_exp_of_mem_ball' NormedSpace.expSeries_hasSum_exp_of_mem_ball'

theorem hasFPowerSeriesOnBall_exp_of_radius_pos (h : 0 < (expSeries 𝕂 𝔸).radius) :
    HasFPowerSeriesOnBall (exp 𝕂) (expSeries 𝕂 𝔸) 0 (expSeries 𝕂 𝔸).radius :=
  (expSeries 𝕂 𝔸).hasFPowerSeriesOnBall h
#align has_fpower_series_on_ball_exp_of_radius_pos NormedSpace.hasFPowerSeriesOnBall_exp_of_radius_pos

theorem hasFPowerSeriesAt_exp_zero_of_radius_pos (h : 0 < (expSeries 𝕂 𝔸).radius) :
    HasFPowerSeriesAt (exp 𝕂) (expSeries 𝕂 𝔸) 0 :=
  (hasFPowerSeriesOnBall_exp_of_radius_pos h).hasFPowerSeriesAt
#align has_fpower_series_at_exp_zero_of_radius_pos NormedSpace.hasFPowerSeriesAt_exp_zero_of_radius_pos

theorem continuousOn_exp : ContinuousOn (exp 𝕂 : 𝔸 → 𝔸) (EMetric.ball 0 (expSeries 𝕂 𝔸).radius) :=
  FormalMultilinearSeries.continuousOn
#align continuous_on_exp NormedSpace.continuousOn_exp

theorem analyticAt_exp_of_mem_ball (x : 𝔸) (hx : x ∈ EMetric.ball (0 : 𝔸) (expSeries 𝕂 𝔸).radius) :
    AnalyticAt 𝕂 (exp 𝕂) x := by
  by_cases h : (expSeries 𝕂 𝔸).radius = 0
  · rw [h] at hx; exact (ENNReal.not_lt_zero hx).elim
  · have h := pos_iff_ne_zero.mpr h
    exact (hasFPowerSeriesOnBall_exp_of_radius_pos h).analyticAt_of_mem hx
#align analytic_at_exp_of_mem_ball NormedSpace.analyticAt_exp_of_mem_ball

/-- In a Banach-algebra `𝔸` over a normed field `𝕂` of characteristic zero, if `x` and `y` are
in the disk of convergence and commute, then `exp 𝕂 (x + y) = (exp 𝕂 x) * (exp 𝕂 y)`. -/
theorem exp_add_of_commute_of_mem_ball [CharZero 𝕂] {x y : 𝔸} (hxy : Commute x y)
    (hx : x ∈ EMetric.ball (0 : 𝔸) (expSeries 𝕂 𝔸).radius)
    (hy : y ∈ EMetric.ball (0 : 𝔸) (expSeries 𝕂 𝔸).radius) : exp 𝕂 (x + y) = exp 𝕂 x * exp 𝕂 y := by
  rw [exp_eq_tsum,
    tsum_mul_tsum_eq_tsum_sum_antidiagonal_of_summable_norm
      (norm_expSeries_summable_of_mem_ball' x hx) (norm_expSeries_summable_of_mem_ball' y hy)]
  dsimp only
  conv_lhs =>
    congr
    ext
    rw [hxy.add_pow' _, Finset.smul_sum]
  refine' tsum_congr fun n => Finset.sum_congr rfl fun kl hkl => _
  rw [nsmul_eq_smul_cast 𝕂, smul_smul, smul_mul_smul, ← Finset.mem_antidiagonal.mp hkl,
    Nat.cast_add_choose, Finset.mem_antidiagonal.mp hkl]
  congr 1
  have : (n ! : 𝕂) ≠ 0 := Nat.cast_ne_zero.mpr n.factorial_ne_zero
  field_simp [this]
#align exp_add_of_commute_of_mem_ball NormedSpace.exp_add_of_commute_of_mem_ball

/-- `exp 𝕂 x` has explicit two-sided inverse `exp 𝕂 (-x)`. -/
noncomputable def invertibleExpOfMemBall [CharZero 𝕂] {x : 𝔸}
    (hx : x ∈ EMetric.ball (0 : 𝔸) (expSeries 𝕂 𝔸).radius) : Invertible (exp 𝕂 x) where
  invOf := exp 𝕂 (-x)
  invOf_mul_self := by
    have hnx : -x ∈ EMetric.ball (0 : 𝔸) (expSeries 𝕂 𝔸).radius := by
      rw [EMetric.mem_ball, ← neg_zero, edist_neg_neg]
      exact hx
    rw [← exp_add_of_commute_of_mem_ball (Commute.neg_left <| Commute.refl x) hnx hx, neg_add_self,
      exp_zero]
  mul_invOf_self := by
    have hnx : -x ∈ EMetric.ball (0 : 𝔸) (expSeries 𝕂 𝔸).radius := by
      rw [EMetric.mem_ball, ← neg_zero, edist_neg_neg]
      exact hx
    rw [← exp_add_of_commute_of_mem_ball (Commute.neg_right <| Commute.refl x) hx hnx, add_neg_self,
      exp_zero]
#align invertible_exp_of_mem_ball NormedSpace.invertibleExpOfMemBall

theorem isUnit_exp_of_mem_ball [CharZero 𝕂] {x : 𝔸}
    (hx : x ∈ EMetric.ball (0 : 𝔸) (expSeries 𝕂 𝔸).radius) : IsUnit (exp 𝕂 x) :=
  @isUnit_of_invertible _ _ _ (invertibleExpOfMemBall hx)
#align is_unit_exp_of_mem_ball NormedSpace.isUnit_exp_of_mem_ball

theorem invOf_exp_of_mem_ball [CharZero 𝕂] {x : 𝔸}
    (hx : x ∈ EMetric.ball (0 : 𝔸) (expSeries 𝕂 𝔸).radius) [Invertible (exp 𝕂 x)] :
    ⅟ (exp 𝕂 x) = exp 𝕂 (-x) := by
  letI := invertibleExpOfMemBall hx; convert (rfl : ⅟ (exp 𝕂 x) = _)
#align inv_of_exp_of_mem_ball NormedSpace.invOf_exp_of_mem_ball

/-- Any continuous ring homomorphism commutes with `exp`. -/
theorem map_exp_of_mem_ball {F} [FunLike F 𝔸 𝔹] [RingHomClass F 𝔸 𝔹] (f : F) (hf : Continuous f)
    (x : 𝔸) (hx : x ∈ EMetric.ball (0 : 𝔸) (expSeries 𝕂 𝔸).radius) :
    f (exp 𝕂 x) = exp 𝕂 (f x) := by
  rw [exp_eq_tsum, exp_eq_tsum]
  refine' ((expSeries_summable_of_mem_ball' _ hx).hasSum.map f hf).tsum_eq.symm.trans _
  dsimp only [Function.comp_def]
  simp_rw [map_inv_natCast_smul f 𝕂 𝕂, map_pow]
#align map_exp_of_mem_ball NormedSpace.map_exp_of_mem_ball

end CompleteAlgebra

theorem algebraMap_exp_comm_of_mem_ball [CompleteSpace 𝕂] (x : 𝕂)
    (hx : x ∈ EMetric.ball (0 : 𝕂) (expSeries 𝕂 𝕂).radius) :
    algebraMap 𝕂 𝔸 (exp 𝕂 x) = exp 𝕂 (algebraMap 𝕂 𝔸 x) :=
  map_exp_of_mem_ball _ (continuous_algebraMap 𝕂 𝔸) _ hx
#align algebra_map_exp_comm_of_mem_ball NormedSpace.algebraMap_exp_comm_of_mem_ball

end AnyFieldAnyAlgebra

section AnyFieldDivisionAlgebra

variable {𝕂 𝔸 : Type*} [NontriviallyNormedField 𝕂] [NormedDivisionRing 𝔸] [NormedAlgebra 𝕂 𝔸]
variable (𝕂)

theorem norm_expSeries_div_summable_of_mem_ball (x : 𝔸)
    (hx : x ∈ EMetric.ball (0 : 𝔸) (expSeries 𝕂 𝔸).radius) :
    Summable fun n => ‖x ^ n / (n ! : 𝔸)‖ := by
  change Summable (norm ∘ _)
  rw [← expSeries_apply_eq_div' (𝕂 := 𝕂) x]
  exact norm_expSeries_summable_of_mem_ball x hx
#align norm_exp_series_div_summable_of_mem_ball NormedSpace.norm_expSeries_div_summable_of_mem_ball

theorem expSeries_div_summable_of_mem_ball [CompleteSpace 𝔸] (x : 𝔸)
    (hx : x ∈ EMetric.ball (0 : 𝔸) (expSeries 𝕂 𝔸).radius) : Summable fun n => x ^ n / n ! :=
  (norm_expSeries_div_summable_of_mem_ball 𝕂 x hx).of_norm
#align exp_series_div_summable_of_mem_ball NormedSpace.expSeries_div_summable_of_mem_ball

theorem expSeries_div_hasSum_exp_of_mem_ball [CompleteSpace 𝔸] (x : 𝔸)
    (hx : x ∈ EMetric.ball (0 : 𝔸) (expSeries 𝕂 𝔸).radius) :
    HasSum (fun n => x ^ n / n !) (exp 𝕂 x) := by
  rw [← expSeries_apply_eq_div' (𝕂 := 𝕂) x]
  exact expSeries_hasSum_exp_of_mem_ball x hx
#align exp_series_div_has_sum_exp_of_mem_ball NormedSpace.expSeries_div_hasSum_exp_of_mem_ball

variable {𝕂}

theorem exp_neg_of_mem_ball [CharZero 𝕂] [CompleteSpace 𝔸] {x : 𝔸}
    (hx : x ∈ EMetric.ball (0 : 𝔸) (expSeries 𝕂 𝔸).radius) : exp 𝕂 (-x) = (exp 𝕂 x)⁻¹ :=
  letI := invertibleExpOfMemBall hx
  invOf_eq_inv (exp 𝕂 x)
#align exp_neg_of_mem_ball NormedSpace.exp_neg_of_mem_ball

end AnyFieldDivisionAlgebra

section AnyFieldCommAlgebra

variable {𝕂 𝔸 : Type*} [NontriviallyNormedField 𝕂] [NormedCommRing 𝔸] [NormedAlgebra 𝕂 𝔸]
  [CompleteSpace 𝔸]

/-- In a commutative Banach-algebra `𝔸` over a normed field `𝕂` of characteristic zero,
`exp 𝕂 (x+y) = (exp 𝕂 x) * (exp 𝕂 y)` for all `x`, `y` in the disk of convergence. -/
theorem exp_add_of_mem_ball [CharZero 𝕂] {x y : 𝔸}
    (hx : x ∈ EMetric.ball (0 : 𝔸) (expSeries 𝕂 𝔸).radius)
    (hy : y ∈ EMetric.ball (0 : 𝔸) (expSeries 𝕂 𝔸).radius) : exp 𝕂 (x + y) = exp 𝕂 x * exp 𝕂 y :=
  exp_add_of_commute_of_mem_ball (Commute.all x y) hx hy
#align exp_add_of_mem_ball NormedSpace.exp_add_of_mem_ball

end AnyFieldCommAlgebra

section RCLike

section AnyAlgebra

variable (𝕂 𝔸 𝔹 : Type*) [RCLike 𝕂] [NormedRing 𝔸] [NormedAlgebra 𝕂 𝔸]
variable [NormedRing 𝔹] [NormedAlgebra 𝕂 𝔹]

/-- In a normed algebra `𝔸` over `𝕂 = ℝ` or `𝕂 = ℂ`, the series defining the exponential map
has an infinite radius of convergence. -/
theorem expSeries_radius_eq_top : (expSeries 𝕂 𝔸).radius = ∞ := by
  refine' (expSeries 𝕂 𝔸).radius_eq_top_of_summable_norm fun r => _
  refine' .of_norm_bounded_eventually _ (Real.summable_pow_div_factorial r) _
  filter_upwards [eventually_cofinite_ne 0] with n hn
  rw [norm_mul, norm_norm (expSeries 𝕂 𝔸 n), expSeries]
  rw [norm_smul (n ! : 𝕂)⁻¹ (ContinuousMultilinearMap.mkPiAlgebraFin 𝕂 n 𝔸)]
<<<<<<< HEAD
  -- porting note: Lean needed this to be explicit for some reason
  rw [norm_inv, norm_pow, NNReal.norm_eq, Nat.norm_cast, mul_comm, ← mul_assoc, ← div_eq_mul_inv]
=======
  -- Porting note: Lean needed this to be explicit for some reason
  rw [norm_inv, norm_pow, NNReal.norm_eq, norm_natCast, mul_comm, ← mul_assoc, ← div_eq_mul_inv]
>>>>>>> 38aa2fc7
  have : ‖ContinuousMultilinearMap.mkPiAlgebraFin 𝕂 n 𝔸‖ ≤ 1 :=
    norm_mkPiAlgebraFin_le_of_pos (Ei := fun _ => 𝔸) (Nat.pos_of_ne_zero hn)
  exact mul_le_of_le_one_right (div_nonneg (pow_nonneg r.coe_nonneg n) n !.cast_nonneg) this
#align exp_series_radius_eq_top NormedSpace.expSeries_radius_eq_top

theorem expSeries_radius_pos : 0 < (expSeries 𝕂 𝔸).radius := by
  rw [expSeries_radius_eq_top]
  exact WithTop.zero_lt_top
#align exp_series_radius_pos NormedSpace.expSeries_radius_pos

variable {𝕂 𝔸 𝔹}

theorem norm_expSeries_summable (x : 𝔸) : Summable fun n => ‖expSeries 𝕂 𝔸 n fun _ => x‖ :=
  norm_expSeries_summable_of_mem_ball x ((expSeries_radius_eq_top 𝕂 𝔸).symm ▸ edist_lt_top _ _)
#align norm_exp_series_summable NormedSpace.norm_expSeries_summable

theorem norm_expSeries_summable' (x : 𝔸) : Summable fun n => ‖(n !⁻¹ : 𝕂) • x ^ n‖ :=
  norm_expSeries_summable_of_mem_ball' x ((expSeries_radius_eq_top 𝕂 𝔸).symm ▸ edist_lt_top _ _)
#align norm_exp_series_summable' NormedSpace.norm_expSeries_summable'

section CompleteAlgebra

variable [CompleteSpace 𝔸]

theorem expSeries_summable (x : 𝔸) : Summable fun n => expSeries 𝕂 𝔸 n fun _ => x :=
  (norm_expSeries_summable x).of_norm
#align exp_series_summable NormedSpace.expSeries_summable

theorem expSeries_summable' (x : 𝔸) : Summable fun n => (n !⁻¹ : 𝕂) • x ^ n :=
  (norm_expSeries_summable' x).of_norm
#align exp_series_summable' NormedSpace.expSeries_summable'

theorem expSeries_hasSum_exp (x : 𝔸) : HasSum (fun n => expSeries 𝕂 𝔸 n fun _ => x) (exp 𝕂 x) :=
  expSeries_hasSum_exp_of_mem_ball x ((expSeries_radius_eq_top 𝕂 𝔸).symm ▸ edist_lt_top _ _)
#align exp_series_has_sum_exp NormedSpace.expSeries_hasSum_exp

theorem exp_series_hasSum_exp' (x : 𝔸) : HasSum (fun n => (n !⁻¹ : 𝕂) • x ^ n) (exp 𝕂 x) :=
  expSeries_hasSum_exp_of_mem_ball' x ((expSeries_radius_eq_top 𝕂 𝔸).symm ▸ edist_lt_top _ _)
#align exp_series_has_sum_exp' NormedSpace.exp_series_hasSum_exp'

theorem exp_hasFPowerSeriesOnBall : HasFPowerSeriesOnBall (exp 𝕂) (expSeries 𝕂 𝔸) 0 ∞ :=
  expSeries_radius_eq_top 𝕂 𝔸 ▸ hasFPowerSeriesOnBall_exp_of_radius_pos (expSeries_radius_pos _ _)
#align exp_has_fpower_series_on_ball NormedSpace.exp_hasFPowerSeriesOnBall

theorem exp_hasFPowerSeriesAt_zero : HasFPowerSeriesAt (exp 𝕂) (expSeries 𝕂 𝔸) 0 :=
  exp_hasFPowerSeriesOnBall.hasFPowerSeriesAt
#align exp_has_fpower_series_at_zero NormedSpace.exp_hasFPowerSeriesAt_zero

@[continuity]
theorem exp_continuous : Continuous (exp 𝕂 : 𝔸 → 𝔸) := by
  rw [continuous_iff_continuousOn_univ, ← Metric.eball_top_eq_univ (0 : 𝔸), ←
    expSeries_radius_eq_top 𝕂 𝔸]
  exact continuousOn_exp
#align exp_continuous NormedSpace.exp_continuous

open Topology in
lemma _root_.Filter.Tendsto.exp {α : Type*} {l : Filter α} {f : α → 𝔸} {a : 𝔸}
    (hf : Tendsto f l (𝓝 a)) :
    Tendsto (fun x => exp 𝕂 (f x)) l (𝓝 (exp 𝕂 a)) :=
  (exp_continuous.tendsto _).comp hf

theorem exp_analytic (x : 𝔸) : AnalyticAt 𝕂 (exp 𝕂) x :=
  analyticAt_exp_of_mem_ball x ((expSeries_radius_eq_top 𝕂 𝔸).symm ▸ edist_lt_top _ _)
#align exp_analytic NormedSpace.exp_analytic

/-- In a Banach-algebra `𝔸` over `𝕂 = ℝ` or `𝕂 = ℂ`, if `x` and `y` commute, then
`exp 𝕂 (x+y) = (exp 𝕂 x) * (exp 𝕂 y)`. -/
theorem exp_add_of_commute {x y : 𝔸} (hxy : Commute x y) : exp 𝕂 (x + y) = exp 𝕂 x * exp 𝕂 y :=
  exp_add_of_commute_of_mem_ball hxy ((expSeries_radius_eq_top 𝕂 𝔸).symm ▸ edist_lt_top _ _)
    ((expSeries_radius_eq_top 𝕂 𝔸).symm ▸ edist_lt_top _ _)
#align exp_add_of_commute NormedSpace.exp_add_of_commute

section

variable (𝕂)

/-- `exp 𝕂 x` has explicit two-sided inverse `exp 𝕂 (-x)`. -/
noncomputable def invertibleExp (x : 𝔸) : Invertible (exp 𝕂 x) :=
  invertibleExpOfMemBall <| (expSeries_radius_eq_top 𝕂 𝔸).symm ▸ edist_lt_top _ _
#align invertible_exp NormedSpace.invertibleExp

theorem isUnit_exp (x : 𝔸) : IsUnit (exp 𝕂 x) :=
  isUnit_exp_of_mem_ball <| (expSeries_radius_eq_top 𝕂 𝔸).symm ▸ edist_lt_top _ _
#align is_unit_exp NormedSpace.isUnit_exp

theorem invOf_exp (x : 𝔸) [Invertible (exp 𝕂 x)] : ⅟ (exp 𝕂 x) = exp 𝕂 (-x) :=
  invOf_exp_of_mem_ball <| (expSeries_radius_eq_top 𝕂 𝔸).symm ▸ edist_lt_top _ _
#align inv_of_exp NormedSpace.invOf_exp

theorem _root_.Ring.inverse_exp (x : 𝔸) : Ring.inverse (exp 𝕂 x) = exp 𝕂 (-x) :=
  letI := invertibleExp 𝕂 x
  Ring.inverse_invertible _
#align ring.inverse_exp Ring.inverse_exp

theorem exp_mem_unitary_of_mem_skewAdjoint [StarRing 𝔸] [ContinuousStar 𝔸] {x : 𝔸}
    (h : x ∈ skewAdjoint 𝔸) : exp 𝕂 x ∈ unitary 𝔸 := by
  rw [unitary.mem_iff, star_exp, skewAdjoint.mem_iff.mp h, ←
    exp_add_of_commute (Commute.refl x).neg_left, ← exp_add_of_commute (Commute.refl x).neg_right,
    add_left_neg, add_right_neg, exp_zero, and_self_iff]
#align exp_mem_unitary_of_mem_skew_adjoint NormedSpace.exp_mem_unitary_of_mem_skewAdjoint

end

/-- In a Banach-algebra `𝔸` over `𝕂 = ℝ` or `𝕂 = ℂ`, if a family of elements `f i` mutually
commute then `exp 𝕂 (∑ i, f i) = ∏ i, exp 𝕂 (f i)`. -/
theorem exp_sum_of_commute {ι} (s : Finset ι) (f : ι → 𝔸)
    (h : (s : Set ι).Pairwise fun i j => Commute (f i) (f j)) :
    exp 𝕂 (∑ i in s, f i) =
      s.noncommProd (fun i => exp 𝕂 (f i)) fun i hi j hj _ => (h.of_refl hi hj).exp 𝕂 := by
  classical
    induction' s using Finset.induction_on with a s ha ih
    · simp
    rw [Finset.noncommProd_insert_of_not_mem _ _ _ _ ha, Finset.sum_insert ha, exp_add_of_commute,
      ih (h.mono <| Finset.subset_insert _ _)]
    refine' Commute.sum_right _ _ _ fun i hi => _
    exact h.of_refl (Finset.mem_insert_self _ _) (Finset.mem_insert_of_mem hi)
#align exp_sum_of_commute NormedSpace.exp_sum_of_commute

theorem exp_nsmul (n : ℕ) (x : 𝔸) : exp 𝕂 (n • x) = exp 𝕂 x ^ n := by
  induction' n with n ih
  · rw [zero_smul, pow_zero, exp_zero]
  · rw [succ_nsmul, pow_succ, exp_add_of_commute ((Commute.refl x).smul_left n), ih]
#align exp_nsmul NormedSpace.exp_nsmul

variable (𝕂)

/-- Any continuous ring homomorphism commutes with `NormedSpace.exp`. -/
theorem map_exp {F} [FunLike F 𝔸 𝔹] [RingHomClass F 𝔸 𝔹] (f : F) (hf : Continuous f) (x : 𝔸) :
    f (exp 𝕂 x) = exp 𝕂 (f x) :=
  map_exp_of_mem_ball f hf x <| (expSeries_radius_eq_top 𝕂 𝔸).symm ▸ edist_lt_top _ _
#align map_exp NormedSpace.map_exp

theorem exp_smul {G} [Monoid G] [MulSemiringAction G 𝔸] [ContinuousConstSMul G 𝔸] (g : G) (x : 𝔸) :
    exp 𝕂 (g • x) = g • exp 𝕂 x :=
  (map_exp 𝕂 (MulSemiringAction.toRingHom G 𝔸 g) (continuous_const_smul g) x).symm
#align exp_smul NormedSpace.exp_smul

theorem exp_units_conj (y : 𝔸ˣ) (x : 𝔸) : exp 𝕂 (y * x * ↑y⁻¹ : 𝔸) = y * exp 𝕂 x * ↑y⁻¹ :=
  exp_smul _ (ConjAct.toConjAct y) x
#align exp_units_conj NormedSpace.exp_units_conj

theorem exp_units_conj' (y : 𝔸ˣ) (x : 𝔸) : exp 𝕂 (↑y⁻¹ * x * y) = ↑y⁻¹ * exp 𝕂 x * y :=
  exp_units_conj _ _ _
#align exp_units_conj' NormedSpace.exp_units_conj'

@[simp]
theorem _root_.Prod.fst_exp [CompleteSpace 𝔹] (x : 𝔸 × 𝔹) : (exp 𝕂 x).fst = exp 𝕂 x.fst :=
  map_exp _ (RingHom.fst 𝔸 𝔹) continuous_fst x
#align prod.fst_exp Prod.fst_exp

@[simp]
theorem _root_.Prod.snd_exp [CompleteSpace 𝔹] (x : 𝔸 × 𝔹) : (exp 𝕂 x).snd = exp 𝕂 x.snd :=
  map_exp _ (RingHom.snd 𝔸 𝔹) continuous_snd x
#align prod.snd_exp Prod.snd_exp

@[simp]
theorem _root_.Pi.exp_apply {ι : Type*} {𝔸 : ι → Type*} [Finite ι] [∀ i, NormedRing (𝔸 i)]
    [∀ i, NormedAlgebra 𝕂 (𝔸 i)] [∀ i, CompleteSpace (𝔸 i)] (x : ∀ i, 𝔸 i) (i : ι) :
    exp 𝕂 x i = exp 𝕂 (x i) :=
  let ⟨_⟩ := nonempty_fintype ι
  map_exp _ (Pi.evalRingHom 𝔸 i) (continuous_apply _) x
#align pi.exp_apply Pi.exp_apply

theorem _root_.Pi.exp_def {ι : Type*} {𝔸 : ι → Type*} [Finite ι] [∀ i, NormedRing (𝔸 i)]
    [∀ i, NormedAlgebra 𝕂 (𝔸 i)] [∀ i, CompleteSpace (𝔸 i)] (x : ∀ i, 𝔸 i) :
    exp 𝕂 x = fun i => exp 𝕂 (x i) :=
  funext <| Pi.exp_apply 𝕂 x
#align pi.exp_def Pi.exp_def

theorem _root_.Function.update_exp {ι : Type*} {𝔸 : ι → Type*} [Finite ι] [DecidableEq ι]
    [∀ i, NormedRing (𝔸 i)] [∀ i, NormedAlgebra 𝕂 (𝔸 i)] [∀ i, CompleteSpace (𝔸 i)] (x : ∀ i, 𝔸 i)
    (j : ι) (xj : 𝔸 j) :
    Function.update (exp 𝕂 x) j (exp 𝕂 xj) = exp 𝕂 (Function.update x j xj) := by
  ext i
  simp_rw [Pi.exp_def]
  exact (Function.apply_update (fun i => exp 𝕂) x j xj i).symm
#align function.update_exp Function.update_exp

end CompleteAlgebra

theorem algebraMap_exp_comm (x : 𝕂) : algebraMap 𝕂 𝔸 (exp 𝕂 x) = exp 𝕂 (algebraMap 𝕂 𝔸 x) :=
  algebraMap_exp_comm_of_mem_ball x <| (expSeries_radius_eq_top 𝕂 𝕂).symm ▸ edist_lt_top _ _
#align algebra_map_exp_comm NormedSpace.algebraMap_exp_comm

end AnyAlgebra

section DivisionAlgebra

variable {𝕂 𝔸 : Type*} [RCLike 𝕂] [NormedDivisionRing 𝔸] [NormedAlgebra 𝕂 𝔸]
variable (𝕂)

theorem norm_expSeries_div_summable (x : 𝔸) : Summable fun n => ‖(x ^ n / n ! : 𝔸)‖ :=
  norm_expSeries_div_summable_of_mem_ball 𝕂 x
    ((expSeries_radius_eq_top 𝕂 𝔸).symm ▸ edist_lt_top _ _)
#align norm_exp_series_div_summable NormedSpace.norm_expSeries_div_summable

variable [CompleteSpace 𝔸]

theorem expSeries_div_summable (x : 𝔸) : Summable fun n => x ^ n / n ! :=
  (norm_expSeries_div_summable 𝕂 x).of_norm
#align exp_series_div_summable NormedSpace.expSeries_div_summable

theorem expSeries_div_hasSum_exp (x : 𝔸) : HasSum (fun n => x ^ n / n !) (exp 𝕂 x) :=
  expSeries_div_hasSum_exp_of_mem_ball 𝕂 x ((expSeries_radius_eq_top 𝕂 𝔸).symm ▸ edist_lt_top _ _)
#align exp_series_div_has_sum_exp NormedSpace.expSeries_div_hasSum_exp

variable {𝕂}

theorem exp_neg (x : 𝔸) : exp 𝕂 (-x) = (exp 𝕂 x)⁻¹ :=
  exp_neg_of_mem_ball <| (expSeries_radius_eq_top 𝕂 𝔸).symm ▸ edist_lt_top _ _
#align exp_neg NormedSpace.exp_neg

theorem exp_zsmul (z : ℤ) (x : 𝔸) : exp 𝕂 (z • x) = exp 𝕂 x ^ z := by
  obtain ⟨n, rfl | rfl⟩ := z.eq_nat_or_neg
  · rw [zpow_natCast, natCast_zsmul, exp_nsmul]
  · rw [zpow_neg, zpow_natCast, neg_smul, exp_neg, natCast_zsmul, exp_nsmul]
#align exp_zsmul NormedSpace.exp_zsmul

theorem exp_conj (y : 𝔸) (x : 𝔸) (hy : y ≠ 0) : exp 𝕂 (y * x * y⁻¹) = y * exp 𝕂 x * y⁻¹ :=
  exp_units_conj _ (Units.mk0 y hy) x
#align exp_conj NormedSpace.exp_conj

theorem exp_conj' (y : 𝔸) (x : 𝔸) (hy : y ≠ 0) : exp 𝕂 (y⁻¹ * x * y) = y⁻¹ * exp 𝕂 x * y :=
  exp_units_conj' _ (Units.mk0 y hy) x
#align exp_conj' NormedSpace.exp_conj'

end DivisionAlgebra

section CommAlgebra

variable {𝕂 𝔸 : Type*} [RCLike 𝕂] [NormedCommRing 𝔸] [NormedAlgebra 𝕂 𝔸] [CompleteSpace 𝔸]

/-- In a commutative Banach-algebra `𝔸` over `𝕂 = ℝ` or `𝕂 = ℂ`,
`exp 𝕂 (x+y) = (exp 𝕂 x) * (exp 𝕂 y)`. -/
theorem exp_add {x y : 𝔸} : exp 𝕂 (x + y) = exp 𝕂 x * exp 𝕂 y :=
  exp_add_of_mem_ball ((expSeries_radius_eq_top 𝕂 𝔸).symm ▸ edist_lt_top _ _)
    ((expSeries_radius_eq_top 𝕂 𝔸).symm ▸ edist_lt_top _ _)
#align exp_add NormedSpace.exp_add

/-- A version of `NormedSpace.exp_sum_of_commute` for a commutative Banach-algebra. -/
theorem exp_sum {ι} (s : Finset ι) (f : ι → 𝔸) : exp 𝕂 (∑ i in s, f i) = ∏ i in s, exp 𝕂 (f i) := by
  rw [exp_sum_of_commute, Finset.noncommProd_eq_prod]
  exact fun i _hi j _hj _ => Commute.all _ _
#align exp_sum NormedSpace.exp_sum

end CommAlgebra

end RCLike

end Normed

section ScalarTower

variable (𝕂 𝕂' 𝔸 : Type*) [Field 𝕂] [Field 𝕂'] [Ring 𝔸] [Algebra 𝕂 𝔸] [Algebra 𝕂' 𝔸]
  [TopologicalSpace 𝔸] [TopologicalRing 𝔸]

/-- If a normed ring `𝔸` is a normed algebra over two fields, then they define the same
`expSeries` on `𝔸`. -/
theorem expSeries_eq_expSeries (n : ℕ) (x : 𝔸) :
    (expSeries 𝕂 𝔸 n fun _ => x) = expSeries 𝕂' 𝔸 n fun _ => x := by
  rw [expSeries_apply_eq, expSeries_apply_eq, inv_natCast_smul_eq 𝕂 𝕂']
#align exp_series_eq_exp_series NormedSpace.expSeries_eq_expSeries

/-- If a normed ring `𝔸` is a normed algebra over two fields, then they define the same
exponential function on `𝔸`. -/
theorem exp_eq_exp : (exp 𝕂 : 𝔸 → 𝔸) = exp 𝕂' := by
  ext x
  rw [exp, exp]
  refine' tsum_congr fun n => _
  rw [expSeries_eq_expSeries 𝕂 𝕂' 𝔸 n x]
#align exp_eq_exp NormedSpace.exp_eq_exp

theorem exp_ℝ_ℂ_eq_exp_ℂ_ℂ : (exp ℝ : ℂ → ℂ) = exp ℂ :=
  exp_eq_exp ℝ ℂ ℂ
#align exp_ℝ_ℂ_eq_exp_ℂ_ℂ NormedSpace.exp_ℝ_ℂ_eq_exp_ℂ_ℂ

/-- A version of `Complex.ofReal_exp` for `NormedSpace.exp` instead of `Complex.exp` -/
@[simp, norm_cast]
theorem of_real_exp_ℝ_ℝ (r : ℝ) : ↑(exp ℝ r) = exp ℂ (r : ℂ) :=
  (map_exp ℝ (algebraMap ℝ ℂ) (continuous_algebraMap _ _) r).trans (congr_fun exp_ℝ_ℂ_eq_exp_ℂ_ℂ _)
#align of_real_exp_ℝ_ℝ NormedSpace.of_real_exp_ℝ_ℝ

end ScalarTower<|MERGE_RESOLUTION|>--- conflicted
+++ resolved
@@ -416,13 +416,8 @@
   filter_upwards [eventually_cofinite_ne 0] with n hn
   rw [norm_mul, norm_norm (expSeries 𝕂 𝔸 n), expSeries]
   rw [norm_smul (n ! : 𝕂)⁻¹ (ContinuousMultilinearMap.mkPiAlgebraFin 𝕂 n 𝔸)]
-<<<<<<< HEAD
   -- porting note: Lean needed this to be explicit for some reason
   rw [norm_inv, norm_pow, NNReal.norm_eq, Nat.norm_cast, mul_comm, ← mul_assoc, ← div_eq_mul_inv]
-=======
-  -- Porting note: Lean needed this to be explicit for some reason
-  rw [norm_inv, norm_pow, NNReal.norm_eq, norm_natCast, mul_comm, ← mul_assoc, ← div_eq_mul_inv]
->>>>>>> 38aa2fc7
   have : ‖ContinuousMultilinearMap.mkPiAlgebraFin 𝕂 n 𝔸‖ ≤ 1 :=
     norm_mkPiAlgebraFin_le_of_pos (Ei := fun _ => 𝔸) (Nat.pos_of_ne_zero hn)
   exact mul_le_of_le_one_right (div_nonneg (pow_nonneg r.coe_nonneg n) n !.cast_nonneg) this
