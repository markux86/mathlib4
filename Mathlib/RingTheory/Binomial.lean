/-
Copyright (c) 2023 Scott Carnahan. All rights reserved.
Released under Apache 2.0 license as described in the file LICENSE.
Authors: Scott Carnahan
-/
import Mathlib.Algebra.Polynomial.Smeval
import Mathlib.GroupTheory.GroupAction.Ring
import Mathlib.RingTheory.Polynomial.Pochhammer

/-!
# Binomial rings

In this file we introduce the binomial property as a mixin, and define the `multichoose`
and `choose` functions generalizing binomial coefficients.

According to our main reference [elliott2006binomial] (which lists many equivalent conditions), a
binomial ring is a torsion-free commutative ring `R` such that for any `x ∈ R` and any `k ∈ ℕ`, the
product `x(x-1)⋯(x-k+1)` is divisible by `k!`. The torsion-free condition lets us divide by `k!`
unambiguously, so we get uniquely defined binomial coefficients.

The defining condition doesn't require commutativity (or associativity), and we get a theory with
essentially the same power by replacing subtraction with addition. Thus, we consider any
`AddCommMonoid` `R` with natural number powers in which multiplication by factorials is injective,
and demand that the evaluation of the ascending Pochhammer polynomial `X(X+1)⋯(X+(k-1))` at any
element is divisible by `k!`. The quotient is called `multichoose r k`, following the convention
given for natural numbers.

## References

* [J. Elliott, *Binomial rings, integer-valued polynomials, and λ-rings*][elliott2006binomial]

## TODO

* Generalized versions of basic identities of Nat.choose.
Further results in Elliot's paper:
* A CommRing is binomial if and only if it admits a λ-ring structure with trivial Adams operations.
* The free commutative binomial ring on a set `X` is the ring of integer-valued polynomials in the
variables `X`.  (also, noncommutative version?)
* Given a commutative binomial ring `A` and an `A`-algebra `B` that is complete with respect to an
ideal `I`, formal exponentiation induces an `A`-module structure on the multiplicative subgroup
`1 + I`.

-/
section Multichoose

open Function Polynomial

/-- A binomial ring is a ring for which ascending Pochhammer evaluations are uniquely divisible by
suitable factorials.   We define this notion as a mixin for additive commutative monoids with
natural number exponentiation, but retain the ring name.  We introduce `Ring.multichoose` as the
uniquely defined quotient. -/
class BinomialRing (R : Type*) [AddCommMonoid R] [Pow R ℕ] where
  /-- Scalar multiplication by positive integers is injective -/
  nsmul_right_injective (n : ℕ) (h : n ≠ 0) : Injective (n • · : R → R)
  /-- A multichoose function, giving the quotient of Pochhammer evaluations by factorials. -/
  multichoose : R → ℕ → R
  /-- The `n`th ascending Pochhammer polynomial evaluated at any element is divisible by `n!`. -/
  factorial_nsmul_multichoose : ∀ (r : R) (n : ℕ),
    n.factorial • multichoose r n = Polynomial.smeval (ascPochhammer ℕ n) r

namespace Ring

variable {R : Type*} [AddCommMonoid R] [Pow R ℕ] [BinomialRing R]

theorem nsmul_right_injective (n : ℕ) (h : n ≠ 0) :
    Injective (n • · : R → R) := BinomialRing.nsmul_right_injective n h

/-- The multichoose function is the quotient of ascending Pochhammer evaluation by the corresponding
factorial. When applied to natural numbers, `multichoose k n` describes choosing a multiset of `n`
items from a type of size `k`, i.e., choosing with replacement. -/
def multichoose (r : R) (n : ℕ) : R := BinomialRing.multichoose r n

@[simp]
theorem multichoose_eq_multichoose (r : R) (n : ℕ) :
    BinomialRing.multichoose r n = multichoose r n := rfl

theorem factorial_nsmul_multichoose_eq_ascPochhammer (r : R) (n : ℕ) :
    n.factorial • multichoose r n = smeval (ascPochhammer ℕ n) r :=
  BinomialRing.factorial_nsmul_multichoose r n

@[simp]
theorem multichoose_zero_right' (r : R) : multichoose r 0 = r ^ 0 := by
  refine nsmul_right_injective (Nat.factorial 0) (Nat.factorial_ne_zero 0) ?_
  simp only
  rw [factorial_nsmul_multichoose_eq_ascPochhammer, ascPochhammer_zero, smeval_one, Nat.factorial]

theorem multichoose_zero_right [MulOneClass R] [NatPowAssoc R]
    (r : R) : multichoose r 0 = 1 := by
  rw [multichoose_zero_right', npow_zero]

@[simp]
theorem multichoose_one_right' (r : R) : multichoose r 1 = r ^ 1 := by
  refine nsmul_right_injective (Nat.factorial 1) (Nat.factorial_ne_zero 1) ?_
  simp only
  rw [factorial_nsmul_multichoose_eq_ascPochhammer, ascPochhammer_one, smeval_X, Nat.factorial_one,
    one_smul]

theorem multichoose_one_right [MulOneClass R] [NatPowAssoc R] (r : R) : multichoose r 1 = r := by
  rw [multichoose_one_right', npow_one]

variable {R : Type*} [NonAssocSemiring R] [Pow R ℕ] [NatPowAssoc R] [BinomialRing R]

@[simp]
theorem multichoose_zero_succ (k : ℕ) : multichoose (0 : R) (k + 1) = 0 := by
  refine nsmul_right_injective (Nat.factorial (k + 1)) (Nat.factorial_ne_zero (k + 1)) ?_
  simp only
  rw [factorial_nsmul_multichoose_eq_ascPochhammer, smul_zero, ascPochhammer_succ_left,
    smeval_X_mul, zero_mul]

theorem ascPochhammer_succ_succ (r : R) (k : ℕ) :
    smeval (ascPochhammer ℕ (k + 1)) (r + 1) = Nat.factorial (k + 1) • multichoose (r + 1) k +
    smeval (ascPochhammer ℕ (k + 1)) r := by
  nth_rw 1 [ascPochhammer_succ_right, ascPochhammer_succ_left, mul_comm (ascPochhammer ℕ k)]
  simp only [smeval_mul, smeval_comp ℕ _ _ r, smeval_add, smeval_X]
  rw [Nat.factorial, mul_smul, factorial_nsmul_multichoose_eq_ascPochhammer]
  simp only [smeval_one, npow_one, npow_zero, one_smul]
  rw [← C_eq_natCast, smeval_C, npow_zero, add_assoc, add_mul, add_comm 1, @nsmul_one, add_mul]
  rw [← @nsmul_eq_mul, @add_rotate', @succ_nsmul, add_assoc]
  simp_all only [Nat.cast_id, nsmul_eq_mul, one_mul]

theorem multichoose_succ_succ (r : R) (k : ℕ) :
    multichoose (r + 1) (k + 1) = multichoose r (k + 1) + multichoose (r + 1) k := by
  refine nsmul_right_injective (Nat.factorial (k + 1)) (Nat.factorial_ne_zero (k + 1)) ?_
  simp only [factorial_nsmul_multichoose_eq_ascPochhammer, smul_add]
  rw [add_comm (smeval (ascPochhammer ℕ (k+1)) r), ascPochhammer_succ_succ r k]

@[simp]
theorem multichoose_one (k : ℕ) : multichoose (1 : R) k = 1 := by
  induction k with
  | zero => exact multichoose_zero_right 1
  | succ n ih =>
    rw [show (1 : R) = 0 + 1 by exact (@zero_add R _ 1).symm, multichoose_succ_succ,
      multichoose_zero_succ, zero_add, zero_add, ih]

@[simp]
theorem multichoose_two (k : ℕ) : multichoose (2 : R) k = k + 1 := by
  induction k with
  | zero =>
    rw [multichoose_zero_right, Nat.cast_zero, zero_add]
  | succ n ih =>
    rw [one_add_one_eq_two.symm, multichoose_succ_succ, multichoose_one, one_add_one_eq_two, ih,
      Nat.cast_succ, add_comm]

end Ring

end Multichoose

section Pochhammer

namespace Polynomial

@[simp]
theorem ascPochhammer_smeval_cast (R : Type*) [Semiring R] {S : Type*} [NonAssocSemiring S]
    [Pow S ℕ] [Module R S] [IsScalarTower R S S] [NatPowAssoc S]
    (x : S) (n : ℕ) : (ascPochhammer R n).smeval x = (ascPochhammer ℕ n).smeval x := by
  induction' n with n hn
  · simp only [Nat.zero_eq, ascPochhammer_zero, smeval_one, one_smul]
  · simp only [ascPochhammer_succ_right, mul_add, smeval_add, smeval_mul_X, ← Nat.cast_comm]
    simp only [← C_eq_natCast, smeval_C_mul, hn, ← nsmul_eq_smul_cast R n]
    simp only [nsmul_eq_mul, Nat.cast_id]

variable {R S : Type*}

theorem ascPochhammer_smeval_eq_eval [Semiring R] (r : R) (n : ℕ) :
    (ascPochhammer ℕ n).smeval r = (ascPochhammer R n).eval r := by
  rw [eval_eq_smeval, ascPochhammer_smeval_cast R]

variable [NonAssocRing R] [Pow R ℕ] [NatPowAssoc R]

theorem descPochhammer_smeval_eq_ascPochhammer (r : R) (n : ℕ) :
    (descPochhammer ℤ n).smeval r = (ascPochhammer ℕ n).smeval (r - n + 1) := by
  induction n with
  | zero => simp only [descPochhammer_zero, ascPochhammer_zero, smeval_one, npow_zero]
  | succ n ih =>
    rw [Nat.cast_succ, sub_add, add_sub_cancel_right, descPochhammer_succ_right, smeval_mul, ih,
      ascPochhammer_succ_left, X_mul, smeval_mul_X, smeval_comp, smeval_sub, ← C_eq_natCast,
      smeval_add, smeval_one, smeval_C]
    simp only [smeval_X, npow_one, npow_zero, zsmul_one, Int.cast_natCast, one_smul]

theorem descPochhammer_smeval_eq_descFactorial (n k : ℕ) :
    (descPochhammer ℤ k).smeval (n : R) = n.descFactorial k := by
  induction k with
  | zero =>
    rw [descPochhammer_zero, Nat.descFactorial_zero, Nat.cast_one, smeval_one, npow_zero, one_smul]
  | succ k ih =>
    rw [descPochhammer_succ_right, Nat.descFactorial_succ, smeval_mul, ih, mul_comm, Nat.cast_mul,
      smeval_sub, smeval_X, smeval_natCast, npow_one, npow_zero, nsmul_one]
    by_cases h : n < k
    · simp only [Nat.descFactorial_eq_zero_iff_lt.mpr h, Nat.cast_zero, zero_mul]
    · rw [Nat.cast_sub <| not_lt.mp h]

theorem ascPochhammer_smeval_neg_eq_descPochhammer (r : R) (k : ℕ) :
    (ascPochhammer ℕ k).smeval (-r) = (-1)^k * (descPochhammer ℤ k).smeval r := by
  induction k with
  | zero => simp only [ascPochhammer_zero, descPochhammer_zero, smeval_one, npow_zero, one_mul]
  | succ k ih =>
    simp only [ascPochhammer_succ_right, smeval_mul, ih, descPochhammer_succ_right, sub_eq_add_neg]
    have h : (X + (k : ℕ[X])).smeval (-r) = - (X + (-k : ℤ[X])).smeval r := by
      simp only [smeval_add, smeval_X, npow_one, smeval_neg, smeval_natCast, npow_zero, nsmul_one]
      abel
    rw [h, ← neg_mul_comm, neg_mul_eq_neg_mul, ← mul_neg_one, ← neg_npow_assoc, npow_add, npow_one]

end Polynomial

end Pochhammer

section Basic_Instances

open Polynomial

instance Nat.instBinomialRing : BinomialRing ℕ where
  nsmul_right_injective n hn r s hrs := Nat.eq_of_mul_eq_mul_left (Nat.pos_of_ne_zero hn) hrs
  multichoose := Nat.multichoose
  factorial_nsmul_multichoose r n := by
    rw [smul_eq_mul, Nat.multichoose_eq r n, ← Nat.descFactorial_eq_factorial_mul_choose,
      ← eval_eq_smeval r (ascPochhammer ℕ n), ascPochhammer_nat_eq_descFactorial]

theorem multichoose_eq (n k : ℕ) : Ring.multichoose n k = Nat.multichoose n k := rfl

/-- The multichoose function for integers. -/
def Int.multichoose (n : ℤ) (k : ℕ) : ℤ :=
  match n with
  | ofNat n => (Nat.choose (n + k - 1) k : ℤ)
  | negSucc n => (-1) ^ k * Nat.choose (n + 1) k

instance Int.instBinomialRing : BinomialRing ℤ where
  nsmul_right_injective n hn r s hrs := Int.eq_of_mul_eq_mul_left (Int.ofNat_ne_zero.mpr hn) hrs
  multichoose := Int.multichoose
  factorial_nsmul_multichoose r k := by
    rw [Int.multichoose, nsmul_eq_mul]
    cases r with
    | ofNat n =>
      simp only [multichoose, nsmul_eq_mul, Int.ofNat_eq_coe, Int.ofNat_mul_out]
      rw [← Nat.descFactorial_eq_factorial_mul_choose, smeval_at_natCast, ← eval_eq_smeval n,
        ascPochhammer_nat_eq_descFactorial]
    | negSucc n =>
      simp only [Int.multichoose, nsmul_eq_mul]
      rw [mul_comm, mul_assoc, ← Nat.cast_mul, mul_comm _ (k.factorial),
        ← Nat.descFactorial_eq_factorial_mul_choose, ← descPochhammer_smeval_eq_descFactorial,
        ← Int.neg_ofNat_succ, ascPochhammer_smeval_neg_eq_descPochhammer]

noncomputable instance {R : Type*} [AddCommMonoid R] [Module ℚ≥0 R] [Pow R ℕ] : BinomialRing R where
  nsmul_right_injective n hn r s hrs := by
    rw [← one_smul ℚ≥0 r, ← one_smul ℚ≥0 s, show 1 = (n : ℚ≥0)⁻¹ • (n : ℚ≥0) by simp_all]
    simp_all only [smul_assoc, ← nsmul_eq_smul_cast]
  multichoose r n := (n.factorial : ℚ≥0)⁻¹ • Polynomial.smeval (ascPochhammer ℕ n) r
  factorial_nsmul_multichoose r n := by
    simp only [← smul_assoc]
    field_simp

<<<<<<< HEAD
end Nat_Int
=======
end Basic_Instances

section Neg

namespace Ring

open Polynomial

variable {R : Type*} [NonAssocRing R] [Pow R ℕ] [BinomialRing R]

@[simp]
theorem smeval_ascPochhammer_self_neg : ∀ n : ℕ,
    smeval (ascPochhammer ℕ n) (-n : ℤ) = (-1)^n * n.factorial
  | 0 => by
    rw [Nat.cast_zero, neg_zero, ascPochhammer_zero, Nat.factorial_zero, smeval_one, pow_zero,
      one_smul, pow_zero, Nat.cast_one, one_mul]
  | n + 1 => by
    rw [ascPochhammer_succ_left, smeval_X_mul, smeval_comp, smeval_add, smeval_X, smeval_one,
      pow_zero, pow_one, one_smul, Nat.cast_add, Nat.cast_one, neg_add_rev, neg_add_cancel_comm,
      smeval_ascPochhammer_self_neg n, ← mul_assoc, mul_comm _ ((-1) ^ n),
      show (-1 + -↑n = (-1 : ℤ) * (n + 1)) by omega, ← mul_assoc, pow_add, pow_one,
      Nat.factorial, Nat.cast_mul, ← mul_assoc, Nat.cast_succ]

@[simp]
theorem smeval_ascPochhammer_succ_neg (n : ℕ) :
    smeval (ascPochhammer ℕ (n + 1)) (-n : ℤ) = 0 := by
  rw [ascPochhammer_succ_right, smeval_mul, smeval_add, smeval_X, ← C_eq_natCast, smeval_C,
    pow_zero, pow_one, Nat.cast_id, nsmul_eq_mul, mul_one, add_left_neg, mul_zero]

theorem smeval_ascPochhammer_neg_add (n : ℕ) : ∀ k : ℕ,
    smeval (ascPochhammer ℕ (n + k + 1)) (-n : ℤ) = 0
  | 0 => by
    rw [add_zero, smeval_ascPochhammer_succ_neg]
  | k + 1 => by
    rw [ascPochhammer_succ_right, smeval_mul, ← add_assoc, smeval_ascPochhammer_neg_add n k,
      zero_mul]

@[simp]
theorem smeval_ascPochhammer_neg_of_lt {n k : ℕ} (h : n < k) :
    smeval (ascPochhammer ℕ k) (-n : ℤ) = 0 := by
  rw [show k = n + (k - n - 1) + 1 by omega, smeval_ascPochhammer_neg_add]

theorem smeval_ascPochhammer_nat_cast [NatPowAssoc R] (n k : ℕ) :
    smeval (ascPochhammer ℕ k) (n : R) = smeval (ascPochhammer ℕ k) n := by
  rw [smeval_at_natCast (ascPochhammer ℕ k) n]

theorem multichoose_neg_self (n : ℕ) : multichoose (-n : ℤ) n = (-1)^n := by
  apply nsmul_right_injective _ (Nat.factorial_ne_zero _)
  simp only
  rw [factorial_nsmul_multichoose_eq_ascPochhammer, smeval_ascPochhammer_self_neg, nsmul_eq_mul,
    Nat.cast_comm]

@[simp]
theorem multichoose_neg_succ (n : ℕ) : multichoose (-n : ℤ) (n + 1) = 0 := by
  apply nsmul_right_injective _ (Nat.factorial_ne_zero _)
  simp only
  rw [factorial_nsmul_multichoose_eq_ascPochhammer, smeval_ascPochhammer_succ_neg, smul_zero]

theorem multichoose_neg_add (n k : ℕ) : multichoose (-n : ℤ) (n + k + 1) = 0 := by
  refine nsmul_right_injective (Nat.factorial (n + k + 1)) (Nat.factorial_ne_zero (n + k + 1)) ?_
  simp only
  rw [factorial_nsmul_multichoose_eq_ascPochhammer, smeval_ascPochhammer_neg_add, smul_zero]

@[simp]
theorem multichoose_neg_of_lt (n k : ℕ) (h : n < k) : multichoose (-n : ℤ) k = 0 := by
  refine nsmul_right_injective (Nat.factorial k) (Nat.factorial_ne_zero k) ?_
  simp only
  rw [factorial_nsmul_multichoose_eq_ascPochhammer, smeval_ascPochhammer_neg_of_lt h, smul_zero]

theorem multichoose_succ_neg_natCast [NatPowAssoc R] (n : ℕ) :
    multichoose (-n : R) (n + 1) = 0 := by
  refine nsmul_right_injective (Nat.factorial (n + 1)) (Nat.factorial_ne_zero (n + 1)) ?_
  simp only [smul_zero]
  rw [factorial_nsmul_multichoose_eq_ascPochhammer, smeval_neg_nat,
    smeval_ascPochhammer_succ_neg n, Int.cast_zero]

theorem smeval_ascPochhammer_int_ofNat [NatPowAssoc R] (r : R) : ∀ n : ℕ,
    smeval (ascPochhammer ℤ n) r = smeval (ascPochhammer ℕ n) r
  | 0 => by
    simp only [ascPochhammer_zero, smeval_one]
  | n + 1 => by
    simp only [ascPochhammer_succ_right, smeval_mul]
    rw [smeval_ascPochhammer_int_ofNat r n]
    simp only [smeval_add, smeval_X, ← C_eq_natCast, smeval_C, natCast_zsmul, nsmul_eq_mul,
      Nat.cast_id]

end Ring

end Neg
>>>>>>> 476f5f18

section Neg

namespace Ring

open Polynomial

variable {R : Type*} [NonAssocRing R] [Pow R ℕ] [BinomialRing R]

theorem ascPochhammer_smeval_neg_self : ∀(n : ℕ),
    smeval (ascPochhammer ℕ n) (-n : ℤ) = (-1)^n * n.factorial
  | 0 => by
    rw [Nat.cast_zero, neg_zero, ascPochhammer_zero, Nat.factorial_zero, smeval_one, pow_zero,
      one_smul, pow_zero, Nat.cast_one, one_mul]
  | n + 1 => by
    rw [ascPochhammer_succ_left, smeval_X_mul, smeval_comp, smeval_add, smeval_X, smeval_one,
      pow_zero, pow_one, one_smul, Nat.cast_add, Nat.cast_one, neg_add_rev, neg_add_cancel_comm,
      ascPochhammer_smeval_neg_self n, ← mul_assoc, mul_comm _ ((-1) ^ n),
      show (-1 + -↑n = (-1 : ℤ) * (n + 1)) by linarith, ← mul_assoc, pow_add, pow_one,
      Nat.factorial, Nat.cast_mul, ← mul_assoc, Nat.cast_succ]

theorem ascPochhammer_succ_smeval_neg (n : ℕ) :
    smeval (ascPochhammer ℕ (n + 1)) (-n : ℤ) = 0 := by
  rw [ascPochhammer_succ_right, smeval_mul, smeval_add, smeval_X, ← C_eq_natCast, smeval_C,
    pow_zero, pow_one, Nat.cast_id, nsmul_eq_mul, mul_one, add_left_neg, mul_zero]

theorem ascPochhammer_smeval_neg_add (n : ℕ) : ∀(k : ℕ),
    smeval (ascPochhammer ℕ (n + k + 1)) (-n : ℤ) = 0
  | 0 => by
    rw [add_zero, ascPochhammer_succ_smeval_neg]
  | k + 1 => by
    rw [ascPochhammer_succ_right, smeval_mul, ← add_assoc, ascPochhammer_smeval_neg_add n k,
      zero_mul]

theorem ascPochhammer_smeval_neg_lt (n k : ℕ) (h : n < k) :
    smeval (ascPochhammer ℕ k) (-n : ℤ) = 0 := by
  have hk : k = n + (k - n - 1) + 1 := by
    rw [add_rotate, Nat.sub_sub, Nat.add_right_comm, Nat.add_assoc, Nat.sub_add_cancel h]
  rw [hk, ascPochhammer_smeval_neg_add]

theorem ascPochhammer_smeval_nat_cast [NatPowAssoc R] (n k : ℕ) :
    smeval (ascPochhammer ℕ k) (n : R) = smeval (ascPochhammer ℕ k) n := by
  rw [smeval_at_natCast (ascPochhammer ℕ k) n]

theorem multichoose_neg (n : ℕ) : multichoose (-n : ℤ) n = (-1)^n := by
    refine @nsmul_right_injective ℤ _ _ _ (Nat.factorial n) (Nat.factorial_ne_zero n)
      (multichoose (-n : ℤ) n) ((-1)^n) ?_
    simp only
    rw [factorial_nsmul_multichoose_eq_ascPochhammer, ascPochhammer_smeval_neg_self, nsmul_eq_mul,
      Nat.cast_comm]

theorem multichoose_succ_neg (n : ℕ) : multichoose (-n : ℤ) (n + 1) = 0 := by
  refine @nsmul_right_injective ℤ _ _ _ (Nat.factorial (n + 1)) (Nat.factorial_ne_zero (n + 1))
    (multichoose (-n : ℤ) (n + 1)) 0 ?_
  simp only
  rw [factorial_nsmul_multichoose_eq_ascPochhammer, ascPochhammer_succ_smeval_neg, smul_zero]

theorem multichoose_neg_add (n k : ℕ) : multichoose (-n : ℤ) (n + k + 1) = 0 := by
  refine nsmul_right_injective (Nat.factorial (n + k + 1)) (Nat.factorial_ne_zero (n + k + 1)) ?_
  simp only
  rw [factorial_nsmul_multichoose_eq_ascPochhammer, ascPochhammer_smeval_neg_add, smul_zero]

theorem multichoose_neg_lt (n k : ℕ) (h : n < k) : multichoose (-n : ℤ) k = 0 := by
  refine nsmul_right_injective (Nat.factorial k) (Nat.factorial_ne_zero k) ?_
  simp only
  rw [factorial_nsmul_multichoose_eq_ascPochhammer, ascPochhammer_smeval_neg_lt n k h, smul_zero]

theorem multichoose_succ_neg_cast [NatPowAssoc R] (n : ℕ) :
    multichoose (-n : R) (n + 1) = 0 := by
  refine nsmul_right_injective (Nat.factorial (n + 1)) (Nat.factorial_ne_zero (n + 1)) ?_
  simp only
  rw [factorial_nsmul_multichoose_eq_ascPochhammer, smul_zero, smeval_at_neg_nat,
    ascPochhammer_succ_smeval_neg, Int.cast_zero]

theorem ascPochhammer_smeval_nat_int [NatPowAssoc R] (r : R) : ∀(n : ℕ),
    smeval (ascPochhammer ℤ n) r = smeval (ascPochhammer ℕ n) r
  | 0 => by
    simp only [ascPochhammer_zero, smeval_one]
  | n + 1 => by
    simp only [ascPochhammer_succ_right, smeval_mul]
    rw [ascPochhammer_smeval_nat_int r n]
    simp only [smeval_add, smeval_X, ← C_eq_natCast, smeval_C, natCast_zsmul, nsmul_eq_mul,
    Nat.cast_id]

end Ring

end Neg

section Choose

namespace Ring

open Polynomial

variable {R : Type*}

/-- The binomial coefficient `choose r n` generalizes the natural number choose function,
  interpreted in terms of choosing without replacement. -/
def choose {R: Type _} [AddCommGroupWithOne R] [Pow R ℕ] [BinomialRing R] (r : R) (n : ℕ): R :=
  multichoose (r - n + 1) n

variable [NonAssocRing R] [Pow R ℕ] [BinomialRing R]

theorem descPochhammer_eq_factorial_smul_choose [NatPowAssoc R] (r : R) (n : ℕ) :
    smeval (descPochhammer ℤ n) r = n.factorial • choose r n := by
  rw [choose, factorial_nsmul_multichoose_eq_ascPochhammer, descPochhammer_eq_ascPochhammer,
    smeval_comp ℤ _ _ r, add_comm_sub, smeval_add, smeval_X, npow_one]
  have h : smeval (1 - n : Polynomial ℤ) r = 1 - n := by
    rw [← C_eq_natCast, ← C_1, ← C_sub, smeval_C]
    simp only [npow_zero, zsmul_one, Int.cast_sub, Int.cast_one, Int.cast_natCast]
  rw [h, ascPochhammer_smeval_nat_int, add_comm_sub]

theorem choose_natCast [NatPowAssoc R] (n k : ℕ) : choose (n : R) k = Nat.choose n k := by
  refine nsmul_right_injective (Nat.factorial k) (Nat.factorial_ne_zero k) ?_
  simp only
  rw [← descPochhammer_eq_factorial_smul_choose, nsmul_eq_mul, ← Nat.cast_mul,
    ← Nat.descFactorial_eq_factorial_mul_choose, ← descPochhammer_smeval_eq_descFactorial]

@[deprecated (since := "2024-04-17")]
alias choose_nat_cast := choose_natCast

@[simp]
theorem choose_zero_right' (r : R) : choose r 0 = (r + 1) ^ 0 := by
  unfold choose
  refine nsmul_right_injective (Nat.factorial 0) (Nat.factorial_ne_zero 0) ?_
  simp only
  rw [factorial_nsmul_multichoose_eq_ascPochhammer, Nat.factorial_zero, ascPochhammer_zero,
    smeval_one, one_smul, one_smul, Nat.cast_zero, sub_zero]

theorem choose_zero_right [NatPowAssoc R] (r : R) : choose r 0 = 1 := by
  rw [choose_zero_right', npow_zero]

@[simp]
theorem choose_zero_succ (S : Type*) [NonAssocRing S] [Pow S ℕ] [NatPowAssoc S] [BinomialRing S]
    (n : ℕ) : choose (0 : S) (Nat.succ n) = 0 := by
  unfold choose
  rw [Nat.cast_succ, zero_sub, neg_add, neg_add_cancel_right, ← Nat.add_one,
    multichoose_succ_neg_cast]

theorem choose_zero_pos (S : Type*) [NonAssocRing S] [Pow S ℕ] [NatPowAssoc S] [BinomialRing S]
    {k : ℕ} (h_pos: 0 < k) : choose (0 : S) k = 0 := by
  rw [← Nat.succ_pred_eq_of_pos h_pos, choose_zero_succ]

theorem choose_zero_ite (S : Type*) [NonAssocRing S] [Pow S ℕ] [NatPowAssoc S] [BinomialRing S]
    (k : ℕ) : choose (0 : S) k = if k = 0 then 1 else 0 := by
  rw [eq_ite_iff]
  by_cases hk: k = 0
  · refine Or.inl ⟨hk, hk ▸ choose_zero_right 0⟩
  · exact Or.inr ⟨hk, choose_zero_pos S <| Nat.zero_lt_of_ne_zero hk⟩

theorem choose_one_right' (r : R) : choose r 1 = r ^ 1 := by
  rw [choose, Nat.cast_one, sub_add_cancel, multichoose_one_right']

theorem choose_one_right [NatPowAssoc R] (r : R) : choose r 1 = r := by
  rw [choose_one_right', npow_one]

theorem descPochhammer_succ_succ_smeval {S : Type*} [NonAssocRing S] [Pow S ℕ] [NatPowAssoc S]
    (r : S) (k : ℕ) : smeval (descPochhammer ℤ (Nat.succ k)) (r + 1) =
    (k + 1) • smeval (descPochhammer ℤ k) r + smeval (descPochhammer ℤ (Nat.succ k)) r := by
  nth_rw 1 [descPochhammer_succ_left]
  rw [descPochhammer_succ_right, mul_comm (descPochhammer ℤ k)]
  simp only [smeval_comp ℤ _ _ (r + 1), smeval_sub, smeval_add, smeval_mul, smeval_X, smeval_one,
  npow_one, npow_zero, one_smul, add_sub_cancel_right, sub_mul, add_mul, add_smul, one_mul]
  rw [← C_eq_natCast, smeval_C, npow_zero, add_comm (k • smeval (descPochhammer ℤ k) r) _,
    add_assoc, add_comm (k • smeval (descPochhammer ℤ k) r) _, ← add_assoc,  ← add_sub_assoc,
    nsmul_eq_mul, zsmul_one, Int.cast_natCast, sub_add_cancel, add_comm]

theorem choose_succ_succ [NatPowAssoc R] (r:R) (k : ℕ) :
    choose (r+1) (Nat.succ k) = choose r k + choose r (Nat.succ k) := by
  refine nsmul_right_injective (Nat.factorial (k + 1)) (Nat.factorial_ne_zero (k + 1)) ?_
  simp only [smul_add, ← descPochhammer_eq_factorial_smul_choose]
  rw [Nat.factorial_succ, mul_smul,
    ← descPochhammer_eq_factorial_smul_choose r, descPochhammer_succ_succ_smeval r k]

theorem choose_mul [NatPowAssoc R] (r : R) (n k : ℕ) (hkn : k ≤ n) :
    (Nat.choose n k) • choose r n = choose r k * choose (r - k) (n - k) := by
  refine nsmul_right_injective (Nat.factorial n) (Nat.factorial_ne_zero n) ?_
  simp only
  rw [nsmul_left_comm, ← descPochhammer_eq_factorial_smul_choose,
    ← Nat.choose_mul_factorial_mul_factorial hkn, ← smul_mul_smul,
    ← descPochhammer_eq_factorial_smul_choose, mul_nsmul',
    ← descPochhammer_eq_factorial_smul_choose, smul_mul_assoc]
  nth_rw 2 [← Nat.sub_add_cancel hkn]
  rw [add_comm, ← descPochhammer_mul, smeval_mul, smeval_comp, smeval_sub, smeval_X,
    ← C_eq_natCast, smeval_C, npow_one, npow_zero, zsmul_one, Int.cast_natCast, nsmul_eq_mul]

theorem choose_mul' [NatPowAssoc R] (r : R) (n k : ℕ) :
    (Nat.choose (n + k) k) • choose (r + k) (n + k) = choose (r + k) k * choose r n := by
  rw [choose_mul (r + k) (n + k) k (Nat.le_add_left k n), Nat.add_sub_cancel, add_sub_cancel_right]

end Ring

end Choose<|MERGE_RESOLUTION|>--- conflicted
+++ resolved
@@ -248,9 +248,6 @@
     simp only [← smul_assoc]
     field_simp
 
-<<<<<<< HEAD
-end Nat_Int
-=======
 end Basic_Instances
 
 section Neg
@@ -340,94 +337,6 @@
 end Ring
 
 end Neg
->>>>>>> 476f5f18
-
-section Neg
-
-namespace Ring
-
-open Polynomial
-
-variable {R : Type*} [NonAssocRing R] [Pow R ℕ] [BinomialRing R]
-
-theorem ascPochhammer_smeval_neg_self : ∀(n : ℕ),
-    smeval (ascPochhammer ℕ n) (-n : ℤ) = (-1)^n * n.factorial
-  | 0 => by
-    rw [Nat.cast_zero, neg_zero, ascPochhammer_zero, Nat.factorial_zero, smeval_one, pow_zero,
-      one_smul, pow_zero, Nat.cast_one, one_mul]
-  | n + 1 => by
-    rw [ascPochhammer_succ_left, smeval_X_mul, smeval_comp, smeval_add, smeval_X, smeval_one,
-      pow_zero, pow_one, one_smul, Nat.cast_add, Nat.cast_one, neg_add_rev, neg_add_cancel_comm,
-      ascPochhammer_smeval_neg_self n, ← mul_assoc, mul_comm _ ((-1) ^ n),
-      show (-1 + -↑n = (-1 : ℤ) * (n + 1)) by linarith, ← mul_assoc, pow_add, pow_one,
-      Nat.factorial, Nat.cast_mul, ← mul_assoc, Nat.cast_succ]
-
-theorem ascPochhammer_succ_smeval_neg (n : ℕ) :
-    smeval (ascPochhammer ℕ (n + 1)) (-n : ℤ) = 0 := by
-  rw [ascPochhammer_succ_right, smeval_mul, smeval_add, smeval_X, ← C_eq_natCast, smeval_C,
-    pow_zero, pow_one, Nat.cast_id, nsmul_eq_mul, mul_one, add_left_neg, mul_zero]
-
-theorem ascPochhammer_smeval_neg_add (n : ℕ) : ∀(k : ℕ),
-    smeval (ascPochhammer ℕ (n + k + 1)) (-n : ℤ) = 0
-  | 0 => by
-    rw [add_zero, ascPochhammer_succ_smeval_neg]
-  | k + 1 => by
-    rw [ascPochhammer_succ_right, smeval_mul, ← add_assoc, ascPochhammer_smeval_neg_add n k,
-      zero_mul]
-
-theorem ascPochhammer_smeval_neg_lt (n k : ℕ) (h : n < k) :
-    smeval (ascPochhammer ℕ k) (-n : ℤ) = 0 := by
-  have hk : k = n + (k - n - 1) + 1 := by
-    rw [add_rotate, Nat.sub_sub, Nat.add_right_comm, Nat.add_assoc, Nat.sub_add_cancel h]
-  rw [hk, ascPochhammer_smeval_neg_add]
-
-theorem ascPochhammer_smeval_nat_cast [NatPowAssoc R] (n k : ℕ) :
-    smeval (ascPochhammer ℕ k) (n : R) = smeval (ascPochhammer ℕ k) n := by
-  rw [smeval_at_natCast (ascPochhammer ℕ k) n]
-
-theorem multichoose_neg (n : ℕ) : multichoose (-n : ℤ) n = (-1)^n := by
-    refine @nsmul_right_injective ℤ _ _ _ (Nat.factorial n) (Nat.factorial_ne_zero n)
-      (multichoose (-n : ℤ) n) ((-1)^n) ?_
-    simp only
-    rw [factorial_nsmul_multichoose_eq_ascPochhammer, ascPochhammer_smeval_neg_self, nsmul_eq_mul,
-      Nat.cast_comm]
-
-theorem multichoose_succ_neg (n : ℕ) : multichoose (-n : ℤ) (n + 1) = 0 := by
-  refine @nsmul_right_injective ℤ _ _ _ (Nat.factorial (n + 1)) (Nat.factorial_ne_zero (n + 1))
-    (multichoose (-n : ℤ) (n + 1)) 0 ?_
-  simp only
-  rw [factorial_nsmul_multichoose_eq_ascPochhammer, ascPochhammer_succ_smeval_neg, smul_zero]
-
-theorem multichoose_neg_add (n k : ℕ) : multichoose (-n : ℤ) (n + k + 1) = 0 := by
-  refine nsmul_right_injective (Nat.factorial (n + k + 1)) (Nat.factorial_ne_zero (n + k + 1)) ?_
-  simp only
-  rw [factorial_nsmul_multichoose_eq_ascPochhammer, ascPochhammer_smeval_neg_add, smul_zero]
-
-theorem multichoose_neg_lt (n k : ℕ) (h : n < k) : multichoose (-n : ℤ) k = 0 := by
-  refine nsmul_right_injective (Nat.factorial k) (Nat.factorial_ne_zero k) ?_
-  simp only
-  rw [factorial_nsmul_multichoose_eq_ascPochhammer, ascPochhammer_smeval_neg_lt n k h, smul_zero]
-
-theorem multichoose_succ_neg_cast [NatPowAssoc R] (n : ℕ) :
-    multichoose (-n : R) (n + 1) = 0 := by
-  refine nsmul_right_injective (Nat.factorial (n + 1)) (Nat.factorial_ne_zero (n + 1)) ?_
-  simp only
-  rw [factorial_nsmul_multichoose_eq_ascPochhammer, smul_zero, smeval_at_neg_nat,
-    ascPochhammer_succ_smeval_neg, Int.cast_zero]
-
-theorem ascPochhammer_smeval_nat_int [NatPowAssoc R] (r : R) : ∀(n : ℕ),
-    smeval (ascPochhammer ℤ n) r = smeval (ascPochhammer ℕ n) r
-  | 0 => by
-    simp only [ascPochhammer_zero, smeval_one]
-  | n + 1 => by
-    simp only [ascPochhammer_succ_right, smeval_mul]
-    rw [ascPochhammer_smeval_nat_int r n]
-    simp only [smeval_add, smeval_X, ← C_eq_natCast, smeval_C, natCast_zsmul, nsmul_eq_mul,
-    Nat.cast_id]
-
-end Ring
-
-end Neg
 
 section Choose
 
