--- conflicted
+++ resolved
@@ -3,10 +3,6 @@
 Released under Apache 2.0 license as described in the file LICENSE.
 Authors: Mario Carneiro
 -/
-<<<<<<< HEAD
-import Batteries.Data.LazyList
-=======
->>>>>>> 99508fb5
 import Mathlib.Data.Option.NAry
 import Mathlib.Data.Seq.Computation
 
