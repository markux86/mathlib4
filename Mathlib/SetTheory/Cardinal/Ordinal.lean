/-
Copyright (c) 2017 Johannes Hölzl. All rights reserved.
Released under Apache 2.0 license as described in the file LICENSE.
Authors: Johannes Hölzl, Mario Carneiro, Floris van Doorn
-/
import Mathlib.Order.Bounded
import Mathlib.SetTheory.Cardinal.PartENat
import Mathlib.SetTheory.Ordinal.Principal
import Mathlib.Tactic.Linarith

/-!
# Cardinals and ordinals

Relationships between cardinals and ordinals, properties of cardinals that are proved
using ordinals.

## Main definitions

* The function `Cardinal.aleph'` gives the cardinals listed by their ordinal
  index, and is the inverse of `Cardinal.aleph/idx`.
  `aleph' n = n`, `aleph' ω = ℵ₀`, `aleph' (ω + 1) = succ ℵ₀`, etc.
  It is an order isomorphism between ordinals and cardinals.
* The function `Cardinal.aleph` gives the infinite cardinals listed by their
  ordinal index. `aleph 0 = ℵ₀`, `aleph 1 = succ ℵ₀` is the first
  uncountable cardinal, and so on. The notation `ω_` combines the latter with `Cardinal.ord`,
  giving an enumeration of (infinite) initial ordinals.
  Thus `ω_ 0 = ω` and `ω₁ = ω_ 1` is the first uncountable ordinal.
* The function `Cardinal.beth` enumerates the Beth cardinals. `beth 0 = ℵ₀`,
  `beth (succ o) = 2 ^ beth o`, and for a limit ordinal `o`, `beth o` is the supremum of `beth a`
  for `a < o`.

## Main Statements

* `Cardinal.mul_eq_max` and `Cardinal.add_eq_max` state that the product (resp. sum) of two infinite
  cardinals is just their maximum. Several variations around this fact are also given.
* `Cardinal.mk_list_eq_mk` : when `α` is infinite, `α` and `List α` have the same cardinality.
* simp lemmas for inequalities between `bit0 a` and `bit1 b` are registered, making `simp`
  able to prove inequalities about numeral cardinals.

## Tags

cardinal arithmetic (for infinite cardinals)
-/

assert_not_exists Module
assert_not_exists Finsupp

noncomputable section

open Function Set Cardinal Equiv Order Ordinal

universe u v w

namespace Cardinal

section UsingOrdinals

theorem ord_isLimit {c} (co : ℵ₀ ≤ c) : (ord c).IsLimit := by
  refine ⟨fun h => aleph0_ne_zero ?_, fun a => lt_imp_lt_of_le_imp_le fun h => ?_⟩
  · rw [← Ordinal.le_zero, ord_le] at h
    simpa only [card_zero, nonpos_iff_eq_zero] using co.trans h
  · rw [ord_le] at h ⊢
    rwa [← @add_one_of_aleph0_le (card a), ← card_succ]
    rw [← ord_le, ← le_succ_of_isLimit, ord_le]
    · exact co.trans h
    · rw [ord_aleph0]
      exact omega_isLimit

theorem noMaxOrder {c} (h : ℵ₀ ≤ c) : NoMaxOrder c.ord.toType :=
  toType_noMax_of_succ_lt (ord_isLimit h).2

/-! ### Aleph cardinals -/

section aleph

/-- The `aleph'` index function, which gives the ordinal index of a cardinal.
  (The `aleph'` part is because unlike `aleph` this counts also the
  finite stages. So `alephIdx n = n`, `alephIdx ω = ω`,
  `alephIdx ℵ₁ = ω + 1` and so on.)
  In this definition, we register additionally that this function is an initial segment,
  i.e., it is order preserving and its range is an initial segment of the ordinals.
  For the basic function version, see `alephIdx`.
  For an upgraded version stating that the range is everything, see `AlephIdx.rel_iso`. -/
def alephIdx.initialSeg : @InitialSeg Cardinal Ordinal (· < ·) (· < ·) :=
  @RelEmbedding.collapse Cardinal Ordinal (· < ·) (· < ·) _ Cardinal.ord.orderEmbedding.ltEmbedding

/-- The `aleph'` index function, which gives the ordinal index of a cardinal.
  (The `aleph'` part is because unlike `aleph` this counts also the
  finite stages. So `alephIdx n = n`, `alephIdx ω = ω`,
  `alephIdx ℵ₁ = ω + 1` and so on.)
  For an upgraded version stating that the range is everything, see `AlephIdx.rel_iso`. -/
def alephIdx : Cardinal → Ordinal :=
  alephIdx.initialSeg

@[simp]
theorem alephIdx.initialSeg_coe : (alephIdx.initialSeg : Cardinal → Ordinal) = alephIdx :=
  rfl

@[simp]
theorem alephIdx_lt {a b} : alephIdx a < alephIdx b ↔ a < b :=
  alephIdx.initialSeg.toRelEmbedding.map_rel_iff

@[simp]
theorem alephIdx_le {a b} : alephIdx a ≤ alephIdx b ↔ a ≤ b := by
  rw [← not_lt, ← not_lt, alephIdx_lt]

theorem alephIdx.init {a b} : b < alephIdx a → ∃ c, alephIdx c = b :=
  alephIdx.initialSeg.init

/-- The `aleph'` index function, which gives the ordinal index of a cardinal.
  (The `aleph'` part is because unlike `aleph` this counts also the
  finite stages. So `alephIdx n = n`, `alephIdx ℵ₀ = ω`,
  `alephIdx ℵ₁ = ω + 1` and so on.)
  In this version, we register additionally that this function is an order isomorphism
  between cardinals and ordinals.
  For the basic function version, see `alephIdx`. -/
def alephIdx.relIso : @RelIso Cardinal.{u} Ordinal.{u} (· < ·) (· < ·) :=
  @RelIso.ofSurjective Cardinal.{u} Ordinal.{u} (· < ·) (· < ·) alephIdx.initialSeg.{u} <|
    (InitialSeg.eq_or_principal alephIdx.initialSeg.{u}).resolve_right fun ⟨o, e⟩ => by
      have : ∀ c, alephIdx c < o := fun c => (e _).2 ⟨_, rfl⟩
      refine Ordinal.inductionOn o ?_ this; intro α r _ h
      let s := ⨆ a, invFun alephIdx (Ordinal.typein r a)
      apply (lt_succ s).not_le
      have I : Injective.{u+2, u+2} alephIdx := alephIdx.initialSeg.toEmbedding.injective
      simpa only [typein_enum, leftInverse_invFun I (succ s)] using
        le_ciSup
          (Cardinal.bddAbove_range.{u, u} fun a : α => invFun alephIdx (Ordinal.typein r a))
          (Ordinal.enum r ⟨_, h (succ s)⟩)

@[simp]
theorem alephIdx.relIso_coe : (alephIdx.relIso : Cardinal → Ordinal) = alephIdx :=
  rfl

@[simp]
theorem type_cardinal : @type Cardinal (· < ·) _ = Ordinal.univ.{u, u + 1} := by
  rw [Ordinal.univ_id]; exact Quotient.sound ⟨alephIdx.relIso⟩

@[simp]
theorem mk_cardinal : #Cardinal = univ.{u, u + 1} := by
  simpa only [card_type, card_univ] using congr_arg card type_cardinal

/-- The `aleph'` function gives the cardinals listed by their ordinal
  index, and is the inverse of `aleph_idx`.
  `aleph' n = n`, `aleph' ω = ω`, `aleph' (ω + 1) = succ ℵ₀`, etc.
  In this version, we register additionally that this function is an order isomorphism
  between ordinals and cardinals.
  For the basic function version, see `aleph'`. -/
def Aleph'.relIso :=
  Cardinal.alephIdx.relIso.symm

/-- The `aleph'` function gives the cardinals listed by their ordinal
  index, and is the inverse of `aleph_idx`.
  `aleph' n = n`, `aleph' ω = ω`, `aleph' (ω + 1) = succ ℵ₀`, etc. -/
def aleph' : Ordinal → Cardinal :=
  Aleph'.relIso

@[simp]
theorem aleph'.relIso_coe : (Aleph'.relIso : Ordinal → Cardinal) = aleph' :=
  rfl

@[simp]
theorem aleph'_lt {o₁ o₂ : Ordinal} : aleph' o₁ < aleph' o₂ ↔ o₁ < o₂ :=
  Aleph'.relIso.map_rel_iff

@[simp]
theorem aleph'_le {o₁ o₂ : Ordinal} : aleph' o₁ ≤ aleph' o₂ ↔ o₁ ≤ o₂ :=
  le_iff_le_iff_lt_iff_lt.2 aleph'_lt

@[simp]
theorem aleph'_alephIdx (c : Cardinal) : aleph' c.alephIdx = c :=
  Cardinal.alephIdx.relIso.toEquiv.symm_apply_apply c

@[simp]
theorem alephIdx_aleph' (o : Ordinal) : (aleph' o).alephIdx = o :=
  Cardinal.alephIdx.relIso.toEquiv.apply_symm_apply o

@[simp]
theorem aleph'_zero : aleph' 0 = 0 := by
  rw [← nonpos_iff_eq_zero, ← aleph'_alephIdx 0, aleph'_le]
  apply Ordinal.zero_le

@[simp]
theorem aleph'_succ {o : Ordinal} : aleph' (succ o) = succ (aleph' o) := by
  apply (succ_le_of_lt <| aleph'_lt.2 <| lt_succ o).antisymm' (Cardinal.alephIdx_le.1 <| _)
  rw [alephIdx_aleph', succ_le_iff, ← aleph'_lt, aleph'_alephIdx]
  apply lt_succ

@[simp]
theorem aleph'_nat : ∀ n : ℕ, aleph' n = n
  | 0 => aleph'_zero
  | n + 1 => show aleph' (succ n) = n.succ by rw [aleph'_succ, aleph'_nat n, nat_succ]

theorem aleph'_le_of_limit {o : Ordinal} (l : o.IsLimit) {c} :
    aleph' o ≤ c ↔ ∀ o' < o, aleph' o' ≤ c :=
  ⟨fun h o' h' => (aleph'_le.2 <| h'.le).trans h, fun h => by
    rw [← aleph'_alephIdx c, aleph'_le, limit_le l]
    intro x h'
    rw [← aleph'_le, aleph'_alephIdx]
    exact h _ h'⟩

theorem aleph'_limit {o : Ordinal} (ho : o.IsLimit) : aleph' o = ⨆ a : Iio o, aleph' a := by
  refine le_antisymm ?_ (ciSup_le' fun i => aleph'_le.2 (le_of_lt i.2))
  rw [aleph'_le_of_limit ho]
  exact fun a ha => le_ciSup (bddAbove_of_small _) (⟨a, ha⟩ : Iio o)

@[simp]
theorem aleph'_omega : aleph' ω = ℵ₀ :=
  eq_of_forall_ge_iff fun c => by
    simp only [aleph'_le_of_limit omega_isLimit, lt_omega, exists_imp, aleph0_le]
    exact forall_swap.trans (forall_congr' fun n => by simp only [forall_eq, aleph'_nat])

/-- `aleph'` and `aleph_idx` form an equivalence between `Ordinal` and `Cardinal` -/
@[simp]
def aleph'Equiv : Ordinal ≃ Cardinal :=
  ⟨aleph', alephIdx, alephIdx_aleph', aleph'_alephIdx⟩

/-- The `aleph` function gives the infinite cardinals listed by their
  ordinal index. `aleph 0 = ℵ₀`, `aleph 1 = succ ℵ₀` is the first
  uncountable cardinal, and so on. -/
def aleph (o : Ordinal) : Cardinal :=
  aleph' (ω + o)

@[simp]
theorem aleph_lt {o₁ o₂ : Ordinal} : aleph o₁ < aleph o₂ ↔ o₁ < o₂ :=
  aleph'_lt.trans (add_lt_add_iff_left _)

@[simp]
theorem aleph_le {o₁ o₂ : Ordinal} : aleph o₁ ≤ aleph o₂ ↔ o₁ ≤ o₂ :=
  le_iff_le_iff_lt_iff_lt.2 aleph_lt

@[simp]
theorem max_aleph_eq (o₁ o₂ : Ordinal) : max (aleph o₁) (aleph o₂) = aleph (max o₁ o₂) := by
  rcases le_total (aleph o₁) (aleph o₂) with h | h
  · rw [max_eq_right h, max_eq_right (aleph_le.1 h)]
  · rw [max_eq_left h, max_eq_left (aleph_le.1 h)]

@[simp]
theorem aleph_succ {o : Ordinal} : aleph (succ o) = succ (aleph o) := by
  rw [aleph, add_succ, aleph'_succ, aleph]

@[simp]
theorem aleph_zero : aleph 0 = ℵ₀ := by rw [aleph, add_zero, aleph'_omega]

theorem aleph_limit {o : Ordinal} (ho : o.IsLimit) : aleph o = ⨆ a : Iio o, aleph a := by
  apply le_antisymm _ (ciSup_le' _)
  · rw [aleph, aleph'_limit (ho.add _)]
    refine ciSup_mono' (bddAbove_of_small _) ?_
    rintro ⟨i, hi⟩
    cases' lt_or_le i ω with h h
    · rcases lt_omega.1 h with ⟨n, rfl⟩
      use ⟨0, ho.pos⟩
      simpa using (nat_lt_aleph0 n).le
    · exact ⟨⟨_, (sub_lt_of_le h).2 hi⟩, aleph'_le.2 (le_add_sub _ _)⟩
  · exact fun i => aleph_le.2 (le_of_lt i.2)

theorem aleph0_le_aleph' {o : Ordinal} : ℵ₀ ≤ aleph' o ↔ ω ≤ o := by rw [← aleph'_omega, aleph'_le]

theorem aleph0_le_aleph (o : Ordinal) : ℵ₀ ≤ aleph o := by
  rw [aleph, aleph0_le_aleph']
  apply Ordinal.le_add_right

theorem aleph'_pos {o : Ordinal} (ho : 0 < o) : 0 < aleph' o := by rwa [← aleph'_zero, aleph'_lt]

theorem aleph_pos (o : Ordinal) : 0 < aleph o :=
  aleph0_pos.trans_le (aleph0_le_aleph o)

@[simp]
theorem aleph_toNat (o : Ordinal) : toNat (aleph o) = 0 :=
  toNat_apply_of_aleph0_le <| aleph0_le_aleph o

@[simp]
theorem aleph_toPartENat (o : Ordinal) : toPartENat (aleph o) = ⊤ :=
  toPartENat_apply_of_aleph0_le <| aleph0_le_aleph o

instance nonempty_toType_aleph (o : Ordinal) : Nonempty (aleph o).ord.toType := by
  rw [toType_nonempty_iff_ne_zero, ← ord_zero]
  exact fun h => (ord_injective h).not_gt (aleph_pos o)

theorem ord_aleph_isLimit (o : Ordinal) : (aleph o).ord.IsLimit :=
  ord_isLimit <| aleph0_le_aleph _

instance (o : Ordinal) : NoMaxOrder (aleph o).ord.toType :=
  toType_noMax_of_succ_lt (ord_aleph_isLimit o).2

theorem exists_aleph {c : Cardinal} : ℵ₀ ≤ c ↔ ∃ o, c = aleph o :=
  ⟨fun h =>
    ⟨alephIdx c - ω, by
      rw [aleph, Ordinal.add_sub_cancel_of_le, aleph'_alephIdx]
      rwa [← aleph0_le_aleph', aleph'_alephIdx]⟩,
    fun ⟨o, e⟩ => e.symm ▸ aleph0_le_aleph _⟩

theorem aleph'_isNormal : IsNormal (ord ∘ aleph') :=
  ⟨fun o => ord_lt_ord.2 <| aleph'_lt.2 <| lt_succ o, fun o l a => by
    simp [ord_le, aleph'_le_of_limit l]⟩

theorem aleph_isNormal : IsNormal (ord ∘ aleph) :=
  aleph'_isNormal.trans <| add_isNormal ω

theorem succ_aleph0 : succ ℵ₀ = aleph 1 := by rw [← aleph_zero, ← aleph_succ, Ordinal.succ_zero]

theorem aleph0_lt_aleph_one : ℵ₀ < aleph 1 := by
  rw [← succ_aleph0]
  apply lt_succ

theorem countable_iff_lt_aleph_one {α : Type*} (s : Set α) : s.Countable ↔ #s < aleph 1 := by
  rw [← succ_aleph0, lt_succ_iff, le_aleph0_iff_set_countable]

/-- Ordinals that are cardinals are unbounded. -/
theorem ord_card_unbounded : Unbounded (· < ·) { b : Ordinal | b.card.ord = b } :=
  unbounded_lt_iff.2 fun a =>
    ⟨_,
      ⟨by
        dsimp
        rw [card_ord], (lt_ord_succ_card a).le⟩⟩

theorem eq_aleph'_of_eq_card_ord {o : Ordinal} (ho : o.card.ord = o) : ∃ a, (aleph' a).ord = o :=
  ⟨Cardinal.alephIdx.relIso o.card, by simpa using ho⟩

/-- `ord ∘ aleph'` enumerates the ordinals that are cardinals. -/
theorem ord_aleph'_eq_enum_card : ord ∘ aleph' = enumOrd { b : Ordinal | b.card.ord = b } := by
  rw [← eq_enumOrd _ ord_card_unbounded, range_eq_iff]
  exact
    ⟨aleph'_isNormal.strictMono,
      ⟨fun a => by
        dsimp
        rw [card_ord], fun b hb => eq_aleph'_of_eq_card_ord hb⟩⟩

/-- Infinite ordinals that are cardinals are unbounded. -/
theorem ord_card_unbounded' : Unbounded (· < ·) { b : Ordinal | b.card.ord = b ∧ ω ≤ b } :=
  (unbounded_lt_inter_le ω).2 ord_card_unbounded

theorem eq_aleph_of_eq_card_ord {o : Ordinal} (ho : o.card.ord = o) (ho' : ω ≤ o) :
    ∃ a, (aleph a).ord = o := by
  cases' eq_aleph'_of_eq_card_ord ho with a ha
  use a - ω
  unfold aleph
  rwa [Ordinal.add_sub_cancel_of_le]
  rwa [← aleph0_le_aleph', ← ord_le_ord, ha, ord_aleph0]

/-- `ord ∘ aleph` enumerates the infinite ordinals that are cardinals. -/
theorem ord_aleph_eq_enum_card :
    ord ∘ aleph = enumOrd { b : Ordinal | b.card.ord = b ∧ ω ≤ b } := by
  rw [← eq_enumOrd _ ord_card_unbounded']
  use aleph_isNormal.strictMono
  rw [range_eq_iff]
  refine ⟨fun a => ⟨?_, ?_⟩, fun b hb => eq_aleph_of_eq_card_ord hb.1 hb.2⟩
  · rw [Function.comp_apply, card_ord]
  · rw [← ord_aleph0, Function.comp_apply, ord_le_ord]
    exact aleph0_le_aleph _

end aleph

/-! ### Beth cardinals -/
section beth

/-- Beth numbers are defined so that `beth 0 = ℵ₀`, `beth (succ o) = 2 ^ (beth o)`, and when `o` is
a limit ordinal, `beth o` is the supremum of `beth o'` for `o' < o`.

Assuming the generalized continuum hypothesis, which is undecidable in ZFC, `beth o = aleph o` for
every `o`. -/
def beth (o : Ordinal.{u}) : Cardinal.{u} :=
  limitRecOn o aleph0 (fun _ x => (2 : Cardinal) ^ x) fun a _ IH => ⨆ b : Iio a, IH b.1 b.2

@[simp]
theorem beth_zero : beth 0 = aleph0 :=
  limitRecOn_zero _ _ _

@[simp]
theorem beth_succ (o : Ordinal) : beth (succ o) = 2 ^ beth o :=
  limitRecOn_succ _ _ _ _

theorem beth_limit {o : Ordinal} : o.IsLimit → beth o = ⨆ a : Iio o, beth a :=
  limitRecOn_limit _ _ _ _

theorem beth_strictMono : StrictMono beth := by
  intro a b
  induction' b using Ordinal.induction with b IH generalizing a
  intro h
  rcases zero_or_succ_or_limit b with (rfl | ⟨c, rfl⟩ | hb)
  · exact (Ordinal.not_lt_zero a h).elim
  · rw [lt_succ_iff] at h
    rw [beth_succ]
    apply lt_of_le_of_lt _ (cantor _)
    rcases eq_or_lt_of_le h with (rfl | h)
    · rfl
    exact (IH c (lt_succ c) h).le
  · apply (cantor _).trans_le
    rw [beth_limit hb, ← beth_succ]
    exact le_ciSup (bddAbove_of_small _) (⟨_, hb.succ_lt h⟩ : Iio b)

theorem beth_mono : Monotone beth :=
  beth_strictMono.monotone

@[simp]
theorem beth_lt {o₁ o₂ : Ordinal} : beth o₁ < beth o₂ ↔ o₁ < o₂ :=
  beth_strictMono.lt_iff_lt

@[simp]
theorem beth_le {o₁ o₂ : Ordinal} : beth o₁ ≤ beth o₂ ↔ o₁ ≤ o₂ :=
  beth_strictMono.le_iff_le

theorem aleph_le_beth (o : Ordinal) : aleph o ≤ beth o := by
  induction o using limitRecOn with
  | H₁ => simp
  | H₂ o h =>
    rw [aleph_succ, beth_succ, succ_le_iff]
    exact (cantor _).trans_le (power_le_power_left two_ne_zero h)
  | H₃ o ho IH =>
    rw [aleph_limit ho, beth_limit ho]
    exact ciSup_mono (bddAbove_of_small _) fun x => IH x.1 x.2

theorem aleph0_le_beth (o : Ordinal) : ℵ₀ ≤ beth o :=
  (aleph0_le_aleph o).trans <| aleph_le_beth o

theorem beth_pos (o : Ordinal) : 0 < beth o :=
  aleph0_pos.trans_le <| aleph0_le_beth o

theorem beth_ne_zero (o : Ordinal) : beth o ≠ 0 :=
  (beth_pos o).ne'

theorem beth_normal : IsNormal.{u} fun o => (beth o).ord :=
  (isNormal_iff_strictMono_limit _).2
    ⟨ord_strictMono.comp beth_strictMono, fun o ho a ha => by
      rw [beth_limit ho, ord_le]
      exact ciSup_le' fun b => ord_le.1 (ha _ b.2)⟩

end beth

/-! ### Properties of `mul` -/
section mulOrdinals

/-- If `α` is an infinite type, then `α × α` and `α` have the same cardinality. -/
theorem mul_eq_self {c : Cardinal} (h : ℵ₀ ≤ c) : c * c = c := by
  refine le_antisymm ?_ (by simpa only [mul_one] using mul_le_mul_left' (one_le_aleph0.trans h) c)
  -- the only nontrivial part is `c * c ≤ c`. We prove it inductively.
  refine Acc.recOn (Cardinal.lt_wf.apply c) (fun c _ => Quotient.inductionOn c fun α IH ol => ?_) h
  -- consider the minimal well-order `r` on `α` (a type with cardinality `c`).
  rcases ord_eq α with ⟨r, wo, e⟩
  classical
  letI := linearOrderOfSTO r
  haveI : IsWellOrder α (· < ·) := wo
  -- Define an order `s` on `α × α` by writing `(a, b) < (c, d)` if `max a b < max c d`, or
  -- the max are equal and `a < c`, or the max are equal and `a = c` and `b < d`.
  let g : α × α → α := fun p => max p.1 p.2
  let f : α × α ↪ Ordinal × α × α :=
    ⟨fun p : α × α => (typein (· < ·) (g p), p), fun p q => congr_arg Prod.snd⟩
  let s := f ⁻¹'o Prod.Lex (· < ·) (Prod.Lex (· < ·) (· < ·))
  -- this is a well order on `α × α`.
  haveI : IsWellOrder _ s := (RelEmbedding.preimage _ _).isWellOrder
  /- it suffices to show that this well order is smaller than `r`
       if it were larger, then `r` would be a strict prefix of `s`. It would be contained in
      `β × β` for some `β` of cardinality `< c`. By the inductive assumption, this set has the
      same cardinality as `β` (or it is finite if `β` is finite), so it is `< c`, which is a
      contradiction. -/
  suffices type s ≤ type r by exact card_le_card this
  refine le_of_forall_lt fun o h => ?_
  rcases typein_surj s h with ⟨p, rfl⟩
  rw [← e, lt_ord]
  refine lt_of_le_of_lt
    (?_ : _ ≤ card (succ (typein (· < ·) (g p))) * card (succ (typein (· < ·) (g p)))) ?_
  · have : { q | s q p } ⊆ insert (g p) { x | x < g p } ×ˢ insert (g p) { x | x < g p } := by
      intro q h
      simp only [s, f, Preimage, Embedding.coeFn_mk, Prod.lex_def, typein_lt_typein,
        typein_inj, mem_setOf_eq] at h
      exact max_le_iff.1 (le_iff_lt_or_eq.2 <| h.imp_right And.left)
    suffices H : (insert (g p) { x | r x (g p) } : Set α) ≃ { x | r x (g p) } ⊕ PUnit from
      ⟨(Set.embeddingOfSubset _ _ this).trans
        ((Equiv.Set.prod _ _).trans (H.prodCongr H)).toEmbedding⟩
    refine (Equiv.Set.insert ?_).trans ((Equiv.refl _).sumCongr punitEquivPUnit)
    apply @irrefl _ r
  cases' lt_or_le (card (succ (typein (· < ·) (g p)))) ℵ₀ with qo qo
  · exact (mul_lt_aleph0 qo qo).trans_le ol
  · suffices (succ (typein LT.lt (g p))).card < ⟦α⟧ from (IH _ this qo).trans_lt this
    rw [← lt_ord]
    apply (ord_isLimit ol).2
    rw [mk'_def, e]
    apply typein_lt_type

end mulOrdinals

end UsingOrdinals

/-! Properties of `mul`, not requiring ordinals -/
section mul

/-- If `α` and `β` are infinite types, then the cardinality of `α × β` is the maximum
of the cardinalities of `α` and `β`. -/
theorem mul_eq_max {a b : Cardinal} (ha : ℵ₀ ≤ a) (hb : ℵ₀ ≤ b) : a * b = max a b :=
  le_antisymm
      (mul_eq_self (ha.trans (le_max_left a b)) ▸
        mul_le_mul' (le_max_left _ _) (le_max_right _ _)) <|
    max_le (by simpa only [mul_one] using mul_le_mul_left' (one_le_aleph0.trans hb) a)
      (by simpa only [one_mul] using mul_le_mul_right' (one_le_aleph0.trans ha) b)

@[simp]
theorem mul_mk_eq_max {α β : Type u} [Infinite α] [Infinite β] : #α * #β = max #α #β :=
  mul_eq_max (aleph0_le_mk α) (aleph0_le_mk β)

@[simp]
theorem aleph_mul_aleph (o₁ o₂ : Ordinal) : aleph o₁ * aleph o₂ = aleph (max o₁ o₂) := by
  rw [Cardinal.mul_eq_max (aleph0_le_aleph o₁) (aleph0_le_aleph o₂), max_aleph_eq]

@[simp]
theorem aleph0_mul_eq {a : Cardinal} (ha : ℵ₀ ≤ a) : ℵ₀ * a = a :=
  (mul_eq_max le_rfl ha).trans (max_eq_right ha)

@[simp]
theorem mul_aleph0_eq {a : Cardinal} (ha : ℵ₀ ≤ a) : a * ℵ₀ = a :=
  (mul_eq_max ha le_rfl).trans (max_eq_left ha)

-- Porting note (#10618): removed `simp`, `simp` can prove it
theorem aleph0_mul_mk_eq {α : Type*} [Infinite α] : ℵ₀ * #α = #α :=
  aleph0_mul_eq (aleph0_le_mk α)

-- Porting note (#10618): removed `simp`, `simp` can prove it
theorem mk_mul_aleph0_eq {α : Type*} [Infinite α] : #α * ℵ₀ = #α :=
  mul_aleph0_eq (aleph0_le_mk α)

@[simp]
theorem aleph0_mul_aleph (o : Ordinal) : ℵ₀ * aleph o = aleph o :=
  aleph0_mul_eq (aleph0_le_aleph o)

@[simp]
theorem aleph_mul_aleph0 (o : Ordinal) : aleph o * ℵ₀ = aleph o :=
  mul_aleph0_eq (aleph0_le_aleph o)

theorem mul_lt_of_lt {a b c : Cardinal} (hc : ℵ₀ ≤ c) (h1 : a < c) (h2 : b < c) : a * b < c :=
  (mul_le_mul' (le_max_left a b) (le_max_right a b)).trans_lt <|
    (lt_or_le (max a b) ℵ₀).elim (fun h => (mul_lt_aleph0 h h).trans_le hc) fun h => by
      rw [mul_eq_self h]
      exact max_lt h1 h2

theorem mul_le_max_of_aleph0_le_left {a b : Cardinal} (h : ℵ₀ ≤ a) : a * b ≤ max a b := by
  convert mul_le_mul' (le_max_left a b) (le_max_right a b) using 1
  rw [mul_eq_self]
  exact h.trans (le_max_left a b)

theorem mul_eq_max_of_aleph0_le_left {a b : Cardinal} (h : ℵ₀ ≤ a) (h' : b ≠ 0) :
    a * b = max a b := by
  rcases le_or_lt ℵ₀ b with hb | hb
  · exact mul_eq_max h hb
  refine (mul_le_max_of_aleph0_le_left h).antisymm ?_
  have : b ≤ a := hb.le.trans h
  rw [max_eq_left this]
  convert mul_le_mul_left' (one_le_iff_ne_zero.mpr h') a
  rw [mul_one]

theorem mul_le_max_of_aleph0_le_right {a b : Cardinal} (h : ℵ₀ ≤ b) : a * b ≤ max a b := by
  simpa only [mul_comm b, max_comm b] using mul_le_max_of_aleph0_le_left h

theorem mul_eq_max_of_aleph0_le_right {a b : Cardinal} (h' : a ≠ 0) (h : ℵ₀ ≤ b) :
    a * b = max a b := by
  rw [mul_comm, max_comm]
  exact mul_eq_max_of_aleph0_le_left h h'

theorem mul_eq_max' {a b : Cardinal} (h : ℵ₀ ≤ a * b) : a * b = max a b := by
  rcases aleph0_le_mul_iff.mp h with ⟨ha, hb, ha' | hb'⟩
  · exact mul_eq_max_of_aleph0_le_left ha' hb
  · exact mul_eq_max_of_aleph0_le_right ha hb'

theorem mul_le_max (a b : Cardinal) : a * b ≤ max (max a b) ℵ₀ := by
  rcases eq_or_ne a 0 with (rfl | ha0); · simp
  rcases eq_or_ne b 0 with (rfl | hb0); · simp
  rcases le_or_lt ℵ₀ a with ha | ha
  · rw [mul_eq_max_of_aleph0_le_left ha hb0]
    exact le_max_left _ _
  · rcases le_or_lt ℵ₀ b with hb | hb
    · rw [mul_comm, mul_eq_max_of_aleph0_le_left hb ha0, max_comm]
      exact le_max_left _ _
    · exact le_max_of_le_right (mul_lt_aleph0 ha hb).le

theorem mul_eq_left {a b : Cardinal} (ha : ℵ₀ ≤ a) (hb : b ≤ a) (hb' : b ≠ 0) : a * b = a := by
  rw [mul_eq_max_of_aleph0_le_left ha hb', max_eq_left hb]

theorem mul_eq_right {a b : Cardinal} (hb : ℵ₀ ≤ b) (ha : a ≤ b) (ha' : a ≠ 0) : a * b = b := by
  rw [mul_comm, mul_eq_left hb ha ha']

theorem le_mul_left {a b : Cardinal} (h : b ≠ 0) : a ≤ b * a := by
  convert mul_le_mul_right' (one_le_iff_ne_zero.mpr h) a
  rw [one_mul]

theorem le_mul_right {a b : Cardinal} (h : b ≠ 0) : a ≤ a * b := by
  rw [mul_comm]
  exact le_mul_left h

theorem mul_eq_left_iff {a b : Cardinal} : a * b = a ↔ max ℵ₀ b ≤ a ∧ b ≠ 0 ∨ b = 1 ∨ a = 0 := by
  rw [max_le_iff]
  refine ⟨fun h => ?_, ?_⟩
  · rcases le_or_lt ℵ₀ a with ha | ha
    · have : a ≠ 0 := by
        rintro rfl
        exact ha.not_lt aleph0_pos
      left
      rw [and_assoc]
      use ha
      constructor
      · rw [← not_lt]
        exact fun hb => ne_of_gt (hb.trans_le (le_mul_left this)) h
      · rintro rfl
        apply this
        rw [mul_zero] at h
        exact h.symm
    right
    by_cases h2a : a = 0
    · exact Or.inr h2a
    have hb : b ≠ 0 := by
      rintro rfl
      apply h2a
      rw [mul_zero] at h
      exact h.symm
    left
    rw [← h, mul_lt_aleph0_iff, lt_aleph0, lt_aleph0] at ha
    rcases ha with (rfl | rfl | ⟨⟨n, rfl⟩, ⟨m, rfl⟩⟩)
    · contradiction
    · contradiction
    rw [← Ne] at h2a
    rw [← one_le_iff_ne_zero] at h2a hb
    norm_cast at h2a hb h ⊢
    apply le_antisymm _ hb
    rw [← not_lt]
    apply fun h2b => ne_of_gt _ h
    conv_rhs => left; rw [← mul_one n]
    rw [mul_lt_mul_left]
    · exact id
    apply Nat.lt_of_succ_le h2a
  · rintro (⟨⟨ha, hab⟩, hb⟩ | rfl | rfl)
    · rw [mul_eq_max_of_aleph0_le_left ha hb, max_eq_left hab]
    all_goals simp

end mul

/-! ### Properties of `add` -/
section add

/-- If `α` is an infinite type, then `α ⊕ α` and `α` have the same cardinality. -/
theorem add_eq_self {c : Cardinal} (h : ℵ₀ ≤ c) : c + c = c :=
  le_antisymm
    (by
      convert mul_le_mul_right' ((nat_lt_aleph0 2).le.trans h) c using 1
      <;> simp [two_mul, mul_eq_self h])
    (self_le_add_left c c)

/-- If `α` is an infinite type, then the cardinality of `α ⊕ β` is the maximum
of the cardinalities of `α` and `β`. -/
theorem add_eq_max {a b : Cardinal} (ha : ℵ₀ ≤ a) : a + b = max a b :=
  le_antisymm
      (add_eq_self (ha.trans (le_max_left a b)) ▸
        add_le_add (le_max_left _ _) (le_max_right _ _)) <|
    max_le (self_le_add_right _ _) (self_le_add_left _ _)

theorem add_eq_max' {a b : Cardinal} (ha : ℵ₀ ≤ b) : a + b = max a b := by
  rw [add_comm, max_comm, add_eq_max ha]

@[simp]
theorem add_mk_eq_max {α β : Type u} [Infinite α] : #α + #β = max #α #β :=
  add_eq_max (aleph0_le_mk α)

@[simp]
theorem add_mk_eq_max' {α β : Type u} [Infinite β] : #α + #β = max #α #β :=
  add_eq_max' (aleph0_le_mk β)

theorem add_le_max (a b : Cardinal) : a + b ≤ max (max a b) ℵ₀ := by
  rcases le_or_lt ℵ₀ a with ha | ha
  · rw [add_eq_max ha]
    exact le_max_left _ _
  · rcases le_or_lt ℵ₀ b with hb | hb
    · rw [add_comm, add_eq_max hb, max_comm]
      exact le_max_left _ _
    · exact le_max_of_le_right (add_lt_aleph0 ha hb).le

theorem add_le_of_le {a b c : Cardinal} (hc : ℵ₀ ≤ c) (h1 : a ≤ c) (h2 : b ≤ c) : a + b ≤ c :=
  (add_le_add h1 h2).trans <| le_of_eq <| add_eq_self hc

theorem add_lt_of_lt {a b c : Cardinal} (hc : ℵ₀ ≤ c) (h1 : a < c) (h2 : b < c) : a + b < c :=
  (add_le_add (le_max_left a b) (le_max_right a b)).trans_lt <|
    (lt_or_le (max a b) ℵ₀).elim (fun h => (add_lt_aleph0 h h).trans_le hc) fun h => by
      rw [add_eq_self h]; exact max_lt h1 h2

theorem eq_of_add_eq_of_aleph0_le {a b c : Cardinal} (h : a + b = c) (ha : a < c) (hc : ℵ₀ ≤ c) :
    b = c := by
  apply le_antisymm
  · rw [← h]
    apply self_le_add_left
  rw [← not_lt]; intro hb
  have : a + b < c := add_lt_of_lt hc ha hb
  simp [h, lt_irrefl] at this

theorem add_eq_left {a b : Cardinal} (ha : ℵ₀ ≤ a) (hb : b ≤ a) : a + b = a := by
  rw [add_eq_max ha, max_eq_left hb]

theorem add_eq_right {a b : Cardinal} (hb : ℵ₀ ≤ b) (ha : a ≤ b) : a + b = b := by
  rw [add_comm, add_eq_left hb ha]

theorem add_eq_left_iff {a b : Cardinal} : a + b = a ↔ max ℵ₀ b ≤ a ∨ b = 0 := by
  rw [max_le_iff]
  refine ⟨fun h => ?_, ?_⟩
  · rcases le_or_lt ℵ₀ a with ha | ha
    · left
      use ha
      rw [← not_lt]
      apply fun hb => ne_of_gt _ h
      intro hb
      exact hb.trans_le (self_le_add_left b a)
    right
    rw [← h, add_lt_aleph0_iff, lt_aleph0, lt_aleph0] at ha
    rcases ha with ⟨⟨n, rfl⟩, ⟨m, rfl⟩⟩
    norm_cast at h ⊢
    rw [← add_right_inj, h, add_zero]
  · rintro (⟨h1, h2⟩ | h3)
    · rw [add_eq_max h1, max_eq_left h2]
    · rw [h3, add_zero]

theorem add_eq_right_iff {a b : Cardinal} : a + b = b ↔ max ℵ₀ a ≤ b ∨ a = 0 := by
  rw [add_comm, add_eq_left_iff]

theorem add_nat_eq {a : Cardinal} (n : ℕ) (ha : ℵ₀ ≤ a) : a + n = a :=
  add_eq_left ha ((nat_lt_aleph0 _).le.trans ha)

theorem nat_add_eq {a : Cardinal} (n : ℕ) (ha : ℵ₀ ≤ a) : n + a = a := by
  rw [add_comm, add_nat_eq n ha]

theorem add_one_eq {a : Cardinal} (ha : ℵ₀ ≤ a) : a + 1 = a :=
  add_one_of_aleph0_le ha

-- Porting note (#10618): removed `simp`, `simp` can prove it
theorem mk_add_one_eq {α : Type*} [Infinite α] : #α + 1 = #α :=
  add_one_eq (aleph0_le_mk α)

protected theorem eq_of_add_eq_add_left {a b c : Cardinal} (h : a + b = a + c) (ha : a < ℵ₀) :
    b = c := by
  rcases le_or_lt ℵ₀ b with hb | hb
  · have : a < b := ha.trans_le hb
    rw [add_eq_right hb this.le, eq_comm] at h
    rw [eq_of_add_eq_of_aleph0_le h this hb]
  · have hc : c < ℵ₀ := by
      rw [← not_le]
      intro hc
      apply lt_irrefl ℵ₀
      apply (hc.trans (self_le_add_left _ a)).trans_lt
      rw [← h]
      apply add_lt_aleph0 ha hb
    rw [lt_aleph0] at *
    rcases ha with ⟨n, rfl⟩
    rcases hb with ⟨m, rfl⟩
    rcases hc with ⟨k, rfl⟩
    norm_cast at h ⊢
    apply add_left_cancel h

protected theorem eq_of_add_eq_add_right {a b c : Cardinal} (h : a + b = c + b) (hb : b < ℵ₀) :
    a = c := by
  rw [add_comm a b, add_comm c b] at h
  exact Cardinal.eq_of_add_eq_add_left h hb

end add

section ciSup

variable {ι : Type u} {ι' : Type w} (f : ι → Cardinal.{v})

section add

variable [Nonempty ι] [Nonempty ι']

protected theorem ciSup_add (hf : BddAbove (range f)) (c : Cardinal.{v}) :
    (⨆ i, f i) + c = ⨆ i, f i + c := by
  have : ∀ i, f i + c ≤ (⨆ i, f i) + c := fun i ↦ add_le_add_right (le_ciSup hf i) c
  refine le_antisymm ?_ (ciSup_le' this)
  have bdd : BddAbove (range (f · + c)) := ⟨_, forall_mem_range.mpr this⟩
  obtain hs | hs := lt_or_le (⨆ i, f i) ℵ₀
  · obtain ⟨i, hi⟩ := exists_eq_of_iSup_eq_of_not_isLimit
      f hf _ (fun h ↦ hs.not_le h.aleph0_le) rfl
    exact hi ▸ le_ciSup bdd i
  rw [add_eq_max hs, max_le_iff]
  exact ⟨ciSup_mono bdd fun i ↦ self_le_add_right _ c,
    (self_le_add_left _ _).trans (le_ciSup bdd <| Classical.arbitrary ι)⟩

protected theorem add_ciSup (hf : BddAbove (range f)) (c : Cardinal.{v}) :
    c + (⨆ i, f i) = ⨆ i, c + f i := by
  rw [add_comm, Cardinal.ciSup_add f hf]; simp_rw [add_comm]

protected theorem ciSup_add_ciSup (hf : BddAbove (range f)) (g : ι' → Cardinal.{v})
    (hg : BddAbove (range g)) :
    (⨆ i, f i) + (⨆ j, g j) = ⨆ (i) (j), f i + g j := by
  simp_rw [Cardinal.ciSup_add f hf, Cardinal.add_ciSup g hg]

end add

protected theorem ciSup_mul (c : Cardinal.{v}) : (⨆ i, f i) * c = ⨆ i, f i * c := by
  cases isEmpty_or_nonempty ι; · simp
  obtain rfl | h0 := eq_or_ne c 0; · simp
  by_cases hf : BddAbove (range f); swap
  · have hfc : ¬ BddAbove (range (f · * c)) := fun bdd ↦ hf
      ⟨⨆ i, f i * c, forall_mem_range.mpr fun i ↦ (le_mul_right h0).trans (le_ciSup bdd i)⟩
    simp [iSup, csSup_of_not_bddAbove, hf, hfc]
  have : ∀ i, f i * c ≤ (⨆ i, f i) * c := fun i ↦ mul_le_mul_right' (le_ciSup hf i) c
  refine le_antisymm ?_ (ciSup_le' this)
  have bdd : BddAbove (range (f · * c)) := ⟨_, forall_mem_range.mpr this⟩
  obtain hs | hs := lt_or_le (⨆ i, f i) ℵ₀
  · obtain ⟨i, hi⟩ := exists_eq_of_iSup_eq_of_not_isLimit
      f hf _ (fun h ↦ hs.not_le h.aleph0_le) rfl
    exact hi ▸ le_ciSup bdd i
  rw [mul_eq_max_of_aleph0_le_left hs h0, max_le_iff]
  obtain ⟨i, hi⟩ := exists_lt_of_lt_ciSup' (one_lt_aleph0.trans_le hs)
  exact ⟨ciSup_mono bdd fun i ↦ le_mul_right h0,
    (le_mul_left (zero_lt_one.trans hi).ne').trans (le_ciSup bdd i)⟩

protected theorem mul_ciSup (c : Cardinal.{v}) : c * (⨆ i, f i) = ⨆ i, c * f i := by
  rw [mul_comm, Cardinal.ciSup_mul f]; simp_rw [mul_comm]

protected theorem ciSup_mul_ciSup (g : ι' → Cardinal.{v}) :
    (⨆ i, f i) * (⨆ j, g j) = ⨆ (i) (j), f i * g j := by
  simp_rw [Cardinal.ciSup_mul f, Cardinal.mul_ciSup g]

end ciSup

@[simp]
theorem aleph_add_aleph (o₁ o₂ : Ordinal) : aleph o₁ + aleph o₂ = aleph (max o₁ o₂) := by
  rw [Cardinal.add_eq_max (aleph0_le_aleph o₁), max_aleph_eq]

theorem principal_add_ord {c : Cardinal} (hc : ℵ₀ ≤ c) : Ordinal.Principal (· + ·) c.ord :=
  fun a b ha hb => by
  rw [lt_ord, Ordinal.card_add] at *
  exact add_lt_of_lt hc ha hb

theorem principal_add_aleph (o : Ordinal) : Ordinal.Principal (· + ·) (aleph o).ord :=
  principal_add_ord <| aleph0_le_aleph o

theorem add_right_inj_of_lt_aleph0 {α β γ : Cardinal} (γ₀ : γ < aleph0) : α + γ = β + γ ↔ α = β :=
  ⟨fun h => Cardinal.eq_of_add_eq_add_right h γ₀, fun h => congr_arg (· + γ) h⟩

@[simp]
theorem add_nat_inj {α β : Cardinal} (n : ℕ) : α + n = β + n ↔ α = β :=
  add_right_inj_of_lt_aleph0 (nat_lt_aleph0 _)

@[simp]
theorem add_one_inj {α β : Cardinal} : α + 1 = β + 1 ↔ α = β :=
  add_right_inj_of_lt_aleph0 one_lt_aleph0

theorem add_le_add_iff_of_lt_aleph0 {α β γ : Cardinal} (γ₀ : γ < Cardinal.aleph0) :
    α + γ ≤ β + γ ↔ α ≤ β := by
  refine ⟨fun h => ?_, fun h => add_le_add_right h γ⟩
  contrapose h
  rw [not_le, lt_iff_le_and_ne, Ne] at h ⊢
  exact ⟨add_le_add_right h.1 γ, mt (add_right_inj_of_lt_aleph0 γ₀).1 h.2⟩

@[simp]
theorem add_nat_le_add_nat_iff {α β : Cardinal} (n : ℕ) : α + n ≤ β + n ↔ α ≤ β :=
  add_le_add_iff_of_lt_aleph0 (nat_lt_aleph0 n)

@[deprecated (since := "2024-02-12")]
alias add_nat_le_add_nat_iff_of_lt_aleph_0 := add_nat_le_add_nat_iff

@[simp]
theorem add_one_le_add_one_iff {α β : Cardinal} : α + 1 ≤ β + 1 ↔ α ≤ β :=
  add_le_add_iff_of_lt_aleph0 one_lt_aleph0

@[deprecated (since := "2024-02-12")]
alias add_one_le_add_one_iff_of_lt_aleph_0 := add_one_le_add_one_iff

/-! ### Properties about power -/
section pow

theorem pow_le {κ μ : Cardinal.{u}} (H1 : ℵ₀ ≤ κ) (H2 : μ < ℵ₀) : κ ^ μ ≤ κ :=
  let ⟨n, H3⟩ := lt_aleph0.1 H2
  H3.symm ▸
    Quotient.inductionOn κ
      (fun α H1 =>
        Nat.recOn n
          (lt_of_lt_of_le
              (by
                rw [Nat.cast_zero, power_zero]
                exact one_lt_aleph0)
              H1).le
          fun n ih =>
          le_of_le_of_eq
            (by
              rw [Nat.cast_succ, power_add, power_one]
              exact mul_le_mul_right' ih _)
            (mul_eq_self H1))
      H1

theorem pow_eq {κ μ : Cardinal.{u}} (H1 : ℵ₀ ≤ κ) (H2 : 1 ≤ μ) (H3 : μ < ℵ₀) : κ ^ μ = κ :=
  (pow_le H1 H3).antisymm <| self_le_power κ H2

theorem power_self_eq {c : Cardinal} (h : ℵ₀ ≤ c) : c ^ c = 2 ^ c := by
  apply ((power_le_power_right <| (cantor c).le).trans _).antisymm
  · exact power_le_power_right ((nat_lt_aleph0 2).le.trans h)
  · rw [← power_mul, mul_eq_self h]

theorem prod_eq_two_power {ι : Type u} [Infinite ι] {c : ι → Cardinal.{v}} (h₁ : ∀ i, 2 ≤ c i)
    (h₂ : ∀ i, lift.{u} (c i) ≤ lift.{v} #ι) : prod c = 2 ^ lift.{v} #ι := by
  rw [← lift_id'.{u, v} (prod.{u, v} c), lift_prod, ← lift_two_power]
  apply le_antisymm
  · refine (prod_le_prod _ _ h₂).trans_eq ?_
    rw [prod_const, lift_lift, ← lift_power, power_self_eq (aleph0_le_mk ι), lift_umax.{u, v}]
  · rw [← prod_const', lift_prod]
    refine prod_le_prod _ _ fun i => ?_
    rw [lift_two, ← lift_two.{u, v}, lift_le]
    exact h₁ i

theorem power_eq_two_power {c₁ c₂ : Cardinal} (h₁ : ℵ₀ ≤ c₁) (h₂ : 2 ≤ c₂) (h₂' : c₂ ≤ c₁) :
    c₂ ^ c₁ = 2 ^ c₁ :=
  le_antisymm (power_self_eq h₁ ▸ power_le_power_right h₂') (power_le_power_right h₂)

theorem nat_power_eq {c : Cardinal.{u}} (h : ℵ₀ ≤ c) {n : ℕ} (hn : 2 ≤ n) :
    (n : Cardinal.{u}) ^ c = 2 ^ c :=
  power_eq_two_power h (by assumption_mod_cast) ((nat_lt_aleph0 n).le.trans h)

theorem power_nat_le {c : Cardinal.{u}} {n : ℕ} (h : ℵ₀ ≤ c) : c ^ n ≤ c :=
  pow_le h (nat_lt_aleph0 n)

theorem power_nat_eq {c : Cardinal.{u}} {n : ℕ} (h1 : ℵ₀ ≤ c) (h2 : 1 ≤ n) : c ^ n = c :=
  pow_eq h1 (mod_cast h2) (nat_lt_aleph0 n)

theorem power_nat_le_max {c : Cardinal.{u}} {n : ℕ} : c ^ (n : Cardinal.{u}) ≤ max c ℵ₀ := by
  rcases le_or_lt ℵ₀ c with hc | hc
  · exact le_max_of_le_left (power_nat_le hc)
  · exact le_max_of_le_right (power_lt_aleph0 hc (nat_lt_aleph0 _)).le

theorem powerlt_aleph0 {c : Cardinal} (h : ℵ₀ ≤ c) : c ^< ℵ₀ = c := by
  apply le_antisymm
  · rw [powerlt_le]
    intro c'
    rw [lt_aleph0]
    rintro ⟨n, rfl⟩
    apply power_nat_le h
  convert le_powerlt c one_lt_aleph0; rw [power_one]

theorem powerlt_aleph0_le (c : Cardinal) : c ^< ℵ₀ ≤ max c ℵ₀ := by
  rcases le_or_lt ℵ₀ c with h | h
  · rw [powerlt_aleph0 h]
    apply le_max_left
  rw [powerlt_le]
  exact fun c' hc' => (power_lt_aleph0 h hc').le.trans (le_max_right _ _)

end pow

/-! ### Computing cardinality of various types -/
section computing

section Function

variable {α β : Type u} {β' : Type v}

theorem mk_equiv_eq_zero_iff_lift_ne : #(α ≃ β') = 0 ↔ lift.{v} #α ≠ lift.{u} #β' := by
  rw [mk_eq_zero_iff, ← not_nonempty_iff, ← lift_mk_eq']

theorem mk_equiv_eq_zero_iff_ne : #(α ≃ β) = 0 ↔ #α ≠ #β := by
  rw [mk_equiv_eq_zero_iff_lift_ne, lift_id, lift_id]

/-- This lemma makes lemmas assuming `Infinite α` applicable to the situation where we have
  `Infinite β` instead. -/
theorem mk_equiv_comm : #(α ≃ β') = #(β' ≃ α) :=
  (ofBijective _ symm_bijective).cardinal_eq

theorem mk_embedding_eq_zero_iff_lift_lt : #(α ↪ β') = 0 ↔ lift.{u} #β' < lift.{v} #α := by
  rw [mk_eq_zero_iff, ← not_nonempty_iff, ← lift_mk_le', not_le]

theorem mk_embedding_eq_zero_iff_lt : #(α ↪ β) = 0 ↔ #β < #α := by
  rw [mk_embedding_eq_zero_iff_lift_lt, lift_lt]

theorem mk_arrow_eq_zero_iff : #(α → β') = 0 ↔ #α ≠ 0 ∧ #β' = 0 := by
  simp_rw [mk_eq_zero_iff, mk_ne_zero_iff, isEmpty_fun]

theorem mk_surjective_eq_zero_iff_lift :
    #{f : α → β' | Surjective f} = 0 ↔ lift.{v} #α < lift.{u} #β' ∨ (#α ≠ 0 ∧ #β' = 0) := by
  rw [← not_iff_not, not_or, not_lt, lift_mk_le', ← Ne, not_and_or, not_ne_iff, and_comm]
  simp_rw [mk_ne_zero_iff, mk_eq_zero_iff, nonempty_coe_sort,
    Set.Nonempty, mem_setOf, exists_surjective_iff, nonempty_fun]

theorem mk_surjective_eq_zero_iff :
    #{f : α → β | Surjective f} = 0 ↔ #α < #β ∨ (#α ≠ 0 ∧ #β = 0) := by
  rw [mk_surjective_eq_zero_iff_lift, lift_lt]

variable (α β')

theorem mk_equiv_le_embedding : #(α ≃ β') ≤ #(α ↪ β') := ⟨⟨_, Equiv.toEmbedding_injective⟩⟩

theorem mk_embedding_le_arrow : #(α ↪ β') ≤ #(α → β') := ⟨⟨_, DFunLike.coe_injective⟩⟩

variable [Infinite α] {α β'}

theorem mk_perm_eq_self_power : #(Equiv.Perm α) = #α ^ #α :=
  ((mk_equiv_le_embedding α α).trans (mk_embedding_le_arrow α α)).antisymm <| by
    suffices Nonempty ((α → Bool) ↪ Equiv.Perm (α × Bool)) by
      obtain ⟨e⟩ : Nonempty (α ≃ α × Bool) := by
        erw [← Cardinal.eq, mk_prod, lift_uzero, mk_bool,
          lift_natCast, mul_two, add_eq_self (aleph0_le_mk α)]
      erw [← le_def, mk_arrow, lift_uzero, mk_bool, lift_natCast 2] at this
      rwa [← power_def, power_self_eq (aleph0_le_mk α), e.permCongr.cardinal_eq]
    refine ⟨⟨fun f ↦ Involutive.toPerm (fun x ↦ ⟨x.1, xor (f x.1) x.2⟩) fun x ↦ ?_, fun f g h ↦ ?_⟩⟩
    · simp_rw [← Bool.xor_assoc, Bool.xor_self, Bool.false_xor]
    · ext a; rw [← (f a).xor_false, ← (g a).xor_false]; exact congr(($h ⟨a, false⟩).2)

theorem mk_perm_eq_two_power : #(Equiv.Perm α) = 2 ^ #α := by
  rw [mk_perm_eq_self_power, power_self_eq (aleph0_le_mk α)]

theorem mk_equiv_eq_arrow_of_lift_eq (leq : lift.{v} #α = lift.{u} #β') :
    #(α ≃ β') = #(α → β') := by
  obtain ⟨e⟩ := lift_mk_eq'.mp leq
  have e₁ := lift_mk_eq'.mpr ⟨.equivCongr (.refl α) e⟩
  have e₂ := lift_mk_eq'.mpr ⟨.arrowCongr (.refl α) e⟩
  rw [lift_id'.{u,v}] at e₁ e₂
  rw [← e₁, ← e₂, lift_inj, mk_perm_eq_self_power, power_def]

theorem mk_equiv_eq_arrow_of_eq (eq : #α = #β) : #(α ≃ β) = #(α → β) :=
  mk_equiv_eq_arrow_of_lift_eq congr(lift $eq)

theorem mk_equiv_of_lift_eq (leq : lift.{v} #α = lift.{u} #β') : #(α ≃ β') = 2 ^ lift.{v} #α := by
  erw [← (lift_mk_eq'.2 ⟨.equivCongr (.refl α) (lift_mk_eq'.1 leq).some⟩).trans (lift_id'.{u,v} _),
    lift_umax.{u,v}, mk_perm_eq_two_power, lift_power, lift_natCast]; rfl

theorem mk_equiv_of_eq (eq : #α = #β) : #(α ≃ β) = 2 ^ #α := by
  rw [mk_equiv_of_lift_eq (lift_inj.mpr eq), lift_id]

theorem mk_embedding_eq_arrow_of_lift_le (lle : lift.{u} #β' ≤ lift.{v} #α) :
    #(β' ↪ α) = #(β' → α) :=
  (mk_embedding_le_arrow _ _).antisymm <| by
    conv_rhs => rw [← (Equiv.embeddingCongr (.refl _)
      (Cardinal.eq.mp <| mul_eq_self <| aleph0_le_mk α).some).cardinal_eq]
    obtain ⟨e⟩ := lift_mk_le'.mp lle
    exact ⟨⟨fun f ↦ ⟨fun b ↦ ⟨e b, f b⟩, fun _ _ h ↦ e.injective congr(Prod.fst $h)⟩,
      fun f g h ↦ funext fun b ↦ congr(Prod.snd <| $h b)⟩⟩

theorem mk_embedding_eq_arrow_of_le (le : #β ≤ #α) : #(β ↪ α) = #(β → α) :=
  mk_embedding_eq_arrow_of_lift_le (lift_le.mpr le)

theorem mk_surjective_eq_arrow_of_lift_le (lle : lift.{u} #β' ≤ lift.{v} #α) :
    #{f : α → β' | Surjective f} = #(α → β') :=
  (mk_set_le _).antisymm <|
    have ⟨e⟩ : Nonempty (α ≃ α ⊕ β') := by
      simp_rw [← lift_mk_eq', mk_sum, lift_add, lift_lift]; rw [lift_umax.{u,v}, eq_comm]
      exact add_eq_left (aleph0_le_lift.mpr <| aleph0_le_mk α) lle
    ⟨⟨fun f ↦ ⟨fun a ↦ (e a).elim f id, fun b ↦ ⟨e.symm (.inr b), congr_arg _ (e.right_inv _)⟩⟩,
      fun f g h ↦ funext fun a ↦ by
        simpa only [e.apply_symm_apply] using congr_fun (Subtype.ext_iff.mp h) (e.symm <| .inl a)⟩⟩

theorem mk_surjective_eq_arrow_of_le (le : #β ≤ #α) : #{f : α → β | Surjective f} = #(α → β) :=
  mk_surjective_eq_arrow_of_lift_le (lift_le.mpr le)

end Function

@[simp]
theorem mk_list_eq_mk (α : Type u) [Infinite α] : #(List α) = #α :=
  have H1 : ℵ₀ ≤ #α := aleph0_le_mk α
  Eq.symm <|
    le_antisymm ((le_def _ _).2 ⟨⟨fun a => [a], fun _ => by simp⟩⟩) <|
      calc
        #(List α) = sum fun n : ℕ => #α ^ (n : Cardinal.{u}) := mk_list_eq_sum_pow α
        _ ≤ sum fun _ : ℕ => #α := sum_le_sum _ _ fun n => pow_le H1 <| nat_lt_aleph0 n
        _ = #α := by simp [H1]

theorem mk_list_eq_aleph0 (α : Type u) [Countable α] [Nonempty α] : #(List α) = ℵ₀ :=
  mk_le_aleph0.antisymm (aleph0_le_mk _)

theorem mk_list_eq_max_mk_aleph0 (α : Type u) [Nonempty α] : #(List α) = max #α ℵ₀ := by
  cases finite_or_infinite α
  · rw [mk_list_eq_aleph0, eq_comm, max_eq_right]
    exact mk_le_aleph0
  · rw [mk_list_eq_mk, eq_comm, max_eq_left]
    exact aleph0_le_mk α

theorem mk_list_le_max (α : Type u) : #(List α) ≤ max ℵ₀ #α := by
  cases finite_or_infinite α
  · exact mk_le_aleph0.trans (le_max_left _ _)
  · rw [mk_list_eq_mk]
    apply le_max_right

@[simp]
theorem mk_finset_of_infinite (α : Type u) [Infinite α] : #(Finset α) = #α := by
  classical
  exact Eq.symm <|
    le_antisymm (mk_le_of_injective fun _ _ => Finset.singleton_inj.1) <|
      calc
        #(Finset α) ≤ #(List α) := mk_le_of_surjective List.toFinset_surjective
        _ = #α := mk_list_eq_mk α

theorem mk_bounded_set_le_of_infinite (α : Type u) [Infinite α] (c : Cardinal) :
    #{ t : Set α // #t ≤ c } ≤ #α ^ c := by
  refine le_trans ?_ (by rw [← add_one_eq (aleph0_le_mk α)])
  induction' c using Cardinal.inductionOn with β
  fapply mk_le_of_surjective
  · intro f
    use Sum.inl ⁻¹' range f
    refine le_trans (mk_preimage_of_injective _ _ fun x y => Sum.inl.inj) ?_
    apply mk_range_le
  rintro ⟨s, ⟨g⟩⟩
  classical
  use fun y => if h : ∃ x : s, g x = y then Sum.inl (Classical.choose h).val
               else Sum.inr (ULift.up 0)
  apply Subtype.eq; ext x
  constructor
  · rintro ⟨y, h⟩
    dsimp only at h
    by_cases h' : ∃ z : s, g z = y
    · rw [dif_pos h'] at h
      cases Sum.inl.inj h
      exact (Classical.choose h').2
    · rw [dif_neg h'] at h
      cases h
  · intro h
    have : ∃ z : s, g z = g ⟨x, h⟩ := ⟨⟨x, h⟩, rfl⟩
    use g ⟨x, h⟩
    dsimp only
    rw [dif_pos this]
    congr
    suffices Classical.choose this = ⟨x, h⟩ from congr_arg Subtype.val this
    apply g.2
    exact Classical.choose_spec this

theorem mk_bounded_set_le (α : Type u) (c : Cardinal) :
    #{ t : Set α // #t ≤ c } ≤ max #α ℵ₀ ^ c := by
<<<<<<< HEAD
  trans #{ t : Set (Sum (ULift.{u} ℕ) α) // #t ≤ c }
  · refine' ⟨Embedding.subtypeMap _ _⟩
=======
  trans #{ t : Set ((ULift.{u} ℕ) ⊕ α) // #t ≤ c }
  · refine ⟨Embedding.subtypeMap ?_ ?_⟩
>>>>>>> 99508fb5
    · apply Embedding.image
      use Sum.inr
      apply Sum.inr.inj
    intro s hs
    exact mk_image_le.trans hs
  apply (mk_bounded_set_le_of_infinite ((ULift.{u} ℕ) ⊕ α) c).trans
  rw [max_comm, ← add_eq_max] <;> rfl

theorem mk_bounded_subset_le {α : Type u} (s : Set α) (c : Cardinal.{u}) :
    #{ t : Set α // t ⊆ s ∧ #t ≤ c } ≤ max #s ℵ₀ ^ c := by
<<<<<<< HEAD
  refine' le_trans _ (mk_bounded_set_le s c)
  refine' ⟨Embedding.codRestrict _ _ _⟩
=======
  refine le_trans ?_ (mk_bounded_set_le s c)
  refine ⟨Embedding.codRestrict _ ?_ ?_⟩
>>>>>>> 99508fb5
  · use fun t => (↑) ⁻¹' t.1
    rintro ⟨t, ht1, ht2⟩ ⟨t', h1t', h2t'⟩ h
    apply Subtype.eq
    dsimp only at h ⊢
    refine (preimage_eq_preimage' ?_ ?_).1 h <;> rw [Subtype.range_coe] <;> assumption
  rintro ⟨t, _, h2t⟩; exact (mk_preimage_of_injective _ _ Subtype.val_injective).trans h2t

end computing

/-! ### Properties of `compl` -/
section compl

theorem mk_compl_of_infinite {α : Type*} [Infinite α] (s : Set α) (h2 : #s < #α) :
    #(sᶜ : Set α) = #α := by
  refine eq_of_add_eq_of_aleph0_le ?_ h2 (aleph0_le_mk α)
  exact mk_sum_compl s

theorem mk_compl_finset_of_infinite {α : Type*} [Infinite α] (s : Finset α) :
    #((↑s)ᶜ : Set α) = #α := by
  apply mk_compl_of_infinite
  exact (finset_card_lt_aleph0 s).trans_le (aleph0_le_mk α)

theorem mk_compl_eq_mk_compl_infinite {α : Type*} [Infinite α] {s t : Set α} (hs : #s < #α)
    (ht : #t < #α) : #(sᶜ : Set α) = #(tᶜ : Set α) := by
  rw [mk_compl_of_infinite s hs, mk_compl_of_infinite t ht]

theorem mk_compl_eq_mk_compl_finite_lift {α : Type u} {β : Type v} [Finite α] {s : Set α}
    {t : Set β} (h1 : (lift.{max v w, u} #α) = (lift.{max u w, v} #β))
    (h2 : lift.{max v w, u} #s = lift.{max u w, v} #t) :
    lift.{max v w} #(sᶜ : Set α) = lift.{max u w} #(tᶜ : Set β) := by
  cases nonempty_fintype α
  rcases lift_mk_eq.{u, v, w}.1 h1 with ⟨e⟩; letI : Fintype β := Fintype.ofEquiv α e
  replace h1 : Fintype.card α = Fintype.card β := (Fintype.ofEquiv_card _).symm
  classical
    lift s to Finset α using s.toFinite
    lift t to Finset β using t.toFinite
    simp only [Finset.coe_sort_coe, mk_fintype, Fintype.card_coe, lift_natCast, Nat.cast_inj] at h2
    simp only [← Finset.coe_compl, Finset.coe_sort_coe, mk_coe_finset, Finset.card_compl,
      lift_natCast, Nat.cast_inj, h1, h2]

theorem mk_compl_eq_mk_compl_finite {α β : Type u} [Finite α] {s : Set α} {t : Set β}
    (h1 : #α = #β) (h : #s = #t) : #(sᶜ : Set α) = #(tᶜ : Set β) := by
  rw [← lift_inj.{u, u}]
  apply mk_compl_eq_mk_compl_finite_lift.{u, u, u}
  <;> rwa [lift_inj]

theorem mk_compl_eq_mk_compl_finite_same {α : Type u} [Finite α] {s t : Set α} (h : #s = #t) :
    #(sᶜ : Set α) = #(tᶜ : Set α) :=
  mk_compl_eq_mk_compl_finite.{u} rfl h

end compl

/-! ### Extending an injection to an equiv -/

theorem extend_function {α β : Type*} {s : Set α} (f : s ↪ β)
    (h : Nonempty ((sᶜ : Set α) ≃ ((range f)ᶜ : Set β))) : ∃ g : α ≃ β, ∀ x : s, g x = f x := by
  classical
  have := h; cases' this with g
  let h : α ≃ β :=
    (Set.sumCompl (s : Set α)).symm.trans
      ((sumCongr (Equiv.ofInjective f f.2) g).trans (Set.sumCompl (range f)))
  refine ⟨h, ?_⟩; rintro ⟨x, hx⟩; simp [h, Set.sumCompl_symm_apply_of_mem, hx]

theorem extend_function_finite {α : Type u} {β : Type v} [Finite α] {s : Set α} (f : s ↪ β)
    (h : Nonempty (α ≃ β)) : ∃ g : α ≃ β, ∀ x : s, g x = f x := by
  apply extend_function.{u, v} f
  cases' id h with g
  rw [← lift_mk_eq.{u, v, max u v}] at h
  rw [← lift_mk_eq.{u, v, max u v}, mk_compl_eq_mk_compl_finite_lift.{u, v, max u v} h]
  rw [mk_range_eq_lift.{u, v, max u v}]; exact f.2

theorem extend_function_of_lt {α β : Type*} {s : Set α} (f : s ↪ β) (hs : #s < #α)
    (h : Nonempty (α ≃ β)) : ∃ g : α ≃ β, ∀ x : s, g x = f x := by
  cases fintypeOrInfinite α
  · exact extend_function_finite f h
  · apply extend_function f
    cases' id h with g
    haveI := Infinite.of_injective _ g.injective
    rw [← lift_mk_eq'] at h ⊢
    rwa [mk_compl_of_infinite s hs, mk_compl_of_infinite]
    rwa [← lift_lt, mk_range_eq_of_injective f.injective, ← h, lift_lt]


-- Porting note: we no longer express literals as `bit0` and `bit1` in Lean 4, so we can't use this
-- section Bit

-- /-!
-- This section proves inequalities for `bit0` and `bit1`, enabling `simp` to solve inequalities
-- for numeral cardinals. The complexity of the resulting algorithm is not good, as in some cases
-- `simp` reduces an inequality to a disjunction of two situations, depending on whether a cardinal
-- is finite or infinite. Since the evaluation of the branches is not lazy, this is bad. It is good
-- enough for practical situations, though.

-- For specific numbers, these inequalities could also be deduced from the corresponding
-- inequalities of natural numbers using `norm_cast`:
-- ```
-- example : (37 : cardinal) < 42 :=
-- by { norm_cast, norm_num }
-- ```
-- -/


-- theorem bit0_ne_zero (a : Cardinal) : ¬bit0 a = 0 ↔ ¬a = 0 := by simp [bit0]

-- @[simp]
-- theorem bit1_ne_zero (a : Cardinal) : ¬bit1 a = 0 := by simp [bit1]

-- @[simp]
-- theorem zero_lt_bit0 (a : Cardinal) : 0 < bit0 a ↔ 0 < a := by
--   rw [← not_iff_not]
--   simp [bit0]

-- @[simp]
-- theorem zero_lt_bit1 (a : Cardinal) : 0 < bit1 a :=
--   zero_lt_one.trans_le (self_le_add_left _ _)

-- @[simp]
-- theorem one_le_bit0 (a : Cardinal) : 1 ≤ bit0 a ↔ 0 < a :=
--   ⟨fun h => (zero_lt_bit0 a).mp (zero_lt_one.trans_le h), fun h =>
--     (one_le_iff_pos.mpr h).trans (self_le_add_left a a)⟩

-- @[simp]
-- theorem one_le_bit1 (a : Cardinal) : 1 ≤ bit1 a :=
--   self_le_add_left _ _

-- theorem bit0_eq_self {c : Cardinal} (h : ℵ₀ ≤ c) : bit0 c = c :=
--   add_eq_self h

-- @[simp]
-- theorem bit0_lt_aleph0 {c : Cardinal} : bit0 c < ℵ₀ ↔ c < ℵ₀ :=
--   by simp [bit0, add_lt_aleph_0_iff]

-- @[simp]
-- theorem aleph0_le_bit0 {c : Cardinal} : ℵ₀ ≤ bit0 c ↔ ℵ₀ ≤ c := by
--   rw [← not_iff_not]
--   simp

-- @[simp]
-- theorem bit1_eq_self_iff {c : Cardinal} : bit1 c = c ↔ ℵ₀ ≤ c := by
--   by_cases h : ℵ₀ ≤ c
--   · simp only [bit1, bit0_eq_self h, h, eq_self_iff_true, add_one_of_aleph_0_le]
--   · refine' iff_of_false (ne_of_gt _) h
--     rcases lt_aleph_0.1 (not_le.1 h) with ⟨n, rfl⟩
--     norm_cast
--     dsimp [bit1, bit0]
--     linarith

-- @[simp]
-- theorem bit1_lt_aleph0 {c : Cardinal} : bit1 c < ℵ₀ ↔ c < ℵ₀ := by
--   simp [bit1, bit0, add_lt_aleph_0_iff, one_lt_aleph_0]

-- @[simp]
-- theorem aleph0_le_bit1 {c : Cardinal} : ℵ₀ ≤ bit1 c ↔ ℵ₀ ≤ c := by
--   rw [← not_iff_not]
--   simp

-- @[simp]
-- theorem bit0_le_bit0 {a b : Cardinal} : bit0 a ≤ bit0 b ↔ a ≤ b := by
--   rcases le_or_lt ℵ₀ a with ha | ha <;> rcases le_or_lt ℵ₀ b with hb | hb
--   · rw [bit0_eq_self ha, bit0_eq_self hb]
--   · rw [bit0_eq_self ha]
--     refine' iff_of_false (fun h => _) (hb.trans_le ha).not_le
--     have A : bit0 b < ℵ₀ := by simpa using hb
--     exact lt_irrefl _ ((A.trans_le ha).trans_le h)
--   · rw [bit0_eq_self hb]
--     exact iff_of_true ((bit0_lt_aleph_0.2 ha).le.trans hb) (ha.le.trans hb)
--   · rcases lt_aleph_0.1 ha with ⟨m, rfl⟩
--     rcases lt_aleph_0.1 hb with ⟨n, rfl⟩
--     norm_cast
--     exact bit0_le_bit0

-- @[simp]
-- theorem bit0_le_bit1 {a b : Cardinal} : bit0 a ≤ bit1 b ↔ a ≤ b := by
--   rcases le_or_lt ℵ₀ a with ha | ha <;> rcases le_or_lt ℵ₀ b with hb | hb
--   · rw [bit0_eq_self ha, bit1_eq_self_iff.2 hb]
--   · rw [bit0_eq_self ha]
--     refine' iff_of_false (fun h => _) (hb.trans_le ha).not_le
--     have A : bit1 b < ℵ₀ := by simpa using hb
--     exact lt_irrefl _ ((A.trans_le ha).trans_le h)
--   · rw [bit1_eq_self_iff.2 hb]
--     exact iff_of_true ((bit0_lt_aleph_0.2 ha).le.trans hb) (ha.le.trans hb)
--   · rcases lt_aleph_0.1 ha with ⟨m, rfl⟩
--     rcases lt_aleph_0.1 hb with ⟨n, rfl⟩
--     norm_cast
--     exact Nat.bit0_le_bit1_iff

-- @[simp]
-- theorem bit1_le_bit1 {a b : Cardinal} : bit1 a ≤ bit1 b ↔ a ≤ b :=
--   ⟨fun h => bit0_le_bit1.1 ((self_le_add_right (bit0 a) 1).trans h), fun h =>
--     (add_le_add_right (add_le_add_left h a) 1).trans (add_le_add_right (add_le_add_right h b) 1)⟩

-- @[simp]
-- theorem bit1_le_bit0 {a b : Cardinal} : bit1 a ≤ bit0 b ↔ a < b ∨ a ≤ b ∧ ℵ₀ ≤ a := by
--   rcases le_or_lt ℵ₀ a with ha | ha <;> rcases le_or_lt ℵ₀ b with hb | hb
--   · simp only [bit1_eq_self_iff.mpr ha, bit0_eq_self hb, ha, and_true_iff]
--     refine' ⟨fun h => Or.inr h, fun h => _⟩
--     cases h
--     · exact le_of_lt h
--     · exact h
--   · rw [bit1_eq_self_iff.2 ha]
--     refine' iff_of_false (fun h => _) fun h => _
--     · have A : bit0 b < ℵ₀ := by simpa using hb
--       exact lt_irrefl _ ((A.trans_le ha).trans_le h)
--     · exact not_le_of_lt (hb.trans_le ha) (h.elim le_of_lt And.left)
--   · rw [bit0_eq_self hb]
--     exact iff_of_true ((bit1_lt_aleph_0.2 ha).le.trans hb) (Or.inl <| ha.trans_le hb)
--   · rcases lt_aleph_0.1 ha with ⟨m, rfl⟩
--     rcases lt_aleph_0.1 hb with ⟨n, rfl⟩
--     norm_cast
--     simp [not_le.mpr ha]

-- @[simp]
-- theorem bit0_lt_bit0 {a b : Cardinal} : bit0 a < bit0 b ↔ a < b := by
--   rcases le_or_lt ℵ₀ a with ha | ha <;> rcases le_or_lt ℵ₀ b with hb | hb
--   · rw [bit0_eq_self ha, bit0_eq_self hb]
--   · rw [bit0_eq_self ha]
--     refine' iff_of_false (fun h => _) (hb.le.trans ha).not_lt
--     have A : bit0 b < ℵ₀ := by simpa using hb
--     exact lt_irrefl _ ((A.trans_le ha).trans h)
--   · rw [bit0_eq_self hb]
--     exact iff_of_true ((bit0_lt_aleph_0.2 ha).trans_le hb) (ha.trans_le hb)
--   · rcases lt_aleph_0.1 ha with ⟨m, rfl⟩
--     rcases lt_aleph_0.1 hb with ⟨n, rfl⟩
--     norm_cast
--     exact bit0_lt_bit0

-- @[simp]
-- theorem bit1_lt_bit0 {a b : Cardinal} : bit1 a < bit0 b ↔ a < b := by
--   rcases le_or_lt ℵ₀ a with ha | ha <;> rcases le_or_lt ℵ₀ b with hb | hb
--   · rw [bit1_eq_self_iff.2 ha, bit0_eq_self hb]
--   · rw [bit1_eq_self_iff.2 ha]
--     refine' iff_of_false (fun h => _) (hb.le.trans ha).not_lt
--     have A : bit0 b < ℵ₀ := by simpa using hb
--     exact lt_irrefl _ ((A.trans_le ha).trans h)
--   · rw [bit0_eq_self hb]
--     exact iff_of_true ((bit1_lt_aleph_0.2 ha).trans_le hb) (ha.trans_le hb)
--   · rcases lt_aleph_0.1 ha with ⟨m, rfl⟩
--     rcases lt_aleph_0.1 hb with ⟨n, rfl⟩
--     norm_cast
--     exact Nat.bit1_lt_bit0_iff

-- @[simp]
-- theorem bit1_lt_bit1 {a b : Cardinal} : bit1 a < bit1 b ↔ a < b := by
--   rcases le_or_lt ℵ₀ a with ha | ha <;> rcases le_or_lt ℵ₀ b with hb | hb
--   · rw [bit1_eq_self_iff.2 ha, bit1_eq_self_iff.2 hb]
--   · rw [bit1_eq_self_iff.2 ha]
--     refine' iff_of_false (fun h => _) (hb.le.trans ha).not_lt
--     have A : bit1 b < ℵ₀ := by simpa using hb
--     exact lt_irrefl _ ((A.trans_le ha).trans h)
--   · rw [bit1_eq_self_iff.2 hb]
--     exact iff_of_true ((bit1_lt_aleph_0.2 ha).trans_le hb) (ha.trans_le hb)
--   · rcases lt_aleph_0.1 ha with ⟨m, rfl⟩
--     rcases lt_aleph_0.1 hb with ⟨n, rfl⟩
--     norm_cast
--     exact bit1_lt_bit1

-- @[simp]
-- theorem bit0_lt_bit1 {a b : Cardinal} : bit0 a < bit1 b ↔ a < b ∨ a ≤ b ∧ a < ℵ₀ := by
--   rcases le_or_lt ℵ₀ a with ha | ha <;> rcases le_or_lt ℵ₀ b with hb | hb
--   · simp [bit0_eq_self ha, bit1_eq_self_iff.2 hb, not_lt.mpr ha]
--   · rw [bit0_eq_self ha]
--     refine' iff_of_false (fun h => _) fun h => _
--     · have A : bit1 b < ℵ₀ := by simpa using hb
--       exact lt_irrefl _ ((A.trans_le ha).trans h)
--     · exact (hb.trans_le ha).not_le (h.elim le_of_lt And.left)
--   · rw [bit1_eq_self_iff.2 hb]
--     exact iff_of_true ((bit0_lt_aleph_0.2 ha).trans_le hb) (Or.inl <| ha.trans_le hb)
--   · rcases lt_aleph_0.1 ha with ⟨m, rfl⟩
--     rcases lt_aleph_0.1 hb with ⟨n, rfl⟩
--     norm_cast
--     simp only [ha, and_true_iff, Nat.bit0_lt_bit1_iff, or_iff_right_of_imp le_of_lt]

-- theorem one_lt_two : (1 : Cardinal) < 2 := by
--   -- This strategy works generally to prove inequalities between numerals in `cardinality`.
--   norm_cast
--   norm_num

-- @[simp]
-- theorem one_lt_bit0 {a : Cardinal} : 1 < bit0 a ↔ 0 < a := by simp [← bit1_zero]

-- @[simp]
-- theorem one_lt_bit1 (a : Cardinal) : 1 < bit1 a ↔ 0 < a := by simp [← bit1_zero]

-- end Bit

end Cardinal

section Initial

namespace Ordinal

/--
`ω_ o` is a notation for the *initial ordinal* of cardinality
`aleph o`. Thus, for example `ω_ 0 = ω`.
-/
scoped notation "ω_" o => ord <| aleph o

/--
`ω₁` is the first uncountable ordinal.
-/
scoped notation "ω₁" => ord <| aleph 1

lemma omega_lt_omega1 : ω < ω₁ := ord_aleph0.symm.trans_lt (ord_lt_ord.mpr (aleph0_lt_aleph_one))

section OrdinalIndices
/-!
### Cardinal operations with ordinal indices

Results on cardinality of ordinal-indexed families of sets.
-/
namespace Cardinal

open scoped Cardinal

/--
Bounding the cardinal of an ordinal-indexed union of sets.
-/
lemma mk_iUnion_Ordinal_le_of_le {β : Type*} {o : Ordinal} {c : Cardinal}
    (ho : o.card ≤ c) (hc : ℵ₀ ≤ c) (A : Ordinal → Set β)
    (hA : ∀ j < o, #(A j) ≤ c) :
    #(⋃ j < o, A j) ≤ c := by
  simp_rw [← mem_Iio, biUnion_eq_iUnion, iUnion, iSup, ← o.enumIsoToType.symm.surjective.range_comp]
  apply ((mk_iUnion_le _).trans _).trans_eq (mul_eq_self hc)
  rw [mk_toType]
  exact mul_le_mul' ho <| ciSup_le' <| (hA _ <| typein_lt_self ·)

end Cardinal

end OrdinalIndices

end Ordinal

end Initial<|MERGE_RESOLUTION|>--- conflicted
+++ resolved
@@ -1110,13 +1110,8 @@
 
 theorem mk_bounded_set_le (α : Type u) (c : Cardinal) :
     #{ t : Set α // #t ≤ c } ≤ max #α ℵ₀ ^ c := by
-<<<<<<< HEAD
-  trans #{ t : Set (Sum (ULift.{u} ℕ) α) // #t ≤ c }
-  · refine' ⟨Embedding.subtypeMap _ _⟩
-=======
   trans #{ t : Set ((ULift.{u} ℕ) ⊕ α) // #t ≤ c }
   · refine ⟨Embedding.subtypeMap ?_ ?_⟩
->>>>>>> 99508fb5
     · apply Embedding.image
       use Sum.inr
       apply Sum.inr.inj
@@ -1127,13 +1122,8 @@
 
 theorem mk_bounded_subset_le {α : Type u} (s : Set α) (c : Cardinal.{u}) :
     #{ t : Set α // t ⊆ s ∧ #t ≤ c } ≤ max #s ℵ₀ ^ c := by
-<<<<<<< HEAD
-  refine' le_trans _ (mk_bounded_set_le s c)
-  refine' ⟨Embedding.codRestrict _ _ _⟩
-=======
   refine le_trans ?_ (mk_bounded_set_le s c)
   refine ⟨Embedding.codRestrict _ ?_ ?_⟩
->>>>>>> 99508fb5
   · use fun t => (↑) ⁻¹' t.1
     rintro ⟨t, ht1, ht2⟩ ⟨t', h1t', h2t'⟩ h
     apply Subtype.eq
