/-
Copyright (c) 2020 Kenny Lau. All rights reserved.
Released under Apache 2.0 license as described in the file LICENSE.
Authors: Kenny Lau, Johan Commelin, Patrick Massot
-/
import Mathlib.Algebra.GroupWithZero.InjSurj
import Mathlib.Algebra.GroupWithZero.Units.Equiv
import Mathlib.Algebra.GroupWithZero.WithZero
import Mathlib.Algebra.Order.AddGroupWithTop
import Mathlib.Algebra.Order.Group.Units
import Mathlib.Algebra.Order.GroupWithZero.Synonym
import Mathlib.Algebra.Order.GroupWithZero.Unbundled
import Mathlib.Algebra.Order.Monoid.Basic
import Mathlib.Algebra.Order.Monoid.OrderDual
import Mathlib.Algebra.Order.Monoid.TypeTags

/-!
# Linearly ordered commutative groups and monoids with a zero element adjoined

This file sets up a special class of linearly ordered commutative monoids
that show up as the target of so-called “valuations” in algebraic number theory.

Usually, in the informal literature, these objects are constructed
by taking a linearly ordered commutative group Γ and formally adjoining a zero element: Γ ∪ {0}.

The disadvantage is that a type such as `NNReal` is not of that form,
whereas it is a very common target for valuations.
The solutions is to use a typeclass, and that is exactly what we do in this file.
-/

variable {α : Type*}

/-- A linearly ordered commutative monoid with a zero element. -/
class LinearOrderedCommMonoidWithZero (α : Type*) extends LinearOrderedCommMonoid α,
  CommMonoidWithZero α where
  /-- `0 ≤ 1` in any linearly ordered commutative monoid. -/
  zero_le_one : (0 : α) ≤ 1

/-- A linearly ordered commutative group with a zero element. -/
class LinearOrderedCommGroupWithZero (α : Type*) extends LinearOrderedCommMonoidWithZero α,
  CommGroupWithZero α

instance (priority := 100) LinearOrderedCommMonoidWithZero.toZeroLeOneClass
    [LinearOrderedCommMonoidWithZero α] : ZeroLEOneClass α :=
  { ‹LinearOrderedCommMonoidWithZero α› with }

instance (priority := 100) canonicallyOrderedAddCommMonoid.toZeroLeOneClass
    [CanonicallyOrderedAddCommMonoid α] [One α] : ZeroLEOneClass α :=
  ⟨zero_le 1⟩

section LinearOrderedCommMonoidWithZero
variable [LinearOrderedCommMonoidWithZero α] {a b : α} {n : ℕ}

/-
The following facts are true more generally in a (linearly) ordered commutative monoid.
-/
/-- Pullback a `LinearOrderedCommMonoidWithZero` under an injective map.
See note [reducible non-instances]. -/
abbrev Function.Injective.linearOrderedCommMonoidWithZero {β : Type*} [Zero β] [One β] [Mul β]
    [Pow β ℕ] [Sup β] [Inf β] (f : β → α) (hf : Function.Injective f) (zero : f 0 = 0)
    (one : f 1 = 1) (mul : ∀ x y, f (x * y) = f x * f y) (npow : ∀ (x) (n : ℕ), f (x ^ n) = f x ^ n)
    (hsup : ∀ x y, f (x ⊔ y) = max (f x) (f y)) (hinf : ∀ x y, f (x ⊓ y) = min (f x) (f y)) :
    LinearOrderedCommMonoidWithZero β :=
  { LinearOrder.lift f hf hsup hinf, hf.orderedCommMonoid f one mul npow,
    hf.commMonoidWithZero f zero one mul npow with
    zero_le_one :=
      show f 0 ≤ f 1 by simp only [zero, one, LinearOrderedCommMonoidWithZero.zero_le_one] }

@[simp] lemma zero_le' : 0 ≤ a := by
  simpa only [mul_zero, mul_one] using mul_le_mul_left' (zero_le_one' α) a

@[simp]
theorem not_lt_zero' : ¬a < 0 :=
  not_lt_of_le zero_le'

@[simp]
theorem le_zero_iff : a ≤ 0 ↔ a = 0 :=
  ⟨fun h ↦ le_antisymm h zero_le', fun h ↦ h ▸ le_rfl⟩

theorem zero_lt_iff : 0 < a ↔ a ≠ 0 :=
  ⟨ne_of_gt, fun h ↦ lt_of_le_of_ne zero_le' h.symm⟩

theorem ne_zero_of_lt (h : b < a) : a ≠ 0 := fun h1 ↦ not_lt_zero' <| show b < 0 from h1 ▸ h

instance instLinearOrderedAddCommMonoidWithTopAdditiveOrderDual :
    LinearOrderedAddCommMonoidWithTop (Additive αᵒᵈ) :=
  { Additive.orderedAddCommMonoid, Additive.linearOrder with
    top := (0 : α)
    top_add' := fun a ↦ zero_mul (Additive.toMul a)
    le_top := fun _ ↦ zero_le' }

variable [NoZeroDivisors α]

lemma pow_pos_iff (hn : n ≠ 0) : 0 < a ^ n ↔ 0 < a := by simp_rw [zero_lt_iff, pow_ne_zero_iff hn]

end LinearOrderedCommMonoidWithZero

section LinearOrderedCommGroupWithZero
variable [LinearOrderedCommGroupWithZero α] {a b c d : α} {m n : ℕ}

-- See note [lower instance priority]
instance (priority := 100) LinearOrderedCommGroupWithZero.toMulPosMono : MulPosMono α where
  elim _a _b _c hbc := mul_le_mul_right' hbc _

-- See note [lower instance priority]
instance (priority := 100) LinearOrderedCommGroupWithZero.toPosMulMono : PosMulMono α where
  elim _a _b _c hbc := mul_le_mul_left' hbc _

-- See note [lower instance priority]
instance (priority := 100) LinearOrderedCommGroupWithZero.toPosMulReflectLE :
    PosMulReflectLE α where
  elim a b c hbc := by simpa [a.2.ne'] using mul_le_mul_left' hbc a⁻¹

-- See note [lower instance priority]
instance (priority := 100) LinearOrderedCommGroupWithZero.toMulPosReflectLE :
    MulPosReflectLE α where
  elim a b c hbc := by simpa [a.2.ne'] using mul_le_mul_right' hbc a⁻¹

-- See note [lower instance priority]
instance (priority := 100) LinearOrderedCommGroupWithZero.toPosMulReflectLT :
    PosMulReflectLT α where elim _a _b _c := lt_of_mul_lt_mul_left'

-- See note [lower instance priority]
instance (priority := 100) LinearOrderedCommGroupWithZero.toPosMulStrictMono :
    PosMulStrictMono α where
  elim a b c hbc := by by_contra! h; exact hbc.not_le <| (mul_le_mul_left a.2).1 h

-- See note [lower instance priority]
instance (priority := 100) LinearOrderedCommGroupWithZero.toMulPosStrictMono :
    MulPosStrictMono α where
  elim a b c hbc := by by_contra! h; exact hbc.not_le <| (mul_le_mul_right a.2).1 h

/-- Alias of `one_le_mul'` for unification. -/
@[deprecated one_le_mul (since := "2024-08-21")]
theorem one_le_mul₀ (ha : 1 ≤ a) (hb : 1 ≤ b) : 1 ≤ a * b :=
  one_le_mul ha hb

@[deprecated mul_le_mul_right (since := "2024-08-21")]
theorem le_of_le_mul_right (h : c ≠ 0) (hab : a * c ≤ b * c) : a ≤ b :=
  (mul_le_mul_right (zero_lt_iff.2 h)).1 hab

@[deprecated le_mul_inv_iff₀ (since := "2024-08-21")]
theorem le_mul_inv_of_mul_le (h : c ≠ 0) (hab : a * c ≤ b) : a ≤ b * c⁻¹ :=
  (le_mul_inv_iff₀ (zero_lt_iff.2 h)).2 hab

theorem mul_inv_le_of_le_mul (hab : a ≤ b * c) : a * c⁻¹ ≤ b := by
  by_cases h : c = 0
  · simp [h]
  · exact (mul_le_mul_right (zero_lt_iff.2 h)).1 (by simpa [h] using hab)

@[simp]
theorem Units.zero_lt (u : αˣ) : (0 : α) < u :=
  zero_lt_iff.2 <| u.ne_zero

theorem mul_lt_mul_of_lt_of_le₀ (hab : a ≤ b) (hb : b ≠ 0) (hcd : c < d) : a * c < b * d :=
  have hd : d ≠ 0 := ne_zero_of_lt hcd
  if ha : a = 0 then by
    rw [ha, zero_mul, zero_lt_iff]
    exact mul_ne_zero hb hd
  else
    if hc : c = 0 then by
      rw [hc, mul_zero, zero_lt_iff]
      exact mul_ne_zero hb hd
    else
      show Units.mk0 a ha * Units.mk0 c hc < Units.mk0 b hb * Units.mk0 d hd from
        mul_lt_mul_of_le_of_lt hab hcd

theorem mul_lt_mul₀ (hab : a < b) (hcd : c < d) : a * c < b * d :=
  mul_lt_mul_of_lt_of_le₀ hab.le (ne_zero_of_lt hab) hcd

theorem mul_inv_lt_of_lt_mul₀ (h : a < b * c) : a * c⁻¹ < b := by
  contrapose! h
  simpa only [inv_inv] using mul_inv_le_of_le_mul h

theorem inv_mul_lt_of_lt_mul₀ (h : a < b * c) : b⁻¹ * a < c := by
  rw [mul_comm] at *
  exact mul_inv_lt_of_lt_mul₀ h
<<<<<<< HEAD
#align inv_mul_lt_of_lt_mul₀ inv_mul_lt_of_lt_mul₀

theorem mul_lt_right₀ (c : α) (h : a < b) (hc : c ≠ 0) : a * c < b * c := by
  contrapose! h
  exact le_of_le_mul_right hc h
#align mul_lt_right₀ mul_lt_right₀

theorem inv_lt_inv₀ (ha : a ≠ 0) (hb : b ≠ 0) : a⁻¹ < b⁻¹ ↔ b < a :=
  show (Units.mk0 a ha)⁻¹ < (Units.mk0 b hb)⁻¹ ↔ Units.mk0 b hb < Units.mk0 a ha from
    haveI : MulLeftStrictMono αˣ :=
      IsLeftCancelMul.mulLeftStrictMono_of_mulLeftMono
    inv_lt_inv_iff
#align inv_lt_inv₀ inv_lt_inv₀
=======
>>>>>>> a3663456

@[deprecated mul_lt_mul_of_pos_right (since := "2024-08-21")]
theorem mul_lt_right₀ (c : α) (h : a < b) (hc : c ≠ 0) : a * c < b * c :=
  mul_lt_mul_of_pos_right h (zero_lt_iff.2 hc)

theorem lt_of_mul_lt_mul_of_le₀ (h : a * b < c * d) (hc : 0 < c) (hh : c ≤ a) : b < d := by
  have ha : a ≠ 0 := ne_of_gt (lt_of_lt_of_le hc hh)
  rw [← inv_le_inv₀ (zero_lt_iff.2 ha) hc] at hh
  have := mul_lt_mul_of_lt_of_le₀ hh (inv_ne_zero (ne_of_gt hc)) h
  simpa [inv_mul_cancel_left₀ ha, inv_mul_cancel_left₀ (ne_of_gt hc)] using this

@[deprecated mul_le_mul_right (since := "2024-08-21")]
theorem mul_le_mul_right₀ (hc : c ≠ 0) : a * c ≤ b * c ↔ a ≤ b :=
  mul_le_mul_right (zero_lt_iff.2 hc)

@[deprecated mul_le_mul_left (since := "2024-08-21")]
theorem mul_le_mul_left₀ (ha : a ≠ 0) : a * b ≤ a * c ↔ b ≤ c :=
  mul_le_mul_left (zero_lt_iff.2 ha)

theorem div_le_div_right₀ (hc : c ≠ 0) : a / c ≤ b / c ↔ a ≤ b := by
  rw [div_eq_mul_inv, div_eq_mul_inv, mul_le_mul_right (zero_lt_iff.2 (inv_ne_zero hc))]

theorem div_le_div_left₀ (ha : a ≠ 0) (hb : b ≠ 0) (hc : c ≠ 0) : a / b ≤ a / c ↔ c ≤ b := by
  simp only [div_eq_mul_inv, mul_le_mul_left (zero_lt_iff.2 ha),
    inv_le_inv₀ (zero_lt_iff.2 hb) (zero_lt_iff.2 hc)]

/-- `Equiv.mulLeft₀` as an `OrderIso` on a `LinearOrderedCommGroupWithZero.`.

Note that `OrderIso.mulLeft₀` refers to the `LinearOrderedField` version. -/
@[simps! (config := { simpRhs := true }) apply toEquiv]
def OrderIso.mulLeft₀' {a : α} (ha : a ≠ 0) : α ≃o α :=
  { Equiv.mulLeft₀ a ha with map_rel_iff' := mul_le_mul_left (zero_lt_iff.2 ha) }

theorem OrderIso.mulLeft₀'_symm {a : α} (ha : a ≠ 0) :
    (OrderIso.mulLeft₀' ha).symm = OrderIso.mulLeft₀' (inv_ne_zero ha) := by
  ext
  rfl

/-- `Equiv.mulRight₀` as an `OrderIso` on a `LinearOrderedCommGroupWithZero.`.

Note that `OrderIso.mulRight₀` refers to the `LinearOrderedField` version. -/
@[simps! (config := { simpRhs := true }) apply toEquiv]
def OrderIso.mulRight₀' {a : α} (ha : a ≠ 0) : α ≃o α :=
  { Equiv.mulRight₀ a ha with map_rel_iff' := mul_le_mul_right (zero_lt_iff.2 ha) }

theorem OrderIso.mulRight₀'_symm {a : α} (ha : a ≠ 0) :
    (OrderIso.mulRight₀' ha).symm = OrderIso.mulRight₀' (inv_ne_zero ha) := by
  ext
  rfl

#adaptation_note /-- 2024-04-23
After https://github.com/leanprover/lean4/pull/3965,
we need to either write `@inv_zero (G₀ := α) (_)` in `neg_top`,
or use `set_option backward.isDefEq.lazyProjDelta false`.
See https://github.com/leanprover-community/mathlib4/issues/12535 -/
instance : LinearOrderedAddCommGroupWithTop (Additive αᵒᵈ) :=
  { Additive.subNegMonoid, instLinearOrderedAddCommMonoidWithTopAdditiveOrderDual,
    Additive.instNontrivial with
    neg_top := set_option backward.isDefEq.lazyProjDelta false in @inv_zero _ (_)
    add_neg_cancel := fun a ha ↦ mul_inv_cancel₀ (G₀ := α) (id ha : Additive.toMul a ≠ 0) }

lemma pow_lt_pow_succ (ha : 1 < a) : a ^ n < a ^ n.succ := by
  rw [← one_mul (a ^ n), pow_succ']
  exact mul_lt_mul_of_pos_right ha (pow_pos (zero_lt_one.trans ha) _)

lemma pow_lt_pow_right₀ (ha : 1 < a) (hmn : m < n) : a ^ m < a ^ n := by
  induction' hmn with n _ ih; exacts [pow_lt_pow_succ ha, lt_trans ih (pow_lt_pow_succ ha)]

end LinearOrderedCommGroupWithZero

instance instLinearOrderedCommMonoidWithZeroMultiplicativeOrderDual
    [LinearOrderedAddCommMonoidWithTop α] :
    LinearOrderedCommMonoidWithZero (Multiplicative αᵒᵈ) :=
  { Multiplicative.orderedCommMonoid, Multiplicative.linearOrder with
    zero := Multiplicative.ofAdd (⊤ : α)
    zero_mul := @top_add _ (_)
    -- Porting note:  Here and elsewhere in the file, just `zero_mul` worked in Lean 3. See
    -- https://leanprover.zulipchat.com/#narrow/stream/287929-mathlib4/topic/Type.20synonyms
    mul_zero := @add_top _ (_)
    zero_le_one := (le_top : (0 : α) ≤ ⊤) }

instance [LinearOrderedAddCommGroupWithTop α] :
    LinearOrderedCommGroupWithZero (Multiplicative αᵒᵈ) :=
  { Multiplicative.divInvMonoid, instLinearOrderedCommMonoidWithZeroMultiplicativeOrderDual,
    Multiplicative.instNontrivial with
    inv_zero := @LinearOrderedAddCommGroupWithTop.neg_top _ (_)
    mul_inv_cancel := @LinearOrderedAddCommGroupWithTop.add_neg_cancel _ (_) }

namespace WithZero
section Preorder
variable [Preorder α] {a b : α}

instance preorder : Preorder (WithZero α) := WithBot.preorder
instance orderBot : OrderBot (WithZero α) := WithBot.orderBot

lemma zero_le (a : WithZero α) : 0 ≤ a := bot_le

lemma zero_lt_coe (a : α) : (0 : WithZero α) < a := WithBot.bot_lt_coe a

lemma zero_eq_bot : (0 : WithZero α) = ⊥ := rfl

@[simp, norm_cast] lemma coe_lt_coe : (a : WithZero α) < b ↔ a < b := WithBot.coe_lt_coe

@[simp, norm_cast] lemma coe_le_coe : (a : WithZero α) ≤ b ↔ a ≤ b := WithBot.coe_le_coe

@[simp, norm_cast] lemma one_lt_coe [One α] : 1 < (a : WithZero α) ↔ 1 < a := coe_lt_coe

@[simp, norm_cast] lemma one_le_coe [One α] : 1 ≤ (a : WithZero α) ↔ 1 ≤ a := coe_le_coe

@[simp, norm_cast] lemma coe_lt_one [One α] : (a : WithZero α) < 1 ↔ a < 1 := coe_lt_coe

@[simp, norm_cast] lemma coe_le_one [One α] : (a : WithZero α) ≤ 1 ↔ a ≤ 1 := coe_le_coe

theorem coe_le_iff {x : WithZero α} : (a : WithZero α) ≤ x ↔ ∃ b : α, x = b ∧ a ≤ b :=
  WithBot.coe_le_iff

instance mulLeftMono [Mul α] [MulLeftMono α] :
    MulLeftMono (WithZero α) := by
<<<<<<< HEAD
  refine ⟨fun a b c hbc => ?_⟩; dsimp
=======
  refine ⟨fun a b c hbc => ?_⟩
>>>>>>> a3663456
  induction a; · exact zero_le _
  induction b; · exact zero_le _
  rcases WithZero.coe_le_iff.1 hbc with ⟨c, rfl, hbc'⟩
  rw [← coe_mul _ c, ← coe_mul, coe_le_coe]
  exact mul_le_mul_left' hbc' _
<<<<<<< HEAD
#align with_zero.covariant_class_mul_le WithZero.mulLeftMono

-- Porting note: same issue as `mulLeftMono`
protected lemma addLeftMono [AddZeroClass α] [AddLeftMono α]
    (h : ∀ a : α, 0 ≤ a) : AddLeftMono (WithZero α) := by
  refine ⟨fun a b c hbc => ?_⟩; dsimp
=======

protected lemma addLeftMono [AddZeroClass α] [AddLeftMono α]
    (h : ∀ a : α, 0 ≤ a) : AddLeftMono (WithZero α) := by
  refine ⟨fun a b c hbc => ?_⟩
>>>>>>> a3663456
  induction a
  · rwa [zero_add, zero_add]
  induction b
  · rw [add_zero]
    induction c
    · rw [add_zero]
    · rw [← coe_add, coe_le_coe]
      exact le_add_of_nonneg_right (h _)
  · rcases WithZero.coe_le_iff.1 hbc with ⟨c, rfl, hbc'⟩
    rw [← coe_add, ← coe_add _ c, coe_le_coe]
    exact add_le_add_left hbc' _
<<<<<<< HEAD
#align with_zero.covariant_class_add_le WithZero.addLeftMono
=======
>>>>>>> a3663456

instance existsAddOfLE [Add α] [ExistsAddOfLE α] : ExistsAddOfLE (WithZero α) :=
  ⟨fun {a b} => by
    induction a
    · exact fun _ => ⟨b, (zero_add b).symm⟩
    induction b
    · exact fun h => (WithBot.not_coe_le_bot _ h).elim
    intro h
    obtain ⟨c, rfl⟩ := exists_add_of_le (WithZero.coe_le_coe.1 h)
    exact ⟨c, rfl⟩⟩

end Preorder

section PartialOrder
variable [PartialOrder α]

instance partialOrder : PartialOrder (WithZero α) := WithBot.partialOrder

instance mulLeftReflectLT [Mul α] [MulLeftReflectLT α] :
    MulLeftReflectLT (WithZero α) := by
  refine ⟨fun a b c h => ?_⟩
  have := ((zero_le _).trans_lt h).ne'
  induction a
  · simp at this
  induction c
  · simp at this
  induction b
  exacts [zero_lt_coe _, coe_lt_coe.mpr (lt_of_mul_lt_mul_left' <| coe_lt_coe.mp h)]
<<<<<<< HEAD
#align with_zero.contravariant_class_mul_lt WithZero.mulLeftReflectLT
=======
>>>>>>> a3663456

end PartialOrder

instance lattice [Lattice α] : Lattice (WithZero α) := WithBot.lattice

section LinearOrder
variable [LinearOrder α] {a b c : α}

instance linearOrder : LinearOrder (WithZero α) := WithBot.linearOrder

-- Porting note (#10618): @[simp] can prove this
protected lemma le_max_iff : (a : WithZero α) ≤ max (b : WithZero α) c ↔ a ≤ max b c := by
  simp only [WithZero.coe_le_coe, le_max_iff]

-- Porting note (#10618): @[simp] can prove this
protected lemma min_le_iff : min (a : WithZero α) b ≤ c ↔ min a b ≤ c := by
  simp only [WithZero.coe_le_coe, min_le_iff]

end LinearOrder

instance orderedCommMonoid [OrderedCommMonoid α] : OrderedCommMonoid (WithZero α) :=
  { WithZero.commMonoidWithZero.toCommMonoid, WithZero.partialOrder with
    mul_le_mul_left := fun _ _ => mul_le_mul_left' }

/-
Note 1 : the below is not an instance because it requires `zero_le`. It seems
like a rather pathological definition because α already has a zero.
Note 2 : there is no multiplicative analogue because it does not seem necessary.
Mathematicians might be more likely to use the order-dual version, where all
elements are ≤ 1 and then 1 is the top element.
-/
/-- If `0` is the least element in `α`, then `WithZero α` is an `OrderedAddCommMonoid`. -/
-- See note [reducible non-instances]
protected abbrev orderedAddCommMonoid [OrderedAddCommMonoid α] (zero_le : ∀ a : α, 0 ≤ a) :
    OrderedAddCommMonoid (WithZero α) :=
  { WithZero.partialOrder, WithZero.addCommMonoid with
    add_le_add_left := @add_le_add_left _ _ _ (WithZero.addLeftMono zero_le).. }
<<<<<<< HEAD
#align with_zero.ordered_add_comm_monoid WithZero.orderedAddCommMonoid
=======
>>>>>>> a3663456

-- This instance looks absurd: a monoid already has a zero
/-- Adding a new zero to a canonically ordered additive monoid produces another one. -/
instance canonicallyOrderedAddCommMonoid [CanonicallyOrderedAddCommMonoid α] :
    CanonicallyOrderedAddCommMonoid (WithZero α) :=
  { WithZero.orderBot,
    WithZero.orderedAddCommMonoid _root_.zero_le,
    WithZero.existsAddOfLE with
    le_self_add := fun a b => by
      induction a
      · exact bot_le
      induction b
      · exact le_rfl
      · exact WithZero.coe_le_coe.2 le_self_add }

instance canonicallyLinearOrderedAddCommMonoid [CanonicallyLinearOrderedAddCommMonoid α] :
    CanonicallyLinearOrderedAddCommMonoid (WithZero α) :=
  { WithZero.canonicallyOrderedAddCommMonoid, WithZero.linearOrder with }

instance instLinearOrderedCommMonoidWithZero [LinearOrderedCommMonoid α] :
    LinearOrderedCommMonoidWithZero (WithZero α) :=
  { WithZero.linearOrder, WithZero.commMonoidWithZero with
    mul_le_mul_left := fun _ _ ↦ mul_le_mul_left', zero_le_one := WithZero.zero_le _ }

instance instLinearOrderedCommGroupWithZero [LinearOrderedCommGroup α] :
    LinearOrderedCommGroupWithZero (WithZero α) where
  __ := instLinearOrderedCommMonoidWithZero
  __ := commGroupWithZero

end WithZero

section MultiplicativeNotation

/-- Notation for `WithZero (Multiplicative ℕ)` -/
scoped[Multiplicative] notation "ℕₘ₀" => WithZero (Multiplicative ℕ)

/-- Notation for `WithZero (Multiplicative ℤ)` -/
scoped[Multiplicative] notation "ℤₘ₀" => WithZero (Multiplicative ℤ)

end MultiplicativeNotation<|MERGE_RESOLUTION|>--- conflicted
+++ resolved
@@ -175,22 +175,6 @@
 theorem inv_mul_lt_of_lt_mul₀ (h : a < b * c) : b⁻¹ * a < c := by
   rw [mul_comm] at *
   exact mul_inv_lt_of_lt_mul₀ h
-<<<<<<< HEAD
-#align inv_mul_lt_of_lt_mul₀ inv_mul_lt_of_lt_mul₀
-
-theorem mul_lt_right₀ (c : α) (h : a < b) (hc : c ≠ 0) : a * c < b * c := by
-  contrapose! h
-  exact le_of_le_mul_right hc h
-#align mul_lt_right₀ mul_lt_right₀
-
-theorem inv_lt_inv₀ (ha : a ≠ 0) (hb : b ≠ 0) : a⁻¹ < b⁻¹ ↔ b < a :=
-  show (Units.mk0 a ha)⁻¹ < (Units.mk0 b hb)⁻¹ ↔ Units.mk0 b hb < Units.mk0 a ha from
-    haveI : MulLeftStrictMono αˣ :=
-      IsLeftCancelMul.mulLeftStrictMono_of_mulLeftMono
-    inv_lt_inv_iff
-#align inv_lt_inv₀ inv_lt_inv₀
-=======
->>>>>>> a3663456
 
 @[deprecated mul_lt_mul_of_pos_right (since := "2024-08-21")]
 theorem mul_lt_right₀ (c : α) (h : a < b) (hc : c ≠ 0) : a * c < b * c :=
@@ -309,29 +293,16 @@
 
 instance mulLeftMono [Mul α] [MulLeftMono α] :
     MulLeftMono (WithZero α) := by
-<<<<<<< HEAD
-  refine ⟨fun a b c hbc => ?_⟩; dsimp
-=======
   refine ⟨fun a b c hbc => ?_⟩
->>>>>>> a3663456
   induction a; · exact zero_le _
   induction b; · exact zero_le _
   rcases WithZero.coe_le_iff.1 hbc with ⟨c, rfl, hbc'⟩
   rw [← coe_mul _ c, ← coe_mul, coe_le_coe]
   exact mul_le_mul_left' hbc' _
-<<<<<<< HEAD
-#align with_zero.covariant_class_mul_le WithZero.mulLeftMono
-
--- Porting note: same issue as `mulLeftMono`
-protected lemma addLeftMono [AddZeroClass α] [AddLeftMono α]
-    (h : ∀ a : α, 0 ≤ a) : AddLeftMono (WithZero α) := by
-  refine ⟨fun a b c hbc => ?_⟩; dsimp
-=======
 
 protected lemma addLeftMono [AddZeroClass α] [AddLeftMono α]
     (h : ∀ a : α, 0 ≤ a) : AddLeftMono (WithZero α) := by
   refine ⟨fun a b c hbc => ?_⟩
->>>>>>> a3663456
   induction a
   · rwa [zero_add, zero_add]
   induction b
@@ -343,10 +314,6 @@
   · rcases WithZero.coe_le_iff.1 hbc with ⟨c, rfl, hbc'⟩
     rw [← coe_add, ← coe_add _ c, coe_le_coe]
     exact add_le_add_left hbc' _
-<<<<<<< HEAD
-#align with_zero.covariant_class_add_le WithZero.addLeftMono
-=======
->>>>>>> a3663456
 
 instance existsAddOfLE [Add α] [ExistsAddOfLE α] : ExistsAddOfLE (WithZero α) :=
   ⟨fun {a b} => by
@@ -375,10 +342,6 @@
   · simp at this
   induction b
   exacts [zero_lt_coe _, coe_lt_coe.mpr (lt_of_mul_lt_mul_left' <| coe_lt_coe.mp h)]
-<<<<<<< HEAD
-#align with_zero.contravariant_class_mul_lt WithZero.mulLeftReflectLT
-=======
->>>>>>> a3663456
 
 end PartialOrder
 
@@ -416,10 +379,6 @@
     OrderedAddCommMonoid (WithZero α) :=
   { WithZero.partialOrder, WithZero.addCommMonoid with
     add_le_add_left := @add_le_add_left _ _ _ (WithZero.addLeftMono zero_le).. }
-<<<<<<< HEAD
-#align with_zero.ordered_add_comm_monoid WithZero.orderedAddCommMonoid
-=======
->>>>>>> a3663456
 
 -- This instance looks absurd: a monoid already has a zero
 /-- Adding a new zero to a canonically ordered additive monoid produces another one. -/
