--- conflicted
+++ resolved
@@ -124,10 +124,6 @@
   induction' ts with a ts ih
   · rfl
   · simp only [permutations'Aux, map_cons, map_map, ← ih, cons.injEq, true_and, Function.comp_def]
-<<<<<<< HEAD
-#align list.map_map_permutations'_aux List.map_map_permutations'Aux
-=======
->>>>>>> 59de845a
 
 theorem permutations'Aux_eq_permutationsAux2 (t : α) (ts : List α) :
     permutations'Aux t ts = (permutationsAux2 t [] [ts ++ [t]] ts id).2 := by
@@ -168,12 +164,7 @@
       (L.bind fun y => (permutationsAux2 t ts [] y id).2) ++ r := by
   induction' L with l L ih
   · rfl
-<<<<<<< HEAD
-  · simp_rw [foldr_cons, ih, cons_bind, append_assoc, permutationsAux2_append]
-#align list.foldr_permutations_aux2 List.foldr_permutationsAux2
-=======
   · simp_rw [foldr_cons, ih, bind_cons, append_assoc, permutationsAux2_append]
->>>>>>> 59de845a
 
 theorem mem_foldr_permutationsAux2 {t : α} {ts : List α} {r L : List (List α)} {l' : List α} :
     l' ∈ foldr (fun y r => (permutationsAux2 t ts r y id).2) r L ↔
@@ -190,14 +181,8 @@
 
 theorem length_foldr_permutationsAux2 (t : α) (ts : List α) (r L : List (List α)) :
     length (foldr (fun y r => (permutationsAux2 t ts r y id).2) r L) =
-<<<<<<< HEAD
-      Nat.sum (map length L) + length r :=
-  by simp [foldr_permutationsAux2, (· ∘ ·), length_permutationsAux2, length_bind']
-#align list.length_foldr_permutations_aux2 List.length_foldr_permutationsAux2
-=======
       Nat.sum (map length L) + length r := by
   simp [foldr_permutationsAux2, (· ∘ ·), length_permutationsAux2, length_bind']
->>>>>>> 59de845a
 
 theorem length_foldr_permutationsAux2' (t : α) (ts : List α) (r L : List (List α)) (n)
     (H : ∀ l ∈ L, length l = n) :
@@ -208,10 +193,6 @@
   have sum_map : Nat.sum (map length L) = n * length L := ih fun l m => H l (mem_cons_of_mem _ m)
   have length_l : length l = n := H _ (mem_cons_self _ _)
   simp [sum_map, length_l, Nat.mul_add, Nat.add_comm, mul_succ]
-<<<<<<< HEAD
-#align list.length_foldr_permutations_aux2' List.length_foldr_permutationsAux2'
-=======
->>>>>>> 59de845a
 
 @[simp]
 theorem permutationsAux_nil (is : List α) : permutationsAux [] is = [] := by
