/-
Copyright (c) 2020 Yury Kudryashov. All rights reserved.
Released under Apache 2.0 license as described in the file LICENSE.
Authors: Yury Kudryashov, Heather Macbeth
-/
import Mathlib.Analysis.Convex.Cone.Extension
import Mathlib.Analysis.NormedSpace.RCLike
import Mathlib.Analysis.NormedSpace.Extend
import Mathlib.Analysis.RCLike.Lemmas

/-!
# Extension Hahn-Banach theorem

In this file we prove the analytic Hahn-Banach theorem. For any continuous linear function on a
subspace, we can extend it to a function on the entire space without changing its norm.

We prove
* `Real.exists_extension_norm_eq`: Hahn-Banach theorem for continuous linear functions on normed
  spaces over `ℝ`.
* `exists_extension_norm_eq`: Hahn-Banach theorem for continuous linear functions on normed spaces
  over `ℝ` or `ℂ`.

In order to state and prove the corollaries uniformly, we prove the statements for a field `𝕜`
satisfying `RCLike 𝕜`.

In this setting, `exists_dual_vector` states that, for any nonzero `x`, there exists a continuous
linear form `g` of norm `1` with `g x = ‖x‖` (where the norm has to be interpreted as an element
of `𝕜`).

-/


universe u v

namespace Real

variable {E : Type*} [SeminormedAddCommGroup E] [NormedSpace ℝ E]

/-- **Hahn-Banach theorem** for continuous linear functions over `ℝ`.
See also `exists_extension_norm_eq` in the root namespace for a more general version
that works both for `ℝ` and `ℂ`. -/
theorem exists_extension_norm_eq (p : Subspace ℝ E) (f : p →L[ℝ] ℝ) :
    ∃ g : E →L[ℝ] ℝ, (∀ x : p, g x = f x) ∧ ‖g‖ = ‖f‖ := by
  rcases exists_extension_of_le_sublinear ⟨p, f⟩ (fun x => ‖f‖ * ‖x‖)
      (fun c hc x => by simp only [norm_smul c x, Real.norm_eq_abs, abs_of_pos hc, mul_left_comm])
      (fun x y => by -- Porting note: placeholder filled here
        rw [← left_distrib]
        exact mul_le_mul_of_nonneg_left (norm_add_le x y) (@norm_nonneg _ _ f))
      fun x => le_trans (le_abs_self _) (f.le_opNorm _) with ⟨g, g_eq, g_le⟩
  set g' :=
    g.mkContinuous ‖f‖ fun x => abs_le.2 ⟨neg_le.1 <| g.map_neg x ▸ norm_neg x ▸ g_le (-x), g_le x⟩
<<<<<<< HEAD
  refine' ⟨g', g_eq, _⟩
  apply le_antisymm (g.mkContinuous_norm_le (norm_nonneg f) _)
  refine' f.opNorm_le_bound (norm_nonneg _) fun x => _
  dsimp at g_eq
  rw [← g_eq]
  apply g'.le_opNorm
#align real.exists_extension_norm_eq Real.exists_extension_norm_eq
=======
  refine ⟨g', g_eq, ?_⟩
  apply le_antisymm (g.mkContinuous_norm_le (norm_nonneg f) _)
  refine f.opNorm_le_bound (norm_nonneg _) fun x => ?_
  dsimp at g_eq
  rw [← g_eq]
  apply g'.le_opNorm
>>>>>>> 99508fb5

end Real

section RCLike

open RCLike

variable {𝕜 : Type*} [RCLike 𝕜] {E F : Type*}
  [SeminormedAddCommGroup E] [NormedSpace 𝕜 E]
  [NormedAddCommGroup F] [NormedSpace 𝕜 F]

/-- **Hahn-Banach theorem** for continuous linear functions over `𝕜` satisfying `RCLike 𝕜`. -/
theorem exists_extension_norm_eq (p : Subspace 𝕜 E) (f : p →L[𝕜] 𝕜) :
    ∃ g : E →L[𝕜] 𝕜, (∀ x : p, g x = f x) ∧ ‖g‖ = ‖f‖ := by
  letI : Module ℝ E := RestrictScalars.module ℝ 𝕜 E
  letI : IsScalarTower ℝ 𝕜 E := RestrictScalars.isScalarTower _ _ _
  letI : NormedSpace ℝ E := NormedSpace.restrictScalars _ 𝕜 _
  -- Let `fr: p →L[ℝ] ℝ` be the real part of `f`.
  let fr := reCLM.comp (f.restrictScalars ℝ)
  -- Use the real version to get a norm-preserving extension of `fr`, which
  -- we'll call `g : E →L[ℝ] ℝ`.
  rcases Real.exists_extension_norm_eq (p.restrictScalars ℝ) fr with ⟨g, ⟨hextends, hnormeq⟩⟩
  -- Now `g` can be extended to the `E →L[𝕜] 𝕜` we need.
  refine ⟨g.extendTo𝕜, ?_⟩
  -- It is an extension of `f`.
  have h : ∀ x : p, g.extendTo𝕜 x = f x := by
    intro x
    -- This used to be `rw`, but we need `erw` after leanprover/lean4#2644
    erw [ContinuousLinearMap.extendTo𝕜_apply, ← Submodule.coe_smul, hextends, hextends]
    have :
        (fr x : 𝕜) - I * ↑(fr ((I : 𝕜) • x)) = (re (f x) : 𝕜) - (I : 𝕜) * re (f ((I : 𝕜) • x)) := by
      rfl
    -- This used to be `rw`, but we need `erw` after leanprover/lean4#2644
    erw [this]
    apply ext
    · simp only [add_zero, Algebra.id.smul_eq_mul, I_re, ofReal_im, AddMonoidHom.map_add, zero_sub,
        I_im', zero_mul, ofReal_re, eq_self_iff_true, sub_zero, mul_neg, ofReal_neg,
        mul_re, mul_zero, sub_neg_eq_add, ContinuousLinearMap.map_smul]
    · simp only [Algebra.id.smul_eq_mul, I_re, ofReal_im, AddMonoidHom.map_add, zero_sub, I_im',
        zero_mul, ofReal_re, mul_neg, mul_im, zero_add, ofReal_neg, mul_re,
        sub_neg_eq_add, ContinuousLinearMap.map_smul]
  -- And we derive the equality of the norms by bounding on both sides.
  refine ⟨h, le_antisymm ?_ ?_⟩
  · calc
      ‖g.extendTo𝕜‖ = ‖g‖ := g.norm_extendTo𝕜
      _ = ‖fr‖ := hnormeq
      _ ≤ ‖reCLM‖ * ‖f‖ := ContinuousLinearMap.opNorm_comp_le _ _
      _ = ‖f‖ := by rw [reCLM_norm, one_mul]
  · exact f.opNorm_le_bound g.extendTo𝕜.opNorm_nonneg fun x => h x ▸ g.extendTo𝕜.le_opNorm x

open FiniteDimensional

/-- Corollary of the **Hahn-Banach theorem**: if `f : p → F` is a continuous linear map
from a submodule of a normed space `E` over `𝕜`, `𝕜 = ℝ` or `𝕜 = ℂ`,
with a finite dimensional range,
then `f` admits an extension to a continuous linear map `E → F`.

Note that contrary to the case `F = 𝕜`, see `exists_extension_norm_eq`,
we provide no estimates on the norm of the extension.
-/
lemma ContinuousLinearMap.exist_extension_of_finiteDimensional_range {p : Submodule 𝕜 E}
    (f : p →L[𝕜] F) [FiniteDimensional 𝕜 (LinearMap.range f)] :
    ∃ g : E →L[𝕜] F, f = g.comp p.subtypeL := by
  set b := finBasis 𝕜 (LinearMap.range f)
  set e := b.equivFunL
  set fi := fun i ↦ (LinearMap.toContinuousLinearMap (b.coord i)).comp
    (f.codRestrict _ <| LinearMap.mem_range_self _)
  choose gi hgf _ using fun i ↦ exists_extension_norm_eq p (fi i)
  use (LinearMap.range f).subtypeL.comp <| e.symm.toContinuousLinearMap.comp (.pi gi)
  ext x
  simp [fi, e, hgf]

/-- A finite dimensional submodule over `ℝ` or `ℂ` is `Submodule.ClosedComplemented`. -/
lemma Submodule.ClosedComplemented.of_finiteDimensional (p : Submodule 𝕜 F)
    [FiniteDimensional 𝕜 p] : p.ClosedComplemented :=
  let ⟨g, hg⟩ := (ContinuousLinearMap.id 𝕜 p).exist_extension_of_finiteDimensional_range
  ⟨g, DFunLike.congr_fun hg.symm⟩

end RCLike

section DualVector

variable (𝕜 : Type v) [RCLike 𝕜]
variable {E : Type u} [NormedAddCommGroup E] [NormedSpace 𝕜 E]

open ContinuousLinearEquiv Submodule

open scoped Classical

theorem coord_norm' {x : E} (h : x ≠ 0) : ‖(‖x‖ : 𝕜) • coord 𝕜 x h‖ = 1 := by
  #adaptation_note
  /--
  `set_option maxSynthPendingDepth 2` required after https://github.com/leanprover/lean4/pull/4119
  Alternatively, we can add:
  ```
  let X : SeminormedAddCommGroup (↥(span 𝕜 {x}) →L[𝕜] 𝕜) := inferInstance
  have : BoundedSMul 𝕜 (↥(span 𝕜 {x}) →L[𝕜] 𝕜) := @NormedSpace.boundedSMul 𝕜 _ _ X _
  ```
  -/
  set_option maxSynthPendingDepth 2 in
  rw [norm_smul (α := 𝕜) (x := coord 𝕜 x h), RCLike.norm_coe_norm, coord_norm,
    mul_inv_cancel₀ (mt norm_eq_zero.mp h)]

/-- Corollary of Hahn-Banach. Given a nonzero element `x` of a normed space, there exists an
    element of the dual space, of norm `1`, whose value on `x` is `‖x‖`. -/
theorem exists_dual_vector (x : E) (h : x ≠ 0) : ∃ g : E →L[𝕜] 𝕜, ‖g‖ = 1 ∧ g x = ‖x‖ := by
  let p : Submodule 𝕜 E := 𝕜 ∙ x
  let f := (‖x‖ : 𝕜) • coord 𝕜 x h
  obtain ⟨g, hg⟩ := exists_extension_norm_eq p f
  refine ⟨g, ?_, ?_⟩
  · rw [hg.2, coord_norm']
  · calc
      g x = g (⟨x, mem_span_singleton_self x⟩ : 𝕜 ∙ x) := by rw [coe_mk]
      _ = ((‖x‖ : 𝕜) • coord 𝕜 x h) (⟨x, mem_span_singleton_self x⟩ : 𝕜 ∙ x) := by rw [← hg.1]
      _ = ‖x‖ := by simp

/-- Variant of Hahn-Banach, eliminating the hypothesis that `x` be nonzero, and choosing
    the dual element arbitrarily when `x = 0`. -/
theorem exists_dual_vector' [Nontrivial E] (x : E) : ∃ g : E →L[𝕜] 𝕜, ‖g‖ = 1 ∧ g x = ‖x‖ := by
  by_cases hx : x = 0
  · obtain ⟨y, hy⟩ := exists_ne (0 : E)
    obtain ⟨g, hg⟩ : ∃ g : E →L[𝕜] 𝕜, ‖g‖ = 1 ∧ g y = ‖y‖ := exists_dual_vector 𝕜 y hy
    refine ⟨g, hg.left, ?_⟩
    simp [hx]
  · exact exists_dual_vector 𝕜 x hx

/-- Variant of Hahn-Banach, eliminating the hypothesis that `x` be nonzero, but only ensuring that
    the dual element has norm at most `1` (this can not be improved for the trivial
    vector space). -/
theorem exists_dual_vector'' (x : E) : ∃ g : E →L[𝕜] 𝕜, ‖g‖ ≤ 1 ∧ g x = ‖x‖ := by
  by_cases hx : x = 0
  · refine ⟨0, by simp, ?_⟩
    symm
    simp [hx]
  · rcases exists_dual_vector 𝕜 x hx with ⟨g, g_norm, g_eq⟩
    exact ⟨g, g_norm.le, g_eq⟩

end DualVector<|MERGE_RESOLUTION|>--- conflicted
+++ resolved
@@ -49,22 +49,12 @@
       fun x => le_trans (le_abs_self _) (f.le_opNorm _) with ⟨g, g_eq, g_le⟩
   set g' :=
     g.mkContinuous ‖f‖ fun x => abs_le.2 ⟨neg_le.1 <| g.map_neg x ▸ norm_neg x ▸ g_le (-x), g_le x⟩
-<<<<<<< HEAD
-  refine' ⟨g', g_eq, _⟩
-  apply le_antisymm (g.mkContinuous_norm_le (norm_nonneg f) _)
-  refine' f.opNorm_le_bound (norm_nonneg _) fun x => _
-  dsimp at g_eq
-  rw [← g_eq]
-  apply g'.le_opNorm
-#align real.exists_extension_norm_eq Real.exists_extension_norm_eq
-=======
   refine ⟨g', g_eq, ?_⟩
   apply le_antisymm (g.mkContinuous_norm_le (norm_nonneg f) _)
   refine f.opNorm_le_bound (norm_nonneg _) fun x => ?_
   dsimp at g_eq
   rw [← g_eq]
   apply g'.le_opNorm
->>>>>>> 99508fb5
 
 end Real
 
