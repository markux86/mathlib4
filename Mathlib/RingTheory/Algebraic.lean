--- conflicted
+++ resolved
@@ -65,17 +65,10 @@
 
 /-- A subalgebra is algebraic if and only if it is algebraic as an algebra. -/
 theorem Subalgebra.isAlgebraic_iff (S : Subalgebra R A) :
-<<<<<<< HEAD
     S.IsAlgebraic ↔ Algebra.IsAlgebraic R S := by
   delta Algebra.IsAlgebraic Subalgebra.IsAlgebraic
   rw [Subtype.forall']
   refine' forall_congr' fun x => exists_congr fun p => and_congr Iff.rfl _
-=======
-    S.IsAlgebraic ↔ @Algebra.IsAlgebraic R S _ _ S.algebra := by
-  delta Subalgebra.IsAlgebraic
-  rw [Subtype.forall', Algebra.isAlgebraic_def]
-  refine forall_congr' fun x => exists_congr fun p => and_congr Iff.rfl ?_
->>>>>>> b0640e92
   have h : Function.Injective S.val := Subtype.val_injective
   conv_rhs => rw [← h.eq_iff, AlgHom.map_zero]
   rw [← aeval_algHom_apply, S.val_apply]
