/-
Copyright (c) 2018 Chris Hughes. All rights reserved.
Released under Apache 2.0 license as described in the file LICENSE.
Authors: Chris Hughes
-/
import Mathlib.Algebra.Group.Subgroup.Basic
import Mathlib.Data.Set.Finite
import Mathlib.Data.Set.Pointwise.SMul
import Mathlib.GroupTheory.GroupAction.Defs

/-!
# Basic properties of group actions

This file primarily concerns itself with orbits, stabilizers, and other objects defined in terms of
actions. Despite this file being called `basic`, low-level helper lemmas for algebraic manipulation
of `•` belong elsewhere.

## Main definitions

* `MulAction.orbit`
* `MulAction.fixedPoints`
* `MulAction.fixedBy`
* `MulAction.stabilizer`

-/


universe u v

open Pointwise

open Function

namespace MulAction

variable (M : Type u) [Monoid M] (α : Type v) [MulAction M α] {β : Type*} [MulAction M β]

section Orbit

variable {α M}

@[to_additive]
lemma fst_mem_orbit_of_mem_orbit {x y : α × β} (h : x ∈ MulAction.orbit M y) :
    x.1 ∈ MulAction.orbit M y.1 := by
  rcases h with ⟨g, rfl⟩
  exact mem_orbit _ _

@[to_additive]
lemma snd_mem_orbit_of_mem_orbit {x y : α × β} (h : x ∈ MulAction.orbit M y) :
    x.2 ∈ MulAction.orbit M y.2 := by
  rcases h with ⟨g, rfl⟩
  exact mem_orbit _ _

@[to_additive]
lemma _root_.Finite.finite_mulAction_orbit [Finite M] (a : α) : Set.Finite (orbit M a) :=
  Set.finite_range _

variable (M)

@[to_additive]
theorem orbit_eq_univ [IsPretransitive M α] (a : α) : orbit M a = Set.univ :=
  (surjective_smul M a).range_eq

end Orbit

section FixedPoints

variable {M α}

<<<<<<< HEAD
@[to_additive (attr := simp)]
theorem mem_fixedPoints {a : α} : a ∈ fixedPoints M α ↔ ∀ m : M, m • a = a :=
  Iff.rfl

@[to_additive (attr := simp)]
theorem mem_fixedBy {m : M} {a : α} : a ∈ fixedBy α m ↔ m • a = a :=
  Iff.rfl

@[to_additive]
theorem mem_fixedPoints' {a : α} : a ∈ fixedPoints M α ↔ ∀ a', a' ∈ orbit M a → a' = a :=
  ⟨fun h _ h₁ =>
    let ⟨m, hm⟩ := mem_orbit_iff.1 h₁
    hm ▸ h m,
    fun h _ => h _ (mem_orbit _ _)⟩

@[to_additive] theorem mem_fixedPoints_iff_subsingleton_orbit {a : α} :
    a ∈ fixedPoints M α ↔ (orbit M a).Subsingleton := by
  rw [mem_fixedPoints]
  constructor
  · rintro h _ ⟨m, rfl⟩ y ⟨p, rfl⟩
    simp only [h]
  · exact fun h m ↦ h (mem_orbit a m) (mem_orbit_self a)

=======
>>>>>>> 305a53d3
@[to_additive mem_fixedPoints_iff_card_orbit_eq_one]
theorem mem_fixedPoints_iff_card_orbit_eq_one {a : α} [Fintype (orbit M a)] :
    a ∈ fixedPoints M α ↔ Fintype.card (orbit M a) = 1 := by
  rw [mem_fixedPoints, Fintype.card_eq_one_iff]
  constructor
  · exact fun h => ⟨⟨a, mem_orbit_self _⟩, fun ⟨a, ⟨x, hx⟩⟩ => Subtype.eq <| by simp [h x, hx.symm]⟩
  · intro h x
    rcases h with ⟨⟨z, hz⟩, hz₁⟩
    calc
      x • a = z := Subtype.mk.inj (hz₁ ⟨x • a, mem_orbit _ _⟩)
      _ = a := (Subtype.mk.inj (hz₁ ⟨a, mem_orbit_self _⟩)).symm

end FixedPoints

end MulAction

/-- `smul` by a `k : M` over a ring is injective, if `k` is not a zero divisor.
The general theory of such `k` is elaborated by `IsSMulRegular`.
The typeclass that restricts all terms of `M` to have this property is `NoZeroSMulDivisors`. -/
theorem smul_cancel_of_non_zero_divisor {M R : Type*} [Monoid M] [NonUnitalNonAssocRing R]
    [DistribMulAction M R] (k : M) (h : ∀ x : R, k • x = 0 → x = 0) {a b : R} (h' : k • a = k • b) :
    a = b := by
  rw [← sub_eq_zero]
  refine h _ ?_
  rw [smul_sub, h', sub_self]

namespace MulAction
variable {G α β : Type*} [Group G] [MulAction G α] [MulAction G β]

section Orbit

-- TODO: This proof is redoing a special case of `MulAction.IsInvariantBlock.isBlock`. Can we move
-- this lemma earlier to golf?
@[to_additive (attr := simp)]
theorem smul_orbit (g : G) (a : α) : g • orbit G a = orbit G a :=
  (smul_orbit_subset g a).antisymm <|
    calc
      orbit G a = g • g⁻¹ • orbit G a := (smul_inv_smul _ _).symm
      _ ⊆ g • orbit G a := Set.image_subset _ (smul_orbit_subset _ _)

/-- The action of a group on an orbit is transitive. -/
@[to_additive "The action of an additive group on an orbit is transitive."]
instance (a : α) : IsPretransitive G (orbit G a) :=
  ⟨by
    rintro ⟨_, g, rfl⟩ ⟨_, h, rfl⟩
    use h * g⁻¹
    ext1
    simp [mul_smul]⟩

@[to_additive]
lemma orbitRel_subgroup_le (H : Subgroup G) : orbitRel H α ≤ orbitRel G α :=
  Setoid.le_def.2 mem_orbit_of_mem_orbit_subgroup

@[to_additive]
lemma orbitRel_subgroupOf (H K : Subgroup G) :
    orbitRel (H.subgroupOf K) α = orbitRel (H ⊓ K : Subgroup G) α := by
  rw [← Subgroup.subgroupOf_map_subtype]
  ext x
  simp_rw [orbitRel_apply]
  refine ⟨fun h ↦ ?_, fun h ↦ ?_⟩
  · rcases h with ⟨⟨gv, gp⟩, rfl⟩
    simp only [Submonoid.mk_smul]
    refine mem_orbit _ (⟨gv, ?_⟩ : Subgroup.map K.subtype (H.subgroupOf K))
    simpa using gp
  · rcases h with ⟨⟨gv, gp⟩, rfl⟩
    simp only [Submonoid.mk_smul]
    simp only [Subgroup.subgroupOf_map_subtype, Subgroup.mem_inf] at gp
    refine mem_orbit _ (⟨⟨gv, ?_⟩, ?_⟩ : H.subgroupOf K)
    · exact gp.2
    · simp only [Subgroup.mem_subgroupOf]
      exact gp.1

variable (G α)

/-- An action is pretransitive if and only if the quotient by `MulAction.orbitRel` is a
subsingleton. -/
@[to_additive "An additive action is pretransitive if and only if the quotient by
`AddAction.orbitRel` is a subsingleton."]
theorem pretransitive_iff_subsingleton_quotient :
    IsPretransitive G α ↔ Subsingleton (orbitRel.Quotient G α) := by
  refine ⟨fun _ ↦ ⟨fun a b ↦ ?_⟩, fun _ ↦ ⟨fun a b ↦ ?_⟩⟩
  · refine Quot.inductionOn a (fun x ↦ ?_)
    exact Quot.inductionOn b (fun y ↦ Quot.sound <| exists_smul_eq G y x)
  · have h : Quotient.mk (orbitRel G α) b = ⟦a⟧ := Subsingleton.elim _ _
    exact Quotient.eq''.mp h

/-- If `α` is non-empty, an action is pretransitive if and only if the quotient has exactly one
element. -/
@[to_additive "If `α` is non-empty, an additive action is pretransitive if and only if the
quotient has exactly one element."]
theorem pretransitive_iff_unique_quotient_of_nonempty [Nonempty α] :
    IsPretransitive G α ↔ Nonempty (Unique <| orbitRel.Quotient G α) := by
  rw [unique_iff_subsingleton_and_nonempty, pretransitive_iff_subsingleton_quotient, iff_self_and]
  exact fun _ ↦ (nonempty_quotient_iff _).mpr inferInstance

variable {G α}

@[to_additive]
instance (x : orbitRel.Quotient G α) : IsPretransitive G x.orbit where
  exists_smul_eq := by
    induction x using Quotient.inductionOn'
    rintro ⟨y, yh⟩ ⟨z, zh⟩
    rw [orbitRel.Quotient.mem_orbit, Quotient.eq''] at yh zh
    rcases yh with ⟨g, rfl⟩
    rcases zh with ⟨h, rfl⟩
    refine ⟨h * g⁻¹, ?_⟩
    ext
    simp [mul_smul]

variable (G) (α)

local notation "Ω" => orbitRel.Quotient G α

@[to_additive]
lemma _root_.Finite.of_finite_mulAction_orbitRel_quotient [Finite G] [Finite Ω] : Finite α := by
  rw [(selfEquivSigmaOrbits' G _).finite_iff]
  have : ∀ g : Ω, Finite g.orbit := by
    intro g
    induction g using Quotient.inductionOn'
    simpa [Set.finite_coe_iff] using Finite.finite_mulAction_orbit _
  exact Finite.instSigma

variable (β)

@[to_additive]
lemma orbitRel_le_fst :
    orbitRel G (α × β) ≤ (orbitRel G α).comap Prod.fst :=
  Setoid.le_def.2 fst_mem_orbit_of_mem_orbit

@[to_additive]
lemma orbitRel_le_snd :
    orbitRel G (α × β) ≤ (orbitRel G β).comap Prod.snd :=
  Setoid.le_def.2 snd_mem_orbit_of_mem_orbit

end Orbit

section Stabilizer
variable (G)

variable {G}

/-- If the stabilizer of `a` is `S`, then the stabilizer of `g • a` is `gSg⁻¹`. -/
theorem stabilizer_smul_eq_stabilizer_map_conj (g : G) (a : α) :
    stabilizer G (g • a) = (stabilizer G a).map (MulAut.conj g).toMonoidHom := by
  ext h
  rw [mem_stabilizer_iff, ← smul_left_cancel_iff g⁻¹, smul_smul, smul_smul, smul_smul,
    inv_mul_cancel, one_smul, ← mem_stabilizer_iff, Subgroup.mem_map_equiv, MulAut.conj_symm_apply]

/-- A bijection between the stabilizers of two elements in the same orbit. -/
noncomputable def stabilizerEquivStabilizerOfOrbitRel {a b : α} (h : orbitRel G α a b) :
    stabilizer G a ≃* stabilizer G b :=
  let g : G := Classical.choose h
  have hg : g • b = a := Classical.choose_spec h
  have this : stabilizer G a = (stabilizer G b).map (MulAut.conj g).toMonoidHom := by
    rw [← hg, stabilizer_smul_eq_stabilizer_map_conj]
  (MulEquiv.subgroupCongr this).trans ((MulAut.conj g).subgroupMap <| stabilizer G b).symm

end Stabilizer

end MulAction

namespace AddAction
variable {G α : Type*} [AddGroup G] [AddAction G α]

/-- If the stabilizer of `x` is `S`, then the stabilizer of `g +ᵥ x` is `g + S + (-g)`. -/
theorem stabilizer_vadd_eq_stabilizer_map_conj (g : G) (a : α) :
    stabilizer G (g +ᵥ a) = (stabilizer G a).map (AddAut.conj g).toAddMonoidHom := by
  ext h
  rw [mem_stabilizer_iff, ← vadd_left_cancel_iff (-g), vadd_vadd, vadd_vadd, vadd_vadd,
    neg_add_cancel, zero_vadd, ← mem_stabilizer_iff, AddSubgroup.mem_map_equiv,
    AddAut.conj_symm_apply]

/-- A bijection between the stabilizers of two elements in the same orbit. -/
noncomputable def stabilizerEquivStabilizerOfOrbitRel {a b : α} (h : orbitRel G α a b) :
    stabilizer G a ≃+ stabilizer G b :=
  let g : G := Classical.choose h
  have hg : g +ᵥ b = a := Classical.choose_spec h
  have this : stabilizer G a = (stabilizer G b).map (AddAut.conj g).toAddMonoidHom := by
    rw [← hg, stabilizer_vadd_eq_stabilizer_map_conj]
  (AddEquiv.addSubgroupCongr this).trans ((AddAut.conj g).addSubgroupMap <| stabilizer G b).symm

end AddAction

attribute [to_additive existing] MulAction.stabilizer_smul_eq_stabilizer_map_conj
attribute [to_additive existing] MulAction.stabilizerEquivStabilizerOfOrbitRel

theorem Equiv.swap_mem_stabilizer {α : Type*} [DecidableEq α] {S : Set α} {a b : α} :
    Equiv.swap a b ∈ MulAction.stabilizer (Equiv.Perm α) S ↔ (a ∈ S ↔ b ∈ S) := by
  rw [MulAction.mem_stabilizer_iff, Set.ext_iff, ← swap_inv]
  simp_rw [Set.mem_inv_smul_set_iff, Perm.smul_def, swap_apply_def]
  exact ⟨fun h ↦ by simpa [Iff.comm] using h a, by intros; split_ifs <;> simp [*]⟩


namespace MulAction

variable {G : Type*} [Group G] {α : Type*} [MulAction G α]

/-- To prove inclusion of a *subgroup* in a stabilizer, it is enough to prove inclusions.-/
theorem le_stabilizer_iff_smul_le (s : Set α) (H : Subgroup G) :
    H ≤ stabilizer G s ↔ ∀ g ∈ H, g • s ⊆ s := by
  constructor
  · intro hyp g hg
    apply Eq.subset
    rw [← mem_stabilizer_iff]
    exact hyp hg
  · intro hyp g hg
    rw [mem_stabilizer_iff]
    apply subset_antisymm (hyp g hg)
    intro x hx
    use g⁻¹ • x
    constructor
    · apply hyp g⁻¹ (inv_mem hg)
      simp only [Set.smul_mem_smul_set_iff, hx]
    · simp only [smul_inv_smul]

/-- To prove membership to stabilizer of a *finite set*, it is enough to prove one inclusion. -/
theorem mem_stabilizer_of_finite_iff_smul_le (s : Set α) (hs : s.Finite) (g : G) :
    g ∈ stabilizer G s ↔ g • s ⊆ s := by
  haveI : Fintype s := Set.Finite.fintype hs
  haveI : Finite (g • s : Set α) := Finite.Set.finite_image ..
  haveI : Fintype (g • s : Set α) := Fintype.ofFinite _
  rw [mem_stabilizer_iff]
  constructor
  · exact Eq.subset
  · rw [← Set.toFinset_inj, ← Set.toFinset_subset_toFinset]
    intro h
    apply Finset.eq_of_subset_of_card_le h
    apply le_of_eq
    suffices (g • s).toFinset = Finset.map ⟨_, MulAction.injective g⟩ hs.toFinset by
      rw [this, Finset.card_map, Set.toFinite_toFinset]
    rw [← Finset.coe_inj]
    simp only [Set.coe_toFinset, Set.toFinite_toFinset, Finset.coe_map,
      Function.Embedding.coeFn_mk, Set.image_smul]

/-- To prove membership to stabilizer of a *finite set*, it is enough to prove one inclusion. -/
theorem mem_stabilizer_of_finite_iff_le_smul (s : Set α) (hs : s.Finite) (g : G) :
    g ∈ stabilizer G s ↔ s ⊆ g • s := by
  rw [← @inv_mem_iff, mem_stabilizer_of_finite_iff_smul_le s hs]
  exact Set.subset_set_smul_iff.symm

end MulAction<|MERGE_RESOLUTION|>--- conflicted
+++ resolved
@@ -67,22 +67,6 @@
 
 variable {M α}
 
-<<<<<<< HEAD
-@[to_additive (attr := simp)]
-theorem mem_fixedPoints {a : α} : a ∈ fixedPoints M α ↔ ∀ m : M, m • a = a :=
-  Iff.rfl
-
-@[to_additive (attr := simp)]
-theorem mem_fixedBy {m : M} {a : α} : a ∈ fixedBy α m ↔ m • a = a :=
-  Iff.rfl
-
-@[to_additive]
-theorem mem_fixedPoints' {a : α} : a ∈ fixedPoints M α ↔ ∀ a', a' ∈ orbit M a → a' = a :=
-  ⟨fun h _ h₁ =>
-    let ⟨m, hm⟩ := mem_orbit_iff.1 h₁
-    hm ▸ h m,
-    fun h _ => h _ (mem_orbit _ _)⟩
-
 @[to_additive] theorem mem_fixedPoints_iff_subsingleton_orbit {a : α} :
     a ∈ fixedPoints M α ↔ (orbit M a).Subsingleton := by
   rw [mem_fixedPoints]
@@ -91,8 +75,6 @@
     simp only [h]
   · exact fun h m ↦ h (mem_orbit a m) (mem_orbit_self a)
 
-=======
->>>>>>> 305a53d3
 @[to_additive mem_fixedPoints_iff_card_orbit_eq_one]
 theorem mem_fixedPoints_iff_card_orbit_eq_one {a : α} [Fintype (orbit M a)] :
     a ∈ fixedPoints M α ↔ Fintype.card (orbit M a) = 1 := by
