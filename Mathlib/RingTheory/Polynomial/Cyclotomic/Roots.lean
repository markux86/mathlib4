--- conflicted
+++ resolved
@@ -155,10 +155,6 @@
     (h : IsPrimitiveRoot μ n) (hpos : 0 < n) [CharZero K] : minpoly ℤ μ ∣ cyclotomic n ℤ := by
   apply minpoly.isIntegrallyClosed_dvd (h.isIntegral hpos)
   simpa [aeval_def, eval₂_eq_eval_map, IsRoot.def] using h.isRoot_cyclotomic hpos
-<<<<<<< HEAD
-#align is_primitive_root.minpoly_dvd_cyclotomic IsPrimitiveRoot.minpoly_dvd_cyclotomic
-=======
->>>>>>> 59de845a
 
 section minpoly
 
@@ -168,14 +164,8 @@
     {R : Type*} [CommRing R] [IsDomain R] {μ : R} {n : ℕ} [Algebra K R] (hμ : IsPrimitiveRoot μ n)
     (h : Irreducible <| cyclotomic n K) [NeZero (n : K)] : cyclotomic n K = minpoly K μ := by
   haveI := NeZero.of_noZeroSMulDivisors K R n
-<<<<<<< HEAD
-  refine' minpoly.eq_of_irreducible_of_monic h _ (cyclotomic.monic n K)
-  rwa [aeval_def, eval₂_eq_eval_map, map_cyclotomic, ← IsRoot.def, isRoot_cyclotomic_iff]
-#align is_primitive_root.minpoly_eq_cyclotomic_of_irreducible IsPrimitiveRoot.minpoly_eq_cyclotomic_of_irreducible
-=======
   refine minpoly.eq_of_irreducible_of_monic h ?_ (cyclotomic.monic n K)
   rwa [aeval_def, eval₂_eq_eval_map, map_cyclotomic, ← IsRoot.def, isRoot_cyclotomic_iff]
->>>>>>> 59de845a
 
 /-- `cyclotomic n ℤ` is the minimal polynomial of a primitive `n`-th root of unity `μ`. -/
 theorem cyclotomic_eq_minpoly {n : ℕ} {K : Type*} [Field K] {μ : K} (h : IsPrimitiveRoot μ n)
