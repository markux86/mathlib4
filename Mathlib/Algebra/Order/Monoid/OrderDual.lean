/-
Copyright (c) 2016 Jeremy Avigad. All rights reserved.
Released under Apache 2.0 license as described in the file LICENSE.
Authors: Jeremy Avigad, Leonardo de Moura, Mario Carneiro, Johannes Hölzl
-/
import Mathlib.Algebra.Order.Group.Synonym
import Mathlib.Algebra.Order.Monoid.Unbundled.OrderDual
import Mathlib.Algebra.Order.Monoid.Defs

/-! # Ordered monoid structures on the order dual. -/

universe u

variable {α : Type u}

open Function

namespace OrderDual

@[to_additive]
<<<<<<< HEAD
instance mulLeftReflectLE [LE α] [Mul α] [c : MulLeftReflectLE α] :
    MulLeftReflectLE αᵒᵈ :=
  ⟨c.1.flip⟩
#align order_dual.contravariant_class_add_le OrderDual.addLeftReflectLE
#align order_dual.contravariant_class_mul_le OrderDual.mulLeftReflectLE

@[to_additive]
instance mulLeftMono [LE α] [Mul α] [c : MulLeftMono α] :
    MulLeftMono αᵒᵈ :=
  ⟨c.1.flip⟩
#align order_dual.covariant_class_add_le OrderDual.addLeftMono
#align order_dual.covariant_class_mul_le OrderDual.mulLeftMono

@[to_additive]
instance mulRightReflectLE [LE α] [Mul α]
    [c : MulRightReflectLE α] :
    MulRightReflectLE αᵒᵈ :=
  ⟨c.1.flip⟩
#align order_dual.contravariant_class_swap_add_le OrderDual.addRightReflectLE
#align order_dual.contravariant_class_swap_mul_le OrderDual.mulRightReflectLE

@[to_additive]
instance mulRightMono [LE α] [Mul α]
    [c : MulRightMono α] :
    MulRightMono αᵒᵈ :=
  ⟨c.1.flip⟩
#align order_dual.covariant_class_swap_add_le OrderDual.addRightMono
#align order_dual.covariant_class_swap_mul_le OrderDual.mulRightMono

@[to_additive]
instance mulLeftReflectLT [LT α] [Mul α] [c : MulLeftReflectLT α] :
    MulLeftReflectLT αᵒᵈ :=
  ⟨c.1.flip⟩
#align order_dual.contravariant_class_add_lt OrderDual.addLeftReflectLT
#align order_dual.contravariant_class_mul_lt OrderDual.mulLeftReflectLT

@[to_additive]
instance mulLeftStrictMono [LT α] [Mul α] [c : MulLeftStrictMono α] :
    MulLeftStrictMono αᵒᵈ :=
  ⟨c.1.flip⟩
#align order_dual.covariant_class_add_lt OrderDual.addLeftStrictMono
#align order_dual.covariant_class_mul_lt OrderDual.mulLeftStrictMono

@[to_additive]
instance mulRightReflectLT [LT α] [Mul α]
    [c : MulRightReflectLT α] :
    MulRightReflectLT αᵒᵈ :=
  ⟨c.1.flip⟩
#align order_dual.contravariant_class_swap_add_lt OrderDual.addRightReflectLT
#align order_dual.contravariant_class_swap_mul_lt OrderDual.mulRightReflectLT

@[to_additive]
instance mulRightStrictMono [LT α] [Mul α]
    [c : MulRightStrictMono α] :
    MulRightStrictMono αᵒᵈ :=
  ⟨c.1.flip⟩
#align order_dual.covariant_class_swap_add_lt OrderDual.addRightStrictMono
#align order_dual.covariant_class_swap_mul_lt OrderDual.mulRightStrictMono

@[to_additive]
=======
>>>>>>> a3663456
instance orderedCommMonoid [OrderedCommMonoid α] : OrderedCommMonoid αᵒᵈ :=
  { mul_le_mul_left := fun _ _ h c => mul_le_mul_left' h c }

@[to_additive OrderDual.OrderedCancelAddCommMonoid.to_mulLeftReflectLE]
instance OrderedCancelCommMonoid.to_mulLeftReflectLE [OrderedCancelCommMonoid α] :
    MulLeftReflectLE αᵒᵈ where
    elim a b c := OrderedCancelCommMonoid.le_of_mul_le_mul_left (α := α) a c b
-- Porting note: Lean 3 to_additive name omits first namespace part
<<<<<<< HEAD
#align ordered_cancel_add_comm_monoid.to_contravariant_class OrderDual.OrderedCancelAddCommMonoid.to_mulLeftReflectLE
#align order_dual.ordered_cancel_comm_monoid.to_contravariant_class OrderDual.OrderedCancelCommMonoid.to_mulLeftReflectLE
=======
>>>>>>> a3663456

@[to_additive]
instance orderedCancelCommMonoid [OrderedCancelCommMonoid α] : OrderedCancelCommMonoid αᵒᵈ :=
  { le_of_mul_le_mul_left := fun _ _ _ : α => le_of_mul_le_mul_left' }

@[to_additive]
instance linearOrderedCancelCommMonoid [LinearOrderedCancelCommMonoid α] :
    LinearOrderedCancelCommMonoid αᵒᵈ :=
  { OrderDual.instLinearOrder α, OrderDual.orderedCancelCommMonoid with }

@[to_additive]
instance linearOrderedCommMonoid [LinearOrderedCommMonoid α] : LinearOrderedCommMonoid αᵒᵈ :=
  { OrderDual.instLinearOrder α, OrderDual.orderedCommMonoid with }

end OrderDual<|MERGE_RESOLUTION|>--- conflicted
+++ resolved
@@ -18,69 +18,6 @@
 namespace OrderDual
 
 @[to_additive]
-<<<<<<< HEAD
-instance mulLeftReflectLE [LE α] [Mul α] [c : MulLeftReflectLE α] :
-    MulLeftReflectLE αᵒᵈ :=
-  ⟨c.1.flip⟩
-#align order_dual.contravariant_class_add_le OrderDual.addLeftReflectLE
-#align order_dual.contravariant_class_mul_le OrderDual.mulLeftReflectLE
-
-@[to_additive]
-instance mulLeftMono [LE α] [Mul α] [c : MulLeftMono α] :
-    MulLeftMono αᵒᵈ :=
-  ⟨c.1.flip⟩
-#align order_dual.covariant_class_add_le OrderDual.addLeftMono
-#align order_dual.covariant_class_mul_le OrderDual.mulLeftMono
-
-@[to_additive]
-instance mulRightReflectLE [LE α] [Mul α]
-    [c : MulRightReflectLE α] :
-    MulRightReflectLE αᵒᵈ :=
-  ⟨c.1.flip⟩
-#align order_dual.contravariant_class_swap_add_le OrderDual.addRightReflectLE
-#align order_dual.contravariant_class_swap_mul_le OrderDual.mulRightReflectLE
-
-@[to_additive]
-instance mulRightMono [LE α] [Mul α]
-    [c : MulRightMono α] :
-    MulRightMono αᵒᵈ :=
-  ⟨c.1.flip⟩
-#align order_dual.covariant_class_swap_add_le OrderDual.addRightMono
-#align order_dual.covariant_class_swap_mul_le OrderDual.mulRightMono
-
-@[to_additive]
-instance mulLeftReflectLT [LT α] [Mul α] [c : MulLeftReflectLT α] :
-    MulLeftReflectLT αᵒᵈ :=
-  ⟨c.1.flip⟩
-#align order_dual.contravariant_class_add_lt OrderDual.addLeftReflectLT
-#align order_dual.contravariant_class_mul_lt OrderDual.mulLeftReflectLT
-
-@[to_additive]
-instance mulLeftStrictMono [LT α] [Mul α] [c : MulLeftStrictMono α] :
-    MulLeftStrictMono αᵒᵈ :=
-  ⟨c.1.flip⟩
-#align order_dual.covariant_class_add_lt OrderDual.addLeftStrictMono
-#align order_dual.covariant_class_mul_lt OrderDual.mulLeftStrictMono
-
-@[to_additive]
-instance mulRightReflectLT [LT α] [Mul α]
-    [c : MulRightReflectLT α] :
-    MulRightReflectLT αᵒᵈ :=
-  ⟨c.1.flip⟩
-#align order_dual.contravariant_class_swap_add_lt OrderDual.addRightReflectLT
-#align order_dual.contravariant_class_swap_mul_lt OrderDual.mulRightReflectLT
-
-@[to_additive]
-instance mulRightStrictMono [LT α] [Mul α]
-    [c : MulRightStrictMono α] :
-    MulRightStrictMono αᵒᵈ :=
-  ⟨c.1.flip⟩
-#align order_dual.covariant_class_swap_add_lt OrderDual.addRightStrictMono
-#align order_dual.covariant_class_swap_mul_lt OrderDual.mulRightStrictMono
-
-@[to_additive]
-=======
->>>>>>> a3663456
 instance orderedCommMonoid [OrderedCommMonoid α] : OrderedCommMonoid αᵒᵈ :=
   { mul_le_mul_left := fun _ _ h c => mul_le_mul_left' h c }
 
@@ -89,11 +26,6 @@
     MulLeftReflectLE αᵒᵈ where
     elim a b c := OrderedCancelCommMonoid.le_of_mul_le_mul_left (α := α) a c b
 -- Porting note: Lean 3 to_additive name omits first namespace part
-<<<<<<< HEAD
-#align ordered_cancel_add_comm_monoid.to_contravariant_class OrderDual.OrderedCancelAddCommMonoid.to_mulLeftReflectLE
-#align order_dual.ordered_cancel_comm_monoid.to_contravariant_class OrderDual.OrderedCancelCommMonoid.to_mulLeftReflectLE
-=======
->>>>>>> a3663456
 
 @[to_additive]
 instance orderedCancelCommMonoid [OrderedCancelCommMonoid α] : OrderedCancelCommMonoid αᵒᵈ :=
