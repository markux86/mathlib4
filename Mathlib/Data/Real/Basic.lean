/-
Copyright (c) 2018 Mario Carneiro. All rights reserved.
Released under Apache 2.0 license as described in the file LICENSE.
Authors: Mario Carneiro, Floris van Doorn
-/
import Mathlib.Algebra.Order.CauSeq.Completion
import Mathlib.Algebra.Order.Field.Rat

/-!
# Real numbers from Cauchy sequences

This file defines `ℝ` as the type of equivalence classes of Cauchy sequences of rational numbers.
This choice is motivated by how easy it is to prove that `ℝ` is a commutative ring, by simply
lifting everything to `ℚ`.

The facts that the real numbers are an Archimedean floor ring,
and a conditionally complete linear order,
have been deferred to the file `Mathlib/Data/Real/Archimedean.lean`,
in order to keep the imports here simple.

The fact that the real numbers are a (trivial) *-ring has similarly been deferred to
`Mathlib/Data/Real/Star.lean`.
-/


assert_not_exists Finset
assert_not_exists Module
assert_not_exists Submonoid
assert_not_exists FloorRing

/-- The type `ℝ` of real numbers constructed as equivalence classes of Cauchy sequences of rational
numbers. -/
structure Real where ofCauchy ::
  /-- The underlying Cauchy completion -/
  cauchy : CauSeq.Completion.Cauchy (abs : ℚ → ℚ)

@[inherit_doc]
notation "ℝ" => Real

-- Porting note: unknown attribute
-- attribute [pp_using_anonymous_constructor] Real

namespace CauSeq.Completion

-- this can't go in `Data.Real.CauSeqCompletion` as the structure on `ℚ` isn't available
@[simp]
theorem ofRat_rat {abv : ℚ → ℚ} [IsAbsoluteValue abv] (q : ℚ) :
    ofRat (q : ℚ) = (q : Cauchy abv) :=
  rfl

end CauSeq.Completion

namespace Real

open CauSeq CauSeq.Completion

variable {x : ℝ}

theorem ext_cauchy_iff : ∀ {x y : Real}, x = y ↔ x.cauchy = y.cauchy
  | ⟨a⟩, ⟨b⟩ => by rw [ofCauchy.injEq]

theorem ext_cauchy {x y : Real} : x.cauchy = y.cauchy → x = y :=
  ext_cauchy_iff.2

/-- The real numbers are isomorphic to the quotient of Cauchy sequences on the rationals. -/
def equivCauchy : ℝ ≃ CauSeq.Completion.Cauchy (abs : ℚ → ℚ) :=
  ⟨Real.cauchy, Real.ofCauchy, fun ⟨_⟩ => rfl, fun _ => rfl⟩

-- irreducible doesn't work for instances: https://github.com/leanprover-community/lean/issues/511
private irreducible_def zero : ℝ :=
  ⟨0⟩

private irreducible_def one : ℝ :=
  ⟨1⟩

private irreducible_def add : ℝ → ℝ → ℝ
  | ⟨a⟩, ⟨b⟩ => ⟨a + b⟩

private irreducible_def neg : ℝ → ℝ
  | ⟨a⟩ => ⟨-a⟩

private irreducible_def mul : ℝ → ℝ → ℝ
  | ⟨a⟩, ⟨b⟩ => ⟨a * b⟩

private noncomputable irreducible_def inv' : ℝ → ℝ
  | ⟨a⟩ => ⟨a⁻¹⟩

instance : Zero ℝ :=
  ⟨zero⟩

instance : One ℝ :=
  ⟨one⟩

instance : Add ℝ :=
  ⟨add⟩

instance : Neg ℝ :=
  ⟨neg⟩

instance : Mul ℝ :=
  ⟨mul⟩

instance : Sub ℝ :=
  ⟨fun a b => a + -b⟩

noncomputable instance : Inv ℝ :=
  ⟨inv'⟩

theorem ofCauchy_zero : (⟨0⟩ : ℝ) = 0 :=
  zero_def.symm

theorem ofCauchy_one : (⟨1⟩ : ℝ) = 1 :=
  one_def.symm

theorem ofCauchy_add (a b) : (⟨a + b⟩ : ℝ) = ⟨a⟩ + ⟨b⟩ :=
  (add_def _ _).symm

theorem ofCauchy_neg (a) : (⟨-a⟩ : ℝ) = -⟨a⟩ :=
  (neg_def _).symm

theorem ofCauchy_sub (a b) : (⟨a - b⟩ : ℝ) = ⟨a⟩ - ⟨b⟩ := by
  rw [sub_eq_add_neg, ofCauchy_add, ofCauchy_neg]
  rfl

theorem ofCauchy_mul (a b) : (⟨a * b⟩ : ℝ) = ⟨a⟩ * ⟨b⟩ :=
  (mul_def _ _).symm

theorem ofCauchy_inv {f} : (⟨f⁻¹⟩ : ℝ) = ⟨f⟩⁻¹ :=
  show _ = inv' _ by rw [inv']

theorem cauchy_zero : (0 : ℝ).cauchy = 0 :=
  show zero.cauchy = 0 by rw [zero_def]

theorem cauchy_one : (1 : ℝ).cauchy = 1 :=
  show one.cauchy = 1 by rw [one_def]

theorem cauchy_add : ∀ a b, (a + b : ℝ).cauchy = a.cauchy + b.cauchy
  | ⟨a⟩, ⟨b⟩ => show (add _ _).cauchy = _ by rw [add_def]

theorem cauchy_neg : ∀ a, (-a : ℝ).cauchy = -a.cauchy
  | ⟨a⟩ => show (neg _).cauchy = _ by rw [neg_def]

theorem cauchy_mul : ∀ a b, (a * b : ℝ).cauchy = a.cauchy * b.cauchy
  | ⟨a⟩, ⟨b⟩ => show (mul _ _).cauchy = _ by rw [mul_def]

theorem cauchy_sub : ∀ a b, (a - b : ℝ).cauchy = a.cauchy - b.cauchy
  | ⟨a⟩, ⟨b⟩ => by
    rw [sub_eq_add_neg, ← cauchy_neg, ← cauchy_add]
    rfl

theorem cauchy_inv : ∀ f, (f⁻¹ : ℝ).cauchy = f.cauchy⁻¹
  | ⟨f⟩ => show (inv' _).cauchy = _ by rw [inv']

instance instNatCast : NatCast ℝ where natCast n := ⟨n⟩
instance instIntCast : IntCast ℝ where intCast z := ⟨z⟩
instance instNNRatCast : NNRatCast ℝ where nnratCast q := ⟨q⟩
instance instRatCast : RatCast ℝ where ratCast q := ⟨q⟩

lemma ofCauchy_natCast (n : ℕ) : (⟨n⟩ : ℝ) = n := rfl
lemma ofCauchy_intCast (z : ℤ) : (⟨z⟩ : ℝ) = z := rfl
lemma ofCauchy_nnratCast (q : ℚ≥0) : (⟨q⟩ : ℝ) = q := rfl
lemma ofCauchy_ratCast (q : ℚ) : (⟨q⟩ : ℝ) = q := rfl

lemma cauchy_natCast (n : ℕ) : (n : ℝ).cauchy = n := rfl
lemma cauchy_intCast (z : ℤ) : (z : ℝ).cauchy = z := rfl
lemma cauchy_nnratCast (q : ℚ≥0) : (q : ℝ).cauchy = q := rfl
lemma cauchy_ratCast (q : ℚ) : (q : ℝ).cauchy = q := rfl

instance commRing : CommRing ℝ where
  natCast n := ⟨n⟩
  intCast z := ⟨z⟩
  zero := (0 : ℝ)
  one := (1 : ℝ)
  mul := (· * ·)
  add := (· + ·)
  neg := @Neg.neg ℝ _
  sub := @Sub.sub ℝ _
  npow := @npowRec ℝ ⟨1⟩ ⟨(· * ·)⟩
  nsmul := @nsmulRec ℝ ⟨0⟩ ⟨(· + ·)⟩
  zsmul := @zsmulRec ℝ ⟨0⟩ ⟨(· + ·)⟩ ⟨@Neg.neg ℝ _⟩ (@nsmulRec ℝ ⟨0⟩ ⟨(· + ·)⟩)
  add_zero a := by apply ext_cauchy; simp [cauchy_add, cauchy_zero]
  zero_add a := by apply ext_cauchy; simp [cauchy_add, cauchy_zero]
  add_comm a b := by apply ext_cauchy; simp only [cauchy_add, add_comm]
  add_assoc a b c := by apply ext_cauchy; simp only [cauchy_add, add_assoc]
  mul_zero a := by apply ext_cauchy; simp [cauchy_mul, cauchy_zero]
  zero_mul a := by apply ext_cauchy; simp [cauchy_mul, cauchy_zero]
  mul_one a := by apply ext_cauchy; simp [cauchy_mul, cauchy_one]
  one_mul a := by apply ext_cauchy; simp [cauchy_mul, cauchy_one]
  mul_comm a b := by apply ext_cauchy; simp only [cauchy_mul, mul_comm]
  mul_assoc a b c := by apply ext_cauchy; simp only [cauchy_mul, mul_assoc]
  left_distrib a b c := by apply ext_cauchy; simp only [cauchy_add, cauchy_mul, mul_add]
  right_distrib a b c := by apply ext_cauchy; simp only [cauchy_add, cauchy_mul, add_mul]
  neg_add_cancel a := by apply ext_cauchy; simp [cauchy_add, cauchy_neg, cauchy_zero]
  natCast_zero := by apply ext_cauchy; simp [cauchy_zero]
  natCast_succ n := by apply ext_cauchy; simp [cauchy_one, cauchy_add]
  intCast_negSucc z := by apply ext_cauchy; simp [cauchy_neg, cauchy_natCast]

/-- `Real.equivCauchy` as a ring equivalence. -/
@[simps]
def ringEquivCauchy : ℝ ≃+* CauSeq.Completion.Cauchy (abs : ℚ → ℚ) :=
  { equivCauchy with
    toFun := cauchy
    invFun := ofCauchy
    map_add' := cauchy_add
    map_mul' := cauchy_mul }

/-! Extra instances to short-circuit type class resolution.

 These short-circuits have an additional property of ensuring that a computable path is found; if
 `Field ℝ` is found first, then decaying it to these typeclasses would result in a `noncomputable`
 version of them. -/

instance instRing : Ring ℝ := by infer_instance

instance : CommSemiring ℝ := by infer_instance

instance semiring : Semiring ℝ := by infer_instance

instance : CommMonoidWithZero ℝ := by infer_instance

instance : MonoidWithZero ℝ := by infer_instance

instance : AddCommGroup ℝ := by infer_instance

instance : AddGroup ℝ := by infer_instance

instance : AddCommMonoid ℝ := by infer_instance

instance : AddMonoid ℝ := by infer_instance

instance : AddLeftCancelSemigroup ℝ := by infer_instance

instance : AddRightCancelSemigroup ℝ := by infer_instance

instance : AddCommSemigroup ℝ := by infer_instance

instance : AddSemigroup ℝ := by infer_instance

instance : CommMonoid ℝ := by infer_instance

instance : Monoid ℝ := by infer_instance

instance : CommSemigroup ℝ := by infer_instance

instance : Semigroup ℝ := by infer_instance

instance : Inhabited ℝ :=
  ⟨0⟩

/-- Make a real number from a Cauchy sequence of rationals (by taking the equivalence class). -/
def mk (x : CauSeq ℚ abs) : ℝ :=
  ⟨CauSeq.Completion.mk x⟩

theorem mk_eq {f g : CauSeq ℚ abs} : mk f = mk g ↔ f ≈ g :=
  ext_cauchy_iff.trans CauSeq.Completion.mk_eq

private irreducible_def lt : ℝ → ℝ → Prop
  | ⟨x⟩, ⟨y⟩ =>
    (Quotient.liftOn₂ x y (· < ·)) fun _ _ _ _ hf hg =>
      propext <|
        ⟨fun h => lt_of_eq_of_lt (Setoid.symm hf) (lt_of_lt_of_eq h hg), fun h =>
          lt_of_eq_of_lt hf (lt_of_lt_of_eq h (Setoid.symm hg))⟩

instance : LT ℝ :=
  ⟨lt⟩

theorem lt_cauchy {f g} : (⟨⟦f⟧⟩ : ℝ) < ⟨⟦g⟧⟩ ↔ f < g :=
  show lt _ _ ↔ _ by rw [lt_def]; rfl

@[simp]
theorem mk_lt {f g : CauSeq ℚ abs} : mk f < mk g ↔ f < g :=
  lt_cauchy

theorem mk_zero : mk 0 = 0 := by rw [← ofCauchy_zero]; rfl

theorem mk_one : mk 1 = 1 := by rw [← ofCauchy_one]; rfl

theorem mk_add {f g : CauSeq ℚ abs} : mk (f + g) = mk f + mk g := by simp [mk, ← ofCauchy_add]

theorem mk_mul {f g : CauSeq ℚ abs} : mk (f * g) = mk f * mk g := by simp [mk, ← ofCauchy_mul]

theorem mk_neg {f : CauSeq ℚ abs} : mk (-f) = -mk f := by simp [mk, ← ofCauchy_neg]

@[simp]
theorem mk_pos {f : CauSeq ℚ abs} : 0 < mk f ↔ Pos f := by
  rw [← mk_zero, mk_lt]
  exact iff_of_eq (congr_arg Pos (sub_zero f))

private irreducible_def le (x y : ℝ) : Prop :=
  x < y ∨ x = y

instance : LE ℝ :=
  ⟨le⟩

private theorem le_def' {x y : ℝ} : x ≤ y ↔ x < y ∨ x = y :=
  iff_of_eq <| le_def _ _

@[simp]
theorem mk_le {f g : CauSeq ℚ abs} : mk f ≤ mk g ↔ f ≤ g := by
  simp only [le_def', mk_lt, mk_eq]; rfl

@[elab_as_elim]
protected theorem ind_mk {C : Real → Prop} (x : Real) (h : ∀ y, C (mk y)) : C x := by
  cases' x with x
  induction' x using Quot.induction_on with x
  exact h x

theorem add_lt_add_iff_left {a b : ℝ} (c : ℝ) : c + a < c + b ↔ a < b := by
  induction a using Real.ind_mk
  induction b using Real.ind_mk
  induction c using Real.ind_mk
  simp only [mk_lt, ← mk_add]
  show Pos _ ↔ Pos _; rw [add_sub_add_left_eq_sub]

instance partialOrder : PartialOrder ℝ where
  le := (· ≤ ·)
  lt := (· < ·)
  lt_iff_le_not_le a b := by
    induction' a using Real.ind_mk with a
    induction' b using Real.ind_mk with b
    simpa using lt_iff_le_not_le
  le_refl a := by
    induction' a using Real.ind_mk with a
    rw [mk_le]
  le_trans a b c := by
    induction' a using Real.ind_mk with a
    induction' b using Real.ind_mk with b
    induction' c using Real.ind_mk with c
    simpa using le_trans
  le_antisymm a b := by
    induction' a using Real.ind_mk with a
    induction' b using Real.ind_mk with b
    simpa [mk_eq] using @CauSeq.le_antisymm _ _ a b

instance : Preorder ℝ := by infer_instance

theorem ratCast_lt {x y : ℚ} : (x : ℝ) < (y : ℝ) ↔ x < y := by
  erw [mk_lt]
  exact const_lt

protected theorem zero_lt_one : (0 : ℝ) < 1 := by
  convert ratCast_lt.2 zero_lt_one <;> simp [← ofCauchy_ratCast, ofCauchy_one, ofCauchy_zero]

protected theorem fact_zero_lt_one : Fact ((0 : ℝ) < 1) :=
  ⟨Real.zero_lt_one⟩

@[deprecated mul_pos (since := "2024-08-15")]
protected theorem mul_pos {a b : ℝ} : 0 < a → 0 < b → 0 < a * b := by
  induction' a using Real.ind_mk with a
  induction' b using Real.ind_mk with b
  simpa only [mk_lt, mk_pos, ← mk_mul] using CauSeq.mul_pos

instance instStrictOrderedCommRing : StrictOrderedCommRing ℝ where
  __ := Real.commRing
  exists_pair_ne := ⟨0, 1, Real.zero_lt_one.ne⟩
  add_le_add_left := by
    simp only [le_iff_eq_or_lt]
    rintro a b ⟨rfl, h⟩
    · simp only [lt_self_iff_false, or_false, forall_const]
    · exact fun c => Or.inr ((add_lt_add_iff_left c).2 ‹_›)
  zero_le_one := le_of_lt Real.zero_lt_one
  mul_pos a b :=  by
    induction' a using Real.ind_mk with a
    induction' b using Real.ind_mk with b
    simpa only [mk_lt, mk_pos, ← mk_mul] using CauSeq.mul_pos

instance strictOrderedRing : StrictOrderedRing ℝ :=
  inferInstance

instance strictOrderedCommSemiring : StrictOrderedCommSemiring ℝ :=
  inferInstance

instance strictOrderedSemiring : StrictOrderedSemiring ℝ :=
  inferInstance

instance orderedRing : OrderedRing ℝ :=
  inferInstance

instance orderedSemiring : OrderedSemiring ℝ :=
  inferInstance

instance orderedAddCommGroup : OrderedAddCommGroup ℝ :=
  inferInstance

instance orderedCancelAddCommMonoid : OrderedCancelAddCommMonoid ℝ :=
  inferInstance

instance orderedAddCommMonoid : OrderedAddCommMonoid ℝ :=
  inferInstance

instance nontrivial : Nontrivial ℝ :=
  inferInstance

private irreducible_def sup : ℝ → ℝ → ℝ
  | ⟨x⟩, ⟨y⟩ => ⟨Quotient.map₂ (· ⊔ ·) (fun _ _ hx _ _ hy => sup_equiv_sup hx hy) x y⟩

instance : Max ℝ :=
  ⟨sup⟩

theorem ofCauchy_sup (a b) : (⟨⟦a ⊔ b⟧⟩ : ℝ) = ⟨⟦a⟧⟩ ⊔ ⟨⟦b⟧⟩ :=
  show _ = sup _ _ by
    rw [sup_def]
    rfl

@[simp]
theorem mk_sup (a b) : (mk (a ⊔ b) : ℝ) = mk a ⊔ mk b :=
  ofCauchy_sup _ _

private irreducible_def inf : ℝ → ℝ → ℝ
  | ⟨x⟩, ⟨y⟩ => ⟨Quotient.map₂ (· ⊓ ·) (fun _ _ hx _ _ hy => inf_equiv_inf hx hy) x y⟩

instance : Min ℝ :=
  ⟨inf⟩

theorem ofCauchy_inf (a b) : (⟨⟦a ⊓ b⟧⟩ : ℝ) = ⟨⟦a⟧⟩ ⊓ ⟨⟦b⟧⟩ :=
  show _ = inf _ _ by
    rw [inf_def]
    rfl

@[simp]
theorem mk_inf (a b) : (mk (a ⊓ b) : ℝ) = mk a ⊓ mk b :=
  ofCauchy_inf _ _

instance : DistribLattice ℝ :=
  { Real.partialOrder with
    sup := (· ⊔ ·)
    le := (· ≤ ·)
    le_sup_left := by
      intros a b
      induction' a using Real.ind_mk with a
      induction' b using Real.ind_mk with b
      dsimp only; rw [← mk_sup, mk_le]
      exact CauSeq.le_sup_left
    le_sup_right := by
      intros a b
      induction' a using Real.ind_mk with a
      induction' b using Real.ind_mk with b
      dsimp only; rw [← mk_sup, mk_le]
      exact CauSeq.le_sup_right
    sup_le := by
      intros a b c
      induction' a using Real.ind_mk with a
      induction' b using Real.ind_mk with b
      induction' c using Real.ind_mk with c
      simp_rw [← mk_sup, mk_le]
      exact CauSeq.sup_le
    inf := (· ⊓ ·)
    inf_le_left := by
      intros a b
      induction' a using Real.ind_mk with a
      induction' b using Real.ind_mk with b
      dsimp only; rw [← mk_inf, mk_le]
      exact CauSeq.inf_le_left
    inf_le_right := by
      intros a b
      induction' a using Real.ind_mk with a
      induction' b using Real.ind_mk with b
      dsimp only; rw [← mk_inf, mk_le]
      exact CauSeq.inf_le_right
    le_inf := by
      intros a b c
      induction' a using Real.ind_mk with a
      induction' b using Real.ind_mk with b
      induction' c using Real.ind_mk with c
      simp_rw [← mk_inf, mk_le]
      exact CauSeq.le_inf
    le_sup_inf := by
      intros a b c
      induction' a using Real.ind_mk with a
      induction' b using Real.ind_mk with b
      induction' c using Real.ind_mk with c
      apply Eq.le
      simp only [← mk_sup, ← mk_inf]
      exact congr_arg mk (CauSeq.sup_inf_distrib_left _ _ _).symm }

-- Extra instances to short-circuit type class resolution
instance lattice : Lattice ℝ :=
  inferInstance

instance : SemilatticeInf ℝ :=
  inferInstance

instance : SemilatticeSup ℝ :=
  inferInstance

open scoped Classical

instance leTotal_R : IsTotal ℝ (· ≤ ·) :=
  ⟨by
    intros a b
    induction' a using Real.ind_mk with a
    induction' b using Real.ind_mk with b
    simpa using le_total a b⟩

noncomputable instance linearOrder : LinearOrder ℝ :=
  Lattice.toLinearOrder ℝ

noncomputable instance linearOrderedCommRing : LinearOrderedCommRing ℝ :=
  { Real.nontrivial, Real.strictOrderedRing, Real.commRing, Real.linearOrder with }

-- Extra instances to short-circuit type class resolution
noncomputable instance : LinearOrderedRing ℝ := by infer_instance

noncomputable instance : LinearOrderedSemiring ℝ := by infer_instance

<<<<<<< HEAD
instance : IsDomain ℝ :=
  { Real.nontrivial, Real.commRing, IsStrictOrderedRing.isDomain with }
=======
instance : IsDomain ℝ := IsStrictOrderedRing.isDomain
>>>>>>> 31e9c657

noncomputable instance instDivInvMonoid : DivInvMonoid ℝ where

lemma ofCauchy_div (f g) : (⟨f / g⟩ : ℝ) = (⟨f⟩ : ℝ) / (⟨g⟩ : ℝ) := by
  simp_rw [div_eq_mul_inv, ofCauchy_mul, ofCauchy_inv]

noncomputable instance instLinearOrderedField : LinearOrderedField ℝ where
  toLinearOrderedCommRing := linearOrderedCommRing
  mul_inv_cancel := by
    rintro ⟨a⟩ h
    rw [mul_comm]
    simp only [← ofCauchy_inv, ← ofCauchy_mul, ← ofCauchy_one, ← ofCauchy_zero,
      Ne, ofCauchy.injEq] at *
    exact CauSeq.Completion.inv_mul_cancel h
  inv_zero := by simp [← ofCauchy_zero, ← ofCauchy_inv]
  nnqsmul := _
  nnqsmul_def := fun _ _ => rfl
  qsmul := _
  qsmul_def := fun _ _ => rfl
  nnratCast_def q := by
    rw [← ofCauchy_nnratCast, NNRat.cast_def, ofCauchy_div, ofCauchy_natCast, ofCauchy_natCast]
  ratCast_def q := by
    rw [← ofCauchy_ratCast, Rat.cast_def, ofCauchy_div, ofCauchy_natCast, ofCauchy_intCast]

-- Extra instances to short-circuit type class resolution
noncomputable instance : LinearOrderedAddCommGroup ℝ := by infer_instance

noncomputable instance field : Field ℝ := by infer_instance

noncomputable instance : DivisionRing ℝ := by infer_instance

noncomputable instance decidableLT (a b : ℝ) : Decidable (a < b) := by infer_instance

noncomputable instance decidableLE (a b : ℝ) : Decidable (a ≤ b) := by infer_instance

noncomputable instance decidableEq (a b : ℝ) : Decidable (a = b) := by infer_instance

/-- Show an underlying cauchy sequence for real numbers.

The representative chosen is the one passed in the VM to `Quot.mk`, so two cauchy sequences
converging to the same number may be printed differently.
-/
unsafe instance : Repr ℝ where reprPrec r _ := "Real.ofCauchy " ++ repr r.cauchy

theorem le_mk_of_forall_le {f : CauSeq ℚ abs} : (∃ i, ∀ j ≥ i, x ≤ f j) → x ≤ mk f := by
  intro h
  induction' x using Real.ind_mk with x
  apply le_of_not_lt
  rw [mk_lt]
  rintro ⟨K, K0, hK⟩
  obtain ⟨i, H⟩ := exists_forall_ge_and h (exists_forall_ge_and hK (f.cauchy₃ <| half_pos K0))
  apply not_lt_of_le (H _ le_rfl).1
  erw [mk_lt]
  refine ⟨_, half_pos K0, i, fun j ij => ?_⟩
  have := add_le_add (H _ ij).2.1 (le_of_lt (abs_lt.1 <| (H _ le_rfl).2.2 _ ij).1)
  rwa [← sub_eq_add_neg, sub_self_div_two, sub_apply, sub_add_sub_cancel] at this

theorem mk_le_of_forall_le {f : CauSeq ℚ abs} {x : ℝ} (h : ∃ i, ∀ j ≥ i, (f j : ℝ) ≤ x) :
    mk f ≤ x := by
  cases' h with i H
  rw [← neg_le_neg_iff, ← mk_neg]
  exact le_mk_of_forall_le ⟨i, fun j ij => by simp [H _ ij]⟩

theorem mk_near_of_forall_near {f : CauSeq ℚ abs} {x : ℝ} {ε : ℝ}
    (H : ∃ i, ∀ j ≥ i, |(f j : ℝ) - x| ≤ ε) : |mk f - x| ≤ ε :=
  abs_sub_le_iff.2
    ⟨sub_le_iff_le_add'.2 <|
        mk_le_of_forall_le <|
          H.imp fun _ h j ij => sub_le_iff_le_add'.1 (abs_sub_le_iff.1 <| h j ij).1,
      sub_le_comm.1 <|
        le_mk_of_forall_le <| H.imp fun _ h j ij => sub_le_comm.1 (abs_sub_le_iff.1 <| h j ij).2⟩

lemma mul_add_one_le_add_one_pow {a : ℝ} (ha : 0 ≤ a) (b : ℕ) : a * b + 1 ≤ (a + 1) ^ b := by
  rcases ha.eq_or_lt with rfl|ha'
  · simp
  clear ha
  induction b generalizing a with
  | zero => simp
  | succ b hb =>
    calc
      a * ↑(b + 1) + 1 = (0 + 1) ^ b * a + (a * b + 1) := by
        simp [mul_add, add_assoc, add_left_comm]
      _ ≤ (a + 1) ^ b * a + (a + 1) ^ b := by
        gcongr
        · norm_num
        · exact hb ha'
      _ = (a + 1) ^ (b + 1) := by simp [pow_succ, mul_add]

end Real

/-- A function `f : R → ℝ≥0` is nonarchimedean if it satisfies the strong triangle inequality
  `f (r + s) ≤ max (f r) (f s)` for all `r s : R`. -/
def IsNonarchimedean {A : Type*} [Add A] (f : A → ℝ) : Prop :=
  ∀ r s, f (r + s) ≤ max (f r) (f s)

/-- A function `f : R → ℝ` is power-multiplicative if for all `r ∈ R` and all positive `n ∈ ℕ`,
`f (r ^ n) = (f r) ^ n`. -/
def IsPowMul {R : Type*} [Pow R ℕ] (f : R → ℝ) :=
  ∀ (a : R) {n : ℕ}, 1 ≤ n → f (a ^ n) = f a ^ n

/-- A ring homomorphism `f : α →+* β` is bounded with respect to the functions `nα : α → ℝ` and
  `nβ : β → ℝ` if there exists a positive constant `C` such that for all `x` in `α`,
  `nβ (f x) ≤ C * nα x`. -/
def RingHom.IsBoundedWrt {α : Type*} [Ring α] {β : Type*} [Ring β] (nα : α → ℝ) (nβ : β → ℝ)
    (f : α →+* β) : Prop :=
  ∃ C : ℝ, 0 < C ∧ ∀ x : α, nβ (f x) ≤ C * nα x<|MERGE_RESOLUTION|>--- conflicted
+++ resolved
@@ -503,12 +503,7 @@
 
 noncomputable instance : LinearOrderedSemiring ℝ := by infer_instance
 
-<<<<<<< HEAD
-instance : IsDomain ℝ :=
-  { Real.nontrivial, Real.commRing, IsStrictOrderedRing.isDomain with }
-=======
 instance : IsDomain ℝ := IsStrictOrderedRing.isDomain
->>>>>>> 31e9c657
 
 noncomputable instance instDivInvMonoid : DivInvMonoid ℝ where
 
