/-
Copyright (c) 2024 Bolton Bailey. All rights reserved.
Released under Apache 2.0 license as described in the file LICENSE.
Authors: Bolton Bailey, Parikshit Khanna, Jeremy Avigad, Leonardo de Moura, Floris van Doorn,
Mario Carneiro
-/
import Mathlib.Data.List.Defs
import Mathlib.Data.Option.Basic
import Mathlib.Util.AssertExists

/-! # getD and getI

This file provides theorems for working with the `getD` and `getI` functions. These are used to
access an element of a list by numerical index, with a default value as a fallback when the index
is out of range.
-/

assert_not_imported Mathlib.Algebra.Order.Group.Nat

namespace List

universe u v

variable {α : Type u} {β : Type v} (l : List α) (x : α) (xs : List α) (n : ℕ)

section getD

variable (d : α)

theorem getD_eq_getElem {n : ℕ} (hn : n < l.length) : l.getD n d = l[n] := by
  induction l generalizing n with
  | nil => simp at hn
  | cons head tail ih =>
    cases n
    · exact getD_cons_zero
    · exact ih _

@[deprecated getD_eq_getElem (since := "2024-08-02")]
theorem getD_eq_get {n : ℕ} (hn : n < l.length) : l.getD n d = l.get ⟨n, hn⟩ :=
  getD_eq_getElem l d hn

theorem getD_map {n : ℕ} (f : α → β) : (map f l).getD n (f d) = f (l.getD n d) := by simp

theorem getD_eq_default {n : ℕ} (hn : l.length ≤ n) : l.getD n d = d := by
  induction l generalizing n with
  | nil => exact getD_nil
  | cons head tail ih =>
    cases n
    · simp at hn
    · exact ih (Nat.le_of_succ_le_succ hn)

/-- An empty list can always be decidably checked for the presence of an element.
Not an instance because it would clash with `DecidableEq α`. -/
def decidableGetDNilNe (a : α) : DecidablePred fun i : ℕ => getD ([] : List α) i a ≠ a :=
  fun _ => isFalse fun H => H getD_nil

@[simp]
theorem getElem?_getD_singleton_default_eq (n : ℕ) : [d][n]?.getD d = d := by cases n <;> simp

@[deprecated (since := "2024-06-12")]
alias getD_singleton_default_eq := getElem?_getD_singleton_default_eq

@[simp]
theorem getElem?_getD_replicate_default_eq (r n : ℕ) : (replicate r d)[n]?.getD d = d := by
  induction r generalizing n with
  | zero => simp
  | succ n ih => simp at ih; cases n <;> simp [ih, replicate_succ]

@[deprecated (since := "2024-06-12")]
alias getD_replicate_default_eq := getElem?_getD_replicate_default_eq

theorem getD_append (l l' : List α) (d : α) (n : ℕ) (h : n < l.length) :
    (l ++ l').getD n d = l.getD n d := by
  rw [getD_eq_getElem _ _ (Nat.lt_of_lt_of_le h (length_append _ _ ▸ Nat.le_add_right _ _)),
<<<<<<< HEAD
    getElem_append _ h, getD_eq_getElem]
=======
    getElem_append_left h, getD_eq_getElem]
>>>>>>> d0df76bd

theorem getD_append_right (l l' : List α) (d : α) (n : ℕ) (h : l.length ≤ n) :
    (l ++ l').getD n d = l'.getD (n - l.length) d := by
  cases Nat.lt_or_ge n (l ++ l').length with
  | inl h' =>
<<<<<<< HEAD
    rw [getD_eq_getElem (l ++ l') d h', getElem_append_right, getD_eq_getElem]
    · rw [length_append] at h'
      exact Nat.sub_lt_left_of_lt_add h h'
    · exact Nat.not_lt_of_le h
=======
    rw [getD_eq_getElem (l ++ l') d h', getElem_append_right h, getD_eq_getElem]
>>>>>>> d0df76bd
  | inr h' =>
    rw [getD_eq_default _ _ h', getD_eq_default]
    rwa [Nat.le_sub_iff_add_le' h, ← length_append]

theorem getD_eq_getD_get? (n : ℕ) : l.getD n d = (l.get? n).getD d := by
  cases Nat.lt_or_ge n l.length with
  | inl h => rw [getD_eq_getElem _ _ h, get?_eq_get h, get_eq_getElem, Option.getD_some]
  | inr h => rw [getD_eq_default _ _ h, get?_eq_none.mpr h, Option.getD_none]

end getD

section getI

variable [Inhabited α]

@[simp]
theorem getI_nil : getI ([] : List α) n = default :=
  rfl

@[simp]
theorem getI_cons_zero : getI (x :: xs) 0 = x :=
  rfl

@[simp]
theorem getI_cons_succ : getI (x :: xs) (n + 1) = getI xs n :=
  rfl

theorem getI_eq_getElem {n : ℕ} (hn : n < l.length) : l.getI n = l[n] :=
  getD_eq_getElem l default hn

@[deprecated getI_eq_getElem (since := "2024-08-02")]
theorem getI_eq_get {n : ℕ} (hn : n < l.length) : l.getI n = l.get ⟨n, hn⟩ :=
  getD_eq_getElem l default hn

theorem getI_eq_default {n : ℕ} (hn : l.length ≤ n) : l.getI n = default :=
  getD_eq_default _ _ hn

theorem getD_default_eq_getI {n : ℕ} : l.getD n default = l.getI n :=
  rfl

theorem getI_append (l l' : List α) (n : ℕ) (h : n < l.length) :
    (l ++ l').getI n = l.getI n := getD_append _ _ _ _ h

theorem getI_append_right (l l' : List α) (n : ℕ) (h : l.length ≤ n) :
    (l ++ l').getI n = l'.getI (n - l.length) :=
  getD_append_right _ _ _ _ h

theorem getI_eq_iget_get? (n : ℕ) : l.getI n = (l.get? n).iget := by
  rw [← getD_default_eq_getI, getD_eq_getD_get?, Option.getD_default_eq_iget]

theorem getI_eq_iget_getElem? (n : ℕ) : l.getI n = l[n]?.iget := by
  rw [← getD_default_eq_getI, getD_eq_getElem?_getD, Option.getD_default_eq_iget]

theorem getI_zero_eq_headI : l.getI 0 = l.headI := by cases l <;> rfl

end getI

end List<|MERGE_RESOLUTION|>--- conflicted
+++ resolved
@@ -72,24 +72,13 @@
 theorem getD_append (l l' : List α) (d : α) (n : ℕ) (h : n < l.length) :
     (l ++ l').getD n d = l.getD n d := by
   rw [getD_eq_getElem _ _ (Nat.lt_of_lt_of_le h (length_append _ _ ▸ Nat.le_add_right _ _)),
-<<<<<<< HEAD
-    getElem_append _ h, getD_eq_getElem]
-=======
     getElem_append_left h, getD_eq_getElem]
->>>>>>> d0df76bd
 
 theorem getD_append_right (l l' : List α) (d : α) (n : ℕ) (h : l.length ≤ n) :
     (l ++ l').getD n d = l'.getD (n - l.length) d := by
   cases Nat.lt_or_ge n (l ++ l').length with
   | inl h' =>
-<<<<<<< HEAD
-    rw [getD_eq_getElem (l ++ l') d h', getElem_append_right, getD_eq_getElem]
-    · rw [length_append] at h'
-      exact Nat.sub_lt_left_of_lt_add h h'
-    · exact Nat.not_lt_of_le h
-=======
     rw [getD_eq_getElem (l ++ l') d h', getElem_append_right h, getD_eq_getElem]
->>>>>>> d0df76bd
   | inr h' =>
     rw [getD_eq_default _ _ h', getD_eq_default]
     rwa [Nat.le_sub_iff_add_le' h, ← length_append]
