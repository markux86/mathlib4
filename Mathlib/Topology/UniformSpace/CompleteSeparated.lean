--- conflicted
+++ resolved
@@ -4,11 +4,6 @@
 Authors: Sébastien Gouëzel
 -/
 import Mathlib.Topology.UniformSpace.UniformEmbedding
-<<<<<<< HEAD
-
-#align_import topology.uniform_space.complete_separated from "leanprover-community/mathlib"@"b363547b3113d350d053abdf2884e9850a56b205"
-=======
->>>>>>> 99508fb5
 
 /-!
 # Theory of complete separated uniform spaces.
@@ -37,11 +32,6 @@
     ClosedEmbedding f :=
   ⟨hf.embedding, hf.toUniformInducing.isComplete_range.isClosed⟩
 
-theorem UniformEmbedding.toClosedEmbedding [UniformSpace α] [UniformSpace β] [CompleteSpace α]
-    [T0Space β] {f : α → β} (hf : UniformEmbedding f) :
-    ClosedEmbedding f :=
-  ⟨hf.embedding, hf.toUniformInducing.isComplete_range.isClosed⟩
-
 namespace DenseInducing
 
 open Filter
