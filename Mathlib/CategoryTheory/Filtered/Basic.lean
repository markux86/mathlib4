--- conflicted
+++ resolved
@@ -319,10 +319,6 @@
 /-- If `C` is filtered, and we have a right adjoint functor `R : C ⥤ D`, then `D` is filtered. -/
 theorem of_isRightAdjoint (R : C ⥤ D) [R.IsRightAdjoint] : IsFiltered D :=
   of_right_adjoint (Adjunction.ofIsRightAdjoint R)
-<<<<<<< HEAD
-#align category_theory.is_filtered.of_is_right_adjoint CategoryTheory.IsFiltered.of_isRightAdjoint
-=======
->>>>>>> 99508fb5
 
 /-- Being filtered is preserved by equivalence of categories. -/
 theorem of_equivalence (h : C ≌ D) : IsFiltered D :=
@@ -772,10 +768,6 @@
 /-- If `C` is cofiltered, and we have a left adjoint functor `L : C ⥤ D`, then `D` is cofiltered. -/
 theorem of_isLeftAdjoint (L : C ⥤ D) [L.IsLeftAdjoint] : IsCofiltered D :=
   of_left_adjoint (Adjunction.ofIsLeftAdjoint L)
-<<<<<<< HEAD
-#align category_theory.is_cofiltered.of_is_left_adjoint CategoryTheory.IsCofiltered.of_isLeftAdjoint
-=======
->>>>>>> 99508fb5
 
 /-- Being cofiltered is preserved by equivalence of categories. -/
 theorem of_equivalence (h : C ≌ D) : IsCofiltered D :=
