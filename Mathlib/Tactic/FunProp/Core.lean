--- conflicted
+++ resolved
@@ -325,14 +325,7 @@
     applyCompRule funPropDecl e f g funProp
   | .exact =>
 
-<<<<<<< HEAD
-    let thms := (← get).morTheorems.theorems
-    let (candidates, thms) ← thms.getMatch e { iota := false, zeta := false } false true
-    modify ({ · with morTheorems := ⟨thms⟩ })
-    let candidates := candidates.elts.foldl (init := #[]) fun r a => a.foldl (init := r) (· ++ ·)
-=======
     let candidates ← getMorphismTheorems e
->>>>>>> 0257491f
 
     trace[Meta.Tactic.fun_prop]
       "candidate morphism theorems: {← candidates.mapM fun c => ppOrigin (.decl c.thmName)}"
@@ -349,14 +342,7 @@
     FunPropM (Option Result) := do
   withIncreasedTransitionDepth do
 
-<<<<<<< HEAD
-  let thms := (← get).transitionTheorems.theorems
-  let (candidates, thms) ← thms.getMatch e { iota := false, zeta := false } false true
-  modify ({ · with transitionTheorems := ⟨thms⟩ })
-  let candidates := candidates.elts.foldl (init := #[]) fun r a => a.foldl (init := r) (· ++ ·)
-=======
   let candidates ← getTransitionTheorems e
->>>>>>> 0257491f
 
   trace[Meta.Tactic.fun_prop]
     "candidate transition theorems: {← candidates.mapM fun c => ppOrigin (.decl c.thmName)}"
