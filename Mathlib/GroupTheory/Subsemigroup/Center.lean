--- conflicted
+++ resolved
@@ -24,285 +24,6 @@
 -/
 
 
-<<<<<<< HEAD
-variable {M : Type*}
-
-/-- Conditions for an element to be additively central -/
-structure IsAddCentral [Add M] (z : M) : Prop where
-  /-- addition commutes -/
-  comm (a : M) : z + a = a + z
-  /-- associative property for left addition -/
-  left_assoc (b c : M) : z + (b + c) = (z + b) + c
-  /-- middle associative addition property -/
-  mid_assoc (a c : M) : (a + z) + c = a + (z + c)
-  /-- associative property for right addition -/
-  right_assoc (a b : M) : (a + b) + z = a + (b + z)
-
-/-- Conditions for an element to be multiplicatively central -/
-@[to_additive]
-structure IsMulCentral [Mul M] (z : M) : Prop where
-  /-- multiplication commutes -/
-  comm (a : M) : z * a = a * z
-  /-- associative property for left multiplication -/
-  left_assoc (b c : M) : z * (b * c) = (z * b) * c
-  /-- middle associative multiplication property -/
-  mid_assoc (a c : M) : (a * z) * c = a * (z * c)
-  /-- associative property for right multiplication -/
-  right_assoc (a b : M) : (a * b) * z = a * (b * z)
-
-attribute [mk_iff] IsMulCentral IsAddCentral
-attribute [to_additive existing] isMulCentral_iff
-
-namespace IsMulCentral
-
-variable {a b c : M} [Mul M]
-
--- cf. `Commute.left_comm`
-@[to_additive]
-protected theorem left_comm (h : IsMulCentral a) (b c) : a * (b * c) = b * (a * c) := by
-  simp only [h.comm, h.right_assoc]
-
--- cf. `Commute.right_comm`
-@[to_additive]
-protected theorem right_comm (h : IsMulCentral c) (a b) : a * b * c = a * c * b := by
-  simp only [h.right_assoc, h.mid_assoc, h.comm]
-
-end IsMulCentral
-
-namespace Set
-
-section Mul
-variable (M) [Mul M]
-
-/-- The center of a magma. -/
-@[to_additive addCenter " The center of an additive magma. "]
-def center : Set M :=
-  { z | IsMulCentral z }
-#align set.center Set.center
-#align set.add_center Set.addCenter
-
--- Porting note: The `to_additive` version used to be `mem_addCenter` without the iff
-@[to_additive mem_addCenter_iff]
-theorem mem_center_iff {z : M} : z ∈ center M ↔ IsMulCentral z :=
-  Iff.rfl
-#align set.mem_center_iff Set.mem_center_iff
-#align set.mem_add_center Set.mem_addCenter_iff
-
-variable {M}
-
-@[to_additive (attr := simp) add_mem_addCenter]
-theorem mul_mem_center [Mul M] {z₁ z₂ : M} (hz₁ : z₁ ∈ Set.center M) (hz₂ : z₂ ∈ Set.center M) :
-    z₁ * z₂ ∈ Set.center M where
-  comm a := calc
-    z₁ * z₂ * a = z₂ * z₁ * a := by rw [hz₁.comm]
-    _ = z₂ * (z₁ * a) := by rw [hz₁.mid_assoc z₂]
-    _ = (a * z₁) * z₂ := by rw [hz₁.comm, hz₂.comm]
-    _ = a * (z₁ * z₂) := by rw [hz₂.right_assoc a z₁]
-  left_assoc (b c : M) := calc
-    z₁ * z₂ * (b * c) = z₁ * (z₂ * (b * c)) := by rw [hz₂.mid_assoc]
-    _ = z₁ * ((z₂ * b) * c) := by rw [hz₂.left_assoc]
-    _ = (z₁ * (z₂ * b)) * c := by rw [hz₁.left_assoc]
-    _ = z₁ * z₂ * b * c := by rw [hz₂.mid_assoc]
-  mid_assoc (a c : M) := calc
-    a * (z₁ * z₂) * c = ((a * z₁) * z₂) * c := by rw [hz₁.mid_assoc]
-    _ = (a * z₁) * (z₂ * c) := by rw [hz₂.mid_assoc]
-    _ = a * (z₁ * (z₂ * c)) := by rw [hz₁.mid_assoc]
-    _ = a * (z₁ * z₂ * c) := by rw [hz₂.mid_assoc]
-  right_assoc (a b : M) := calc
-    a * b * (z₁ * z₂) = ((a * b) * z₁) * z₂ := by rw [hz₂.right_assoc]
-    _ = (a * (b * z₁)) * z₂ := by rw [hz₁.right_assoc]
-    _ =  a * ((b * z₁) * z₂) := by rw [hz₂.right_assoc]
-    _ = a * (b * (z₁ * z₂)) := by rw [hz₁.mid_assoc]
-#align set.mul_mem_center Set.mul_mem_center
-#align set.add_mem_add_center Set.add_mem_addCenter
-
-end Mul
-
-section Semigroup
-variable [Semigroup M]
-
-@[to_additive]
-theorem _root_.Semigroup.mem_center_iff {z : M} :
-    z ∈ Set.center M ↔ ∀ g, g * z = z * g := ⟨fun a g ↦ by rw [IsMulCentral.comm a g],
-  fun h ↦ ⟨fun _ ↦ (Commute.eq (h _)).symm, fun _ _ ↦ (mul_assoc z _ _).symm,
-  fun _ _ ↦ mul_assoc _ z _, fun _ _ ↦ mul_assoc _ _ z⟩ ⟩
-
-variable (M)
-
--- TODO Add `instance : Decidable (IsMulCentral a)` for `instance decidableMemCenter [Mul M]`
-instance decidableMemCenter [∀ a : M, Decidable <| ∀ b : M, b * a = a * b] :
-    DecidablePred (· ∈ center M) := fun _ => decidable_of_iff' _ (Semigroup.mem_center_iff)
-#align set.decidable_mem_center Set.decidableMemCenter
-
-end Semigroup
-
-section CommSemigroup
-variable (M)
-
-@[to_additive (attr := simp) addCenter_eq_univ]
-theorem center_eq_univ [CommSemigroup M] : center M = univ :=
-  (Subset.antisymm (subset_univ _)) fun _ _ => Semigroup.mem_center_iff.mpr (fun _ => mul_comm _ _)
-#align set.center_eq_univ Set.center_eq_univ
-#align set.add_center_eq_univ Set.addCenter_eq_univ
-
-end CommSemigroup
-
-variable (M)
-
-@[to_additive (attr := simp) zero_mem_addCenter]
-theorem one_mem_center [MulOneClass M] : (1 : M) ∈ Set.center M where
-  comm _  := by rw [one_mul, mul_one]
-  left_assoc _ _ := by rw [one_mul, one_mul]
-  mid_assoc _ _ := by rw [mul_one, one_mul]
-  right_assoc _ _ := by rw [mul_one, mul_one]
-#align set.one_mem_center Set.one_mem_center
-#align set.zero_mem_add_center Set.zero_mem_addCenter
-
-@[simp]
-theorem zero_mem_center [MulZeroClass M] : (0 : M) ∈ Set.center M where
-  comm _ := by rw [zero_mul, mul_zero]
-  left_assoc _ _ := by rw [zero_mul, zero_mul, zero_mul]
-  mid_assoc _ _ := by rw [mul_zero, zero_mul, mul_zero]
-  right_assoc _ _ := by rw [mul_zero, mul_zero, mul_zero]
-#align set.zero_mem_center Set.zero_mem_center
-
-@[simp]
-theorem natCast_mem_center [NonAssocSemiring M] (n : ℕ) : (n : M) ∈ Set.center M where
-  comm _:= by rw [Nat.commute_cast]
-  left_assoc _ _ := by
-    induction n with
-    | zero => rw [Nat.zero_eq, Nat.cast_zero, zero_mul, zero_mul, zero_mul]
-    | succ n ihn => rw [Nat.cast_succ, add_mul, one_mul, ihn, add_mul, add_mul, one_mul]
-  mid_assoc _ _ := by
-    induction n with
-    | zero => rw [Nat.zero_eq, Nat.cast_zero, zero_mul, mul_zero, zero_mul]
-    | succ n ihn => rw [Nat.cast_succ, add_mul, mul_add, add_mul, ihn, mul_add, one_mul, mul_one]
-  right_assoc _ _ := by
-    induction n with
-    | zero => rw [Nat.zero_eq, Nat.cast_zero, mul_zero, mul_zero, mul_zero]
-    | succ n ihn => rw [Nat.cast_succ, mul_add, ihn, mul_add, mul_add, mul_one, mul_one]
-
--- See note [no_index around OfNat.ofNat]
-@[simp]
-theorem ofNat_mem_center [NonAssocSemiring M] (n : ℕ) [n.AtLeastTwo] :
-    (no_index (OfNat.ofNat n)) ∈ Set.center M :=
-  natCast_mem_center M n
-
-@[simp]
-theorem intCast_mem_center [NonAssocRing M] (n : ℤ) : (n : M) ∈ Set.center M where
-  comm _ := by rw [Int.commute_cast]
-  left_assoc _ _ := match n with
-    | (n : ℕ) => by rw [Int.cast_natCast, (natCast_mem_center _ n).left_assoc _ _]
-    | Int.negSucc n => by
-      rw [Int.cast_negSucc, Nat.cast_add, Nat.cast_one, neg_add_rev, add_mul, add_mul, add_mul,
-        neg_mul, one_mul, neg_mul 1, one_mul, ← neg_mul, add_right_inj, neg_mul,
-        (natCast_mem_center _ n).left_assoc _ _, neg_mul, neg_mul]
-  mid_assoc _ _ := match n with
-    | (n : ℕ) => by rw [Int.cast_natCast, (natCast_mem_center _ n).mid_assoc _ _]
-    | Int.negSucc n => by
-        simp only [Int.cast_negSucc, Nat.cast_add, Nat.cast_one, neg_add_rev]
-        rw [add_mul, mul_add, add_mul, mul_add, neg_mul, one_mul]
-        rw [neg_mul, mul_neg, mul_one, mul_neg, neg_mul, neg_mul]
-        rw [(natCast_mem_center _ n).mid_assoc _ _]
-        simp only [mul_neg]
-  right_assoc _ _ := match n with
-    | (n : ℕ) => by rw [Int.cast_natCast, (natCast_mem_center _ n).right_assoc _ _]
-    | Int.negSucc n => by
-        simp only [Int.cast_negSucc, Nat.cast_add, Nat.cast_one, neg_add_rev]
-        rw [mul_add, mul_add, mul_add, mul_neg, mul_one, mul_neg, mul_neg, mul_one, mul_neg,
-          add_right_inj, (natCast_mem_center _ n).right_assoc _ _, mul_neg, mul_neg]
-
-variable {M}
-
-@[to_additive (attr := simp) neg_mem_addCenter]
-theorem inv_mem_center [Group M] {a : M} (ha : a ∈ Set.center M) : a⁻¹ ∈ Set.center M := by
-  rw [_root_.Semigroup.mem_center_iff]
-  intro _
-  rw [← inv_inj, mul_inv_rev, inv_inv, ha.comm, mul_inv_rev, inv_inv]
-#align set.inv_mem_center Set.inv_mem_center
-#align set.neg_mem_add_center Set.neg_mem_addCenter
-
-@[simp]
-theorem add_mem_center [Distrib M] {a b : M} (ha : a ∈ Set.center M) (hb : b ∈ Set.center M) :
-    a + b ∈ Set.center M  where
-  comm _ := by rw [add_mul, mul_add, ha.comm, hb.comm]
-  left_assoc _ _ := by rw [add_mul, ha.left_assoc, hb.left_assoc, ← add_mul, ← add_mul]
-  mid_assoc _ _ := by rw [mul_add, add_mul, ha.mid_assoc, hb.mid_assoc, ← mul_add, ← add_mul]
-  right_assoc _ _ := by rw [mul_add, ha.right_assoc, hb.right_assoc, ← mul_add, ← mul_add]
-#align set.add_mem_center Set.add_mem_center
-
-@[simp]
-theorem neg_mem_center [NonUnitalNonAssocRing M] {a : M} (ha : a ∈ Set.center M) :
-    -a ∈ Set.center M where
-  comm _ := by rw [← neg_mul_comm, ← ha.comm, neg_mul_comm]
-  left_assoc _ _ := by rw [neg_mul, ha.left_assoc, neg_mul, neg_mul]
-  mid_assoc _ _ := by rw [← neg_mul_comm, ha.mid_assoc, neg_mul_comm, neg_mul]
-  right_assoc _ _ := by rw [mul_neg, ha.right_assoc, mul_neg, mul_neg]
-#align set.neg_mem_center Set.neg_mem_centerₓ
-
-@[to_additive subset_addCenter_add_units]
-theorem subset_center_units [Monoid M] : ((↑) : Mˣ → M) ⁻¹' center M ⊆ Set.center Mˣ :=
-  fun _ ha => by
-  rw [_root_.Semigroup.mem_center_iff]
-  intro _
-  rw [← Units.eq_iff, Units.val_mul, Units.val_mul, ha.comm]
-#align set.subset_center_units Set.subset_center_units
-#align set.subset_add_center_add_units Set.subset_addCenter_add_units
-
-theorem center_units_subset [GroupWithZero M] : Set.center Mˣ ⊆ ((↑) : Mˣ → M) ⁻¹' center M :=
-  fun _ ha => by
-    rw [mem_preimage, _root_.Semigroup.mem_center_iff]
-    intro b
-    obtain rfl | hb := eq_or_ne b 0
-    · rw [zero_mul, mul_zero]
-    · exact Units.ext_iff.mp (ha.comm (Units.mk0 b hb)).symm
-#align set.center_units_subset Set.center_units_subset
-
-/-- In a group with zero, the center of the units is the preimage of the center. -/
-theorem center_units_eq [GroupWithZero M] : Set.center Mˣ = ((↑) : Mˣ → M) ⁻¹' center M :=
-  Subset.antisymm center_units_subset subset_center_units
-#align set.center_units_eq Set.center_units_eq
-
-@[simp]
-theorem units_inv_mem_center [Monoid M] {a : Mˣ} (ha : ↑a ∈ Set.center M) :
-    ↑a⁻¹ ∈ Set.center M := by
-  rw [Semigroup.mem_center_iff] at *
-  exact (Commute.units_inv_right <| ha ·)
-
-@[simp]
-theorem invOf_mem_center [Monoid M] {a : M} [Invertible a] (ha : a ∈ Set.center M) :
-    ⅟a ∈ Set.center M := by
-  rw [Semigroup.mem_center_iff] at *
-  exact (Commute.invOf_right <| ha ·)
-
-@[simp]
-theorem inv_mem_center₀ [GroupWithZero M] {a : M} (ha : a ∈ Set.center M) : a⁻¹ ∈ Set.center M := by
-  obtain rfl | ha0 := eq_or_ne a 0
-  · rw [inv_zero]
-    exact zero_mem_center M
-  · lift a to Mˣ using IsUnit.mk0 _ ha0
-    simpa only [Units.val_inv_eq_inv_val] using units_inv_mem_center ha
-#align set.inv_mem_center₀ Set.inv_mem_center₀
-
-@[to_additive (attr := simp) sub_mem_addCenter]
-theorem div_mem_center [Group M] {a b : M} (ha : a ∈ Set.center M) (hb : b ∈ Set.center M) :
-    a / b ∈ Set.center M := by
-  rw [div_eq_mul_inv]
-  exact mul_mem_center ha (inv_mem_center hb)
-#align set.div_mem_center Set.div_mem_center
-#align set.sub_mem_add_center Set.sub_mem_addCenter
-
-@[simp]
-theorem div_mem_center₀ [GroupWithZero M] {a b : M} (ha : a ∈ Set.center M)
-    (hb : b ∈ Set.center M) : a / b ∈ Set.center M := by
-  rw [div_eq_mul_inv]
-  exact mul_mem_center ha (inv_mem_center₀ hb)
-#align set.div_mem_center₀ Set.div_mem_center₀
-
-end Set
-
-=======
->>>>>>> 59de845a
 /-! ### `Set.center` as a `Subsemigroup`. -/
 
 variable (M)
