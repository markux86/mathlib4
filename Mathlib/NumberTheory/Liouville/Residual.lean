/-
Copyright (c) 2021 Yury Kudryashov. All rights reserved.
Released under Apache 2.0 license as described in the file LICENSE.
Authors: Yury Kudryashov
-/
import Mathlib.NumberTheory.Liouville.Basic
import Mathlib.Topology.Baire.Lemmas
import Mathlib.Topology.Baire.LocallyCompactRegular
import Mathlib.Topology.Instances.Irrational

/-!
# Density of Liouville numbers

In this file we prove that the set of Liouville numbers form a dense `Gδ` set. We also prove a
similar statement about irrational numbers.
-/


open scoped Filter

open Filter Set Metric

theorem setOf_liouville_eq_iInter_iUnion :
    { x | Liouville x } =
      ⋂ n : ℕ, ⋃ (a : ℤ) (b : ℤ) (_ : 1 < b),
      ball ((a : ℝ) / b) (1 / (b : ℝ) ^ n) \ {(a : ℝ) / b} := by
  ext x
  simp only [mem_iInter, mem_iUnion, Liouville, mem_setOf_eq, exists_prop, mem_diff,
    mem_singleton_iff, mem_ball, Real.dist_eq, and_comm]

theorem IsGδ.setOf_liouville : IsGδ { x | Liouville x } := by
  rw [setOf_liouville_eq_iInter_iUnion]
  refine .iInter fun n => IsOpen.isGδ ?_
  refine isOpen_iUnion fun a => isOpen_iUnion fun b => isOpen_iUnion fun _hb => ?_
  exact isOpen_ball.inter isClosed_singleton.isOpen_compl

@[deprecated (since := "2024-02-15")] alias isGδ_setOf_liouville := IsGδ.setOf_liouville

theorem setOf_liouville_eq_irrational_inter_iInter_iUnion :
    { x | Liouville x } =
      { x | Irrational x } ∩ ⋂ n : ℕ, ⋃ (a : ℤ) (b : ℤ) (hb : 1 < b),
      ball (a / b) (1 / (b : ℝ) ^ n) := by
  refine Subset.antisymm ?_ ?_
  · refine subset_inter (fun x hx => hx.irrational) ?_
    rw [setOf_liouville_eq_iInter_iUnion]
    exact iInter_mono fun n => iUnion₂_mono fun a b => iUnion_mono fun _hb => diff_subset
  · simp only [inter_iInter, inter_iUnion, setOf_liouville_eq_iInter_iUnion]
    refine iInter_mono fun n => iUnion₂_mono fun a b => iUnion_mono fun hb => ?_
    rw [inter_comm]
    exact diff_subset_diff Subset.rfl (singleton_subset_iff.2 ⟨a / b, by norm_cast⟩)

/-- The set of Liouville numbers is a residual set. -/
theorem eventually_residual_liouville : ∀ᶠ x in residual ℝ, Liouville x := by
  rw [Filter.Eventually, setOf_liouville_eq_irrational_inter_iInter_iUnion]
  refine eventually_residual_irrational.and ?_
  refine residual_of_dense_Gδ ?_ (Rat.denseEmbedding_coe_real.dense.mono ?_)
  · exact .iInter fun n => IsOpen.isGδ <|
          isOpen_iUnion fun a => isOpen_iUnion fun b => isOpen_iUnion fun _hb => isOpen_ball
  · rintro _ ⟨r, rfl⟩
    simp only [mem_iInter, mem_iUnion]
    refine fun n => ⟨r.num * 2, r.den * 2, ?_, ?_⟩
    · have := Int.ofNat_le.2 r.pos; rw [Int.ofNat_one] at this; omega
    · convert @mem_ball_self ℝ _ (r : ℝ) _ _
      · push_cast; norm_cast; simp [Rat.divInt_mul_right (two_ne_zero), Rat.mkRat_self]
<<<<<<< HEAD
      · refine' one_div_pos.2 (pow_pos (Int.cast_pos.2 _) _)
        exact mul_pos (Int.natCast_pos.2 r.pos) zero_lt_two
#align eventually_residual_liouville eventually_residual_liouville
=======
      · refine one_div_pos.2 (pow_pos (Int.cast_pos.2 ?_) _)
        exact mul_pos (Int.natCast_pos.2 r.pos) zero_lt_two
>>>>>>> 59de845a

/-- The set of Liouville numbers in dense. -/
theorem dense_liouville : Dense { x | Liouville x } :=
  dense_of_mem_residual eventually_residual_liouville<|MERGE_RESOLUTION|>--- conflicted
+++ resolved
@@ -62,14 +62,8 @@
     · have := Int.ofNat_le.2 r.pos; rw [Int.ofNat_one] at this; omega
     · convert @mem_ball_self ℝ _ (r : ℝ) _ _
       · push_cast; norm_cast; simp [Rat.divInt_mul_right (two_ne_zero), Rat.mkRat_self]
-<<<<<<< HEAD
-      · refine' one_div_pos.2 (pow_pos (Int.cast_pos.2 _) _)
-        exact mul_pos (Int.natCast_pos.2 r.pos) zero_lt_two
-#align eventually_residual_liouville eventually_residual_liouville
-=======
       · refine one_div_pos.2 (pow_pos (Int.cast_pos.2 ?_) _)
         exact mul_pos (Int.natCast_pos.2 r.pos) zero_lt_two
->>>>>>> 59de845a
 
 /-- The set of Liouville numbers in dense. -/
 theorem dense_liouville : Dense { x | Liouville x } :=
