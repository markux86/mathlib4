--- conflicted
+++ resolved
@@ -97,11 +97,7 @@
   refine ⟨?_, ih⟩
   contrapose hA
   simp only [CantorScheme.Disjoint, _root_.Pairwise, Ne, not_forall, exists_prop]
-<<<<<<< HEAD
-  refine' ⟨res x n, _, _, hA, _⟩
-=======
   refine ⟨res x n, _, _, hA, ?_⟩
->>>>>>> 59de845a
   rw [not_disjoint_iff]
   refine ⟨(inducedMap A).2 ⟨x, hx⟩, ?_, ?_⟩
   · rw [← res_succ]
