/-
Copyright (c) 2018 Chris Hughes. All rights reserved.
Released under Apache 2.0 license as described in the file LICENSE.
Authors: Chris Hughes, Johannes Hölzl, Scott Morrison, Jens Wagemaker
-/
import Mathlib.Algebra.GroupPower.IterateHom
import Mathlib.Algebra.Polynomial.Eval
import Mathlib.GroupTheory.GroupAction.Ring

#align_import data.polynomial.derivative from "leanprover-community/mathlib"@"bbeb185db4ccee8ed07dc48449414ebfa39cb821"

/-!
# The derivative map on polynomials

## Main definitions
 * `Polynomial.derivative`: The formal derivative of polynomials, expressed as a linear map.

-/


noncomputable section

open Finset

open BigOperators Polynomial

namespace Polynomial

universe u v w y z

variable {R : Type u} {S : Type v} {T : Type w} {ι : Type y} {A : Type z} {a b : R} {n : ℕ}

section Derivative

section Semiring

variable [Semiring R]

/-- `derivative p` is the formal derivative of the polynomial `p` -/
def derivative : R[X] →ₗ[R] R[X] where
  toFun p := p.sum fun n a => C (a * n) * X ^ (n - 1)
  map_add' p q := by
    dsimp only
    rw [sum_add_index] <;>
      simp only [add_mul, forall_const, RingHom.map_add, eq_self_iff_true, zero_mul,
        RingHom.map_zero]
  map_smul' a p := by
    dsimp; rw [sum_smul_index] <;>
      simp only [mul_sum, ← C_mul', mul_assoc, coeff_C_mul, RingHom.map_mul, forall_const, zero_mul,
        RingHom.map_zero, sum]
#align polynomial.derivative Polynomial.derivative

theorem derivative_apply (p : R[X]) : derivative p = p.sum fun n a => C (a * n) * X ^ (n - 1) :=
  rfl
#align polynomial.derivative_apply Polynomial.derivative_apply

theorem coeff_derivative (p : R[X]) (n : ℕ) :
    coeff (derivative p) n = coeff p (n + 1) * (n + 1) := by
  rw [derivative_apply]
  simp only [coeff_X_pow, coeff_sum, coeff_C_mul]
  rw [sum, Finset.sum_eq_single (n + 1)]
  simp only [Nat.add_succ_sub_one, add_zero, mul_one, if_true, eq_self_iff_true]; norm_cast
  · intro b
    cases b
    · intros
      rw [Nat.cast_zero, mul_zero, zero_mul]
    · intro _ H
      rw [Nat.add_one_sub_one, if_neg (mt (congr_arg Nat.succ) H.symm), mul_zero]
  · rw [if_pos (add_tsub_cancel_right n 1).symm, mul_one, Nat.cast_add, Nat.cast_one,
      mem_support_iff]
    intro h
    push_neg at h
    simp [h]
#align polynomial.coeff_derivative Polynomial.coeff_derivative

-- Porting note (#10618): removed `simp`: `simp` can prove it.
theorem derivative_zero : derivative (0 : R[X]) = 0 :=
  derivative.map_zero
#align polynomial.derivative_zero Polynomial.derivative_zero

theorem iterate_derivative_zero {k : ℕ} : derivative^[k] (0 : R[X]) = 0 :=
  iterate_map_zero derivative k
#align polynomial.iterate_derivative_zero Polynomial.iterate_derivative_zero

@[simp]
theorem derivative_monomial (a : R) (n : ℕ) :
    derivative (monomial n a) = monomial (n - 1) (a * n) := by
  rw [derivative_apply, sum_monomial_index, C_mul_X_pow_eq_monomial]
  simp
#align polynomial.derivative_monomial Polynomial.derivative_monomial

theorem derivative_C_mul_X (a : R) : derivative (C a * X) = C a := by
  simp [C_mul_X_eq_monomial, derivative_monomial, Nat.cast_one, mul_one]
set_option linter.uppercaseLean3 false in
#align polynomial.derivative_C_mul_X Polynomial.derivative_C_mul_X

theorem derivative_C_mul_X_pow (a : R) (n : ℕ) :
    derivative (C a * X ^ n) = C (a * n) * X ^ (n - 1) := by
  rw [C_mul_X_pow_eq_monomial, C_mul_X_pow_eq_monomial, derivative_monomial]
set_option linter.uppercaseLean3 false in
#align polynomial.derivative_C_mul_X_pow Polynomial.derivative_C_mul_X_pow

theorem derivative_C_mul_X_sq (a : R) : derivative (C a * X ^ 2) = C (a * 2) * X := by
  rw [derivative_C_mul_X_pow, Nat.cast_two, pow_one]
set_option linter.uppercaseLean3 false in
#align polynomial.derivative_C_mul_X_sq Polynomial.derivative_C_mul_X_sq

@[simp]
theorem derivative_X_pow (n : ℕ) : derivative (X ^ n : R[X]) = C (n : R) * X ^ (n - 1) := by
  convert derivative_C_mul_X_pow (1 : R) n <;> simp
set_option linter.uppercaseLean3 false in
#align polynomial.derivative_X_pow Polynomial.derivative_X_pow

-- Porting note (#10618): removed `simp`: `simp` can prove it.
theorem derivative_X_sq : derivative (X ^ 2 : R[X]) = C 2 * X := by
  rw [derivative_X_pow, Nat.cast_two, pow_one]
set_option linter.uppercaseLean3 false in
#align polynomial.derivative_X_sq Polynomial.derivative_X_sq

@[simp]
theorem derivative_C {a : R} : derivative (C a) = 0 := by simp [derivative_apply]
set_option linter.uppercaseLean3 false in
#align polynomial.derivative_C Polynomial.derivative_C

theorem derivative_of_natDegree_zero {p : R[X]} (hp : p.natDegree = 0) : derivative p = 0 := by
  rw [eq_C_of_natDegree_eq_zero hp, derivative_C]
#align polynomial.derivative_of_nat_degree_zero Polynomial.derivative_of_natDegree_zero

@[simp]
theorem derivative_X : derivative (X : R[X]) = 1 :=
  (derivative_monomial _ _).trans <| by simp
set_option linter.uppercaseLean3 false in
#align polynomial.derivative_X Polynomial.derivative_X

@[simp]
theorem derivative_one : derivative (1 : R[X]) = 0 :=
  derivative_C
#align polynomial.derivative_one Polynomial.derivative_one

set_option linter.deprecated false in
-- Porting note (#10618): removed `simp`: `simp` can prove it.
theorem derivative_bit0 {a : R[X]} : derivative (bit0 a) = bit0 (derivative a) := by simp [bit0]
#align polynomial.derivative_bit0 Polynomial.derivative_bit0

set_option linter.deprecated false in
-- Porting note (#10618): removed `simp`: `simp` can prove it.
theorem derivative_bit1 {a : R[X]} : derivative (bit1 a) = bit0 (derivative a) := by simp [bit1]
#align polynomial.derivative_bit1 Polynomial.derivative_bit1

-- Porting note (#10618): removed `simp`: `simp` can prove it.
theorem derivative_add {f g : R[X]} : derivative (f + g) = derivative f + derivative g :=
  derivative.map_add f g
#align polynomial.derivative_add Polynomial.derivative_add

-- Porting note (#10618): removed `simp`: `simp` can prove it.
theorem derivative_X_add_C (c : R) : derivative (X + C c) = 1 := by
  rw [derivative_add, derivative_X, derivative_C, add_zero]
set_option linter.uppercaseLean3 false in
#align polynomial.derivative_X_add_C Polynomial.derivative_X_add_C

-- Porting note (#10618): removed `simp`: `simp` can prove it.
theorem derivative_sum {s : Finset ι} {f : ι → R[X]} :
    derivative (∑ b in s, f b) = ∑ b in s, derivative (f b) :=
  map_sum ..
#align polynomial.derivative_sum Polynomial.derivative_sum

-- Porting note (#10618): removed `simp`: `simp` can prove it.
theorem derivative_smul {S : Type*} [Monoid S] [DistribMulAction S R] [IsScalarTower S R R] (s : S)
    (p : R[X]) : derivative (s • p) = s • derivative p :=
  derivative.map_smul_of_tower s p
#align polynomial.derivative_smul Polynomial.derivative_smul

@[simp]
theorem iterate_derivative_smul {S : Type*} [Monoid S] [DistribMulAction S R] [IsScalarTower S R R]
    (s : S) (p : R[X]) (k : ℕ) : derivative^[k] (s • p) = s • derivative^[k] p := by
  induction' k with k ih generalizing p
  · simp
  · simp [ih]
#align polynomial.iterate_derivative_smul Polynomial.iterate_derivative_smul

@[simp]
theorem iterate_derivative_C_mul (a : R) (p : R[X]) (k : ℕ) :
    derivative^[k] (C a * p) = C a * derivative^[k] p := by
  simp_rw [← smul_eq_C_mul, iterate_derivative_smul]
set_option linter.uppercaseLean3 false in
#align polynomial.iterate_derivative_C_mul Polynomial.iterate_derivative_C_mul

theorem of_mem_support_derivative {p : R[X]} {n : ℕ} (h : n ∈ p.derivative.support) :
    n + 1 ∈ p.support :=
  mem_support_iff.2 fun h1 : p.coeff (n + 1) = 0 =>
    mem_support_iff.1 h <| show p.derivative.coeff n = 0 by rw [coeff_derivative, h1, zero_mul]
#align polynomial.of_mem_support_derivative Polynomial.of_mem_support_derivative

theorem degree_derivative_lt {p : R[X]} (hp : p ≠ 0) : p.derivative.degree < p.degree :=
  (Finset.sup_lt_iff <| bot_lt_iff_ne_bot.2 <| mt degree_eq_bot.1 hp).2 fun n hp =>
    lt_of_lt_of_le (WithBot.some_lt_some.2 n.lt_succ_self) <|
      Finset.le_sup <| of_mem_support_derivative hp
#align polynomial.degree_derivative_lt Polynomial.degree_derivative_lt

theorem degree_derivative_le {p : R[X]} : p.derivative.degree ≤ p.degree :=
  letI := Classical.decEq R
  if H : p = 0 then le_of_eq <| by rw [H, derivative_zero] else (degree_derivative_lt H).le
#align polynomial.degree_derivative_le Polynomial.degree_derivative_le

theorem natDegree_derivative_lt {p : R[X]} (hp : p.natDegree ≠ 0) :
    p.derivative.natDegree < p.natDegree := by
  rcases eq_or_ne (derivative p) 0 with hp' | hp'
  · rw [hp', Polynomial.natDegree_zero]
    exact hp.bot_lt
  · rw [natDegree_lt_natDegree_iff hp']
    exact degree_derivative_lt fun h => hp (h.symm ▸ natDegree_zero)
#align polynomial.nat_degree_derivative_lt Polynomial.natDegree_derivative_lt

theorem natDegree_derivative_le (p : R[X]) : p.derivative.natDegree ≤ p.natDegree - 1 := by
  by_cases p0 : p.natDegree = 0
  · simp [p0, derivative_of_natDegree_zero]
  · exact Nat.le_sub_one_of_lt (natDegree_derivative_lt p0)
#align polynomial.nat_degree_derivative_le Polynomial.natDegree_derivative_le

theorem natDegree_iterate_derivative (p : R[X]) (k : ℕ) :
    (derivative^[k] p).natDegree ≤ p.natDegree - k := by
  induction k with
  | zero => rw [Function.iterate_zero_apply, Nat.sub_zero]
  | succ d hd =>
      rw [Function.iterate_succ_apply', Nat.sub_succ']
      exact (natDegree_derivative_le _).trans <| Nat.sub_le_sub_right hd 1

@[simp]
theorem derivative_natCast {n : ℕ} : derivative (n : R[X]) = 0 := by
  rw [← map_natCast C n]
  exact derivative_C
#align polynomial.derivative_nat_cast Polynomial.derivative_natCast

-- Porting note (#10756): new theorem
@[simp]
theorem derivative_ofNat (n : ℕ) [n.AtLeastTwo] :
    derivative (no_index (OfNat.ofNat n) : R[X]) = 0 :=
  derivative_natCast

theorem iterate_derivative_eq_zero {p : R[X]} {x : ℕ} (hx : p.natDegree < x) :
    Polynomial.derivative^[x] p = 0 := by
  induction' h : p.natDegree using Nat.strong_induction_on with _ ih generalizing p x
  subst h
  obtain ⟨t, rfl⟩ := Nat.exists_eq_succ_of_ne_zero (pos_of_gt hx).ne'
  rw [Function.iterate_succ_apply]
  by_cases hp : p.natDegree = 0
  · rw [derivative_of_natDegree_zero hp, iterate_derivative_zero]
  have := natDegree_derivative_lt hp
  exact ih _ this (this.trans_le <| Nat.le_of_lt_succ hx) rfl
#align polynomial.iterate_derivative_eq_zero Polynomial.iterate_derivative_eq_zero

@[simp]
theorem iterate_derivative_C {k} (h : 0 < k) : derivative^[k] (C a : R[X]) = 0 :=
  iterate_derivative_eq_zero <| (natDegree_C _).trans_lt h
set_option linter.uppercaseLean3 false in
#align polynomial.iterate_derivative_C Polynomial.iterate_derivative_C

@[simp]
theorem iterate_derivative_one {k} (h : 0 < k) : derivative^[k] (1 : R[X]) = 0 :=
  iterate_derivative_C h
#align polynomial.iterate_derivative_one Polynomial.iterate_derivative_one

@[simp]
theorem iterate_derivative_X {k} (h : 1 < k) : derivative^[k] (X : R[X]) = 0 :=
  iterate_derivative_eq_zero <| natDegree_X_le.trans_lt h
set_option linter.uppercaseLean3 false in
#align polynomial.iterate_derivative_X Polynomial.iterate_derivative_X

theorem natDegree_eq_zero_of_derivative_eq_zero [NoZeroSMulDivisors ℕ R] {f : R[X]}
    (h : derivative f = 0) : f.natDegree = 0 := by
  rcases eq_or_ne f 0 with (rfl | hf)
  · exact natDegree_zero
  rw [natDegree_eq_zero_iff_degree_le_zero]
  by_contra! f_nat_degree_pos
  rw [← natDegree_pos_iff_degree_pos] at f_nat_degree_pos
  let m := f.natDegree - 1
  have hm : m + 1 = f.natDegree := tsub_add_cancel_of_le f_nat_degree_pos
  have h2 := coeff_derivative f m
  rw [Polynomial.ext_iff] at h
  rw [h m, coeff_zero, ← Nat.cast_add_one, ← nsmul_eq_mul', eq_comm, smul_eq_zero] at h2
  replace h2 := h2.resolve_left m.succ_ne_zero
  rw [hm, ← leadingCoeff, leadingCoeff_eq_zero] at h2
  exact hf h2
#align polynomial.nat_degree_eq_zero_of_derivative_eq_zero Polynomial.natDegree_eq_zero_of_derivative_eq_zero

theorem eq_C_of_derivative_eq_zero [NoZeroSMulDivisors ℕ R] {f : R[X]} (h : derivative f = 0) :
    f = C (f.coeff 0) :=
  eq_C_of_natDegree_eq_zero <| natDegree_eq_zero_of_derivative_eq_zero h
set_option linter.uppercaseLean3 false in
#align polynomial.eq_C_of_derivative_eq_zero Polynomial.eq_C_of_derivative_eq_zero

@[simp]
theorem derivative_mul {f g : R[X]} : derivative (f * g) = derivative f * g + f * derivative g := by
  induction f using Polynomial.induction_on'
  · simp only [add_mul, map_add, add_assoc, add_left_comm, *]
  induction g using Polynomial.induction_on'
  · simp only [mul_add, map_add, add_assoc, add_left_comm, *]
  rename_i m a n b
  simp only [monomial_mul_monomial, derivative_monomial]
  simp only [mul_assoc, (Nat.cast_commute _ _).eq, Nat.cast_add, mul_add, map_add]
  cases m
  · simp only [zero_add, Nat.cast_zero, mul_zero, map_zero]
  cases n
  · simp only [add_zero, Nat.cast_zero, mul_zero, map_zero]
  rename_i m n
  simp only [Nat.add_succ_sub_one, add_tsub_cancel_right]
  rw [add_assoc, add_comm n 1]
#align polynomial.derivative_mul Polynomial.derivative_mul

theorem derivative_eval (p : R[X]) (x : R) :
    p.derivative.eval x = p.sum fun n a => a * n * x ^ (n - 1) := by
  simp_rw [derivative_apply, eval_sum, eval_mul_X_pow, eval_C]
#align polynomial.derivative_eval Polynomial.derivative_eval

@[simp]
theorem derivative_map [Semiring S] (p : R[X]) (f : R →+* S) :
    derivative (p.map f) = p.derivative.map f := by
  let n := max p.natDegree (map f p).natDegree
  rw [derivative_apply, derivative_apply]
  rw [sum_over_range' _ _ (n + 1) ((le_max_left _ _).trans_lt (lt_add_one _))]
  rw [sum_over_range' _ _ (n + 1) ((le_max_right _ _).trans_lt (lt_add_one _))]
  simp only [Polynomial.map_sum, Polynomial.map_mul, Polynomial.map_C, map_mul, coeff_map,
    map_natCast, Polynomial.map_natCast, Polynomial.map_pow, map_X]
  all_goals intro n; rw [zero_mul, C_0, zero_mul]
#align polynomial.derivative_map Polynomial.derivative_map

@[simp]
theorem iterate_derivative_map [Semiring S] (p : R[X]) (f : R →+* S) (k : ℕ) :
    Polynomial.derivative^[k] (p.map f) = (Polynomial.derivative^[k] p).map f := by
  induction' k with k ih generalizing p
  · simp
  · simp only [ih, Function.iterate_succ, Polynomial.derivative_map, Function.comp_apply]
#align polynomial.iterate_derivative_map Polynomial.iterate_derivative_map

theorem derivative_natCast_mul {n : ℕ} {f : R[X]} :
    derivative ((n : R[X]) * f) = n * derivative f := by
  simp
#align polynomial.derivative_nat_cast_mul Polynomial.derivative_natCast_mul

@[simp]
theorem iterate_derivative_natCast_mul {n k : ℕ} {f : R[X]} :
    derivative^[k] ((n : R[X]) * f) = n * derivative^[k] f := by
  induction' k with k ih generalizing f <;> simp [*]
#align polynomial.iterate_derivative_nat_cast_mul Polynomial.iterate_derivative_natCast_mul

theorem mem_support_derivative [NoZeroSMulDivisors ℕ R] (p : R[X]) (n : ℕ) :
    n ∈ (derivative p).support ↔ n + 1 ∈ p.support := by
  suffices ¬p.coeff (n + 1) * (n + 1 : ℕ) = 0 ↔ coeff p (n + 1) ≠ 0 by
    simpa only [mem_support_iff, coeff_derivative, Ne, Nat.cast_succ]
  rw [← nsmul_eq_mul', smul_eq_zero]
  simp only [Nat.succ_ne_zero, false_or_iff]
#align polynomial.mem_support_derivative Polynomial.mem_support_derivative

@[simp]
theorem degree_derivative_eq [NoZeroSMulDivisors ℕ R] (p : R[X]) (hp : 0 < natDegree p) :
    degree (derivative p) = (natDegree p - 1 : ℕ) := by
  apply le_antisymm
  · rw [derivative_apply]
    apply le_trans (degree_sum_le _ _) (Finset.sup_le _)
    intro n hn
    apply le_trans (degree_C_mul_X_pow_le _ _) (WithBot.coe_le_coe.2 (tsub_le_tsub_right _ _))
    apply le_natDegree_of_mem_supp _ hn
  · refine' le_sup _
    rw [mem_support_derivative, tsub_add_cancel_of_le, mem_support_iff]
    · rw [coeff_natDegree, Ne, leadingCoeff_eq_zero]
      intro h
      rw [h, natDegree_zero] at hp
      exact hp.false
    exact hp
#align polynomial.degree_derivative_eq Polynomial.degree_derivative_eq

#noalign polynomial.coeff_iterate_derivative_as_prod_Ico
#noalign polynomial.coeff_iterate_derivative_as_prod_range

theorem coeff_iterate_derivative {k} (p : R[X]) (m : ℕ) :
    (derivative^[k] p).coeff m = (m + k).descFactorial k • p.coeff (m + k) := by
  induction k generalizing m with
  | zero => simp
  | succ k ih =>
      calc
        (derivative^[k + 1] p).coeff m
        _ = Nat.descFactorial (Nat.succ (m + k)) k • p.coeff (m + k.succ) * (m + 1) := by
          rw [Function.iterate_succ_apply', coeff_derivative, ih m.succ, Nat.succ_add, Nat.add_succ]
        _ = ((m + 1) * Nat.descFactorial (Nat.succ (m + k)) k) • p.coeff (m + k.succ) := by
          rw [← Nat.cast_add_one, ← nsmul_eq_mul', smul_smul]
        _ = Nat.descFactorial (m.succ + k) k.succ • p.coeff (m + k.succ) := by
          rw [← Nat.succ_add, Nat.descFactorial_succ, add_tsub_cancel_right]
        _ = Nat.descFactorial (m + k.succ) k.succ • p.coeff (m + k.succ) := by
          rw [Nat.succ_add_eq_add_succ]

theorem iterate_derivative_mul {n} (p q : R[X]) :
    derivative^[n] (p * q) =
      ∑ k in range n.succ, (n.choose k • (derivative^[n - k] p * derivative^[k] q)) := by
  induction' n with n IH
  · simp [Finset.range]
  calc
    derivative^[n + 1] (p * q) =
        derivative (∑ k : ℕ in range n.succ,
            n.choose k • (derivative^[n - k] p * derivative^[k] q)) :=
      by rw [Function.iterate_succ_apply', IH]
    _ = (∑ k : ℕ in range n.succ,
          n.choose k • (derivative^[n - k + 1] p * derivative^[k] q)) +
        ∑ k : ℕ in range n.succ,
          n.choose k • (derivative^[n - k] p * derivative^[k + 1] q) := by
      simp_rw [derivative_sum, derivative_smul, derivative_mul, Function.iterate_succ_apply',
        smul_add, sum_add_distrib]
    _ = (∑ k : ℕ in range n.succ,
              n.choose k.succ • (derivative^[n - k] p * derivative^[k + 1] q)) +
            1 • (derivative^[n + 1] p * derivative^[0] q) +
          ∑ k : ℕ in range n.succ, n.choose k • (derivative^[n - k] p * derivative^[k + 1] q) :=
      ?_
    _ = ((∑ k : ℕ in range n.succ, n.choose k • (derivative^[n - k] p * derivative^[k + 1] q)) +
            ∑ k : ℕ in range n.succ,
              n.choose k.succ • (derivative^[n - k] p * derivative^[k + 1] q)) +
          1 • (derivative^[n + 1] p * derivative^[0] q) :=
      by rw [add_comm, add_assoc]
    _ = (∑ i : ℕ in range n.succ,
            (n + 1).choose (i + 1) • (derivative^[n + 1 - (i + 1)] p * derivative^[i + 1] q)) +
          1 • (derivative^[n + 1] p * derivative^[0] q) :=
      by simp_rw [Nat.choose_succ_succ, Nat.succ_sub_succ, add_smul, sum_add_distrib]
    _ = ∑ k : ℕ in range n.succ.succ,
          n.succ.choose k • (derivative^[n.succ - k] p * derivative^[k] q) :=
      by rw [sum_range_succ' _ n.succ, Nat.choose_zero_right, tsub_zero]
  congr
  refine' (sum_range_succ' _ _).trans (congr_arg₂ (· + ·) _ _)
  · rw [sum_range_succ, Nat.choose_succ_self, zero_smul, add_zero]
    refine' sum_congr rfl fun k hk => _
    rw [mem_range] at hk
    congr
    omega
  · rw [Nat.choose_zero_right, tsub_zero]
#align polynomial.iterate_derivative_mul Polynomial.iterate_derivative_mul

end Semiring

section CommSemiring

variable [CommSemiring R]

theorem derivative_pow_succ (p : R[X]) (n : ℕ) :
    derivative (p ^ (n + 1)) = C (n + 1 : R) * p ^ n * derivative p :=
  Nat.recOn n (by simp) fun n ih => by
    rw [pow_succ, derivative_mul, ih, Nat.add_one, mul_right_comm, C_add,
      add_mul, add_mul, pow_succ, ← mul_assoc, C_1, one_mul]; simp [add_mul]
#align polynomial.derivative_pow_succ Polynomial.derivative_pow_succ

theorem derivative_pow (p : R[X]) (n : ℕ) :
    derivative (p ^ n) = C (n : R) * p ^ (n - 1) * derivative p :=
  Nat.casesOn n (by rw [pow_zero, derivative_one, Nat.cast_zero, C_0, zero_mul, zero_mul]) fun n =>
    by rw [p.derivative_pow_succ n, Nat.add_one_sub_one, n.cast_succ]
#align polynomial.derivative_pow Polynomial.derivative_pow

theorem derivative_sq (p : R[X]) : derivative (p ^ 2) = C 2 * p * derivative p := by
  rw [derivative_pow_succ, Nat.cast_one, one_add_one_eq_two, pow_one]
#align polynomial.derivative_sq Polynomial.derivative_sq

theorem pow_sub_one_dvd_derivative_of_pow_dvd {p q : R[X]} {n : ℕ}
    (dvd : q ^ n ∣ p) : q ^ (n - 1) ∣ derivative p := by
  obtain ⟨r, rfl⟩ := dvd
  rw [derivative_mul, derivative_pow]
  exact (((dvd_mul_left _ _).mul_right _).mul_right _).add ((pow_dvd_pow q n.pred_le).mul_right _)

theorem pow_sub_dvd_iterate_derivative_of_pow_dvd {p q : R[X]} {n : ℕ} (m : ℕ)
    (dvd : q ^ n ∣ p) : q ^ (n - m) ∣ derivative^[m] p := by
  induction m generalizing p with
  | zero => simpa
  | succ m ih =>
    rw [Nat.sub_succ, Function.iterate_succ']
    exact pow_sub_one_dvd_derivative_of_pow_dvd (ih dvd)

theorem pow_sub_dvd_iterate_derivative_pow (p : R[X]) (n m : ℕ) :
    p ^ (n - m) ∣ derivative^[m] (p ^ n) := pow_sub_dvd_iterate_derivative_of_pow_dvd m dvd_rfl

theorem dvd_iterate_derivative_pow (f : R[X]) (n : ℕ) {m : ℕ} (c : R) (hm : m ≠ 0) :
    (n : R) ∣ eval c (derivative^[m] (f ^ n)) := by
  obtain ⟨m, rfl⟩ := Nat.exists_eq_succ_of_ne_zero hm
  rw [Function.iterate_succ_apply, derivative_pow, mul_assoc, C_eq_natCast,
    iterate_derivative_natCast_mul, eval_mul, eval_natCast]
  exact dvd_mul_right _ _
#align polynomial.dvd_iterate_derivative_pow Polynomial.dvd_iterate_derivative_pow

theorem iterate_derivative_X_pow_eq_natCast_mul (n k : ℕ) :
    derivative^[k] (X ^ n : R[X]) = ↑(Nat.descFactorial n k : R[X]) * X ^ (n - k) := by
  induction' k with k ih
  · erw [Function.iterate_zero_apply, tsub_zero, Nat.descFactorial_zero, Nat.cast_one, one_mul]
<<<<<<< HEAD
  · rw [Function.iterate_succ_apply', ih, derivative_nat_cast_mul, derivative_X_pow, C_eq_nat_cast,
      Nat.descFactorial_succ, Nat.sub_sub, Nat.cast_mul];
=======
  · rw [Function.iterate_succ_apply', ih, derivative_natCast_mul, derivative_X_pow, C_eq_natCast,
      Nat.succ_eq_add_one, Nat.descFactorial_succ, Nat.sub_sub, Nat.cast_mul];
>>>>>>> 145460b9
    simp [mul_comm, mul_assoc, mul_left_comm]
set_option linter.uppercaseLean3 false in
#align polynomial.iterate_derivative_X_pow_eq_nat_cast_mul Polynomial.iterate_derivative_X_pow_eq_natCast_mul

theorem iterate_derivative_X_pow_eq_C_mul (n k : ℕ) :
    derivative^[k] (X ^ n : R[X]) = C (Nat.descFactorial n k : R) * X ^ (n - k) := by
  rw [iterate_derivative_X_pow_eq_natCast_mul n k, C_eq_natCast]
set_option linter.uppercaseLean3 false in
#align polynomial.iterate_derivative_X_pow_eq_C_mul Polynomial.iterate_derivative_X_pow_eq_C_mul

theorem iterate_derivative_X_pow_eq_smul (n : ℕ) (k : ℕ) :
    derivative^[k] (X ^ n : R[X]) = (Nat.descFactorial n k : R) • X ^ (n - k) := by
  rw [iterate_derivative_X_pow_eq_C_mul n k, smul_eq_C_mul]
set_option linter.uppercaseLean3 false in
#align polynomial.iterate_derivative_X_pow_eq_smul Polynomial.iterate_derivative_X_pow_eq_smul

theorem derivative_X_add_C_pow (c : R) (m : ℕ) :
    derivative ((X + C c) ^ m) = C (m : R) * (X + C c) ^ (m - 1) := by
  rw [derivative_pow, derivative_X_add_C, mul_one]
set_option linter.uppercaseLean3 false in
#align polynomial.derivative_X_add_C_pow Polynomial.derivative_X_add_C_pow

theorem derivative_X_add_C_sq (c : R) : derivative ((X + C c) ^ 2) = C 2 * (X + C c) := by
  rw [derivative_sq, derivative_X_add_C, mul_one]
set_option linter.uppercaseLean3 false in
#align polynomial.derivative_X_add_C_sq Polynomial.derivative_X_add_C_sq

theorem iterate_derivative_X_add_pow (n k : ℕ) (c : R) :
    derivative^[k] ((X + C c) ^ n) = Nat.descFactorial n k • (X + C c) ^ (n - k) := by
  induction k with
  | zero => simp
  | succ k IH =>
      rw [Nat.sub_succ', Function.iterate_succ_apply', IH, derivative_smul,
        derivative_X_add_C_pow, map_natCast, Nat.descFactorial_succ, nsmul_eq_mul, nsmul_eq_mul,
        Nat.cast_mul]
      ring
set_option linter.uppercaseLean3 false in
#align polynomial.iterate_derivative_X_add_pow Polynomial.iterate_derivative_X_add_powₓ

theorem derivative_comp (p q : R[X]) :
    derivative (p.comp q) = derivative q * p.derivative.comp q := by
  induction p using Polynomial.induction_on'
  · simp [*, mul_add]
  · simp only [derivative_pow, derivative_mul, monomial_comp, derivative_monomial, derivative_C,
      zero_mul, C_eq_natCast, zero_add, RingHom.map_mul]
    ring
#align polynomial.derivative_comp Polynomial.derivative_comp

/-- Chain rule for formal derivative of polynomials. -/
theorem derivative_eval₂_C (p q : R[X]) :
    derivative (p.eval₂ C q) = p.derivative.eval₂ C q * derivative q :=
  Polynomial.induction_on p (fun r => by rw [eval₂_C, derivative_C, eval₂_zero, zero_mul])
    (fun p₁ p₂ ih₁ ih₂ => by
      rw [eval₂_add, derivative_add, ih₁, ih₂, derivative_add, eval₂_add, add_mul])
    fun n r ih => by
    rw [pow_succ, ← mul_assoc, eval₂_mul, eval₂_X, derivative_mul, ih, @derivative_mul _ _ _ X,
      derivative_X, mul_one, eval₂_add, @eval₂_mul _ _ _ _ X, eval₂_X, add_mul, mul_right_comm]
set_option linter.uppercaseLean3 false in
#align polynomial.derivative_eval₂_C Polynomial.derivative_eval₂_C

theorem derivative_prod [DecidableEq ι] {s : Multiset ι} {f : ι → R[X]} :
    derivative (Multiset.map f s).prod =
      (Multiset.map (fun i => (Multiset.map f (s.erase i)).prod * derivative (f i)) s).sum := by
  refine' Multiset.induction_on s (by simp) fun i s h => _
  rw [Multiset.map_cons, Multiset.prod_cons, derivative_mul, Multiset.map_cons _ i s,
    Multiset.sum_cons, Multiset.erase_cons_head, mul_comm (derivative (f i))]
  congr
  rw [h, ← AddMonoidHom.coe_mulLeft, (AddMonoidHom.mulLeft (f i)).map_multiset_sum _,
    AddMonoidHom.coe_mulLeft]
  simp only [Function.comp_apply, Multiset.map_map]
  refine' congr_arg _ (Multiset.map_congr rfl fun j hj => _)
  rw [← mul_assoc, ← Multiset.prod_cons, ← Multiset.map_cons]
  by_cases hij : i = j
  · simp [hij, ← Multiset.prod_cons, ← Multiset.map_cons, Multiset.cons_erase hj]
  · simp [hij]
#align polynomial.derivative_prod Polynomial.derivative_prod

end CommSemiring

section Ring

variable [Ring R]

-- Porting note (#10618): removed `simp`: `simp` can prove it.
theorem derivative_neg (f : R[X]) : derivative (-f) = -derivative f :=
  LinearMap.map_neg derivative f
#align polynomial.derivative_neg Polynomial.derivative_neg

theorem iterate_derivative_neg {f : R[X]} {k : ℕ} : derivative^[k] (-f) = -derivative^[k] f :=
  iterate_map_neg derivative k f
#align polynomial.iterate_derivative_neg Polynomial.iterate_derivative_neg

-- Porting note (#10618): removed `simp`: `simp` can prove it.
theorem derivative_sub {f g : R[X]} : derivative (f - g) = derivative f - derivative g :=
  LinearMap.map_sub derivative f g
#align polynomial.derivative_sub Polynomial.derivative_sub

-- Porting note (#10618): removed `simp`: `simp` can prove it.
theorem derivative_X_sub_C (c : R) : derivative (X - C c) = 1 := by
  rw [derivative_sub, derivative_X, derivative_C, sub_zero]
set_option linter.uppercaseLean3 false in
#align polynomial.derivative_X_sub_C Polynomial.derivative_X_sub_C

theorem iterate_derivative_sub {k : ℕ} {f g : R[X]} :
    derivative^[k] (f - g) = derivative^[k] f - derivative^[k] g :=
  iterate_map_sub derivative k f g
#align polynomial.iterate_derivative_sub Polynomial.iterate_derivative_sub

@[simp]
theorem derivative_intCast {n : ℤ} : derivative (n : R[X]) = 0 := by
  rw [← C_eq_intCast n]
  exact derivative_C
#align polynomial.derivative_int_cast Polynomial.derivative_intCast

theorem derivative_intCast_mul {n : ℤ} {f : R[X]} : derivative ((n : R[X]) * f) =
    n * derivative f := by
  simp
#align polynomial.derivative_int_cast_mul Polynomial.derivative_intCast_mul

@[simp]
theorem iterate_derivative_intCast_mul {n : ℤ} {k : ℕ} {f : R[X]} :
    derivative^[k] ((n : R[X]) * f) = n * derivative^[k] f := by
  induction' k with k ih generalizing f <;> simp [*]
#align polynomial.iterate_derivative_int_cast_mul Polynomial.iterate_derivative_intCast_mul

end Ring

section CommRing

variable [CommRing R]

theorem derivative_comp_one_sub_X (p : R[X]) :
    derivative (p.comp (1 - X)) = -p.derivative.comp (1 - X) := by simp [derivative_comp]
set_option linter.uppercaseLean3 false in
#align polynomial.derivative_comp_one_sub_X Polynomial.derivative_comp_one_sub_X

@[simp]
theorem iterate_derivative_comp_one_sub_X (p : R[X]) (k : ℕ) :
    derivative^[k] (p.comp (1 - X)) = (-1) ^ k * (derivative^[k] p).comp (1 - X) := by
  induction' k with k ih generalizing p
  · simp
  · simp [ih (derivative p), iterate_derivative_neg, derivative_comp, pow_succ]
set_option linter.uppercaseLean3 false in
#align polynomial.iterate_derivative_comp_one_sub_X Polynomial.iterate_derivative_comp_one_sub_X

theorem eval_multiset_prod_X_sub_C_derivative [DecidableEq R]
    {S : Multiset R} {r : R} (hr : r ∈ S) :
    eval r (derivative (Multiset.map (fun a => X - C a) S).prod) =
      (Multiset.map (fun a => r - a) (S.erase r)).prod := by
  nth_rw 1 [← Multiset.cons_erase hr]
  have := (evalRingHom r).map_multiset_prod (Multiset.map (fun a => X - C a) (S.erase r))
  simpa using this
set_option linter.uppercaseLean3 false in
#align polynomial.eval_multiset_prod_X_sub_C_derivative Polynomial.eval_multiset_prod_X_sub_C_derivative

theorem derivative_X_sub_C_pow (c : R) (m : ℕ) :
    derivative ((X - C c) ^ m) = C (m : R) * (X - C c) ^ (m - 1) := by
  rw [derivative_pow, derivative_X_sub_C, mul_one]
set_option linter.uppercaseLean3 false in
#align polynomial.derivative_X_sub_C_pow Polynomial.derivative_X_sub_C_pow

theorem derivative_X_sub_C_sq (c : R) : derivative ((X - C c) ^ 2) = C 2 * (X - C c) := by
  rw [derivative_sq, derivative_X_sub_C, mul_one]
set_option linter.uppercaseLean3 false in
#align polynomial.derivative_X_sub_C_sq Polynomial.derivative_X_sub_C_sq

theorem iterate_derivative_X_sub_pow (n k : ℕ) (c : R) :
    derivative^[k] ((X - C c) ^ n) = n.descFactorial k • (X - C c) ^ (n - k) := by
  rw [sub_eq_add_neg, ← C_neg, iterate_derivative_X_add_pow]
set_option linter.uppercaseLean3 false in
#align polynomial.iterate_derivative_X_sub_pow Polynomial.iterate_derivative_X_sub_powₓ

theorem iterate_derivative_X_sub_pow_self (n : ℕ) (c : R) :
    derivative^[n] ((X - C c) ^ n) = n.factorial := by
  rw [iterate_derivative_X_sub_pow, n.sub_self, pow_zero, nsmul_one, n.descFactorial_self]

end CommRing

end Derivative

end Polynomial<|MERGE_RESOLUTION|>--- conflicted
+++ resolved
@@ -483,13 +483,8 @@
     derivative^[k] (X ^ n : R[X]) = ↑(Nat.descFactorial n k : R[X]) * X ^ (n - k) := by
   induction' k with k ih
   · erw [Function.iterate_zero_apply, tsub_zero, Nat.descFactorial_zero, Nat.cast_one, one_mul]
-<<<<<<< HEAD
   · rw [Function.iterate_succ_apply', ih, derivative_nat_cast_mul, derivative_X_pow, C_eq_nat_cast,
       Nat.descFactorial_succ, Nat.sub_sub, Nat.cast_mul];
-=======
-  · rw [Function.iterate_succ_apply', ih, derivative_natCast_mul, derivative_X_pow, C_eq_natCast,
-      Nat.succ_eq_add_one, Nat.descFactorial_succ, Nat.sub_sub, Nat.cast_mul];
->>>>>>> 145460b9
     simp [mul_comm, mul_assoc, mul_left_comm]
 set_option linter.uppercaseLean3 false in
 #align polynomial.iterate_derivative_X_pow_eq_nat_cast_mul Polynomial.iterate_derivative_X_pow_eq_natCast_mul
