--- conflicted
+++ resolved
@@ -742,24 +742,14 @@
 theorem coeFn_le (f g : Lp.simpleFunc G p μ) : (f : α → G) ≤ᵐ[μ] g ↔ f ≤ g := by
   rw [← Subtype.coe_le_coe, ← Lp.coeFn_le]
 
-<<<<<<< HEAD
-instance instAddLeftMono :
-    AddLeftMono (Lp.simpleFunc G p μ) := by
-=======
 instance instAddLeftMono : AddLeftMono (Lp.simpleFunc G p μ) := by
->>>>>>> a3663456
   refine ⟨fun f g₁ g₂ hg₁₂ => ?_⟩
-  dsimp at hg₁₂ ⊢
   rw [← Lp.simpleFunc.coeFn_le] at hg₁₂ ⊢
   have h_add_1 : ((f + g₁ : Lp.simpleFunc G p μ) : α → G) =ᵐ[μ] (f : α → G) + g₁ := Lp.coeFn_add _ _
   have h_add_2 : ((f + g₂ : Lp.simpleFunc G p μ) : α → G) =ᵐ[μ] (f : α → G) + g₂ := Lp.coeFn_add _ _
   filter_upwards [h_add_1, h_add_2, hg₁₂] with _ h1 h2 h3
   rw [h1, h2, Pi.add_apply, Pi.add_apply]
   exact add_le_add le_rfl h3
-<<<<<<< HEAD
-#align measure_theory.Lp.simple_func.has_le.le.covariant_class MeasureTheory.Lp.simpleFunc.instAddLeftMono
-=======
->>>>>>> a3663456
 
 variable (p μ G)
 
