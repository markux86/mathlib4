/-
Copyright (c) 2020 Anne Baanen. All rights reserved.
Released under Apache 2.0 license as described in the file LICENSE.
Authors: Anne Baanen, Kexing Ying
-/
import Mathlib.LinearAlgebra.Matrix.Basis
import Mathlib.LinearAlgebra.Matrix.Nondegenerate
import Mathlib.LinearAlgebra.Matrix.NonsingularInverse
import Mathlib.LinearAlgebra.Matrix.ToLinearEquiv
import Mathlib.LinearAlgebra.BilinearForm.Properties
import Mathlib.LinearAlgebra.Matrix.SesquilinearForm

#align_import linear_algebra.matrix.bilinear_form from "leanprover-community/mathlib"@"075b3f7d19b9da85a0b54b3e33055a74fc388dec"

/-!
# Bilinear form

This file defines the conversion between bilinear forms and matrices.

## Main definitions

 * `Matrix.toBilin` given a basis define a bilinear form
 * `Matrix.toBilin'` define the bilinear form on `n → R`
 * `BilinForm.toMatrix`: calculate the matrix coefficients of a bilinear form
 * `BilinForm.toMatrix'`: calculate the matrix coefficients of a bilinear form on `n → R`

## Notations

In this file we use the following type variables:
 - `M`, `M'`, ... are modules over the commutative semiring `R`,
 - `M₁`, `M₁'`, ... are modules over the commutative ring `R₁`,
 - `M₂`, `M₂'`, ... are modules over the commutative semiring `R₂`,
 - `M₃`, `M₃'`, ... are modules over the commutative ring `R₃`,
 - `V`, ... is a vector space over the field `K`.

## Tags

bilinear form, bilin form, BilinearForm, matrix, basis

-/

open LinearMap (BilinForm)

variable {R : Type*} {M : Type*} [CommSemiring R] [AddCommMonoid M] [Module R M]
variable {R₁ : Type*} {M₁ : Type*} [CommRing R₁] [AddCommGroup M₁] [Module R₁ M₁]
variable {R₂ : Type*} {M₂ : Type*} [CommSemiring R₂] [AddCommMonoid M₂] [Module R₂ M₂]
variable {R₃ : Type*} {M₃ : Type*} [CommRing R₃] [AddCommGroup M₃] [Module R₃ M₃]
variable {V : Type*} {K : Type*} [Field K] [AddCommGroup V] [Module K V]
variable {B : BilinForm R M} {B₁ : BilinForm R₁ M₁} {B₂ : BilinForm R₂ M₂}

section Matrix

variable {n o : Type*}

open BigOperators

open Finset LinearMap Matrix

open Matrix

/-- The map from `Matrix n n R` to bilinear forms on `n → R`.

This is an auxiliary definition for the equivalence `Matrix.toBilin'`. -/
def Matrix.toBilin'Aux [Fintype n] (M : Matrix n n R₂) : BilinForm R₂ (n → R₂) :=
  LinearMap.toBilin (Matrix.toLinearMap₂'Aux _ _ M)
#align matrix.to_bilin'_aux Matrix.toBilin'Aux

theorem Matrix.toBilin'Aux_stdBasis [Fintype n] [DecidableEq n] (M : Matrix n n R₂) (i j : n) :
    M.toBilin'Aux (LinearMap.stdBasis R₂ (fun _ => R₂) i 1)
      (LinearMap.stdBasis R₂ (fun _ => R₂) j 1) = M i j :=
  Matrix.toLinearMap₂'Aux_stdBasis _ _ _ _ _
#align matrix.to_bilin'_aux_std_basis Matrix.toBilin'Aux_stdBasis

/-- The linear map from bilinear forms to `Matrix n n R` given an `n`-indexed basis.

This is an auxiliary definition for the equivalence `Matrix.toBilin'`. -/
def BilinForm.toMatrixAux (b : n → M₂) : BilinForm R₂ M₂ →ₗ[R₂] Matrix n n R₂ :=
  (LinearMap.toMatrix₂Aux R₂ b b) ∘ₗ BilinForm.toLinHom
#align bilin_form.to_matrix_aux BilinForm.toMatrixAux

@[simp]
theorem LinearMap.BilinForm.toMatrixAux_apply (B : BilinForm R₂ M₂) (b : n → M₂) (i j : n) :
    -- Porting note: had to hint the base ring even though it should be clear from context...
    BilinForm.toMatrixAux (R₂ := R₂) b B i j = B (b i) (b j) :=
<<<<<<< HEAD
  LinearMap.toMatrix₂Aux_apply R₂ (toLin B) _ _ _ _
#align bilin_form.to_matrix_aux_apply BilinForm.toMatrixAux_apply
=======
  LinearMap.toMatrix₂Aux_apply B _ _ _ _
#align bilin_form.to_matrix_aux_apply LinearMap.BilinForm.toMatrixAux_apply
>>>>>>> aee79f61

variable [Fintype n] [Fintype o]

theorem toBilin'Aux_toMatrixAux [DecidableEq n] (B₂ : BilinForm R₂ (n → R₂)) :
    -- Porting note: had to hint the base ring even though it should be clear from context...
    Matrix.toBilin'Aux (BilinForm.toMatrixAux (R₂ := R₂)
      (fun j => stdBasis R₂ (fun _ => R₂) j 1) B₂) = B₂ := by
  rw [BilinForm.toMatrixAux, Matrix.toBilin'Aux, coe_comp, Function.comp_apply,
    toLinearMap₂'Aux_toMatrix₂Aux]
  ext x y
  simp only [coe_comp, coe_single, Function.comp_apply, toBilin_apply]
  rfl
#align to_bilin'_aux_to_matrix_aux toBilin'Aux_toMatrixAux

section ToMatrix'

/-! ### `ToMatrix'` section

This section deals with the conversion between matrices and bilinear forms on `n → R₂`.
-/


variable [DecidableEq n] [DecidableEq o]

/-- The linear equivalence between bilinear forms on `n → R` and `n × n` matrices -/
def LinearMap.BilinForm.toMatrix' : BilinForm R₂ (n → R₂) ≃ₗ[R₂] Matrix n n R₂ :=
  LinearMap.toMatrix₂'
#align bilin_form.to_matrix' LinearMap.BilinForm.toMatrix'

@[simp]
theorem LinearMap.BilinForm.toMatrixAux_stdBasis (B : BilinForm R₂ (n → R₂)) :
    -- Porting note: had to hint the base ring even though it should be clear from context...
    BilinForm.toMatrixAux (R₂ := R₂) (fun j => stdBasis R₂ (fun _ => R₂) j 1) B =
      BilinForm.toMatrix' B :=
  rfl
#align bilin_form.to_matrix_aux_std_basis LinearMap.BilinForm.toMatrixAux_stdBasis

/-- The linear equivalence between `n × n` matrices and bilinear forms on `n → R` -/
def Matrix.toBilin' : Matrix n n R₂ ≃ₗ[R₂] BilinForm R₂ (n → R₂) :=
  BilinForm.toMatrix'.symm
#align matrix.to_bilin' Matrix.toBilin'

@[simp]
theorem Matrix.toBilin'Aux_eq (M : Matrix n n R₂) : Matrix.toBilin'Aux M = Matrix.toBilin' M :=
  rfl
#align matrix.to_bilin'_aux_eq Matrix.toBilin'Aux_eq

theorem Matrix.toBilin'_apply (M : Matrix n n R₂) (x y : n → R₂) :
    Matrix.toBilin' M x y = ∑ i, ∑ j, x i * M i j * y j :=
  Finset.sum_congr rfl fun _  _ => Finset.sum_congr rfl fun _  _ => by
          simp only [RingHom.id_apply, smul_eq_mul, mul_comm, mul_assoc]
#align matrix.to_bilin'_apply Matrix.toBilin'_apply

theorem Matrix.toBilin'_apply' (M : Matrix n n R₂) (v w : n → R₂) :
    Matrix.toBilin' M v w = Matrix.dotProduct v (M *ᵥ w) := Matrix.toLinearMap₂'_apply' _ _ _
#align matrix.to_bilin'_apply' Matrix.toBilin'_apply'

@[simp]
theorem Matrix.toBilin'_stdBasis (M : Matrix n n R₂) (i j : n) :
    Matrix.toBilin' M
      (LinearMap.stdBasis R₂ (fun _ => R₂) i 1)
      (LinearMap.stdBasis R₂ (fun _ => R₂) j 1) = M i j := Matrix.toLinearMap₂'_stdBasis _ _ _
#align matrix.to_bilin'_std_basis Matrix.toBilin'_stdBasis

@[simp]
theorem LinearMap.BilinForm.toMatrix'_symm :
    (BilinForm.toMatrix'.symm : Matrix n n R₂ ≃ₗ[R₂] _) = Matrix.toBilin' :=
  rfl
#align bilin_form.to_matrix'_symm LinearMap.BilinForm.toMatrix'_symm

@[simp]
theorem Matrix.toBilin'_symm :
    (Matrix.toBilin'.symm : _ ≃ₗ[R₂] Matrix n n R₂) = BilinForm.toMatrix' :=
  BilinForm.toMatrix'.symm_symm
#align matrix.to_bilin'_symm Matrix.toBilin'_symm

@[simp]
theorem Matrix.toBilin'_toMatrix' (B : BilinForm R₂ (n → R₂)) :
    Matrix.toBilin' (BilinForm.toMatrix' B) = B :=
  Matrix.toBilin'.apply_symm_apply B
#align matrix.to_bilin'_to_matrix' Matrix.toBilin'_toMatrix'

namespace LinearMap

@[simp]
theorem BilinForm.toMatrix'_toBilin' (M : Matrix n n R₂) :
    BilinForm.toMatrix' (Matrix.toBilin' M) = M :=
  LinearMap.toMatrix₂'.apply_symm_apply M
#align bilin_form.to_matrix'_to_bilin' LinearMap.BilinForm.toMatrix'_toBilin'

@[simp]
theorem BilinForm.toMatrix'_apply (B : BilinForm R₂ (n → R₂)) (i j : n) :
    BilinForm.toMatrix' B i j = B (stdBasis R₂ (fun _ => R₂) i 1) (stdBasis R₂ (fun _ => R₂) j 1) :=
  LinearMap.toMatrix₂'_apply _ _ _
#align bilin_form.to_matrix'_apply LinearMap.BilinForm.toMatrix'_apply

-- Porting note: dot notation for bundled maps doesn't work in the rest of this section
@[simp]
theorem BilinForm.toMatrix'_comp (B : BilinForm R₂ (n → R₂)) (l r : (o → R₂) →ₗ[R₂] n → R₂) :
    BilinForm.toMatrix' (B.comp l r) =
      (LinearMap.toMatrix' l)ᵀ * BilinForm.toMatrix' B * LinearMap.toMatrix' r :=
  LinearMap.toMatrix₂'_compl₁₂ B _ _
#align bilin_form.to_matrix'_comp LinearMap.BilinForm.toMatrix'_comp

theorem BilinForm.toMatrix'_compLeft (B : BilinForm R₂ (n → R₂)) (f : (n → R₂) →ₗ[R₂] n → R₂) :
    BilinForm.toMatrix' (B.compLeft f) = (LinearMap.toMatrix' f)ᵀ * BilinForm.toMatrix' B :=
  LinearMap.toMatrix₂'_comp B _
#align bilin_form.to_matrix'_comp_left LinearMap.BilinForm.toMatrix'_compLeft

theorem BilinForm.toMatrix'_compRight (B : BilinForm R₂ (n → R₂)) (f : (n → R₂) →ₗ[R₂] n → R₂) :
    BilinForm.toMatrix' (B.compRight f) = BilinForm.toMatrix' B * LinearMap.toMatrix' f :=
  LinearMap.toMatrix₂'_compl₂ B _
#align bilin_form.to_matrix'_comp_right LinearMap.BilinForm.toMatrix'_compRight

theorem BilinForm.mul_toMatrix'_mul (B : BilinForm R₂ (n → R₂)) (M : Matrix o n R₂)
    (N : Matrix n o R₂) : M * BilinForm.toMatrix' B * N =
      BilinForm.toMatrix' (B.comp (Matrix.toLin' Mᵀ) (Matrix.toLin' N)) :=
  LinearMap.mul_toMatrix₂'_mul B _ _
#align bilin_form.mul_to_matrix'_mul LinearMap.BilinForm.mul_toMatrix'_mul

theorem BilinForm.mul_toMatrix' (B : BilinForm R₂ (n → R₂)) (M : Matrix n n R₂) :
    M * BilinForm.toMatrix' B = BilinForm.toMatrix' (B.compLeft (Matrix.toLin' Mᵀ)) :=
  LinearMap.mul_toMatrix' B _
#align bilin_form.mul_to_matrix' LinearMap.BilinForm.mul_toMatrix'

theorem BilinForm.toMatrix'_mul (B : BilinForm R₂ (n → R₂)) (M : Matrix n n R₂) :
    BilinForm.toMatrix' B * M = BilinForm.toMatrix' (B.compRight (Matrix.toLin' M)) :=
  LinearMap.toMatrix₂'_mul B _
#align bilin_form.to_matrix'_mul LinearMap.BilinForm.toMatrix'_mul

end LinearMap

theorem Matrix.toBilin'_comp (M : Matrix n n R₂) (P Q : Matrix n o R₂) :
    M.toBilin'.comp (Matrix.toLin' P) (Matrix.toLin' Q) = Matrix.toBilin' (Pᵀ * M * Q) :=
  BilinForm.toMatrix'.injective
    (by simp only [BilinForm.toMatrix'_comp, BilinForm.toMatrix'_toBilin', toMatrix'_toLin'])
#align matrix.to_bilin'_comp Matrix.toBilin'_comp

end ToMatrix'

section ToMatrix

/-! ### `ToMatrix` section

This section deals with the conversion between matrices and bilinear forms on
a module with a fixed basis.
-/


variable [DecidableEq n] (b : Basis n R₂ M₂)

/-- `BilinForm.toMatrix b` is the equivalence between `R`-bilinear forms on `M` and
`n`-by-`n` matrices with entries in `R`, if `b` is an `R`-basis for `M`. -/
noncomputable def BilinForm.toMatrix : BilinForm R₂ M₂ ≃ₗ[R₂] Matrix n n R₂ :=
  BilinForm.toLin ≪≫ₗ (LinearMap.toMatrix₂ b b)
#align bilin_form.to_matrix BilinForm.toMatrix

/-- `BilinForm.toMatrix b` is the equivalence between `R`-bilinear forms on `M` and
`n`-by-`n` matrices with entries in `R`, if `b` is an `R`-basis for `M`. -/
noncomputable def Matrix.toBilin : Matrix n n R₂ ≃ₗ[R₂] BilinForm R₂ M₂ :=
  (BilinForm.toMatrix b).symm
#align matrix.to_bilin Matrix.toBilin

@[simp]
theorem BilinForm.toMatrix_apply (B : BilinForm R₂ M₂) (i j : n) :
    BilinForm.toMatrix b B i j = B (b i) (b j) :=
  LinearMap.toMatrix₂_apply _ _ B _ _
#align bilin_form.to_matrix_apply BilinForm.toMatrix_apply

@[simp]
theorem Matrix.toBilin_apply (M : Matrix n n R₂) (x y : M₂) :
    Matrix.toBilin b M x y = ∑ i, ∑ j, b.repr x i * M i j * b.repr y j :=
  Finset.sum_congr rfl fun i  _ => Finset.sum_congr rfl fun j _ => by
    simp only [LinearEquiv.coe_coe, Basis.equivFun_apply, RingHom.id_apply, smul_eq_mul, mul_comm,
      mul_assoc]

#align matrix.to_bilin_apply Matrix.toBilin_apply

-- Not a `simp` lemma since `BilinForm.toMatrix` needs an extra argument
theorem BilinearForm.toMatrixAux_eq (B : BilinForm R₂ M₂) :
    BilinForm.toMatrixAux (R₂ := R₂) b B = BilinForm.toMatrix b B :=
  LinearMap.toMatrix₂Aux_eq _ _ B
#align bilinear_form.to_matrix_aux_eq BilinearForm.toMatrixAux_eq

@[simp]
theorem BilinForm.toMatrix_symm : (BilinForm.toMatrix b).symm = Matrix.toBilin b :=
  rfl
#align bilin_form.to_matrix_symm BilinForm.toMatrix_symm

@[simp]
theorem Matrix.toBilin_symm : (Matrix.toBilin b).symm = BilinForm.toMatrix b :=
  (BilinForm.toMatrix b).symm_symm
#align matrix.to_bilin_symm Matrix.toBilin_symm

theorem Matrix.toBilin_basisFun : Matrix.toBilin (Pi.basisFun R₂ n) = Matrix.toBilin' := by
  ext M
  simp only [coe_comp, coe_single, Function.comp_apply, toBilin_apply, Pi.basisFun_repr,
    toBilin'_apply]
#align matrix.to_bilin_basis_fun Matrix.toBilin_basisFun

theorem BilinForm.toMatrix_basisFun :
    BilinForm.toMatrix (Pi.basisFun R₂ n) = BilinForm.toMatrix' := by
  rw [BilinForm.toMatrix, BilinForm.toMatrix', LinearMap.toMatrix₂_basisFun]
  rfl
#align bilin_form.to_matrix_basis_fun BilinForm.toMatrix_basisFun

@[simp]
theorem Matrix.toBilin_toMatrix (B : BilinForm R₂ M₂) :
    Matrix.toBilin b (BilinForm.toMatrix b B) = B :=
  (Matrix.toBilin b).apply_symm_apply B
#align matrix.to_bilin_to_matrix Matrix.toBilin_toMatrix

@[simp]
theorem BilinForm.toMatrix_toBilin (M : Matrix n n R₂) :
    BilinForm.toMatrix b (Matrix.toBilin b M) = M :=
  (BilinForm.toMatrix b).apply_symm_apply M
#align bilin_form.to_matrix_to_bilin BilinForm.toMatrix_toBilin

variable {M₂' : Type*} [AddCommMonoid M₂'] [Module R₂ M₂']
variable (c : Basis o R₂ M₂')
variable [DecidableEq o]

-- Cannot be a `simp` lemma because `b` must be inferred.
theorem BilinForm.toMatrix_comp (B : BilinForm R₂ M₂) (l r : M₂' →ₗ[R₂] M₂) :
    BilinForm.toMatrix c (B.comp l r) =
      (LinearMap.toMatrix c b l)ᵀ * BilinForm.toMatrix b B * LinearMap.toMatrix c b r :=
  LinearMap.toMatrix₂_compl₁₂ _ _ _ _ B _ _
#align bilin_form.to_matrix_comp BilinForm.toMatrix_comp

theorem BilinForm.toMatrix_compLeft (B : BilinForm R₂ M₂) (f : M₂ →ₗ[R₂] M₂) :
    BilinForm.toMatrix b (B.compLeft f) = (LinearMap.toMatrix b b f)ᵀ * BilinForm.toMatrix b B :=
  LinearMap.toMatrix₂_comp _ _ _ B _
#align bilin_form.to_matrix_comp_left BilinForm.toMatrix_compLeft

theorem BilinForm.toMatrix_compRight (B : BilinForm R₂ M₂) (f : M₂ →ₗ[R₂] M₂) :
    BilinForm.toMatrix b (B.compRight f) = BilinForm.toMatrix b B * LinearMap.toMatrix b b f :=
  LinearMap.toMatrix₂_compl₂ _ _ _ B _
#align bilin_form.to_matrix_comp_right BilinForm.toMatrix_compRight

@[simp]
theorem BilinForm.toMatrix_mul_basis_toMatrix (c : Basis o R₂ M₂) (B : BilinForm R₂ M₂) :
    (b.toMatrix c)ᵀ * BilinForm.toMatrix b B * b.toMatrix c = BilinForm.toMatrix c B :=
  LinearMap.toMatrix₂_mul_basis_toMatrix _ _ _  _ B
#align bilin_form.to_matrix_mul_basis_to_matrix BilinForm.toMatrix_mul_basis_toMatrix

theorem BilinForm.mul_toMatrix_mul (B : BilinForm R₂ M₂) (M : Matrix o n R₂) (N : Matrix n o R₂) :
    M * BilinForm.toMatrix b B * N =
      BilinForm.toMatrix c (B.comp (Matrix.toLin c b Mᵀ) (Matrix.toLin c b N)) :=
  LinearMap.mul_toMatrix₂_mul _ _ _ _ B _ _
#align bilin_form.mul_to_matrix_mul BilinForm.mul_toMatrix_mul

theorem BilinForm.mul_toMatrix (B : BilinForm R₂ M₂) (M : Matrix n n R₂) :
    M * BilinForm.toMatrix b B = BilinForm.toMatrix b (B.compLeft (Matrix.toLin b b Mᵀ)) :=
  LinearMap.mul_toMatrix₂ _ _ _ B _
#align bilin_form.mul_to_matrix BilinForm.mul_toMatrix

theorem BilinForm.toMatrix_mul (B : BilinForm R₂ M₂) (M : Matrix n n R₂) :
    BilinForm.toMatrix b B * M = BilinForm.toMatrix b (B.compRight (Matrix.toLin b b M)) :=
  LinearMap.toMatrix₂_mul _ _ _  B _
#align bilin_form.to_matrix_mul BilinForm.toMatrix_mul

theorem Matrix.toBilin_comp (M : Matrix n n R₂) (P Q : Matrix n o R₂) :
    (Matrix.toBilin b M).comp (toLin c b P) (toLin c b Q) = Matrix.toBilin c (Pᵀ * M * Q) := by
  ext x y
  rw [Matrix.toBilin,
    BilinForm.toMatrix, Matrix.toBilin, BilinForm.toMatrix, LinearEquiv.trans_symm,
    LinearEquiv.trans_symm, toMatrix₂_symm, BilinForm.toLin_symm, LinearEquiv.trans_apply,
    toMatrix₂_symm, BilinForm.toLin_symm, LinearEquiv.trans_apply,
    ← Matrix.toLinearMap₂_compl₁₂ b b c c]
  simp
#align matrix.to_bilin_comp Matrix.toBilin_comp

end ToMatrix

end Matrix

section MatrixAdjoints

open Matrix

variable {n : Type*} [Fintype n]
variable (b : Basis n R₃ M₃)
variable (J J₃ A A' : Matrix n n R₃)

@[simp]
theorem isAdjointPair_toBilin' [DecidableEq n] :
    BilinForm.IsAdjointPair (Matrix.toBilin' J) (Matrix.toBilin' J₃) (Matrix.toLin' A)
        (Matrix.toLin' A') ↔
      Matrix.IsAdjointPair J J₃ A A' :=
  isAdjointPair_toLinearMap₂' _ _ _ _
#align is_adjoint_pair_to_bilin' isAdjointPair_toBilin'

@[simp]
theorem isAdjointPair_toBilin [DecidableEq n] :
    BilinForm.IsAdjointPair (Matrix.toBilin b J) (Matrix.toBilin b J₃) (Matrix.toLin b b A)
        (Matrix.toLin b b A') ↔
      Matrix.IsAdjointPair J J₃ A A' :=
  isAdjointPair_toLinearMap₂ _ _ _ _ _ _
#align is_adjoint_pair_to_bilin isAdjointPair_toBilin

theorem Matrix.isAdjointPair_equiv' [DecidableEq n] (P : Matrix n n R₃) (h : IsUnit P) :
    (Pᵀ * J * P).IsAdjointPair (Pᵀ * J * P) A A' ↔
      J.IsAdjointPair J (P * A * P⁻¹) (P * A' * P⁻¹) :=
  Matrix.isAdjointPair_equiv _ _ _ _ h
#align matrix.is_adjoint_pair_equiv' Matrix.isAdjointPair_equiv'

variable [DecidableEq n]

/-- The submodule of pair-self-adjoint matrices with respect to bilinear forms corresponding to
given matrices `J`, `J₂`. -/
def pairSelfAdjointMatricesSubmodule' : Submodule R₃ (Matrix n n R₃) :=
  (BilinForm.isPairSelfAdjointSubmodule (Matrix.toBilin' J) (Matrix.toBilin' J₃)).map
    ((LinearMap.toMatrix' : ((n → R₃) →ₗ[R₃] n → R₃) ≃ₗ[R₃] Matrix n n R₃) :
      ((n → R₃) →ₗ[R₃] n → R₃) →ₗ[R₃] Matrix n n R₃)
#align pair_self_adjoint_matrices_submodule' pairSelfAdjointMatricesSubmodule'

theorem mem_pairSelfAdjointMatricesSubmodule' :
    A ∈ pairSelfAdjointMatricesSubmodule J J₃ ↔ Matrix.IsAdjointPair J J₃ A A := by
  simp only [mem_pairSelfAdjointMatricesSubmodule]
#align mem_pair_self_adjoint_matrices_submodule' mem_pairSelfAdjointMatricesSubmodule'

/-- The submodule of self-adjoint matrices with respect to the bilinear form corresponding to
the matrix `J`. -/
def selfAdjointMatricesSubmodule' : Submodule R₃ (Matrix n n R₃) :=
  pairSelfAdjointMatricesSubmodule J J
#align self_adjoint_matrices_submodule' selfAdjointMatricesSubmodule'

theorem mem_selfAdjointMatricesSubmodule' :
    A ∈ selfAdjointMatricesSubmodule J ↔ J.IsSelfAdjoint A := by
  simp only [mem_selfAdjointMatricesSubmodule]
#align mem_self_adjoint_matrices_submodule' mem_selfAdjointMatricesSubmodule'

/-- The submodule of skew-adjoint matrices with respect to the bilinear form corresponding to
the matrix `J`. -/
def skewAdjointMatricesSubmodule' : Submodule R₃ (Matrix n n R₃) :=
  pairSelfAdjointMatricesSubmodule (-J) J
#align skew_adjoint_matrices_submodule' skewAdjointMatricesSubmodule'

theorem mem_skewAdjointMatricesSubmodule' :
    A ∈ skewAdjointMatricesSubmodule J ↔ J.IsSkewAdjoint A := by
  simp only [mem_skewAdjointMatricesSubmodule]
#align mem_skew_adjoint_matrices_submodule' mem_skewAdjointMatricesSubmodule'

end MatrixAdjoints

namespace LinearMap

namespace BilinForm

section Det

open Matrix

variable {A : Type*} [CommRing A] [IsDomain A] [Module A M₃] (B₃ : BilinForm A M₃)
variable {ι : Type*} [DecidableEq ι] [Fintype ι]

theorem _root_.Matrix.nondegenerate_toBilin'_iff_nondegenerate_toBilin {M : Matrix ι ι R₂}
    (b : Basis ι R₂ M₂) : M.toBilin'.Nondegenerate ↔ (Matrix.toBilin b M).Nondegenerate :=
  (nondegenerate_congr_iff b.equivFun.symm).symm
#align matrix.nondegenerate_to_bilin'_iff_nondegenerate_to_bilin Matrix.nondegenerate_toBilin'_iff_nondegenerate_toBilin

-- Lemmas transferring nondegeneracy between a matrix and its associated bilinear form
theorem _root_.Matrix.Nondegenerate.toBilin' {M : Matrix ι ι R₃} (h : M.Nondegenerate) :
    M.toBilin'.Nondegenerate := fun x hx =>
  h.eq_zero_of_ortho fun y => by simpa only [toBilin'_apply'] using hx y
#align matrix.nondegenerate.to_bilin' Matrix.Nondegenerate.toBilin'

@[simp]
theorem _root_.Matrix.nondegenerate_toBilin'_iff {M : Matrix ι ι R₃} :
    M.toBilin'.Nondegenerate ↔ M.Nondegenerate :=
  ⟨fun h v hv => h v fun w => (M.toBilin'_apply' _ _).trans <| hv w, Matrix.Nondegenerate.toBilin'⟩
#align matrix.nondegenerate_to_bilin'_iff Matrix.nondegenerate_toBilin'_iff

theorem _root_.Matrix.Nondegenerate.toBilin {M : Matrix ι ι R₃} (h : M.Nondegenerate)
    (b : Basis ι R₃ M₃) : (Matrix.toBilin b M).Nondegenerate :=
  (Matrix.nondegenerate_toBilin'_iff_nondegenerate_toBilin b).mp h.toBilin'
#align matrix.nondegenerate.to_bilin Matrix.Nondegenerate.toBilin

@[simp]
theorem _root_.Matrix.nondegenerate_toBilin_iff {M : Matrix ι ι R₃} (b : Basis ι R₃ M₃) :
    (Matrix.toBilin b M).Nondegenerate ↔ M.Nondegenerate := by
  rw [← Matrix.nondegenerate_toBilin'_iff_nondegenerate_toBilin, Matrix.nondegenerate_toBilin'_iff]
#align matrix.nondegenerate_to_bilin_iff Matrix.nondegenerate_toBilin_iff

/-! Lemmas transferring nondegeneracy between a bilinear form and its associated matrix -/

@[simp]
theorem nondegenerate_toMatrix'_iff {B : BilinForm R₃ (ι → R₃)} :
    B.toMatrix'.Nondegenerate (R := R₃) (m := ι) ↔ B.Nondegenerate :=
  Matrix.nondegenerate_toBilin'_iff.symm.trans <| (Matrix.toBilin'_toMatrix' B).symm ▸ Iff.rfl
#align bilin_form.nondegenerate_to_matrix'_iff LinearMap.BilinForm.nondegenerate_toMatrix'_iff

theorem Nondegenerate.toMatrix' {B : BilinForm R₃ (ι → R₃)} (h : B.Nondegenerate) :
    B.toMatrix'.Nondegenerate :=
  nondegenerate_toMatrix'_iff.mpr h
#align bilin_form.nondegenerate.to_matrix' LinearMap.BilinForm.Nondegenerate.toMatrix'

@[simp]
theorem nondegenerate_toMatrix_iff {B : BilinForm R₃ M₃} (b : Basis ι R₃ M₃) :
    (BilinForm.toMatrix b B).Nondegenerate ↔ B.Nondegenerate :=
  (Matrix.nondegenerate_toBilin_iff b).symm.trans <| (Matrix.toBilin_toMatrix b B).symm ▸ Iff.rfl
#align bilin_form.nondegenerate_to_matrix_iff LinearMap.BilinForm.nondegenerate_toMatrix_iff

theorem Nondegenerate.toMatrix {B : BilinForm R₃ M₃} (h : B.Nondegenerate) (b : Basis ι R₃ M₃) :
    (BilinForm.toMatrix b B).Nondegenerate :=
  (nondegenerate_toMatrix_iff b).mpr h
#align bilin_form.nondegenerate.to_matrix LinearMap.BilinForm.Nondegenerate.toMatrix

/-! Some shorthands for combining the above with `Matrix.nondegenerate_of_det_ne_zero` -/

theorem nondegenerate_toBilin'_iff_det_ne_zero {M : Matrix ι ι A} :
    M.toBilin'.Nondegenerate ↔ M.det ≠ 0 := by
  rw [Matrix.nondegenerate_toBilin'_iff, Matrix.nondegenerate_iff_det_ne_zero]
#align bilin_form.nondegenerate_to_bilin'_iff_det_ne_zero LinearMap.BilinForm.nondegenerate_toBilin'_iff_det_ne_zero

theorem nondegenerate_toBilin'_of_det_ne_zero' (M : Matrix ι ι A) (h : M.det ≠ 0) :
    M.toBilin'.Nondegenerate :=
  nondegenerate_toBilin'_iff_det_ne_zero.mpr h
#align bilin_form.nondegenerate_to_bilin'_of_det_ne_zero' LinearMap.BilinForm.nondegenerate_toBilin'_of_det_ne_zero'

theorem nondegenerate_iff_det_ne_zero {B : BilinForm A M₃} (b : Basis ι A M₃) :
    B.Nondegenerate ↔ (BilinForm.toMatrix b B).det ≠ 0 := by
  rw [← Matrix.nondegenerate_iff_det_ne_zero, nondegenerate_toMatrix_iff]
#align bilin_form.nondegenerate_iff_det_ne_zero LinearMap.BilinForm.nondegenerate_iff_det_ne_zero

theorem nondegenerate_of_det_ne_zero (b : Basis ι A M₃) (h : (BilinForm.toMatrix b B₃).det ≠ 0) :
    B₃.Nondegenerate :=
  (nondegenerate_iff_det_ne_zero b).mpr h
#align bilin_form.nondegenerate_of_det_ne_zero LinearMap.BilinForm.nondegenerate_of_det_ne_zero

end Det

end BilinForm<|MERGE_RESOLUTION|>--- conflicted
+++ resolved
@@ -82,13 +82,8 @@
 theorem LinearMap.BilinForm.toMatrixAux_apply (B : BilinForm R₂ M₂) (b : n → M₂) (i j : n) :
     -- Porting note: had to hint the base ring even though it should be clear from context...
     BilinForm.toMatrixAux (R₂ := R₂) b B i j = B (b i) (b j) :=
-<<<<<<< HEAD
   LinearMap.toMatrix₂Aux_apply R₂ (toLin B) _ _ _ _
-#align bilin_form.to_matrix_aux_apply BilinForm.toMatrixAux_apply
-=======
-  LinearMap.toMatrix₂Aux_apply B _ _ _ _
 #align bilin_form.to_matrix_aux_apply LinearMap.BilinForm.toMatrixAux_apply
->>>>>>> aee79f61
 
 variable [Fintype n] [Fintype o]
 
