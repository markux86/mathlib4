--- conflicted
+++ resolved
@@ -332,8 +332,7 @@
 /--Universal property of the free product of algebras:
 for every `R`-algebra `B`, every family of maps `maps : (i : I) → (A i →ₐ[R] B)` lifts
 to a unique arrow `π` from `FreeProduct R A` such that  `π ∘ ι i = maps i`.-/
-@[simps (config := .lemmasOnly)]
-def lift : ({i : I} → A i →ₐ[R] B) ≃ (FreeProduct R A →ₐ[R] B) where
+@[simps] def lift : ({i : I} → A i →ₐ[R] B) ≃ (FreeProduct R A →ₐ[R] B) where
   toFun maps :=
     RingQuot.liftAlgHom R ⟨
         TensorAlgebra.lift R <|
@@ -341,23 +340,15 @@
             (@maps · |>.toLinearMap),
         fun x y r ↦ by
           cases r with
-          | id => simp_rw [lift_ι_apply, toModule_lof, AlgHom.toLinearMap_apply, _root_.map_one]
-          | prod => simp_rw [tprod_apply, List.ofFn_succ, Fin.isValue, Fin.succ_zero_eq_one,
-            List.ofFn_zero, List.prod_cons, List.prod_nil, _root_.mul_one, _root_.map_mul,
-            lift_ι_apply, toModule_lof, AlgHom.toLinearMap_apply, _root_.map_mul]⟩
+          | id => simp
+          | prod => simp⟩
   invFun π i := π ∘ₐ ι R A i
   left_inv π := by
     ext i aᵢ
-    simp_rw [ι, ι', AlgHom.comp_apply, AlgHom.ofLinearMap_apply,
-             LinearMap.comp_apply, AlgHom.toLinearMap_apply,
-             liftAlgHom_mkAlgHom_apply, TensorAlgebra.lift_ι_apply, toModule_lof,
-             AlgHom.toLinearMap_apply]
+    aesop (add simp [ι, ι'])
   right_inv maps := by
     ext i a
-    simp_rw [ι, ι', LinearMap.comp_apply, AlgHom.toLinearMap_apply, AlgHom.comp_apply,
-             liftAlgHom_mkAlgHom_apply, TensorAlgebra.lift_ι_apply, toModule_lof,
-             AlgHom.toLinearMap_apply, AlgHom.comp_apply, AlgHom.ofLinearMap_apply,
-             LinearMap.comp_apply, mkAlgHom, AlgHom.toLinearMap_apply]
+    aesop (add simp [ι, ι'])
 
 /--Universal property of the free product of algebras, property:
 for every `R`-algebra `B`, every family of maps `maps : (i : I) → (A i →ₐ[R] B)` lifts
@@ -373,98 +364,6 @@
     (f : FreeProduct R A →ₐ[R] B) (h : ∀ i, f ∘ₐ ι R A i = maps) :
     f = lift R A maps := by
   ext i a; simp_rw [AlgHom.ext_iff] at h; specialize h i a
-  simp [h.symm, lift, ι]
-
-/--Tensor algebras of subsingleton types are isomorphic to the base ring.
-
-(Intuitively this can be seen by using `equivTensorPowers` and noting that all terms of
-nonzero degree are either `0` or invalid when `M` is resp. unique or empty.)-/
-@[simps! apply symm_apply]
-def TensorAlgebra.ofSubsingleton
-    (R : Type u) [CommSemiring R] (M : Type v) [AddCommMonoid M]
-    [Module R M] [Subsingleton M] : TensorAlgebra R M ≃ₐ[R] R :=
-  AlgEquiv.ofAlgHom algebraMapInv (Algebra.ofId R _)
-    (by ext) (by ext m; simp [Subsingleton.allEq m 0])
-
-<<<<<<< HEAD
-lemma empty_rel_false [inst : IsEmpty I] {x y} (h : rel R A x y) :
-  False := by cases h <;> exact inst.elim ‹_›
-=======
-lemma empty_rel_false [inst : IsEmpty I] {x y} (h : rel R A x y) : False 
-  := by cases h <;> exact inst.elim ‹_›
->>>>>>> 5429a1d1
-
-@[simp↓] lemma empty_rel_false_iff [IsEmpty I] {x y}:
-  rel R A x y ↔ False := ⟨empty_rel_false R A, False.elim⟩
-
-@[simp] lemma empty_rel_bot [IsEmpty I] : rel R A = ⊥ := by
-  ext x y; simp [empty_rel_false_iff]
-
-@[simp] lemma empty_rel'_bot [IsEmpty I] : rel' R A = ⊥ := by
-  ext x y; simp [empty_rel_false_iff]
-
-/--The free product over an empty type is isomorphic to the base ring.-/
-@[simps!] def of_empty [inst : IsEmpty I] : FreeProduct R A ≃ₐ[R] R :=
-  AlgEquiv.ofAlgHom
-    (lift R A fun {i} => inst.elim i)
-    (Algebra.ofId R _)
-    (by ext)
-    (by ext; exact inst.elim ‹_›)
-
---Follows the proof in `Mathlib.Algebra.FreeAlgebra`.
-/--Inductive principle for `FreeProduct`. If a `Prop` can be proven for
-all elements of the `A i`, including scalars `R`, and is preserved by
-multiplication and addition, then it holds for the whole of the algebra.-/
-@[elab_as_elim, induction_eliminator]
-theorem inductionOn {motive : FreeProduct R A → Prop} (x : FreeProduct R A)
-    (scalar : ∀ r, motive (algebraMap R (FreeProduct R A) r))
-    (iota : ∀ {i} (aᵢ : A i), motive (of R A aᵢ))
-    (mul : ∀ {x y}, motive x → motive y → motive (x * y))
-    (add : ∀ {x y}, motive x → motive y → motive (x + y)) : motive x := by
-  -- the arguments are enough to construct a subalgebra, and a mapping into it from X
-  let s : Subalgebra R (FreeProduct R A) :=
-    { carrier := motive
-      mul_mem' := mul
-      add_mem' := add
-      algebraMap_mem' := scalar }
-  let of {i} : A i →ₐ[R] s := of R A |>.codRestrict s iota
-  -- the mapping through the subalgebra is the identity
-  have of_id : AlgHom.id R (FreeProduct R A) = s.val.comp (lift R A of) := by
-    ext
-    simp_rw [AlgHom.id_comp, AlgHom.comp_toLinearMap, LinearMap.comp_apply,
-             AlgHom.toLinearMap_apply, lift_apply, liftAlgHom_mkAlgHom_apply,
-<<<<<<< HEAD
-             TensorAlgebra.lift_ι_apply, toModule_lof, AlgHom.toLinearMap_apply, ←AlgHom.comp_apply,
-=======
-             TensorAlgebra.lift_ι_apply, toModule_lof, AlgHom.toLinearMap_apply, ← AlgHom.comp_apply,
->>>>>>> 5429a1d1
-             of, AlgHom.val_comp_codRestrict, FreeProduct.of, ι, ι', mkAlgHom,
-             AlgHom.ofLinearMap_apply, LinearMap.comp_apply, AlgHom.toLinearMap_apply]
-  -- finding a proof is finding an element of the subalgebra
-  suffices x = lift R A of x by
-    rw [this]
-    exact Subtype.prop (lift R A of x)
-  simp [AlgHom.ext_iff] at of_id
-  exact of_id x
-
-/--Inductive principle for `FreeProduct.asPowers`. If a `Prop` can be proven for
-all elements of the `A i`, including scalars `R`, and is preserved by
-multiplication and addition, then it holds for the whole of the algebra.-/
-@[elab_as_elim, induction_eliminator]
-theorem asPowers.inductionOn
-    {motive : FreeProduct.asPowers R A → Prop} (x : FreeProduct.asPowers R A)
-    (scalar : ∀ r, motive (algebraMap R (FreeProduct.asPowers R A) r))
-    (iota : ∀ {i} (aᵢ : A i), motive (asPowers.of R A aᵢ))
-    (mul : ∀ {x y}, motive x → motive y → motive (x * y))
-    (add : ∀ {x y}, motive x → motive y → motive (x + y)) : motive x := by
-  set ε := equiv_asPowers R A with ε_def
-  simpa using
-    FreeProduct.inductionOn (motive := motive ∘ ε.symm) (ε x)
-      (by simpa using scalar)
-      (fun aᵢ ↦ by
-        convert iota aᵢ
-        simp_rw [of, FreeProduct.of, ε_def, comp_apply, ι_equiv_ι'])
-      (by convert (fun {x y} ↦ @mul (ε.symm x) (ε.symm y)); simp)
-      (by convert (fun {x y} ↦ @add (ε.symm x) (ε.symm y)); simp)
+  simp [h.symm, ι]
 
 end LinearAlgebra.FreeProduct