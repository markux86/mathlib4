--- conflicted
+++ resolved
@@ -288,17 +288,12 @@
 protected theorem ext (e' : PartialHomeomorph X Y) (h : ∀ x, e x = e' x)
     (hinv : ∀ x, e.symm x = e'.symm x) (hs : e.source = e'.source) : e = e' :=
   toPartialEquiv_injective (PartialEquiv.ext h hinv hs)
-<<<<<<< HEAD
-#align local_homeomorph.ext PartialHomeomorph.ext
-#align local_homeomorph.ext_iff PartialHomeomorph.ext_iff
-=======
 
 protected theorem ext_iff {e e' : PartialHomeomorph X Y} :
     e = e' ↔ (∀ x, e x = e' x) ∧ (∀ x, e.symm x = e'.symm x) ∧ e.source = e'.source :=
   ⟨by
     rintro rfl
     exact ⟨fun x => rfl, fun x => rfl, rfl⟩, fun h => e.ext e' h.1 h.2.1 h.2.2⟩
->>>>>>> 2fc87a94
 
 @[simp, mfld_simps]
 theorem symm_toPartialEquiv : e.symm.toPartialEquiv = e.toPartialEquiv.symm :=
