/-
Copyright (c) 2019 Mario Carneiro. All rights reserved.
Released under Apache 2.0 license as described in the file LICENSE.
Authors: Reid Barton, Mario Carneiro, Isabel Longbottom, Scott Morrison, Apurva Nakade, Yuyang Zhao
-/
import Mathlib.Algebra.Order.Group.Defs
import Mathlib.Algebra.Ring.Int
import Mathlib.SetTheory.Game.PGame
import Mathlib.Tactic.Abel

/-!
# Combinatorial games.

In this file we construct an instance `OrderedAddCommGroup SetTheory.Game`.

## Multiplication on pre-games

We define the operations of multiplication and inverse on pre-games, and prove a few basic theorems
about them. Multiplication is not well-behaved under equivalence of pre-games i.e. `x ≈ y` does not
imply `x * z ≈ y * z`. Hence, multiplication is not a well-defined operation on games. Nevertheless,
the abelian group structure on games allows us to simplify many proofs for pre-games.
-/

-- Porting note: many definitions here are noncomputable as the compiler does not support PGame.rec
noncomputable section

namespace SetTheory

open Function PGame

universe u

-- Porting note: moved the setoid instance to PGame.lean

/-- The type of combinatorial games. In ZFC, a combinatorial game is constructed from
  two sets of combinatorial games that have been constructed at an earlier
  stage. To do this in type theory, we say that a combinatorial pre-game is built
  inductively from two families of combinatorial games indexed over any type
  in Type u. The resulting type `PGame.{u}` lives in `Type (u+1)`,
  reflecting that it is a proper class in ZFC.
  A combinatorial game is then constructed by quotienting by the equivalence
  `x ≈ y ↔ x ≤ y ∧ y ≤ x`. -/
abbrev Game :=
  Quotient PGame.setoid

namespace Game

-- Porting note (#11445): added this definition
/-- Negation of games. -/
instance : Neg Game where
  neg := Quot.map Neg.neg <| fun _ _ => (neg_equiv_neg_iff).2

instance : Zero Game where zero := ⟦0⟧
instance : Add Game where
  add := Quotient.map₂ HAdd.hAdd <| fun _ _ hx _ _ hy => PGame.add_congr hx hy

instance instAddCommGroupWithOneGame : AddCommGroupWithOne Game where
  zero := ⟦0⟧
  one := ⟦1⟧
  add_zero := by
    rintro ⟨x⟩
    exact Quot.sound (add_zero_equiv x)
  zero_add := by
    rintro ⟨x⟩
    exact Quot.sound (zero_add_equiv x)
  add_assoc := by
    rintro ⟨x⟩ ⟨y⟩ ⟨z⟩
    exact Quot.sound add_assoc_equiv
  add_left_neg := Quotient.ind <| fun x => Quot.sound (add_left_neg_equiv x)
  add_comm := by
    rintro ⟨x⟩ ⟨y⟩
    exact Quot.sound add_comm_equiv
  nsmul := nsmulRec
  zsmul := zsmulRec

instance : Inhabited Game :=
  ⟨0⟩

instance instPartialOrderGame : PartialOrder Game where
  le := Quotient.lift₂ (· ≤ ·) fun x₁ y₁ x₂ y₂ hx hy => propext (le_congr hx hy)
  le_refl := by
    rintro ⟨x⟩
    exact le_refl x
  le_trans := by
    rintro ⟨x⟩ ⟨y⟩ ⟨z⟩
    exact @le_trans _ _ x y z
  le_antisymm := by
    rintro ⟨x⟩ ⟨y⟩ h₁ h₂
    apply Quot.sound
    exact ⟨h₁, h₂⟩
  lt := Quotient.lift₂ (· < ·) fun x₁ y₁ x₂ y₂ hx hy => propext (lt_congr hx hy)
  lt_iff_le_not_le := by
    rintro ⟨x⟩ ⟨y⟩
    exact @lt_iff_le_not_le _ _ x y

/-- The less or fuzzy relation on games.

If `0 ⧏ x` (less or fuzzy with), then Left can win `x` as the first player. -/
def LF : Game → Game → Prop :=
  Quotient.lift₂ PGame.LF fun _ _ _ _ hx hy => propext (lf_congr hx hy)

local infixl:50 " ⧏ " => LF

/-- On `Game`, simp-normal inequalities should use as few negations as possible. -/
@[simp]
theorem not_le : ∀ {x y : Game}, ¬x ≤ y ↔ y ⧏ x := by
  rintro ⟨x⟩ ⟨y⟩
  exact PGame.not_le

/-- On `Game`, simp-normal inequalities should use as few negations as possible. -/
@[simp]
theorem not_lf : ∀ {x y : Game}, ¬x ⧏ y ↔ y ≤ x := by
  rintro ⟨x⟩ ⟨y⟩
  exact PGame.not_lf

-- Porting note: had to replace ⧏ with LF, otherwise cannot differentiate with the operator on PGame
instance : IsTrichotomous Game LF :=
  ⟨by
    rintro ⟨x⟩ ⟨y⟩
    change _ ∨ ⟦x⟧ = ⟦y⟧ ∨ _
    rw [Quotient.eq]
    apply lf_or_equiv_or_gf⟩

/-! It can be useful to use these lemmas to turn `PGame` inequalities into `Game` inequalities, as
the `AddCommGroup` structure on `Game` often simplifies many proofs. -/

-- Porting note: In a lot of places, I had to add explicitely that the quotient element was a Game.
-- In Lean4, quotients don't have the setoid as an instance argument,
-- but as an explicit argument, see https://leanprover.zulipchat.com/#narrow/stream/113489-new-members/topic/confusion.20between.20equivalence.20and.20instance.20setoid/near/360822354
theorem PGame.le_iff_game_le {x y : PGame} : x ≤ y ↔ (⟦x⟧ : Game) ≤ ⟦y⟧ :=
  Iff.rfl

theorem PGame.lf_iff_game_lf {x y : PGame} : PGame.LF x y ↔ ⟦x⟧ ⧏ ⟦y⟧ :=
  Iff.rfl

theorem PGame.lt_iff_game_lt {x y : PGame} : x < y ↔ (⟦x⟧ : Game) < ⟦y⟧ :=
  Iff.rfl

theorem PGame.equiv_iff_game_eq {x y : PGame} : x ≈ y ↔ (⟦x⟧ : Game) = ⟦y⟧ :=
  (@Quotient.eq' _ _ x y).symm

/-- The fuzzy, confused, or incomparable relation on games.

If `x ‖ 0`, then the first player can always win `x`. -/
def Fuzzy : Game → Game → Prop :=
  Quotient.lift₂ PGame.Fuzzy fun _ _ _ _ hx hy => propext (fuzzy_congr hx hy)

local infixl:50 " ‖ " => Fuzzy

theorem PGame.fuzzy_iff_game_fuzzy {x y : PGame} : PGame.Fuzzy x y ↔ ⟦x⟧ ‖ ⟦y⟧ :=
  Iff.rfl

instance covariantClass_add_le : CovariantClass Game Game (· + ·) (· ≤ ·) :=
  ⟨by
    rintro ⟨a⟩ ⟨b⟩ ⟨c⟩ h
    exact @add_le_add_left _ _ _ _ b c h a⟩

instance covariantClass_swap_add_le : CovariantClass Game Game (swap (· + ·)) (· ≤ ·) :=
  ⟨by
    rintro ⟨a⟩ ⟨b⟩ ⟨c⟩ h
    exact @add_le_add_right _ _ _ _ b c h a⟩

instance covariantClass_add_lt : CovariantClass Game Game (· + ·) (· < ·) :=
  ⟨by
    rintro ⟨a⟩ ⟨b⟩ ⟨c⟩ h
    exact @add_lt_add_left _ _ _ _ b c h a⟩

instance covariantClass_swap_add_lt : CovariantClass Game Game (swap (· + ·)) (· < ·) :=
  ⟨by
    rintro ⟨a⟩ ⟨b⟩ ⟨c⟩ h
    exact @add_lt_add_right _ _ _ _ b c h a⟩

theorem add_lf_add_right : ∀ {b c : Game} (_ : b ⧏ c) (a), (b + a : Game) ⧏ c + a := by
  rintro ⟨b⟩ ⟨c⟩ h ⟨a⟩
  apply PGame.add_lf_add_right h

theorem add_lf_add_left : ∀ {b c : Game} (_ : b ⧏ c) (a), (a + b : Game) ⧏ a + c := by
  rintro ⟨b⟩ ⟨c⟩ h ⟨a⟩
  apply PGame.add_lf_add_left h

instance orderedAddCommGroup : OrderedAddCommGroup Game :=
  { Game.instAddCommGroupWithOneGame, Game.instPartialOrderGame with
    add_le_add_left := @add_le_add_left _ _ _ Game.covariantClass_add_le }

/-- A small family of games is bounded above. -/
lemma bddAbove_range_of_small {ι : Type*} [Small.{u} ι] (f : ι → Game.{u}) :
    BddAbove (Set.range f) := by
  obtain ⟨x, hx⟩ := PGame.bddAbove_range_of_small (Quotient.out ∘ f)
  refine ⟨⟦x⟧, Set.forall_mem_range.2 fun i ↦ ?_⟩
  simpa [PGame.le_iff_game_le] using hx $ Set.mem_range_self i

/-- A small set of games is bounded above. -/
lemma bddAbove_of_small (s : Set Game.{u}) [Small.{u} s] : BddAbove s := by
  simpa using bddAbove_range_of_small (Subtype.val : s → Game.{u})

/-- A small family of games is bounded below. -/
lemma bddBelow_range_of_small {ι : Type*} [Small.{u} ι] (f : ι → Game.{u}) :
    BddBelow (Set.range f) := by
  obtain ⟨x, hx⟩ := PGame.bddBelow_range_of_small (Quotient.out ∘ f)
  refine ⟨⟦x⟧, Set.forall_mem_range.2 fun i ↦ ?_⟩
  simpa [PGame.le_iff_game_le] using hx $ Set.mem_range_self i

/-- A small set of games is bounded below. -/
lemma bddBelow_of_small (s : Set Game.{u}) [Small.{u} s] : BddBelow s := by
  simpa using bddBelow_range_of_small (Subtype.val : s → Game.{u})

end Game

namespace PGame

@[simp]
theorem quot_neg (a : PGame) : (⟦-a⟧ : Game) = -⟦a⟧ :=
  rfl

@[simp]
theorem quot_add (a b : PGame) : ⟦a + b⟧ = (⟦a⟧ : Game) + ⟦b⟧ :=
  rfl

@[simp]
theorem quot_sub (a b : PGame) : ⟦a - b⟧ = (⟦a⟧ : Game) - ⟦b⟧ :=
  rfl

theorem quot_eq_of_mk'_quot_eq {x y : PGame} (L : x.LeftMoves ≃ y.LeftMoves)
    (R : x.RightMoves ≃ y.RightMoves) (hl : ∀ i, (⟦x.moveLeft i⟧ : Game) = ⟦y.moveLeft (L i)⟧)
    (hr : ∀ j, (⟦x.moveRight j⟧ : Game) = ⟦y.moveRight (R j)⟧) : (⟦x⟧ : Game) = ⟦y⟧ := by
<<<<<<< HEAD
  exact Quot.sound (.of_equiv L R (fun _ => Game.PGame.equiv_iff_game_eq.2 (hl _))
                                  (fun _ => Game.PGame.equiv_iff_game_eq.2 (hr _)))
#align pgame.quot_eq_of_mk_quot_eq SetTheory.PGame.quot_eq_of_mk'_quot_eq
=======
  exact Quot.sound (equiv_of_mk_equiv L R (fun _ => Game.PGame.equiv_iff_game_eq.2 (hl _))
                                          (fun _ => Game.PGame.equiv_iff_game_eq.2 (hr _)))
>>>>>>> 58e38c45

/-! Multiplicative operations can be defined at the level of pre-games,
but to prove their properties we need to use the abelian group structure of games.
Hence we define them here. -/


/-- The product of `x = {xL | xR}` and `y = {yL | yR}` is
`{xL*y + x*yL - xL*yL, xR*y + x*yR - xR*yR | xL*y + x*yR - xL*yR, xR*y + x*yL - xR*yL}`. -/
instance : Mul PGame.{u} :=
  ⟨fun x y => by
    induction' x with xl xr _ _ IHxl IHxr generalizing y
    induction' y with yl yr yL yR IHyl IHyr
    have y := mk yl yr yL yR
    refine ⟨Sum (xl × yl) (xr × yr), Sum (xl × yr) (xr × yl), ?_, ?_⟩ <;> rintro (⟨i, j⟩ | ⟨i, j⟩)
    · exact IHxl i y + IHyl j - IHxl i (yL j)
    · exact IHxr i y + IHyr j - IHxr i (yR j)
    · exact IHxl i y + IHyr j - IHxl i (yR j)
    · exact IHxr i y + IHyl j - IHxr i (yL j)⟩

theorem leftMoves_mul :
    ∀ x y : PGame.{u},
      (x * y).LeftMoves = Sum (x.LeftMoves × y.LeftMoves) (x.RightMoves × y.RightMoves)
  | ⟨_, _, _, _⟩, ⟨_, _, _, _⟩ => rfl

theorem rightMoves_mul :
    ∀ x y : PGame.{u},
      (x * y).RightMoves = Sum (x.LeftMoves × y.RightMoves) (x.RightMoves × y.LeftMoves)
  | ⟨_, _, _, _⟩, ⟨_, _, _, _⟩ => rfl

/-- Turns two left or right moves for `x` and `y` into a left move for `x * y` and vice versa.

Even though these types are the same (not definitionally so), this is the preferred way to convert
between them. -/
def toLeftMovesMul {x y : PGame} :
    Sum (x.LeftMoves × y.LeftMoves) (x.RightMoves × y.RightMoves) ≃ (x * y).LeftMoves :=
  Equiv.cast (leftMoves_mul x y).symm

/-- Turns a left and a right move for `x` and `y` into a right move for `x * y` and vice versa.

Even though these types are the same (not definitionally so), this is the preferred way to convert
between them. -/
def toRightMovesMul {x y : PGame} :
    Sum (x.LeftMoves × y.RightMoves) (x.RightMoves × y.LeftMoves) ≃ (x * y).RightMoves :=
  Equiv.cast (rightMoves_mul x y).symm

@[simp]
theorem mk_mul_moveLeft_inl {xl xr yl yr} {xL xR yL yR} {i j} :
    (mk xl xr xL xR * mk yl yr yL yR).moveLeft (Sum.inl (i, j)) =
      xL i * mk yl yr yL yR + mk xl xr xL xR * yL j - xL i * yL j :=
  rfl

@[simp]
theorem mul_moveLeft_inl {x y : PGame} {i j} :
    (x * y).moveLeft (toLeftMovesMul (Sum.inl (i, j))) =
      x.moveLeft i * y + x * y.moveLeft j - x.moveLeft i * y.moveLeft j := by
  cases x
  cases y
  rfl

@[simp]
theorem mk_mul_moveLeft_inr {xl xr yl yr} {xL xR yL yR} {i j} :
    (mk xl xr xL xR * mk yl yr yL yR).moveLeft (Sum.inr (i, j)) =
      xR i * mk yl yr yL yR + mk xl xr xL xR * yR j - xR i * yR j :=
  rfl

@[simp]
theorem mul_moveLeft_inr {x y : PGame} {i j} :
    (x * y).moveLeft (toLeftMovesMul (Sum.inr (i, j))) =
      x.moveRight i * y + x * y.moveRight j - x.moveRight i * y.moveRight j := by
  cases x
  cases y
  rfl

@[simp]
theorem mk_mul_moveRight_inl {xl xr yl yr} {xL xR yL yR} {i j} :
    (mk xl xr xL xR * mk yl yr yL yR).moveRight (Sum.inl (i, j)) =
      xL i * mk yl yr yL yR + mk xl xr xL xR * yR j - xL i * yR j :=
  rfl

@[simp]
theorem mul_moveRight_inl {x y : PGame} {i j} :
    (x * y).moveRight (toRightMovesMul (Sum.inl (i, j))) =
      x.moveLeft i * y + x * y.moveRight j - x.moveLeft i * y.moveRight j := by
  cases x
  cases y
  rfl

@[simp]
theorem mk_mul_moveRight_inr {xl xr yl yr} {xL xR yL yR} {i j} :
    (mk xl xr xL xR * mk yl yr yL yR).moveRight (Sum.inr (i, j)) =
      xR i * mk yl yr yL yR + mk xl xr xL xR * yL j - xR i * yL j :=
  rfl

@[simp]
theorem mul_moveRight_inr {x y : PGame} {i j} :
    (x * y).moveRight (toRightMovesMul (Sum.inr (i, j))) =
      x.moveRight i * y + x * y.moveLeft j - x.moveRight i * y.moveLeft j := by
  cases x
  cases y
  rfl

@[simp]
theorem neg_mk_mul_moveLeft_inl {xl xr yl yr} {xL xR yL yR} {i j} :
    (-(mk xl xr xL xR * mk yl yr yL yR)).moveLeft (Sum.inl (i, j)) =
      -(xL i * mk yl yr yL yR + mk xl xr xL xR * yR j - xL i * yR j) :=
  rfl

@[simp]
theorem neg_mk_mul_moveLeft_inr {xl xr yl yr} {xL xR yL yR} {i j} :
    (-(mk xl xr xL xR * mk yl yr yL yR)).moveLeft (Sum.inr (i, j)) =
      -(xR i * mk yl yr yL yR + mk xl xr xL xR * yL j - xR i * yL j) :=
  rfl

@[simp]
theorem neg_mk_mul_moveRight_inl {xl xr yl yr} {xL xR yL yR} {i j} :
    (-(mk xl xr xL xR * mk yl yr yL yR)).moveRight (Sum.inl (i, j)) =
      -(xL i * mk yl yr yL yR + mk xl xr xL xR * yL j - xL i * yL j) :=
  rfl

@[simp]
theorem neg_mk_mul_moveRight_inr {xl xr yl yr} {xL xR yL yR} {i j} :
    (-(mk xl xr xL xR * mk yl yr yL yR)).moveRight (Sum.inr (i, j)) =
      -(xR i * mk yl yr yL yR + mk xl xr xL xR * yR j - xR i * yR j) :=
  rfl

theorem leftMoves_mul_cases {x y : PGame} (k) {P : (x * y).LeftMoves → Prop}
    (hl : ∀ ix iy, P <| toLeftMovesMul (Sum.inl ⟨ix, iy⟩))
    (hr : ∀ jx jy, P <| toLeftMovesMul (Sum.inr ⟨jx, jy⟩)) : P k := by
  rw [← toLeftMovesMul.apply_symm_apply k]
  rcases toLeftMovesMul.symm k with (⟨ix, iy⟩ | ⟨jx, jy⟩)
  · apply hl
  · apply hr

theorem rightMoves_mul_cases {x y : PGame} (k) {P : (x * y).RightMoves → Prop}
    (hl : ∀ ix jy, P <| toRightMovesMul (Sum.inl ⟨ix, jy⟩))
    (hr : ∀ jx iy, P <| toRightMovesMul (Sum.inr ⟨jx, iy⟩)) : P k := by
  rw [← toRightMovesMul.apply_symm_apply k]
  rcases toRightMovesMul.symm k with (⟨ix, iy⟩ | ⟨jx, jy⟩)
  · apply hl
  · apply hr

lemma LeftMovesMul.exists {x y : PGame} {p : (x * y).LeftMoves → Prop} :
    (∃ i, p i) ↔
      (∃ i j, p (toLeftMovesMul (.inl (i, j)))) ∨ (∃ i j, p (toLeftMovesMul (.inr (i, j)))) := by
  cases' x with xl xr xL xR
  cases' y with yl yr yL yR
  constructor
  · rintro ⟨(⟨i, j⟩ | ⟨i, j⟩), hi⟩
    exacts [.inl ⟨i, j, hi⟩, .inr ⟨i, j, hi⟩]
  · rintro (⟨i, j, h⟩ | ⟨i, j, h⟩)
    exacts [⟨_, h⟩, ⟨_, h⟩]

lemma RightMovesMul.exists {x y : PGame} {p : (x * y).RightMoves → Prop} :
    (∃ i, p i) ↔
      (∃ i j, p (toRightMovesMul (.inl (i, j)))) ∨ (∃ i j, p (toRightMovesMul (.inr (i, j)))) := by
  cases' x with xl xr xL xR
  cases' y with yl yr yL yR
  constructor
  · rintro ⟨(⟨i, j⟩ | ⟨i, j⟩), hi⟩
    exacts [.inl ⟨i, j, hi⟩, .inr ⟨i, j, hi⟩]
  · rintro (⟨i, j, h⟩ | ⟨i, j, h⟩)
    exacts [⟨_, h⟩, ⟨_, h⟩]

lemma memₗ_mul_iff : ∀ {x y₁ y₂ : PGame},
    x ∈ₗ y₁ * y₂ ↔
      (∃ i j, x ≡ y₁.moveLeft i * y₂ + y₁ * y₂.moveLeft j - y₁.moveLeft i * y₂.moveLeft j) ∨
      (∃ i j, x ≡ y₁.moveRight i * y₂ + y₁ * y₂.moveRight j - y₁.moveRight i * y₂.moveRight j)
  | mk _ _ _ _, mk _ _ _ _, mk _ _ _ _ => LeftMovesMul.exists

lemma memᵣ_mul_iff : ∀ {x y₁ y₂ : PGame},
    x ∈ᵣ y₁ * y₂ ↔
      (∃ i j, x ≡ y₁.moveLeft i * y₂ + y₁ * y₂.moveRight j - y₁.moveLeft i * y₂.moveRight j) ∨
      (∃ i j, x ≡ y₁.moveRight i * y₂ + y₁ * y₂.moveLeft j - y₁.moveRight i * y₂.moveLeft j)
  | mk _ _ _ _, mk _ _ _ _, mk _ _ _ _ => RightMovesMul.exists

/-- `x * y` and `y * x` have the same moves. -/
protected lemma mul_comm (x y : PGame) : x * y ≡ y * x :=
  match x, y with
  | ⟨xl, xr, xL, xR⟩, ⟨yl, yr, yL, yR⟩ => by
    refine Identical.of_equiv ((Equiv.prodComm _ _).sumCongr (Equiv.prodComm _ _))
      ((Equiv.sumComm _ _).trans ((Equiv.prodComm _ _).sumCongr (Equiv.prodComm _ _))) ?_ ?_ <;>
    · rintro (⟨_, _⟩ | ⟨_, _⟩) <;>
      exact ((((PGame.mul_comm _ (mk _ _ _ _)).add (PGame.mul_comm (mk _ _ _ _) _)).trans
        (PGame.add_comm _ _)).sub (PGame.mul_comm _ _))
  termination_by (x, y)

/-- `x * y` and `y * x` have the same moves. -/
def mulCommRelabelling (x y : PGame.{u}) : x * y ≡r y * x :=
  match x, y with
  | ⟨xl, xr, xL, xR⟩, ⟨yl, yr, yL, yR⟩ => by
    refine ⟨Equiv.sumCongr (Equiv.prodComm _ _) (Equiv.prodComm _ _),
      (Equiv.sumComm _ _).trans (Equiv.sumCongr (Equiv.prodComm _ _) (Equiv.prodComm _ _)), ?_, ?_⟩
      <;>
    rintro (⟨i, j⟩ | ⟨i, j⟩) <;>
    { dsimp
      exact ((addCommRelabelling _ _).trans <|
        (mulCommRelabelling _ _).addCongr (mulCommRelabelling _ _)).subCongr
        (mulCommRelabelling _ _) }
  termination_by (x, y)

theorem quot_mul_comm (x y : PGame.{u}) : (⟦x * y⟧ : Game) = ⟦y * x⟧ :=
  Quot.sound (mulCommRelabelling x y).equiv

/-- `x * y` is equivalent to `y * x`. -/
theorem mul_comm_equiv (x y : PGame) : x * y ≈ y * x :=
  Quotient.exact <| quot_mul_comm _ _

instance isEmpty_mul_zero_leftMoves (x : PGame.{u}) : IsEmpty (x * 0).LeftMoves := by
  cases x
  exact instIsEmptySum

instance isEmpty_mul_zero_rightMoves (x : PGame.{u}) : IsEmpty (x * 0).RightMoves := by
  cases x
  apply instIsEmptySum

instance isEmpty_zero_mul_leftMoves (x : PGame.{u}) : IsEmpty (0 * x).LeftMoves := by
  cases x
  apply instIsEmptySum

instance isEmpty_zero_mul_rightMoves (x : PGame.{u}) : IsEmpty (0 * x).RightMoves := by
  cases x
  apply instIsEmptySum

/-- `x * 0` has exactly the same moves as `0`. -/
protected lemma mul_zero (x : PGame) : x * 0 ≡ 0 := identical_zero _

/-- `x * 0` has exactly the same moves as `0`. -/
def mulZeroRelabelling (x : PGame) : x * 0 ≡r 0 :=
  Relabelling.isEmpty _

/-- `x * 0` is equivalent to `0`. -/
theorem mul_zero_equiv (x : PGame) : x * 0 ≈ 0 :=
  (mulZeroRelabelling x).equiv

@[simp]
theorem quot_mul_zero (x : PGame) : (⟦x * 0⟧ : Game) = ⟦0⟧ :=
  @Quotient.sound _ _ (x * 0) _ x.mul_zero_equiv

/-- `0 * x` has exactly the same moves as `0`. -/
protected lemma zero_mul (x : PGame) : 0 * x ≡ 0 := identical_zero _

/-- `0 * x` has exactly the same moves as `0`. -/
def zeroMulRelabelling (x : PGame) : 0 * x ≡r 0 :=
  Relabelling.isEmpty _

/-- `0 * x` is equivalent to `0`. -/
theorem zero_mul_equiv (x : PGame) : 0 * x ≈ 0 :=
  (zeroMulRelabelling x).equiv

@[simp]
theorem quot_zero_mul (x : PGame) : (⟦0 * x⟧ : Game) = ⟦0⟧ :=
  @Quotient.sound _ _ (0 * x) _ x.zero_mul_equiv

/-- `-x * y` and `-(x * y)` have the same moves. -/
def negMulRelabelling (x y : PGame.{u}) : -x * y ≡r -(x * y) :=
  match x, y with
  | ⟨xl, xr, xL, xR⟩, ⟨yl, yr, yL, yR⟩ => by
      refine ⟨Equiv.sumComm _ _, Equiv.sumComm _ _, ?_, ?_⟩ <;>
      rintro (⟨i, j⟩ | ⟨i, j⟩) <;>
      · dsimp
        apply ((negAddRelabelling _ _).trans _).symm
        apply ((negAddRelabelling _ _).trans (Relabelling.addCongr _ _)).subCongr
        -- Porting note: we used to just do `<;> exact (negMulRelabelling _ _).symm` from here.
        · exact (negMulRelabelling _ _).symm
        · exact (negMulRelabelling _ _).symm
        -- Porting note: not sure what has gone wrong here.
        -- The goal is hideous here, and the `exact` doesn't work,
        -- but if we just `change` it to look like the mathlib3 goal then we're fine!?
        change -(mk xl xr xL xR * _) ≡r _
        exact (negMulRelabelling _ _).symm
  termination_by (x, y)

/-- `x * -y` and `-(x * y)` have the same moves. -/
lemma mul_neg (x y : PGame) : x * -y = -(x * y) :=
  match x, y with
  | mk xl xr xL xR, mk yl yr yL yR => by
    refine ext rfl rfl ?_ ?_
    · rintro (⟨i, j⟩ | ⟨i, j⟩) _ ⟨rfl⟩
      · refine (@mul_moveLeft_inl (mk xl xr xL xR) (-mk yl yr yL yR) i j).trans ?_
        dsimp
        rw [PGame.neg_sub', PGame.neg_add]
        congr
        exacts [mul_neg _ (mk _ _ _ _), mul_neg _ _, mul_neg _ _]
      · refine (@mul_moveLeft_inr (mk xl xr xL xR) (-mk yl yr yL yR) i j).trans ?_
        dsimp
        rw [PGame.neg_sub', PGame.neg_add]
        congr
        exacts [mul_neg _ (mk _ _ _ _), mul_neg _ _, mul_neg _ _]
    · rintro (⟨i, j⟩ | ⟨i, j⟩) _ ⟨rfl⟩
      · refine (@mul_moveRight_inl (mk xl xr xL xR) (-mk yl yr yL yR) i j).trans ?_
        dsimp
        rw [PGame.neg_sub', PGame.neg_add]
        congr
        exacts [mul_neg _ (mk _ _ _ _), mul_neg _ _, mul_neg _ _]
      · refine (@mul_moveRight_inr (mk xl xr xL xR) (-mk yl yr yL yR) i j).trans ?_
        dsimp
        rw [PGame.neg_sub', PGame.neg_add]
        congr
        exacts [mul_neg _ (mk _ _ _ _), mul_neg _ _, mul_neg _ _]
  termination_by (x, y)

/-- `-x * y` and `-(x * y)` have the same moves. -/
lemma neg_mul (x y : PGame) : -x * y ≡ -(x * y) :=
  ((PGame.mul_comm _ _).trans (of_eq (mul_neg _ _))).trans (PGame.mul_comm _ _).neg

@[simp]
theorem quot_neg_mul (x y : PGame) : (⟦-x * y⟧ : Game) = -⟦x * y⟧ :=
  Quot.sound (negMulRelabelling x y).equiv

/-- `x * -y` and `-(x * y)` have the same moves. -/
def mulNegRelabelling (x y : PGame) : x * -y ≡r -(x * y) :=
  (mulCommRelabelling x _).trans <| (negMulRelabelling _ x).trans (mulCommRelabelling y x).negCongr

@[simp]
theorem quot_mul_neg (x y : PGame) : ⟦x * -y⟧ = (-⟦x * y⟧ : Game) :=
  Quot.sound (mulNegRelabelling x y).equiv

theorem quot_neg_mul_neg (x y : PGame) : ⟦-x * -y⟧ = (⟦x * y⟧ : Game) := by simp

@[simp]
theorem quot_left_distrib (x y z : PGame) : (⟦x * (y + z)⟧ : Game) = ⟦x * y⟧ + ⟦x * z⟧ :=
  match x, y, z with
  | mk xl xr xL xR, mk yl yr yL yR, mk zl zr zL zR => by
    let x := mk xl xr xL xR
    let y := mk yl yr yL yR
    let z := mk zl zr zL zR
    refine quot_eq_of_mk'_quot_eq ?_ ?_ ?_ ?_
    · fconstructor
      · rintro (⟨_, _ | _⟩ | ⟨_, _ | _⟩) <;>
          -- Porting note: we've increased `maxDepth` here from `5` to `6`.
          -- Likely this sort of off-by-one error is just a change in the implementation
          -- of `solve_by_elim`.
          solve_by_elim (config := { maxDepth := 6 }) [Sum.inl, Sum.inr, Prod.mk]
      · rintro (⟨⟨_, _⟩ | ⟨_, _⟩⟩ | ⟨_, _⟩ | ⟨_, _⟩) <;>
          solve_by_elim (config := { maxDepth := 6 }) [Sum.inl, Sum.inr, Prod.mk]
      · rintro (⟨_, _ | _⟩ | ⟨_, _ | _⟩) <;> rfl
      · rintro (⟨⟨_, _⟩ | ⟨_, _⟩⟩ | ⟨_, _⟩ | ⟨_, _⟩) <;> rfl
    · fconstructor
      · rintro (⟨_, _ | _⟩ | ⟨_, _ | _⟩) <;>
          solve_by_elim (config := { maxDepth := 6 }) [Sum.inl, Sum.inr, Prod.mk]
      · rintro (⟨⟨_, _⟩ | ⟨_, _⟩⟩ | ⟨_, _⟩ | ⟨_, _⟩) <;>
          solve_by_elim (config := { maxDepth := 6 }) [Sum.inl, Sum.inr, Prod.mk]
      · rintro (⟨_, _ | _⟩ | ⟨_, _ | _⟩) <;> rfl
      · rintro (⟨⟨_, _⟩ | ⟨_, _⟩⟩ | ⟨_, _⟩ | ⟨_, _⟩) <;> rfl
    -- Porting note: explicitly wrote out arguments to each recursive
    -- quot_left_distrib reference below, because otherwise the decreasing_by block
    -- failed. Previously, each branch ended with: `simp [quot_left_distrib]; abel`
    -- See https://github.com/leanprover/lean4/issues/2288
    · rintro (⟨i, j | k⟩ | ⟨i, j | k⟩)
      · change
          ⟦xL i * (y + z) + x * (yL j + z) - xL i * (yL j + z)⟧ =
            ⟦xL i * y + x * yL j - xL i * yL j + x * z⟧
        simp only [quot_sub, quot_add]
        rw [quot_left_distrib (xL i) (mk yl yr yL yR) (mk zl zr zL zR)]
        rw [quot_left_distrib (mk xl xr xL xR) (yL j) (mk zl zr zL zR)]
        rw [quot_left_distrib (xL i) (yL j) (mk zl zr zL zR)]
        abel
      · change
          ⟦xL i * (y + z) + x * (y + zL k) - xL i * (y + zL k)⟧ =
            ⟦x * y + (xL i * z + x * zL k - xL i * zL k)⟧
        simp only [quot_sub, quot_add]
        rw [quot_left_distrib (xL i) (mk yl yr yL yR) (mk zl zr zL zR)]
        rw [quot_left_distrib (mk xl xr xL xR) (mk yl yr yL yR) (zL k)]
        rw [quot_left_distrib (xL i) (mk yl yr yL yR) (zL k)]
        abel
      · change
          ⟦xR i * (y + z) + x * (yR j + z) - xR i * (yR j + z)⟧ =
            ⟦xR i * y + x * yR j - xR i * yR j + x * z⟧
        simp only [quot_sub, quot_add]
        rw [quot_left_distrib (xR i) (mk yl yr yL yR) (mk zl zr zL zR)]
        rw [quot_left_distrib (mk xl xr xL xR) (yR j) (mk zl zr zL zR)]
        rw [quot_left_distrib (xR i) (yR j) (mk zl zr zL zR)]
        abel
      · change
          ⟦xR i * (y + z) + x * (y + zR k) - xR i * (y + zR k)⟧ =
            ⟦x * y + (xR i * z + x * zR k - xR i * zR k)⟧
        simp only [quot_sub, quot_add]
        rw [quot_left_distrib (xR i) (mk yl yr yL yR) (mk zl zr zL zR)]
        rw [quot_left_distrib (mk xl xr xL xR) (mk yl yr yL yR) (zR k)]
        rw [quot_left_distrib (xR i) (mk yl yr yL yR) (zR k)]
        abel
    · rintro (⟨i, j | k⟩ | ⟨i, j | k⟩)
      · change
          ⟦xL i * (y + z) + x * (yR j + z) - xL i * (yR j + z)⟧ =
            ⟦xL i * y + x * yR j - xL i * yR j + x * z⟧
        simp only [quot_sub, quot_add]
        rw [quot_left_distrib (xL i) (mk yl yr yL yR) (mk zl zr zL zR)]
        rw [quot_left_distrib (mk xl xr xL xR) (yR j) (mk zl zr zL zR)]
        rw [quot_left_distrib (xL i) (yR j) (mk zl zr zL zR)]
        abel
      · change
          ⟦xL i * (y + z) + x * (y + zR k) - xL i * (y + zR k)⟧ =
            ⟦x * y + (xL i * z + x * zR k - xL i * zR k)⟧
        simp only [quot_sub, quot_add]
        rw [quot_left_distrib (xL i) (mk yl yr yL yR) (mk zl zr zL zR)]
        rw [quot_left_distrib (mk xl xr xL xR) (mk yl yr yL yR) (zR k)]
        rw [quot_left_distrib (xL i) (mk yl yr yL yR) (zR k)]
        abel
      · change
          ⟦xR i * (y + z) + x * (yL j + z) - xR i * (yL j + z)⟧ =
            ⟦xR i * y + x * yL j - xR i * yL j + x * z⟧
        simp only [quot_sub, quot_add]
        rw [quot_left_distrib (xR i) (mk yl yr yL yR) (mk zl zr zL zR)]
        rw [quot_left_distrib (mk xl xr xL xR) (yL j) (mk zl zr zL zR)]
        rw [quot_left_distrib (xR i) (yL j) (mk zl zr zL zR)]
        abel
      · change
          ⟦xR i * (y + z) + x * (y + zL k) - xR i * (y + zL k)⟧ =
            ⟦x * y + (xR i * z + x * zL k - xR i * zL k)⟧
        simp only [quot_sub, quot_add]
        rw [quot_left_distrib (xR i) (mk yl yr yL yR) (mk zl zr zL zR)]
        rw [quot_left_distrib (mk xl xr xL xR) (mk yl yr yL yR) (zL k)]
        rw [quot_left_distrib (xR i) (mk yl yr yL yR) (zL k)]
        abel
  termination_by (x, y, z)

/-- `x * (y + z)` is equivalent to `x * y + x * z.`-/
theorem left_distrib_equiv (x y z : PGame) : x * (y + z) ≈ x * y + x * z :=
  Quotient.exact <| quot_left_distrib _ _ _

@[simp]
theorem quot_left_distrib_sub (x y z : PGame) : (⟦x * (y - z)⟧ : Game) = ⟦x * y⟧ - ⟦x * z⟧ := by
  change (⟦x * (y + -z)⟧ : Game) = ⟦x * y⟧ + -⟦x * z⟧
  rw [quot_left_distrib, quot_mul_neg]

@[simp]
theorem quot_right_distrib (x y z : PGame) : (⟦(x + y) * z⟧ : Game) = ⟦x * z⟧ + ⟦y * z⟧ := by
  simp only [quot_mul_comm, quot_left_distrib]

/-- `(x + y) * z` is equivalent to `x * z + y * z.`-/
theorem right_distrib_equiv (x y z : PGame) : (x + y) * z ≈ x * z + y * z :=
  Quotient.exact <| quot_right_distrib _ _ _

@[simp]
theorem quot_right_distrib_sub (x y z : PGame) : (⟦(y - z) * x⟧ : Game) = ⟦y * x⟧ - ⟦z * x⟧ := by
  change (⟦(y + -z) * x⟧ : Game) = ⟦y * x⟧ + -⟦z * x⟧
  rw [quot_right_distrib, quot_neg_mul]

/-- `x * 1` has the same moves as `x`. -/
def mulOneRelabelling : ∀ x : PGame.{u}, x * 1 ≡r x
  | ⟨xl, xr, xL, xR⟩ => by
    -- Porting note: the next four lines were just `unfold has_one.one,`
    show _ * One.one ≡r _
    unfold One.one
    unfold instOnePGame
    change mk _ _ _ _ * mk _ _ _ _ ≡r _
    refine ⟨(Equiv.sumEmpty _ _).trans (Equiv.prodPUnit _),
      (Equiv.emptySum _ _).trans (Equiv.prodPUnit _), ?_, ?_⟩ <;>
    (try rintro (⟨i, ⟨⟩⟩ | ⟨i, ⟨⟩⟩)) <;>
    { dsimp
      apply (Relabelling.subCongr (Relabelling.refl _) (mulZeroRelabelling _)).trans
      rw [sub_zero_eq_add_zero]
      exact (addZeroRelabelling _).trans <|
        (((mulOneRelabelling _).addCongr (mulZeroRelabelling _)).trans <| addZeroRelabelling _) }

/-- `1 * x` has the same moves as `x`. -/
protected lemma one_mul : ∀ (x : PGame), 1 * x ≡ x
  | ⟨xl, xr, xL, xR⟩ => by
    refine Identical.of_equiv ((Equiv.sumEmpty _ _).trans (Equiv.punitProd _))
      ((Equiv.sumEmpty _ _).trans (Equiv.punitProd _)) ?_ ?_ <;>
    · rintro (⟨⟨⟩, _⟩ | ⟨⟨⟩, _⟩)
      exact ((((PGame.zero_mul (mk _ _ _ _)).add (PGame.one_mul _)).trans (PGame.zero_add _)).sub
        (PGame.zero_mul _)).trans (PGame.sub_zero _)

/-- `x * 1` has the same moves as `x`. -/
protected lemma mul_one (x : PGame) : x * 1 ≡ x := (x.mul_comm _).trans x.one_mul

@[simp]
theorem quot_mul_one (x : PGame) : (⟦x * 1⟧ : Game) = ⟦x⟧ :=
  Quot.sound <| PGame.Relabelling.equiv <| mulOneRelabelling x

/-- `x * 1` is equivalent to `x`. -/
theorem mul_one_equiv (x : PGame) : x * 1 ≈ x :=
  Quotient.exact <| quot_mul_one x

/-- `1 * x` has the same moves as `x`. -/
def oneMulRelabelling (x : PGame) : 1 * x ≡r x :=
  (mulCommRelabelling 1 x).trans <| mulOneRelabelling x

@[simp]
theorem quot_one_mul (x : PGame) : (⟦1 * x⟧ : Game) = ⟦x⟧ :=
  Quot.sound <| PGame.Relabelling.equiv <| oneMulRelabelling x

/-- `1 * x` is equivalent to `x`. -/
theorem one_mul_equiv (x : PGame) : 1 * x ≈ x :=
  Quotient.exact <| quot_one_mul x

theorem quot_mul_assoc (x y z : PGame) : (⟦x * y * z⟧ : Game) = ⟦x * (y * z)⟧ :=
  match x, y, z with
  | mk xl xr xL xR, mk yl yr yL yR, mk zl zr zL zR => by
    let x := mk xl xr xL xR
    let y := mk yl yr yL yR
    let z := mk zl zr zL zR
    refine quot_eq_of_mk'_quot_eq ?_ ?_ ?_ ?_
    · fconstructor
      · rintro (⟨⟨_, _⟩ | ⟨_, _⟩, _⟩ | ⟨⟨_, _⟩ | ⟨_, _⟩, _⟩) <;>
          -- Porting note: as above, increased the `maxDepth` here by 1.
          solve_by_elim (config := { maxDepth := 8 }) [Sum.inl, Sum.inr, Prod.mk]
      · rintro (⟨_, ⟨_, _⟩ | ⟨_, _⟩⟩ | ⟨_, ⟨_, _⟩ | ⟨_, _⟩⟩) <;>
          solve_by_elim (config := { maxDepth := 8 }) [Sum.inl, Sum.inr, Prod.mk]
      · rintro (⟨⟨_, _⟩ | ⟨_, _⟩, _⟩ | ⟨⟨_, _⟩ | ⟨_, _⟩, _⟩) <;> rfl
      · rintro (⟨_, ⟨_, _⟩ | ⟨_, _⟩⟩ | ⟨_, ⟨_, _⟩ | ⟨_, _⟩⟩) <;> rfl
    · fconstructor
      · rintro (⟨⟨_, _⟩ | ⟨_, _⟩, _⟩ | ⟨⟨_, _⟩ | ⟨_, _⟩, _⟩) <;>
          solve_by_elim (config := { maxDepth := 8 }) [Sum.inl, Sum.inr, Prod.mk]
      · rintro (⟨_, ⟨_, _⟩ | ⟨_, _⟩⟩ | ⟨_, ⟨_, _⟩ | ⟨_, _⟩⟩) <;>
          solve_by_elim (config := { maxDepth := 8 }) [Sum.inl, Sum.inr, Prod.mk]
      · rintro (⟨⟨_, _⟩ | ⟨_, _⟩, _⟩ | ⟨⟨_, _⟩ | ⟨_, _⟩, _⟩) <;> rfl
      · rintro (⟨_, ⟨_, _⟩ | ⟨_, _⟩⟩ | ⟨_, ⟨_, _⟩ | ⟨_, _⟩⟩) <;> rfl
    -- Porting note: explicitly wrote out arguments to each recursive
    -- quot_mul_assoc reference below, because otherwise the decreasing_by block
    -- failed. Each branch previously ended with: `simp [quot_mul_assoc]; abel`
    -- See https://github.com/leanprover/lean4/issues/2288
    · rintro (⟨⟨i, j⟩ | ⟨i, j⟩, k⟩ | ⟨⟨i, j⟩ | ⟨i, j⟩, k⟩)
      · change
          ⟦(xL i * y + x * yL j - xL i * yL j) * z + x * y * zL k -
                (xL i * y + x * yL j - xL i * yL j) * zL k⟧ =
            ⟦xL i * (y * z) + x * (yL j * z + y * zL k - yL j * zL k) -
                xL i * (yL j * z + y * zL k - yL j * zL k)⟧
        simp only [quot_sub, quot_add, quot_right_distrib_sub, quot_right_distrib,
                   quot_left_distrib_sub, quot_left_distrib]
        rw [quot_mul_assoc (xL i) (mk yl yr yL yR) (mk zl zr zL zR)]
        rw [quot_mul_assoc (mk xl xr xL xR) (yL j) (mk zl zr zL zR)]
        rw [quot_mul_assoc (xL i) (yL j) (mk zl zr zL zR)]
        rw [quot_mul_assoc (mk xl xr xL xR) (mk yl yr yL yR) (zL k)]
        rw [quot_mul_assoc (xL i) (mk yl yr yL yR) (zL k)]
        rw [quot_mul_assoc (mk xl xr xL xR) (yL j) (zL k)]
        rw [quot_mul_assoc (xL i) (yL j) (zL k)]
        abel
      · change
          ⟦(xR i * y + x * yR j - xR i * yR j) * z + x * y * zL k -
                (xR i * y + x * yR j - xR i * yR j) * zL k⟧ =
            ⟦xR i * (y * z) + x * (yR j * z + y * zL k - yR j * zL k) -
                xR i * (yR j * z + y * zL k - yR j * zL k)⟧
        simp only [quot_sub, quot_add, quot_right_distrib_sub, quot_right_distrib,
                   quot_left_distrib_sub, quot_left_distrib]
        rw [quot_mul_assoc (xR i) (mk yl yr yL yR) (mk zl zr zL zR)]
        rw [quot_mul_assoc (mk xl xr xL xR) (yR j) (mk zl zr zL zR)]
        rw [quot_mul_assoc (xR i) (yR j) (mk zl zr zL zR)]
        rw [quot_mul_assoc (mk xl xr xL xR) (mk yl yr yL yR) (zL k)]
        rw [quot_mul_assoc (xR i) (mk yl yr yL yR) (zL k)]
        rw [quot_mul_assoc (mk xl xr xL xR) (yR j) (zL k)]
        rw [quot_mul_assoc (xR i) (yR j) (zL k)]
        abel
      · change
          ⟦(xL i * y + x * yR j - xL i * yR j) * z + x * y * zR k -
                (xL i * y + x * yR j - xL i * yR j) * zR k⟧ =
            ⟦xL i * (y * z) + x * (yR j * z + y * zR k - yR j * zR k) -
                xL i * (yR j * z + y * zR k - yR j * zR k)⟧
        simp only [quot_sub, quot_add, quot_right_distrib_sub, quot_right_distrib,
                   quot_left_distrib_sub, quot_left_distrib]
        rw [quot_mul_assoc (xL i) (mk yl yr yL yR) (mk zl zr zL zR)]
        rw [quot_mul_assoc (mk xl xr xL xR) (yR j) (mk zl zr zL zR)]
        rw [quot_mul_assoc (xL i) (yR j) (mk zl zr zL zR)]
        rw [quot_mul_assoc (mk xl xr xL xR) (mk yl yr yL yR) (zR k)]
        rw [quot_mul_assoc (xL i) (mk yl yr yL yR) (zR k)]
        rw [quot_mul_assoc (mk xl xr xL xR) (yR j) (zR k)]
        rw [quot_mul_assoc (xL i) (yR j) (zR k)]
        abel
      · change
          ⟦(xR i * y + x * yL j - xR i * yL j) * z + x * y * zR k -
                (xR i * y + x * yL j - xR i * yL j) * zR k⟧ =
            ⟦xR i * (y * z) + x * (yL j * z + y * zR k - yL j * zR k) -
                xR i * (yL j * z + y * zR k - yL j * zR k)⟧
        simp only [quot_sub, quot_add, quot_right_distrib_sub, quot_right_distrib,
                   quot_left_distrib_sub, quot_left_distrib]
        rw [quot_mul_assoc (xR i) (mk yl yr yL yR) (mk zl zr zL zR)]
        rw [quot_mul_assoc (mk xl xr xL xR) (yL j) (mk zl zr zL zR)]
        rw [quot_mul_assoc (xR i) (yL j) (mk zl zr zL zR)]
        rw [quot_mul_assoc (mk xl xr xL xR) (mk yl yr yL yR) (zR k)]
        rw [quot_mul_assoc (xR i) (mk yl yr yL yR) (zR k)]
        rw [quot_mul_assoc (mk xl xr xL xR) (yL j) (zR k)]
        rw [quot_mul_assoc (xR i) (yL j) (zR k)]
        abel
    · rintro (⟨⟨i, j⟩ | ⟨i, j⟩, k⟩ | ⟨⟨i, j⟩ | ⟨i, j⟩, k⟩)
      · change
          ⟦(xL i * y + x * yL j - xL i * yL j) * z + x * y * zR k -
                (xL i * y + x * yL j - xL i * yL j) * zR k⟧ =
            ⟦xL i * (y * z) + x * (yL j * z + y * zR k - yL j * zR k) -
                xL i * (yL j * z + y * zR k - yL j * zR k)⟧
        simp only [quot_sub, quot_add, quot_right_distrib_sub, quot_right_distrib,
                   quot_left_distrib_sub, quot_left_distrib]
        rw [quot_mul_assoc (xL i) (mk yl yr yL yR) (mk zl zr zL zR)]
        rw [quot_mul_assoc (mk xl xr xL xR) (yL j) (mk zl zr zL zR)]
        rw [quot_mul_assoc (xL i) (yL j) (mk zl zr zL zR)]
        rw [quot_mul_assoc (mk xl xr xL xR) (mk yl yr yL yR) (zR k)]
        rw [quot_mul_assoc (xL i) (mk yl yr yL yR) (zR k)]
        rw [quot_mul_assoc (mk xl xr xL xR) (yL j) (zR k)]
        rw [quot_mul_assoc (xL i) (yL j) (zR k)]
        abel
      · change
          ⟦(xR i * y + x * yR j - xR i * yR j) * z + x * y * zR k -
                (xR i * y + x * yR j - xR i * yR j) * zR k⟧ =
            ⟦xR i * (y * z) + x * (yR j * z + y * zR k - yR j * zR k) -
                xR i * (yR j * z + y * zR k - yR j * zR k)⟧
        simp only [quot_sub, quot_add, quot_right_distrib_sub, quot_right_distrib,
                   quot_left_distrib_sub, quot_left_distrib]
        rw [quot_mul_assoc (xR i) (mk yl yr yL yR) (mk zl zr zL zR)]
        rw [quot_mul_assoc (mk xl xr xL xR) (yR j) (mk zl zr zL zR)]
        rw [quot_mul_assoc (xR i) (yR j) (mk zl zr zL zR)]
        rw [quot_mul_assoc (mk xl xr xL xR) (mk yl yr yL yR) (zR k)]
        rw [quot_mul_assoc (xR i) (mk yl yr yL yR) (zR k)]
        rw [quot_mul_assoc (mk xl xr xL xR) (yR j) (zR k)]
        rw [quot_mul_assoc (xR i) (yR j) (zR k)]
        abel
      · change
          ⟦(xL i * y + x * yR j - xL i * yR j) * z + x * y * zL k -
                (xL i * y + x * yR j - xL i * yR j) * zL k⟧ =
            ⟦xL i * (y * z) + x * (yR j * z + y * zL k - yR j * zL k) -
                xL i * (yR j * z + y * zL k - yR j * zL k)⟧
        simp only [quot_sub, quot_add, quot_right_distrib_sub, quot_right_distrib,
                   quot_left_distrib_sub, quot_left_distrib]
        rw [quot_mul_assoc (xL i) (mk yl yr yL yR) (mk zl zr zL zR)]
        rw [quot_mul_assoc (mk xl xr xL xR) (yR j) (mk zl zr zL zR)]
        rw [quot_mul_assoc (xL i) (yR j) (mk zl zr zL zR)]
        rw [quot_mul_assoc (mk xl xr xL xR) (mk yl yr yL yR) (zL k)]
        rw [quot_mul_assoc (xL i) (mk yl yr yL yR) (zL k)]
        rw [quot_mul_assoc (mk xl xr xL xR) (yR j) (zL k)]
        rw [quot_mul_assoc (xL i) (yR j) (zL k)]
        abel
      · change
          ⟦(xR i * y + x * yL j - xR i * yL j) * z + x * y * zL k -
                (xR i * y + x * yL j - xR i * yL j) * zL k⟧ =
            ⟦xR i * (y * z) + x * (yL j * z + y * zL k - yL j * zL k) -
                xR i * (yL j * z + y * zL k - yL j * zL k)⟧
        simp only [quot_sub, quot_add, quot_right_distrib_sub, quot_right_distrib,
                   quot_left_distrib_sub, quot_left_distrib]
        rw [quot_mul_assoc (xR i) (mk yl yr yL yR) (mk zl zr zL zR)]
        rw [quot_mul_assoc (mk xl xr xL xR) (yL j) (mk zl zr zL zR)]
        rw [quot_mul_assoc (xR i) (yL j) (mk zl zr zL zR)]
        rw [quot_mul_assoc (mk xl xr xL xR) (mk yl yr yL yR) (zL k)]
        rw [quot_mul_assoc (xR i) (mk yl yr yL yR) (zL k)]
        rw [quot_mul_assoc (mk xl xr xL xR) (yL j) (zL k)]
        rw [quot_mul_assoc (xR i) (yL j) (zL k)]
        abel
  termination_by (x, y, z)

/-- `x * y * z` is equivalent to `x * (y * z).`-/
theorem mul_assoc_equiv (x y z : PGame) : x * y * z ≈ x * (y * z) :=
  Quotient.exact <| quot_mul_assoc _ _ _

/-- The left options of `x * y` of the first kind, i.e. of the form `xL * y + x * yL - xL * yL`. -/
def mulOption (x y : PGame) (i : LeftMoves x) (j : LeftMoves y) : PGame :=
  x.moveLeft i * y + x * y.moveLeft j - x.moveLeft i * y.moveLeft j

/-- Any left option of `x * y` of the first kind is also a left option of `x * -(-y)` of
  the first kind. -/
lemma mulOption_neg_neg {x} (y) {i j} :
    mulOption x y i j = mulOption x (-(-y)) i (toLeftMovesNeg <| toRightMovesNeg j) := by
  dsimp only [mulOption]
  congr 2
  rw [neg_neg]
  iterate 2 rw [moveLeft_neg, moveRight_neg, neg_neg]

/-- The left options of `x * y` agree with that of `y * x` up to equivalence. -/
lemma mulOption_symm (x y) {i j} : ⟦mulOption x y i j⟧ = (⟦mulOption y x j i⟧ : Game) := by
  dsimp only [mulOption, quot_sub, quot_add]
  rw [add_comm]
  congr 1
  on_goal 1 => congr 1
  all_goals rw [quot_mul_comm]

/-- The left options of `x * y` of the second kind are the left options of `(-x) * (-y)` of the
  first kind, up to equivalence. -/
lemma leftMoves_mul_iff {x y : PGame} (P : Game → Prop) :
    (∀ k, P ⟦(x * y).moveLeft k⟧) ↔
    (∀ i j, P ⟦mulOption x y i j⟧) ∧ (∀ i j, P ⟦mulOption (-x) (-y) i j⟧) := by
  cases x; cases y
  constructor <;> intro h
  on_goal 1 =>
    constructor <;> intros i j
    · exact h (Sum.inl (i, j))
    convert h (Sum.inr (i, j)) using 1
  on_goal 2 =>
    rintro (⟨i, j⟩ | ⟨i, j⟩)
    exact h.1 i j
    convert h.2 i j using 1
  all_goals
    dsimp only [mk_mul_moveLeft_inr, quot_sub, quot_add, neg_def, mulOption, moveLeft_mk]
    rw [← neg_def, ← neg_def]
    congr 1
    on_goal 1 => congr 1
    all_goals rw [quot_neg_mul_neg]

/-- The right options of `x * y` are the left options of `x * (-y)` and of `(-x) * y` of the first
  kind, up to equivalence. -/
lemma rightMoves_mul_iff {x y : PGame} (P : Game → Prop) :
    (∀ k, P ⟦(x * y).moveRight k⟧) ↔
    (∀ i j, P (-⟦mulOption x (-y) i j⟧)) ∧ (∀ i j, P (-⟦mulOption (-x) y i j⟧)) := by
  cases x; cases y
  constructor <;> intro h
  on_goal 1 =>
    constructor <;> intros i j
    convert h (Sum.inl (i, j))
  on_goal 2 => convert h (Sum.inr (i, j))
  on_goal 3 =>
    rintro (⟨i, j⟩ | ⟨i, j⟩)
    convert h.1 i j using 1
    on_goal 2 => convert h.2 i j using 1
  all_goals
    dsimp [mulOption]
    rw [neg_sub', neg_add, ← neg_def]
    congr 1
    on_goal 1 => congr 1
  any_goals rw [quot_neg_mul, neg_neg]
  iterate 6 rw [quot_mul_neg, neg_neg]

/-- Because the two halves of the definition of `inv` produce more elements
on each side, we have to define the two families inductively.
This is the indexing set for the function, and `invVal` is the function part. -/
inductive InvTy (l r : Type u) : Bool → Type u
  | zero : InvTy l r false
  | left₁ : r → InvTy l r false → InvTy l r false
  | left₂ : l → InvTy l r true → InvTy l r false
  | right₁ : l → InvTy l r false → InvTy l r true
  | right₂ : r → InvTy l r true → InvTy l r true

instance (l r : Type u) [IsEmpty l] [IsEmpty r] : IsEmpty (InvTy l r true) :=
  ⟨by rintro (_ | _ | _ | a | a) <;> exact isEmptyElim a⟩

instance InvTy.instInhabited (l r : Type u) : Inhabited (InvTy l r false) :=
  ⟨InvTy.zero⟩

instance uniqueInvTy (l r : Type u) [IsEmpty l] [IsEmpty r] : Unique (InvTy l r false) :=
  { InvTy.instInhabited l r with
    uniq := by
      rintro (a | a | a)
      · rfl
      all_goals exact isEmptyElim a }

/-- Because the two halves of the definition of `inv` produce more elements
of each side, we have to define the two families inductively.
This is the function part, defined by recursion on `InvTy`. -/
def invVal {l r} (L : l → PGame) (R : r → PGame) (IHl : l → PGame) (IHr : r → PGame)
    (x : PGame) : ∀ {b}, InvTy l r b → PGame
  | _, InvTy.zero => 0
  | _, InvTy.left₁ i j => (1 + (R i - x) * invVal L R IHl IHr x j) * IHr i
  | _, InvTy.left₂ i j => (1 + (L i - x) * invVal L R IHl IHr x j) * IHl i
  | _, InvTy.right₁ i j => (1 + (L i - x) * invVal L R IHl IHr x j) * IHl i
  | _, InvTy.right₂ i j => (1 + (R i - x) * invVal L R IHl IHr x j) * IHr i

@[simp]
theorem invVal_isEmpty {l r : Type u} {b} (L R IHl IHr) (i : InvTy l r b) (x) [IsEmpty l]
    [IsEmpty r] : invVal L R IHl IHr x i = 0 := by
  cases' i with a _ a _ a _ a
  · rfl
  all_goals exact isEmptyElim a

/-- The inverse of a positive surreal number `x = {L | R}` is
given by `x⁻¹ = {0,
  (1 + (R - x) * x⁻¹L) * R, (1 + (L - x) * x⁻¹R) * L |
  (1 + (L - x) * x⁻¹L) * L, (1 + (R - x) * x⁻¹R) * R}`.
Because the two halves `x⁻¹L, x⁻¹R` of `x⁻¹` are used in their own
definition, the sets and elements are inductively generated. -/
def inv' : PGame → PGame
  | ⟨l, r, L, R⟩ =>
    let l' := { i // 0 < L i }
    let L' : l' → PGame := fun i => L i.1
    let IHl' : l' → PGame := fun i => inv' (L i.1)
    let IHr i := inv' (R i)
    let x := mk l r L R
    ⟨InvTy l' r false, InvTy l' r true, invVal L' R IHl' IHr x, invVal L' R IHl' IHr x⟩

theorem zero_lf_inv' : ∀ x : PGame, 0 ⧏ inv' x
  | ⟨xl, xr, xL, xR⟩ => by
    convert lf_mk _ _ InvTy.zero
    rfl

/-- `inv' 0` has exactly the same moves as `1`. -/
lemma inv'_zero : inv' 0 ≡ (1 : PGame) := by
  refine ⟨?_, ?_⟩ <;> dsimp [Relator.BiTotal, Relator.LeftTotal, Relator.RightTotal]
  · simp_rw [Unique.forall_iff, Unique.exists_iff, and_self, PGame.invVal_isEmpty]
    exact identical_zero _
  · simp

/-- `inv' 0` has exactly the same moves as `1`. -/
def inv'Zero : inv' 0 ≡r 1 := by
  change mk _ _ _ _ ≡r 1
  refine ⟨?_, ?_, fun i => ?_, IsEmpty.elim ?_⟩
  · apply Equiv.equivPUnit (InvTy _ _ _)
  · apply Equiv.equivPEmpty (InvTy _ _ _)
  · -- Porting note: had to add `rfl`, because `simp` only uses the built-in `rfl`.
    simp; rfl
  · dsimp
    infer_instance

theorem inv'_zero_equiv : inv' 0 ≈ 1 :=
  inv'Zero.equiv

/-- `inv' 1` has exactly the same moves as `1`. -/
lemma inv'_one : inv'.{u} 1 ≡ 1 := by
  have : IsEmpty {_i : PUnit.{u+1} // (0 : PGame.{u}) < 0} := by
    rw [lt_self_iff_false]
    infer_instance
  refine ⟨?_, ?_⟩ <;> dsimp [Relator.BiTotal, Relator.LeftTotal, Relator.RightTotal]
  · simp_rw [Unique.forall_iff, Unique.exists_iff, PGame.invVal_isEmpty, and_self]
    exact identical_zero _
  · simp

/-- `inv' 1` has exactly the same moves as `1`. -/
def inv'One : inv' 1 ≡r (1 : PGame.{u}) := by
  change Relabelling (mk _ _ _ _) 1
  have : IsEmpty { _i : PUnit.{u + 1} // (0 : PGame.{u}) < 0 } := by
    rw [lt_self_iff_false]
    infer_instance
  refine ⟨?_, ?_, fun i => ?_, IsEmpty.elim ?_⟩ <;> dsimp
  · apply Equiv.equivPUnit
  · apply Equiv.equivOfIsEmpty
  · -- Porting note: had to add `rfl`, because `simp` only uses the built-in `rfl`.
    simp; rfl
  · infer_instance

theorem inv'_one_equiv : inv' 1 ≈ 1 :=
  inv'One.equiv

/-- The inverse of a pre-game in terms of the inverse on positive pre-games. -/
noncomputable instance : Inv PGame :=
  ⟨by classical exact fun x => if x ≈ 0 then 0 else if 0 < x then inv' x else -inv' (-x)⟩

noncomputable instance : Div PGame :=
  ⟨fun x y => x * y⁻¹⟩

theorem inv_eq_of_equiv_zero {x : PGame} (h : x ≈ 0) : x⁻¹ = 0 := by classical exact if_pos h

@[simp]
theorem inv_zero : (0 : PGame)⁻¹ = 0 :=
  inv_eq_of_equiv_zero (equiv_refl _)

theorem inv_eq_of_pos {x : PGame} (h : 0 < x) : x⁻¹ = inv' x := by
  classical exact (if_neg h.lf.not_equiv').trans (if_pos h)

theorem inv_eq_of_lf_zero {x : PGame} (h : x ⧏ 0) : x⁻¹ = -inv' (-x) := by
  classical exact (if_neg h.not_equiv).trans (if_neg h.not_gt)

/-- `1⁻¹` has exactly the same moves as `1`. -/
lemma inv_one : 1⁻¹ ≡ 1 := by
  rw [inv_eq_of_pos PGame.zero_lt_one]
  exact inv'_one

/-- `1⁻¹` has exactly the same moves as `1`. -/
def invOne : 1⁻¹ ≡r 1 := by
  rw [inv_eq_of_pos PGame.zero_lt_one]
  exact inv'One

theorem inv_one_equiv : (1⁻¹ : PGame) ≈ 1 :=
  invOne.equiv

end PGame

end SetTheory<|MERGE_RESOLUTION|>--- conflicted
+++ resolved
@@ -223,14 +223,8 @@
 theorem quot_eq_of_mk'_quot_eq {x y : PGame} (L : x.LeftMoves ≃ y.LeftMoves)
     (R : x.RightMoves ≃ y.RightMoves) (hl : ∀ i, (⟦x.moveLeft i⟧ : Game) = ⟦y.moveLeft (L i)⟧)
     (hr : ∀ j, (⟦x.moveRight j⟧ : Game) = ⟦y.moveRight (R j)⟧) : (⟦x⟧ : Game) = ⟦y⟧ := by
-<<<<<<< HEAD
   exact Quot.sound (.of_equiv L R (fun _ => Game.PGame.equiv_iff_game_eq.2 (hl _))
                                   (fun _ => Game.PGame.equiv_iff_game_eq.2 (hr _)))
-#align pgame.quot_eq_of_mk_quot_eq SetTheory.PGame.quot_eq_of_mk'_quot_eq
-=======
-  exact Quot.sound (equiv_of_mk_equiv L R (fun _ => Game.PGame.equiv_iff_game_eq.2 (hl _))
-                                          (fun _ => Game.PGame.equiv_iff_game_eq.2 (hr _)))
->>>>>>> 58e38c45
 
 /-! Multiplicative operations can be defined at the level of pre-games,
 but to prove their properties we need to use the abelian group structure of games.
