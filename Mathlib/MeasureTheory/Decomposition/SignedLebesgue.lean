/-
Copyright (c) 2021 Kexing Ying. All rights reserved.
Released under Apache 2.0 license as described in the file LICENSE.
Authors: Kexing Ying
-/
import Mathlib.MeasureTheory.Decomposition.Lebesgue
import Mathlib.MeasureTheory.Measure.Complex
import Mathlib.MeasureTheory.Decomposition.Jordan
import Mathlib.MeasureTheory.Measure.WithDensityVectorMeasure

/-!
# Lebesgue decomposition

This file proves the Lebesgue decomposition theorem for signed measures. The Lebesgue decomposition
theorem states that, given two σ-finite measures `μ` and `ν`, there exists a σ-finite measure `ξ`
and a measurable function `f` such that `μ = ξ + fν` and `ξ` is mutually singular with respect
to `ν`.

## Main definitions

* `MeasureTheory.SignedMeasure.HaveLebesgueDecomposition` : A signed measure `s` and a
  measure `μ` is said to `HaveLebesgueDecomposition` if both the positive part and negative
  part of `s` `HaveLebesgueDecomposition` with respect to `μ`.
* `MeasureTheory.SignedMeasure.singularPart` : The singular part between a signed measure `s`
  and a measure `μ` is simply the singular part of the positive part of `s` with respect to `μ`
  minus the singular part of the negative part of `s` with respect to `μ`.
* `MeasureTheory.SignedMeasure.rnDeriv` : The Radon-Nikodym derivative of a signed
  measure `s` with respect to a measure `μ` is the Radon-Nikodym derivative of the positive part of
  `s` with respect to `μ` minus the Radon-Nikodym derivative of the negative part of `s` with
  respect to `μ`.

## Main results

* `MeasureTheory.SignedMeasure.singularPart_add_withDensity_rnDeriv_eq` :
  the Lebesgue decomposition theorem between a signed measure and a σ-finite positive measure.

## Tags

Lebesgue decomposition theorem
-/


noncomputable section

open scoped Classical MeasureTheory NNReal ENNReal

open Set

variable {α β : Type*} {m : MeasurableSpace α} {μ ν : MeasureTheory.Measure α}

namespace MeasureTheory

namespace SignedMeasure

open Measure

/-- A signed measure `s` is said to `HaveLebesgueDecomposition` with respect to a measure `μ`
if the positive part and the negative part of `s` both `HaveLebesgueDecomposition` with
respect to `μ`. -/
class HaveLebesgueDecomposition (s : SignedMeasure α) (μ : Measure α) : Prop where
  posPart : s.toJordanDecomposition.posPart.HaveLebesgueDecomposition μ
  negPart : s.toJordanDecomposition.negPart.HaveLebesgueDecomposition μ

attribute [instance] HaveLebesgueDecomposition.posPart

attribute [instance] HaveLebesgueDecomposition.negPart

theorem not_haveLebesgueDecomposition_iff (s : SignedMeasure α) (μ : Measure α) :
    ¬s.HaveLebesgueDecomposition μ ↔
      ¬s.toJordanDecomposition.posPart.HaveLebesgueDecomposition μ ∨
        ¬s.toJordanDecomposition.negPart.HaveLebesgueDecomposition μ :=
  ⟨fun h => not_or_of_imp fun hp hn => h ⟨hp, hn⟩, fun h hl => (not_and_or.2 h) ⟨hl.1, hl.2⟩⟩

-- `inferInstance` directly does not work
-- see Note [lower instance priority]
instance (priority := 100) haveLebesgueDecomposition_of_sigmaFinite (s : SignedMeasure α)
    (μ : Measure α) [SigmaFinite μ] : s.HaveLebesgueDecomposition μ where
  posPart := inferInstance
  negPart := inferInstance

instance haveLebesgueDecomposition_neg (s : SignedMeasure α) (μ : Measure α)
    [s.HaveLebesgueDecomposition μ] : (-s).HaveLebesgueDecomposition μ where
  posPart := by
    rw [toJordanDecomposition_neg, JordanDecomposition.neg_posPart]
    infer_instance
  negPart := by
    rw [toJordanDecomposition_neg, JordanDecomposition.neg_negPart]
    infer_instance

instance haveLebesgueDecomposition_smul (s : SignedMeasure α) (μ : Measure α)
    [s.HaveLebesgueDecomposition μ] (r : ℝ≥0) : (r • s).HaveLebesgueDecomposition μ where
  posPart := by
    rw [toJordanDecomposition_smul, JordanDecomposition.smul_posPart]
    infer_instance
  negPart := by
    rw [toJordanDecomposition_smul, JordanDecomposition.smul_negPart]
    infer_instance

instance haveLebesgueDecomposition_smul_real (s : SignedMeasure α) (μ : Measure α)
    [s.HaveLebesgueDecomposition μ] (r : ℝ) : (r • s).HaveLebesgueDecomposition μ := by
  by_cases hr : 0 ≤ r
  · lift r to ℝ≥0 using hr
    exact s.haveLebesgueDecomposition_smul μ _
  · rw [not_le] at hr
    refine
      { posPart := by
          rw [toJordanDecomposition_smul_real, JordanDecomposition.real_smul_posPart_neg _ _ hr]
          infer_instance
        negPart := by
          rw [toJordanDecomposition_smul_real, JordanDecomposition.real_smul_negPart_neg _ _ hr]
          infer_instance }

/-- Given a signed measure `s` and a measure `μ`, `s.singularPart μ` is the signed measure
such that `s.singularPart μ + μ.withDensityᵥ (s.rnDeriv μ) = s` and
`s.singularPart μ` is mutually singular with respect to `μ`. -/
def singularPart (s : SignedMeasure α) (μ : Measure α) : SignedMeasure α :=
  (s.toJordanDecomposition.posPart.singularPart μ).toSignedMeasure -
    (s.toJordanDecomposition.negPart.singularPart μ).toSignedMeasure

section

theorem singularPart_mutuallySingular (s : SignedMeasure α) (μ : Measure α) :
    s.toJordanDecomposition.posPart.singularPart μ ⟂ₘ
      s.toJordanDecomposition.negPart.singularPart μ := by
  by_cases hl : s.HaveLebesgueDecomposition μ
  · obtain ⟨i, hi, hpos, hneg⟩ := s.toJordanDecomposition.mutuallySingular
    rw [s.toJordanDecomposition.posPart.haveLebesgueDecomposition_add μ] at hpos
    rw [s.toJordanDecomposition.negPart.haveLebesgueDecomposition_add μ] at hneg
    rw [add_apply, add_eq_zero] at hpos hneg
    exact ⟨i, hi, hpos.1, hneg.1⟩
  · rw [not_haveLebesgueDecomposition_iff] at hl
    cases' hl with hp hn
    · rw [Measure.singularPart, dif_neg hp]
      exact MutuallySingular.zero_left
    · rw [Measure.singularPart, Measure.singularPart, dif_neg hn]
      exact MutuallySingular.zero_right

theorem singularPart_totalVariation (s : SignedMeasure α) (μ : Measure α) :
    (s.singularPart μ).totalVariation =
      s.toJordanDecomposition.posPart.singularPart μ +
        s.toJordanDecomposition.negPart.singularPart μ := by
  have :
    (s.singularPart μ).toJordanDecomposition =
      ⟨s.toJordanDecomposition.posPart.singularPart μ,
        s.toJordanDecomposition.negPart.singularPart μ, singularPart_mutuallySingular s μ⟩ := by
    refine JordanDecomposition.toSignedMeasure_injective ?_
    rw [toSignedMeasure_toJordanDecomposition, singularPart, JordanDecomposition.toSignedMeasure]
  rw [totalVariation, this]
<<<<<<< HEAD
#align measure_theory.signed_measure.singular_part_total_variation MeasureTheory.SignedMeasure.singularPart_totalVariation
=======
>>>>>>> 99508fb5

nonrec theorem mutuallySingular_singularPart (s : SignedMeasure α) (μ : Measure α) :
    singularPart s μ ⟂ᵥ μ.toENNRealVectorMeasure := by
  rw [mutuallySingular_ennreal_iff, singularPart_totalVariation,
    VectorMeasure.ennrealToMeasure_toENNRealVectorMeasure]
  exact (mutuallySingular_singularPart _ _).add_left (mutuallySingular_singularPart _ _)

end

/-- The Radon-Nikodym derivative between a signed measure and a positive measure.

`rnDeriv s μ` satisfies `μ.withDensityᵥ (s.rnDeriv μ) = s`
if and only if `s` is absolutely continuous with respect to `μ` and this fact is known as
`MeasureTheory.SignedMeasure.absolutelyContinuous_iff_withDensity_rnDeriv_eq`
and can be found in `MeasureTheory.Decomposition.RadonNikodym`. -/
def rnDeriv (s : SignedMeasure α) (μ : Measure α) : α → ℝ := fun x =>
  (s.toJordanDecomposition.posPart.rnDeriv μ x).toReal -
    (s.toJordanDecomposition.negPart.rnDeriv μ x).toReal

-- The generated equation theorem is the form of `rnDeriv s μ x = ...`.
theorem rnDeriv_def (s : SignedMeasure α) (μ : Measure α) : rnDeriv s μ = fun x =>
    (s.toJordanDecomposition.posPart.rnDeriv μ x).toReal -
      (s.toJordanDecomposition.negPart.rnDeriv μ x).toReal :=
  rfl

variable {s t : SignedMeasure α}

@[measurability]
theorem measurable_rnDeriv (s : SignedMeasure α) (μ : Measure α) : Measurable (rnDeriv s μ) := by
  rw [rnDeriv_def]
  fun_prop

theorem integrable_rnDeriv (s : SignedMeasure α) (μ : Measure α) : Integrable (rnDeriv s μ) μ := by
  refine Integrable.sub ?_ ?_ <;>
    · constructor
      · apply Measurable.aestronglyMeasurable
        fun_prop
      exact hasFiniteIntegral_toReal_of_lintegral_ne_top (lintegral_rnDeriv_lt_top _ μ).ne

variable (s μ)

/-- **The Lebesgue Decomposition theorem between a signed measure and a measure**:
Given a signed measure `s` and a σ-finite measure `μ`, there exist a signed measure `t` and a
measurable and integrable function `f`, such that `t` is mutually singular with respect to `μ`
and `s = t + μ.withDensityᵥ f`. In this case `t = s.singularPart μ` and
`f = s.rnDeriv μ`. -/
theorem singularPart_add_withDensity_rnDeriv_eq [s.HaveLebesgueDecomposition μ] :
    s.singularPart μ + μ.withDensityᵥ (s.rnDeriv μ) = s := by
  conv_rhs =>
    rw [← toSignedMeasure_toJordanDecomposition s, JordanDecomposition.toSignedMeasure]
  rw [singularPart, rnDeriv_def,
    withDensityᵥ_sub' (integrable_toReal_of_lintegral_ne_top _ _)
      (integrable_toReal_of_lintegral_ne_top _ _),
    withDensityᵥ_toReal, withDensityᵥ_toReal, sub_eq_add_neg, sub_eq_add_neg,
    add_comm (s.toJordanDecomposition.posPart.singularPart μ).toSignedMeasure, ← add_assoc,
    add_assoc (-(s.toJordanDecomposition.negPart.singularPart μ).toSignedMeasure),
    ← toSignedMeasure_add, add_comm, ← add_assoc, ← neg_add, ← toSignedMeasure_add, add_comm,
    ← sub_eq_add_neg]
  · convert rfl
    -- `convert rfl` much faster than `congr`
    · exact s.toJordanDecomposition.posPart.haveLebesgueDecomposition_add μ
    · rw [add_comm]
      exact s.toJordanDecomposition.negPart.haveLebesgueDecomposition_add μ
  all_goals
    first
    | exact (lintegral_rnDeriv_lt_top _ _).ne
    | measurability

variable {s μ}

theorem jordanDecomposition_add_withDensity_mutuallySingular {f : α → ℝ} (hf : Measurable f)
    (htμ : t ⟂ᵥ μ.toENNRealVectorMeasure) :
    (t.toJordanDecomposition.posPart + μ.withDensity fun x : α => ENNReal.ofReal (f x)) ⟂ₘ
      t.toJordanDecomposition.negPart + μ.withDensity fun x : α => ENNReal.ofReal (-f x) := by
  rw [mutuallySingular_ennreal_iff, totalVariation_mutuallySingular_iff,
    VectorMeasure.ennrealToMeasure_toENNRealVectorMeasure] at htμ
  exact
    ((JordanDecomposition.mutuallySingular _).add_right
          (htμ.1.mono_ac (refl _) (withDensity_absolutelyContinuous _ _))).add_left
      ((htμ.2.symm.mono_ac (withDensity_absolutelyContinuous _ _) (refl _)).add_right
        (withDensity_ofReal_mutuallySingular hf))

theorem toJordanDecomposition_eq_of_eq_add_withDensity {f : α → ℝ} (hf : Measurable f)
    (hfi : Integrable f μ) (htμ : t ⟂ᵥ μ.toENNRealVectorMeasure) (hadd : s = t + μ.withDensityᵥ f) :
    s.toJordanDecomposition =
      @JordanDecomposition.mk α _
        (t.toJordanDecomposition.posPart + μ.withDensity fun x => ENNReal.ofReal (f x))
        (t.toJordanDecomposition.negPart + μ.withDensity fun x => ENNReal.ofReal (-f x))
        (by haveI := isFiniteMeasure_withDensity_ofReal hfi.2; infer_instance)
        (by haveI := isFiniteMeasure_withDensity_ofReal hfi.neg.2; infer_instance)
        (jordanDecomposition_add_withDensity_mutuallySingular hf htμ) := by
  haveI := isFiniteMeasure_withDensity_ofReal hfi.2
  haveI := isFiniteMeasure_withDensity_ofReal hfi.neg.2
  refine toJordanDecomposition_eq ?_
  simp_rw [JordanDecomposition.toSignedMeasure, hadd]
  ext i hi
  rw [VectorMeasure.sub_apply, toSignedMeasure_apply_measurable hi,
      toSignedMeasure_apply_measurable hi, add_apply, add_apply, ENNReal.toReal_add,
      ENNReal.toReal_add, add_sub_add_comm, ← toSignedMeasure_apply_measurable hi,
      ← toSignedMeasure_apply_measurable hi, ← VectorMeasure.sub_apply,
      ← JordanDecomposition.toSignedMeasure, toSignedMeasure_toJordanDecomposition,
      VectorMeasure.add_apply, ← toSignedMeasure_apply_measurable hi,
      ← toSignedMeasure_apply_measurable hi,
      withDensityᵥ_eq_withDensity_pos_part_sub_withDensity_neg_part hfi,
      VectorMeasure.sub_apply] <;>
    exact (measure_lt_top _ _).ne

private theorem haveLebesgueDecomposition_mk' (μ : Measure α) {f : α → ℝ} (hf : Measurable f)
    (hfi : Integrable f μ) (htμ : t ⟂ᵥ μ.toENNRealVectorMeasure) (hadd : s = t + μ.withDensityᵥ f) :
    s.HaveLebesgueDecomposition μ := by
  have htμ' := htμ
  rw [mutuallySingular_ennreal_iff] at htμ
  change _ ⟂ₘ VectorMeasure.equivMeasure.toFun (VectorMeasure.equivMeasure.invFun μ) at htμ
  rw [VectorMeasure.equivMeasure.right_inv, totalVariation_mutuallySingular_iff] at htμ
  refine
    { posPart := by
        use ⟨t.toJordanDecomposition.posPart, fun x => ENNReal.ofReal (f x)⟩
        refine ⟨hf.ennreal_ofReal, htμ.1, ?_⟩
        rw [toJordanDecomposition_eq_of_eq_add_withDensity hf hfi htμ' hadd]
      negPart := by
        use ⟨t.toJordanDecomposition.negPart, fun x => ENNReal.ofReal (-f x)⟩
        refine ⟨hf.neg.ennreal_ofReal, htμ.2, ?_⟩
        rw [toJordanDecomposition_eq_of_eq_add_withDensity hf hfi htμ' hadd] }

theorem haveLebesgueDecomposition_mk (μ : Measure α) {f : α → ℝ} (hf : Measurable f)
    (htμ : t ⟂ᵥ μ.toENNRealVectorMeasure) (hadd : s = t + μ.withDensityᵥ f) :
    s.HaveLebesgueDecomposition μ := by
  by_cases hfi : Integrable f μ
  · exact haveLebesgueDecomposition_mk' μ hf hfi htμ hadd
  · rw [withDensityᵥ, dif_neg hfi, add_zero] at hadd
    refine haveLebesgueDecomposition_mk' μ measurable_zero (integrable_zero _ _ μ) htμ ?_
    rwa [withDensityᵥ_zero, add_zero]

private theorem eq_singularPart' (t : SignedMeasure α) {f : α → ℝ} (hf : Measurable f)
    (hfi : Integrable f μ) (htμ : t ⟂ᵥ μ.toENNRealVectorMeasure) (hadd : s = t + μ.withDensityᵥ f) :
    t = s.singularPart μ := by
  have htμ' := htμ
  rw [mutuallySingular_ennreal_iff, totalVariation_mutuallySingular_iff,
    VectorMeasure.ennrealToMeasure_toENNRealVectorMeasure] at htμ
  rw [singularPart, ← t.toSignedMeasure_toJordanDecomposition,
    JordanDecomposition.toSignedMeasure]
  congr
  -- NB: `measurability` proves this `have`, but is slow.
  -- TODO: make `fun_prop` able to handle this
  · have hfpos : Measurable fun x => ENNReal.ofReal (f x) := hf.real_toNNReal.coe_nnreal_ennreal
    refine eq_singularPart hfpos htμ.1 ?_
    rw [toJordanDecomposition_eq_of_eq_add_withDensity hf hfi htμ' hadd]
  · have hfneg : Measurable fun x => ENNReal.ofReal (-f x) :=
      -- NB: `measurability` proves this, but is slow.
      -- XXX: `fun_prop` doesn't work here yet
      (measurable_neg_iff.mpr hf).real_toNNReal.coe_nnreal_ennreal
    refine eq_singularPart hfneg htμ.2 ?_
    rw [toJordanDecomposition_eq_of_eq_add_withDensity hf hfi htμ' hadd]

/-- Given a measure `μ`, signed measures `s` and `t`, and a function `f` such that `t` is
mutually singular with respect to `μ` and `s = t + μ.withDensityᵥ f`, we have
`t = singularPart s μ`, i.e. `t` is the singular part of the Lebesgue decomposition between
`s` and `μ`. -/
theorem eq_singularPart (t : SignedMeasure α) (f : α → ℝ) (htμ : t ⟂ᵥ μ.toENNRealVectorMeasure)
    (hadd : s = t + μ.withDensityᵥ f) : t = s.singularPart μ := by
  by_cases hfi : Integrable f μ
  · refine eq_singularPart' t hfi.1.measurable_mk (hfi.congr hfi.1.ae_eq_mk) htμ ?_
    convert hadd using 2
    exact WithDensityᵥEq.congr_ae hfi.1.ae_eq_mk.symm
  · rw [withDensityᵥ, dif_neg hfi, add_zero] at hadd
    refine eq_singularPart' t measurable_zero (integrable_zero _ _ μ) htμ ?_
    rwa [withDensityᵥ_zero, add_zero]

theorem singularPart_zero (μ : Measure α) : (0 : SignedMeasure α).singularPart μ = 0 := by
  refine (eq_singularPart 0 0 VectorMeasure.MutuallySingular.zero_left ?_).symm
  rw [zero_add, withDensityᵥ_zero]

theorem singularPart_neg (s : SignedMeasure α) (μ : Measure α) :
    (-s).singularPart μ = -s.singularPart μ := by
  have h₁ :
    ((-s).toJordanDecomposition.posPart.singularPart μ).toSignedMeasure =
      (s.toJordanDecomposition.negPart.singularPart μ).toSignedMeasure := by
    refine toSignedMeasure_congr ?_
    rw [toJordanDecomposition_neg, JordanDecomposition.neg_posPart]
  have h₂ :
    ((-s).toJordanDecomposition.negPart.singularPart μ).toSignedMeasure =
      (s.toJordanDecomposition.posPart.singularPart μ).toSignedMeasure := by
    refine toSignedMeasure_congr ?_
    rw [toJordanDecomposition_neg, JordanDecomposition.neg_negPart]
  rw [singularPart, singularPart, neg_sub, h₁, h₂]

theorem singularPart_smul_nnreal (s : SignedMeasure α) (μ : Measure α) (r : ℝ≥0) :
    (r • s).singularPart μ = r • s.singularPart μ := by
  rw [singularPart, singularPart, smul_sub, ← toSignedMeasure_smul, ← toSignedMeasure_smul]
  conv_lhs =>
    congr
    · congr
      · rw [toJordanDecomposition_smul, JordanDecomposition.smul_posPart, singularPart_smul]
    · congr
      rw [toJordanDecomposition_smul, JordanDecomposition.smul_negPart, singularPart_smul]

nonrec theorem singularPart_smul (s : SignedMeasure α) (μ : Measure α) (r : ℝ) :
    (r • s).singularPart μ = r • s.singularPart μ := by
  cases le_or_lt 0 r with
  | inl hr =>
    lift r to ℝ≥0 using hr
    exact singularPart_smul_nnreal s μ r
  | inr hr =>
    rw [singularPart, singularPart]
    conv_lhs =>
      congr
      · congr
        · rw [toJordanDecomposition_smul_real,
            JordanDecomposition.real_smul_posPart_neg _ _ hr, singularPart_smul]
      · congr
        · rw [toJordanDecomposition_smul_real,
            JordanDecomposition.real_smul_negPart_neg _ _ hr, singularPart_smul]
    rw [toSignedMeasure_smul, toSignedMeasure_smul, ← neg_sub, ← smul_sub, NNReal.smul_def,
      ← neg_smul, Real.coe_toNNReal _ (le_of_lt (neg_pos.mpr hr)), neg_neg]

theorem singularPart_add (s t : SignedMeasure α) (μ : Measure α) [s.HaveLebesgueDecomposition μ]
    [t.HaveLebesgueDecomposition μ] :
    (s + t).singularPart μ = s.singularPart μ + t.singularPart μ := by
  refine
    (eq_singularPart _ (s.rnDeriv μ + t.rnDeriv μ)
        ((mutuallySingular_singularPart s μ).add_left (mutuallySingular_singularPart t μ))
        ?_).symm
  rw [withDensityᵥ_add (integrable_rnDeriv s μ) (integrable_rnDeriv t μ), add_assoc,
    add_comm (t.singularPart μ), add_assoc, add_comm _ (t.singularPart μ),
    singularPart_add_withDensity_rnDeriv_eq, ← add_assoc,
    singularPart_add_withDensity_rnDeriv_eq]

theorem singularPart_sub (s t : SignedMeasure α) (μ : Measure α) [s.HaveLebesgueDecomposition μ]
    [t.HaveLebesgueDecomposition μ] :
    (s - t).singularPart μ = s.singularPart μ - t.singularPart μ := by
  rw [sub_eq_add_neg, sub_eq_add_neg, singularPart_add, singularPart_neg]

/-- Given a measure `μ`, signed measures `s` and `t`, and a function `f` such that `t` is
mutually singular with respect to `μ` and `s = t + μ.withDensityᵥ f`, we have
`f = rnDeriv s μ`, i.e. `f` is the Radon-Nikodym derivative of `s` and `μ`. -/
theorem eq_rnDeriv (t : SignedMeasure α) (f : α → ℝ) (hfi : Integrable f μ)
    (htμ : t ⟂ᵥ μ.toENNRealVectorMeasure) (hadd : s = t + μ.withDensityᵥ f) :
    f =ᵐ[μ] s.rnDeriv μ := by
  set f' := hfi.1.mk f
  have hadd' : s = t + μ.withDensityᵥ f' := by
    convert hadd using 2
    exact WithDensityᵥEq.congr_ae hfi.1.ae_eq_mk.symm
  have := haveLebesgueDecomposition_mk μ hfi.1.measurable_mk htμ hadd'
  refine (Integrable.ae_eq_of_withDensityᵥ_eq (integrable_rnDeriv _ _) hfi ?_).symm
  rw [← add_right_inj t, ← hadd, eq_singularPart _ f htμ hadd,
    singularPart_add_withDensity_rnDeriv_eq]

theorem rnDeriv_neg (s : SignedMeasure α) (μ : Measure α) [s.HaveLebesgueDecomposition μ] :
    (-s).rnDeriv μ =ᵐ[μ] -s.rnDeriv μ := by
  refine
    Integrable.ae_eq_of_withDensityᵥ_eq (integrable_rnDeriv _ _) (integrable_rnDeriv _ _).neg ?_
  rw [withDensityᵥ_neg, ← add_right_inj ((-s).singularPart μ),
    singularPart_add_withDensity_rnDeriv_eq, singularPart_neg, ← neg_add,
    singularPart_add_withDensity_rnDeriv_eq]

theorem rnDeriv_smul (s : SignedMeasure α) (μ : Measure α) [s.HaveLebesgueDecomposition μ] (r : ℝ) :
    (r • s).rnDeriv μ =ᵐ[μ] r • s.rnDeriv μ := by
  refine
    Integrable.ae_eq_of_withDensityᵥ_eq (integrable_rnDeriv _ _)
      ((integrable_rnDeriv _ _).smul r) ?_
  rw [withDensityᵥ_smul (rnDeriv s μ) r, ← add_right_inj ((r • s).singularPart μ),
    singularPart_add_withDensity_rnDeriv_eq, singularPart_smul, ← smul_add,
    singularPart_add_withDensity_rnDeriv_eq]

theorem rnDeriv_add (s t : SignedMeasure α) (μ : Measure α) [s.HaveLebesgueDecomposition μ]
    [t.HaveLebesgueDecomposition μ] [(s + t).HaveLebesgueDecomposition μ] :
    (s + t).rnDeriv μ =ᵐ[μ] s.rnDeriv μ + t.rnDeriv μ := by
  refine
    Integrable.ae_eq_of_withDensityᵥ_eq (integrable_rnDeriv _ _)
      ((integrable_rnDeriv _ _).add (integrable_rnDeriv _ _)) ?_
  rw [← add_right_inj ((s + t).singularPart μ), singularPart_add_withDensity_rnDeriv_eq,
    withDensityᵥ_add (integrable_rnDeriv _ _) (integrable_rnDeriv _ _), singularPart_add,
    add_assoc, add_comm (t.singularPart μ), add_assoc, add_comm _ (t.singularPart μ),
    singularPart_add_withDensity_rnDeriv_eq, ← add_assoc,
    singularPart_add_withDensity_rnDeriv_eq]

theorem rnDeriv_sub (s t : SignedMeasure α) (μ : Measure α) [s.HaveLebesgueDecomposition μ]
    [t.HaveLebesgueDecomposition μ] [hst : (s - t).HaveLebesgueDecomposition μ] :
    (s - t).rnDeriv μ =ᵐ[μ] s.rnDeriv μ - t.rnDeriv μ := by
  rw [sub_eq_add_neg] at hst
  rw [sub_eq_add_neg, sub_eq_add_neg]
  exact ae_eq_trans (rnDeriv_add _ _ _) (Filter.EventuallyEq.add (ae_eq_refl _) (rnDeriv_neg _ _))

end SignedMeasure

namespace ComplexMeasure

/-- A complex measure is said to `HaveLebesgueDecomposition` with respect to a positive measure
if both its real and imaginary part `HaveLebesgueDecomposition` with respect to that measure. -/
class HaveLebesgueDecomposition (c : ComplexMeasure α) (μ : Measure α) : Prop where
  rePart : c.re.HaveLebesgueDecomposition μ
  imPart : c.im.HaveLebesgueDecomposition μ

attribute [instance] HaveLebesgueDecomposition.rePart

attribute [instance] HaveLebesgueDecomposition.imPart

/-- The singular part between a complex measure `c` and a positive measure `μ` is the complex
measure satisfying `c.singularPart μ + μ.withDensityᵥ (c.rnDeriv μ) = c`. This property is given
by `MeasureTheory.ComplexMeasure.singularPart_add_withDensity_rnDeriv_eq`. -/
def singularPart (c : ComplexMeasure α) (μ : Measure α) : ComplexMeasure α :=
  (c.re.singularPart μ).toComplexMeasure (c.im.singularPart μ)

/-- The Radon-Nikodym derivative between a complex measure and a positive measure. -/
def rnDeriv (c : ComplexMeasure α) (μ : Measure α) : α → ℂ := fun x =>
  ⟨c.re.rnDeriv μ x, c.im.rnDeriv μ x⟩

variable {c : ComplexMeasure α}

theorem integrable_rnDeriv (c : ComplexMeasure α) (μ : Measure α) : Integrable (c.rnDeriv μ) μ := by
  rw [← memℒp_one_iff_integrable, ← memℒp_re_im_iff]
  exact
    ⟨memℒp_one_iff_integrable.2 (SignedMeasure.integrable_rnDeriv _ _),
      memℒp_one_iff_integrable.2 (SignedMeasure.integrable_rnDeriv _ _)⟩

theorem singularPart_add_withDensity_rnDeriv_eq [c.HaveLebesgueDecomposition μ] :
    c.singularPart μ + μ.withDensityᵥ (c.rnDeriv μ) = c := by
  conv_rhs => rw [← c.toComplexMeasure_to_signedMeasure]
  ext i hi : 1
  rw [VectorMeasure.add_apply, SignedMeasure.toComplexMeasure_apply]
  apply Complex.ext
  · rw [Complex.add_re, withDensityᵥ_apply (c.integrable_rnDeriv μ) hi, ← RCLike.re_eq_complex_re,
      ← integral_re (c.integrable_rnDeriv μ).integrableOn, RCLike.re_eq_complex_re,
      ← withDensityᵥ_apply _ hi]
    · change (c.re.singularPart μ + μ.withDensityᵥ (c.re.rnDeriv μ)) i = _
      rw [c.re.singularPart_add_withDensity_rnDeriv_eq μ]
    · exact SignedMeasure.integrable_rnDeriv _ _
  · rw [Complex.add_im, withDensityᵥ_apply (c.integrable_rnDeriv μ) hi, ← RCLike.im_eq_complex_im,
      ← integral_im (c.integrable_rnDeriv μ).integrableOn, RCLike.im_eq_complex_im,
      ← withDensityᵥ_apply _ hi]
    · change (c.im.singularPart μ + μ.withDensityᵥ (c.im.rnDeriv μ)) i = _
      rw [c.im.singularPart_add_withDensity_rnDeriv_eq μ]
    · exact SignedMeasure.integrable_rnDeriv _ _

end ComplexMeasure

end MeasureTheory<|MERGE_RESOLUTION|>--- conflicted
+++ resolved
@@ -146,10 +146,6 @@
     refine JordanDecomposition.toSignedMeasure_injective ?_
     rw [toSignedMeasure_toJordanDecomposition, singularPart, JordanDecomposition.toSignedMeasure]
   rw [totalVariation, this]
-<<<<<<< HEAD
-#align measure_theory.signed_measure.singular_part_total_variation MeasureTheory.SignedMeasure.singularPart_totalVariation
-=======
->>>>>>> 99508fb5
 
 nonrec theorem mutuallySingular_singularPart (s : SignedMeasure α) (μ : Measure α) :
     singularPart s μ ⟂ᵥ μ.toENNRealVectorMeasure := by
