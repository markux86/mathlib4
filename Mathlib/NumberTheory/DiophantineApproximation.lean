--- conflicted
+++ resolved
@@ -139,10 +139,6 @@
   have hk := toNat_of_nonneg hk₀.le
   rw [← hk] at hk₀ hk₁ h
   exact ⟨k.toNat, natCast_pos.mp hk₀, Nat.cast_le.mp hk₁, (round_le (↑k.toNat * ξ) j).trans h⟩
-<<<<<<< HEAD
-#align real.exists_nat_abs_mul_sub_round_le Real.exists_nat_abs_mul_sub_round_le
-=======
->>>>>>> 59de845a
 
 /-- *Dirichlet's approximation theorem:*
 For any real number `ξ` and positive natural `n`, there is a fraction `q`
@@ -155,13 +151,8 @@
   have hk₀' : (0 : ℝ) < k := Int.cast_pos.mpr hk₀
   have hden : ((j / k : ℚ).den : ℤ) ≤ k := by
     convert le_of_dvd hk₀ (Rat.den_dvd j k)
-<<<<<<< HEAD
-    exact Rat.intCast_div_eq_divInt
-  refine' ⟨j / k, _, Nat.cast_le.mp (hden.trans hk₁)⟩
-=======
     exact Rat.intCast_div_eq_divInt _ _
   refine ⟨j / k, ?_, Nat.cast_le.mp (hden.trans hk₁)⟩
->>>>>>> 59de845a
   rw [← div_div, le_div_iff (Nat.cast_pos.mpr <| Rat.pos _ : (0 : ℝ) < _)]
   refine (mul_le_mul_of_nonneg_left (Int.cast_le.mpr hden : _ ≤ (k : ℝ)) (abs_nonneg _)).trans ?_
   rwa [← abs_of_pos hk₀', Rat.cast_div, Rat.cast_intCast, Rat.cast_intCast, ← abs_mul, sub_mul,
@@ -563,10 +554,6 @@
     rw [convergent_succ, ← hn,
       (mod_cast toNat_of_nonneg huv₀.le : ((u - ⌊ξ⌋ * v).toNat : ℚ) = u - ⌊ξ⌋ * v),
       cast_natCast, inv_div, sub_div, mul_div_cancel_right₀ _ Hv, add_sub_cancel]
-<<<<<<< HEAD
-#align real.exists_rat_eq_convergent' Real.exists_rat_eq_convergent'
-=======
->>>>>>> 59de845a
 
 /-- The main result, *Legendre's Theorem* on rational approximation:
 if `ξ` is a real number and `q` is a rational number such that `|ξ - q| < 1/(2*q.den^2)`,
