/-
Copyright (c) 2017 Mario Carneiro. All rights reserved.
Released under Apache 2.0 license as described in the file LICENSE.
Authors: Mario Carneiro
-/
import Mathlib.Order.RelIso.Set
import Mathlib.Data.Multiset.Sort
import Mathlib.Data.List.NodupEquivFin
import Mathlib.Data.Finset.Lattice
import Mathlib.Data.Fintype.Card

/-!
# Construct a sorted list from a finset.
-/


namespace Finset

open Multiset Nat

variable {α β : Type*}

/-! ### sort -/


section sort

variable (r : α → α → Prop) [DecidableRel r] [IsTrans α r] [IsAntisymm α r] [IsTotal α r]

/-- `sort s` constructs a sorted list from the unordered set `s`.
  (Uses merge sort algorithm.) -/
def sort (s : Finset α) : List α :=
  Multiset.sort r s.1

@[simp]
theorem sort_sorted (s : Finset α) : List.Sorted r (sort r s) :=
  Multiset.sort_sorted _ _

@[simp]
theorem sort_eq (s : Finset α) : ↑(sort r s) = s.1 :=
  Multiset.sort_eq _ _

@[simp]
theorem sort_nodup (s : Finset α) : (sort r s).Nodup :=
  (by rw [sort_eq]; exact s.2 : @Multiset.Nodup α (sort r s))

@[simp]
theorem sort_toFinset [DecidableEq α] (s : Finset α) : (sort r s).toFinset = s :=
  List.toFinset_eq (sort_nodup r s) ▸ eq_of_veq (sort_eq r s)

@[simp]
theorem mem_sort {s : Finset α} {a : α} : a ∈ sort r s ↔ a ∈ s :=
  Multiset.mem_sort _

@[simp]
theorem length_sort {s : Finset α} : (sort r s).length = s.card :=
  Multiset.length_sort _

@[simp]
theorem sort_empty : sort r ∅ = [] :=
  Multiset.sort_zero r

@[simp]
theorem sort_singleton (a : α) : sort r {a} = [a] :=
  Multiset.sort_singleton r a

open scoped List in
theorem sort_perm_toList (s : Finset α) : sort r s ~ s.toList := by
  rw [← Multiset.coe_eq_coe]
  simp only [coe_toList, sort_eq]

end sort

section SortLinearOrder

variable [LinearOrder α]

theorem sort_sorted_lt (s : Finset α) : List.Sorted (· < ·) (sort (· ≤ ·) s) :=
  (sort_sorted _ _).lt_of_le (sort_nodup _ _)

theorem sort_sorted_gt (s : Finset α) : List.Sorted (· > ·) (sort (· ≥ ·) s) :=
  (sort_sorted _ _).gt_of_ge (sort_nodup _ _)

theorem sorted_zero_eq_min'_aux (s : Finset α) (h : 0 < (s.sort (· ≤ ·)).length) (H : s.Nonempty) :
    (s.sort (· ≤ ·)).get ⟨0, h⟩ = s.min' H := by
  let l := s.sort (· ≤ ·)
  apply le_antisymm
  · have : s.min' H ∈ l := (Finset.mem_sort (α := α) (· ≤ ·)).mpr (s.min'_mem H)
    obtain ⟨i, hi⟩ : ∃ i, l.get i = s.min' H := List.mem_iff_get.1 this
    rw [← hi]
    exact (s.sort_sorted (· ≤ ·)).rel_get_of_le (Nat.zero_le i)
  · have : l.get ⟨0, h⟩ ∈ s := (Finset.mem_sort (α := α) (· ≤ ·)).1 (List.get_mem l 0 h)
    exact s.min'_le _ this

theorem sorted_zero_eq_min' {s : Finset α} {h : 0 < (s.sort (· ≤ ·)).length} :
<<<<<<< HEAD
    (s.sort (· ≤ ·)).get ⟨0, h⟩ = s.min' (card_pos.1 <| by rwa [length_sort] at h) :=
=======
    (s.sort (· ≤ ·))[0] = s.min' (card_pos.1 <| by rwa [length_sort] at h) :=
>>>>>>> 99508fb5
  sorted_zero_eq_min'_aux _ _ _

theorem min'_eq_sorted_zero {s : Finset α} {h : s.Nonempty} :
<<<<<<< HEAD
    s.min' h = (s.sort (· ≤ ·)).get ⟨0, (by rw [length_sort]; exact card_pos.2 h)⟩ :=
=======
    s.min' h = (s.sort (· ≤ ·))[0]'(by rw [length_sort]; exact card_pos.2 h) :=
>>>>>>> 99508fb5
  (sorted_zero_eq_min'_aux _ _ _).symm

theorem sorted_last_eq_max'_aux (s : Finset α)
    (h : (s.sort (· ≤ ·)).length - 1 < (s.sort (· ≤ ·)).length) (H : s.Nonempty) :
<<<<<<< HEAD
    (s.sort (· ≤ ·)).get ⟨(s.sort (· ≤ ·)).length - 1, h⟩ = s.max' H := by
=======
    (s.sort (· ≤ ·))[(s.sort (· ≤ ·)).length - 1] = s.max' H := by
>>>>>>> 99508fb5
  let l := s.sort (· ≤ ·)
  apply le_antisymm
  · have : l.get ⟨(s.sort (· ≤ ·)).length - 1, h⟩ ∈ s :=
      (Finset.mem_sort (α := α) (· ≤ ·)).1 (List.get_mem l _ h)
    exact s.le_max' _ this
  · have : s.max' H ∈ l := (Finset.mem_sort (α := α) (· ≤ ·)).mpr (s.max'_mem H)
    obtain ⟨i, hi⟩ : ∃ i, l.get i = s.max' H := List.mem_iff_get.1 this
    rw [← hi]
    exact (s.sort_sorted (· ≤ ·)).rel_get_of_le (Nat.le_sub_one_of_lt i.prop)
<<<<<<< HEAD
#align finset.sorted_last_eq_max'_aux Finset.sorted_last_eq_max'_aux

theorem sorted_last_eq_max' {s : Finset α}
    {h : (s.sort (· ≤ ·)).length - 1 < (s.sort (· ≤ ·)).length} :
    (s.sort (· ≤ ·)).get ⟨(s.sort (· ≤ ·)).length - 1, h⟩ =
=======

theorem sorted_last_eq_max' {s : Finset α}
    {h : (s.sort (· ≤ ·)).length - 1 < (s.sort (· ≤ ·)).length} :
    (s.sort (· ≤ ·))[(s.sort (· ≤ ·)).length - 1] =
>>>>>>> 99508fb5
      s.max' (by rw [length_sort] at h; exact card_pos.1 (lt_of_le_of_lt bot_le h)) :=
  sorted_last_eq_max'_aux _ h _

theorem max'_eq_sorted_last {s : Finset α} {h : s.Nonempty} :
    s.max' h =
<<<<<<< HEAD
      (s.sort (· ≤ ·)).get ⟨(s.sort (· ≤ ·)).length - 1,
        by simpa using Nat.sub_lt (card_pos.mpr h) zero_lt_one⟩ :=
  (sorted_last_eq_max'_aux _ _ _).symm
#align finset.max'_eq_sorted_last Finset.max'_eq_sorted_last
=======
      (s.sort (· ≤ ·))[(s.sort (· ≤ ·)).length - 1]'
        (by simpa using Nat.sub_lt (card_pos.mpr h) Nat.zero_lt_one) :=
  (sorted_last_eq_max'_aux _ (by simpa using Nat.sub_lt (card_pos.mpr h) Nat.zero_lt_one) _).symm
>>>>>>> 99508fb5

/-- Given a finset `s` of cardinality `k` in a linear order `α`, the map `orderIsoOfFin s h`
is the increasing bijection between `Fin k` and `s` as an `OrderIso`. Here, `h` is a proof that
the cardinality of `s` is `k`. We use this instead of an iso `Fin s.card ≃o s` to avoid
casting issues in further uses of this function. -/
def orderIsoOfFin (s : Finset α) {k : ℕ} (h : s.card = k) : Fin k ≃o s :=
  OrderIso.trans (Fin.castOrderIso ((length_sort (α := α) (· ≤ ·)).trans h).symm) <|
    (s.sort_sorted_lt.getIso _).trans <| OrderIso.setCongr _ _ <| Set.ext fun _ => mem_sort _

/-- Given a finset `s` of cardinality `k` in a linear order `α`, the map `orderEmbOfFin s h` is
the increasing bijection between `Fin k` and `s` as an order embedding into `α`. Here, `h` is a
proof that the cardinality of `s` is `k`. We use this instead of an embedding `Fin s.card ↪o α` to
avoid casting issues in further uses of this function. -/
def orderEmbOfFin (s : Finset α) {k : ℕ} (h : s.card = k) : Fin k ↪o α :=
  (orderIsoOfFin s h).toOrderEmbedding.trans (OrderEmbedding.subtype _)

@[simp]
theorem coe_orderIsoOfFin_apply (s : Finset α) {k : ℕ} (h : s.card = k) (i : Fin k) :
    ↑(orderIsoOfFin s h i) = orderEmbOfFin s h i :=
  rfl

theorem orderIsoOfFin_symm_apply (s : Finset α) {k : ℕ} (h : s.card = k) (x : s) :
    ↑((s.orderIsoOfFin h).symm x) = (s.sort (· ≤ ·)).indexOf ↑x :=
  rfl

theorem orderEmbOfFin_apply (s : Finset α) {k : ℕ} (h : s.card = k) (i : Fin k) :
<<<<<<< HEAD
    s.orderEmbOfFin h i =
      (s.sort (· ≤ ·)).get ⟨i, by rw [length_sort, h]; exact i.2⟩ :=
=======
    s.orderEmbOfFin h i = (s.sort (· ≤ ·))[i]'(by rw [length_sort, h]; exact i.2) :=
>>>>>>> 99508fb5
  rfl

@[simp]
theorem orderEmbOfFin_mem (s : Finset α) {k : ℕ} (h : s.card = k) (i : Fin k) :
    s.orderEmbOfFin h i ∈ s :=
  (s.orderIsoOfFin h i).2

@[simp]
theorem range_orderEmbOfFin (s : Finset α) {k : ℕ} (h : s.card = k) :
    Set.range (s.orderEmbOfFin h) = s := by
  simp only [orderEmbOfFin, Set.range_comp ((↑) : _ → α) (s.orderIsoOfFin h),
  RelEmbedding.coe_trans, Set.image_univ, Finset.orderEmbOfFin, RelIso.range_eq,
    OrderEmbedding.subtype_apply, OrderIso.coe_toOrderEmbedding, eq_self_iff_true,
    Subtype.range_coe_subtype, Finset.setOf_mem, Finset.coe_inj]

/-- The bijection `orderEmbOfFin s h` sends `0` to the minimum of `s`. -/
theorem orderEmbOfFin_zero {s : Finset α} {k : ℕ} (h : s.card = k) (hz : 0 < k) :
    orderEmbOfFin s h ⟨0, hz⟩ = s.min' (card_pos.mp (h.symm ▸ hz)) := by
  simp only [orderEmbOfFin_apply, Fin.getElem_fin, sorted_zero_eq_min']

/-- The bijection `orderEmbOfFin s h` sends `k-1` to the maximum of `s`. -/
theorem orderEmbOfFin_last {s : Finset α} {k : ℕ} (h : s.card = k) (hz : 0 < k) :
    orderEmbOfFin s h ⟨k - 1, Nat.sub_lt hz (Nat.succ_pos 0)⟩ =
      s.max' (card_pos.mp (h.symm ▸ hz)) := by
  simp [orderEmbOfFin_apply, max'_eq_sorted_last, h]

/-- `orderEmbOfFin {a} h` sends any argument to `a`. -/
@[simp]
theorem orderEmbOfFin_singleton (a : α) (i : Fin 1) :
    orderEmbOfFin {a} (card_singleton a) i = a := by
  rw [Subsingleton.elim i ⟨0, Nat.zero_lt_one⟩, orderEmbOfFin_zero _ Nat.zero_lt_one,
    min'_singleton]

/-- Any increasing map `f` from `Fin k` to a finset of cardinality `k` has to coincide with
the increasing bijection `orderEmbOfFin s h`. -/
theorem orderEmbOfFin_unique {s : Finset α} {k : ℕ} (h : s.card = k) {f : Fin k → α}
    (hfs : ∀ x, f x ∈ s) (hmono : StrictMono f) : f = s.orderEmbOfFin h := by
  apply Fin.strictMono_unique hmono (s.orderEmbOfFin h).strictMono
  rw [range_orderEmbOfFin, ← Set.image_univ, ← coe_univ, ← coe_image, coe_inj]
  refine eq_of_subset_of_card_le (fun x hx => ?_) ?_
  · rcases mem_image.1 hx with ⟨x, _, rfl⟩
    exact hfs x
  · rw [h, card_image_of_injective _ hmono.injective, card_univ, Fintype.card_fin]

/-- An order embedding `f` from `Fin k` to a finset of cardinality `k` has to coincide with
the increasing bijection `orderEmbOfFin s h`. -/
theorem orderEmbOfFin_unique' {s : Finset α} {k : ℕ} (h : s.card = k) {f : Fin k ↪o α}
    (hfs : ∀ x, f x ∈ s) : f = s.orderEmbOfFin h :=
  RelEmbedding.ext <| Function.funext_iff.1 <| orderEmbOfFin_unique h hfs f.strictMono

/-- Two parametrizations `orderEmbOfFin` of the same set take the same value on `i` and `j` if
and only if `i = j`. Since they can be defined on a priori not defeq types `Fin k` and `Fin l`
(although necessarily `k = l`), the conclusion is rather written `(i : ℕ) = (j : ℕ)`. -/
@[simp]
theorem orderEmbOfFin_eq_orderEmbOfFin_iff {k l : ℕ} {s : Finset α} {i : Fin k} {j : Fin l}
    {h : s.card = k} {h' : s.card = l} :
    s.orderEmbOfFin h i = s.orderEmbOfFin h' j ↔ (i : ℕ) = (j : ℕ) := by
  substs k l
  exact (s.orderEmbOfFin rfl).eq_iff_eq.trans Fin.ext_iff

/-- Given a finset `s` of size at least `k` in a linear order `α`, the map `orderEmbOfCardLe`
is an order embedding from `Fin k` to `α` whose image is contained in `s`. Specifically, it maps
`Fin k` to an initial segment of `s`. -/
def orderEmbOfCardLe (s : Finset α) {k : ℕ} (h : k ≤ s.card) : Fin k ↪o α :=
  (Fin.castLEOrderEmb h).trans (s.orderEmbOfFin rfl)

theorem orderEmbOfCardLe_mem (s : Finset α) {k : ℕ} (h : k ≤ s.card) (a) :
    orderEmbOfCardLe s h a ∈ s := by
  simp only [orderEmbOfCardLe, RelEmbedding.coe_trans, Finset.orderEmbOfFin_mem,
    Function.comp_apply]

end SortLinearOrder

unsafe instance [Repr α] : Repr (Finset α) where
  reprPrec s _ :=
    -- multiset uses `0` not `∅` for empty sets
    if s.card = 0 then "∅" else repr s.1

end Finset

namespace Fin

theorem sort_univ (n : ℕ) : Finset.univ.sort (fun x y : Fin n => x ≤ y) = List.finRange n :=
  List.eq_of_perm_of_sorted
    (List.perm_of_nodup_nodup_toFinset_eq
      (Finset.univ.sort_nodup _) (List.nodup_finRange n) (by simp))
    (Finset.univ.sort_sorted LE.le)
    (List.pairwise_le_finRange n)

end Fin

/-- Given a `Fintype` `α` of cardinality `k`, the map `orderIsoFinOfCardEq s h` is the increasing
bijection between `Fin k` and `α` as an `OrderIso`. Here, `h` is a proof that the cardinality of `α`
is `k`. We use this instead of an iso `Fin (Fintype.card α) ≃o α` to avoid casting issues in further
uses of this function. -/
def Fintype.orderIsoFinOfCardEq
    (α : Type*) [LinearOrder α] [Fintype α] {k : ℕ} (h : Fintype.card α = k) :
    Fin k ≃o α :=
  (Finset.univ.orderIsoOfFin h).trans
    ((OrderIso.setCongr _ _ Finset.coe_univ).trans OrderIso.Set.univ)

/-- Any finite linear order order-embeds into any infinite linear order. -/
lemma nonempty_orderEmbedding_of_finite_infinite
    (α : Type*) [LinearOrder α] [hα : Finite α]
    (β : Type*) [LinearOrder β] [hβ : Infinite β] : Nonempty (α ↪o β) := by
  haveI := Fintype.ofFinite α
  obtain ⟨s, hs⟩ := Infinite.exists_subset_card_eq β (Fintype.card α)
  exact ⟨((Fintype.orderIsoFinOfCardEq α rfl).symm.toOrderEmbedding).trans (s.orderEmbOfFin hs)⟩<|MERGE_RESOLUTION|>--- conflicted
+++ resolved
@@ -93,28 +93,16 @@
     exact s.min'_le _ this
 
 theorem sorted_zero_eq_min' {s : Finset α} {h : 0 < (s.sort (· ≤ ·)).length} :
-<<<<<<< HEAD
-    (s.sort (· ≤ ·)).get ⟨0, h⟩ = s.min' (card_pos.1 <| by rwa [length_sort] at h) :=
-=======
     (s.sort (· ≤ ·))[0] = s.min' (card_pos.1 <| by rwa [length_sort] at h) :=
->>>>>>> 99508fb5
   sorted_zero_eq_min'_aux _ _ _
 
 theorem min'_eq_sorted_zero {s : Finset α} {h : s.Nonempty} :
-<<<<<<< HEAD
-    s.min' h = (s.sort (· ≤ ·)).get ⟨0, (by rw [length_sort]; exact card_pos.2 h)⟩ :=
-=======
     s.min' h = (s.sort (· ≤ ·))[0]'(by rw [length_sort]; exact card_pos.2 h) :=
->>>>>>> 99508fb5
   (sorted_zero_eq_min'_aux _ _ _).symm
 
 theorem sorted_last_eq_max'_aux (s : Finset α)
     (h : (s.sort (· ≤ ·)).length - 1 < (s.sort (· ≤ ·)).length) (H : s.Nonempty) :
-<<<<<<< HEAD
-    (s.sort (· ≤ ·)).get ⟨(s.sort (· ≤ ·)).length - 1, h⟩ = s.max' H := by
-=======
     (s.sort (· ≤ ·))[(s.sort (· ≤ ·)).length - 1] = s.max' H := by
->>>>>>> 99508fb5
   let l := s.sort (· ≤ ·)
   apply le_antisymm
   · have : l.get ⟨(s.sort (· ≤ ·)).length - 1, h⟩ ∈ s :=
@@ -124,33 +112,18 @@
     obtain ⟨i, hi⟩ : ∃ i, l.get i = s.max' H := List.mem_iff_get.1 this
     rw [← hi]
     exact (s.sort_sorted (· ≤ ·)).rel_get_of_le (Nat.le_sub_one_of_lt i.prop)
-<<<<<<< HEAD
-#align finset.sorted_last_eq_max'_aux Finset.sorted_last_eq_max'_aux
-
-theorem sorted_last_eq_max' {s : Finset α}
-    {h : (s.sort (· ≤ ·)).length - 1 < (s.sort (· ≤ ·)).length} :
-    (s.sort (· ≤ ·)).get ⟨(s.sort (· ≤ ·)).length - 1, h⟩ =
-=======
 
 theorem sorted_last_eq_max' {s : Finset α}
     {h : (s.sort (· ≤ ·)).length - 1 < (s.sort (· ≤ ·)).length} :
     (s.sort (· ≤ ·))[(s.sort (· ≤ ·)).length - 1] =
->>>>>>> 99508fb5
       s.max' (by rw [length_sort] at h; exact card_pos.1 (lt_of_le_of_lt bot_le h)) :=
   sorted_last_eq_max'_aux _ h _
 
 theorem max'_eq_sorted_last {s : Finset α} {h : s.Nonempty} :
     s.max' h =
-<<<<<<< HEAD
-      (s.sort (· ≤ ·)).get ⟨(s.sort (· ≤ ·)).length - 1,
-        by simpa using Nat.sub_lt (card_pos.mpr h) zero_lt_one⟩ :=
-  (sorted_last_eq_max'_aux _ _ _).symm
-#align finset.max'_eq_sorted_last Finset.max'_eq_sorted_last
-=======
       (s.sort (· ≤ ·))[(s.sort (· ≤ ·)).length - 1]'
         (by simpa using Nat.sub_lt (card_pos.mpr h) Nat.zero_lt_one) :=
   (sorted_last_eq_max'_aux _ (by simpa using Nat.sub_lt (card_pos.mpr h) Nat.zero_lt_one) _).symm
->>>>>>> 99508fb5
 
 /-- Given a finset `s` of cardinality `k` in a linear order `α`, the map `orderIsoOfFin s h`
 is the increasing bijection between `Fin k` and `s` as an `OrderIso`. Here, `h` is a proof that
@@ -177,12 +150,7 @@
   rfl
 
 theorem orderEmbOfFin_apply (s : Finset α) {k : ℕ} (h : s.card = k) (i : Fin k) :
-<<<<<<< HEAD
-    s.orderEmbOfFin h i =
-      (s.sort (· ≤ ·)).get ⟨i, by rw [length_sort, h]; exact i.2⟩ :=
-=======
     s.orderEmbOfFin h i = (s.sort (· ≤ ·))[i]'(by rw [length_sort, h]; exact i.2) :=
->>>>>>> 99508fb5
   rfl
 
 @[simp]
