--- conflicted
+++ resolved
@@ -1752,16 +1752,9 @@
       sub_eq_zero] at h
     rw [div_eq_inv_mul, mul_smul, h, inv_smul_smul₀]
     rwa [inner_self_ne_zero]
-<<<<<<< HEAD
-  tfae_have 2 → 3
-  · exact fun h => h.imp_right fun h' => ⟨_, h'⟩
-  tfae_have 3 → 1
-  · rintro (rfl | ⟨r, rfl⟩) <;>
-=======
   tfae_have 2 → 3 := fun h => h.imp_right fun h' => ⟨_, h'⟩
   tfae_have 3 → 1 := by
     rintro (rfl | ⟨r, rfl⟩) <;>
->>>>>>> a60b09cd
     simp [inner_smul_right, norm_smul, inner_self_eq_norm_sq_to_K, inner_self_eq_norm_mul_norm,
       sq, mul_left_comm]
   tfae_have 3 ↔ 4 := by simp only [Submodule.mem_span_singleton, eq_comm]
