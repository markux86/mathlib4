--- conflicted
+++ resolved
@@ -66,11 +66,7 @@
 (This forms the unit of the adjunction.)
 -/
 def toSheafify : F ⟶ F.sheafify.1 where
-<<<<<<< HEAD
   app _ f := ⟨fun x => F.germ x f, PrelocalPredicate.sheafifyOf ⟨f, fun _ => rfl⟩⟩
-=======
-  app U f := ⟨fun x => F.germ _ x x.2 f, PrelocalPredicate.sheafifyOf ⟨f, fun x => rfl⟩⟩
->>>>>>> e553fb08
   naturality U U' f := by
     ext x
     apply Subtype.ext -- Porting note: Added `apply`
