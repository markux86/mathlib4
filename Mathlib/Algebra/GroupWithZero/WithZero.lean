/-
Copyright (c) 2018 Mario Carneiro. All rights reserved.
Released under Apache 2.0 license as described in the file LICENSE.
Authors: Mario Carneiro, Johan Commelin
-/
import Mathlib.Algebra.Group.WithOne.Defs
import Mathlib.Algebra.GroupWithZero.Hom
import Mathlib.Algebra.GroupWithZero.Units.Basic
import Mathlib.Data.Nat.Cast.Defs
import Mathlib.Data.Option.Basic
import Mathlib.Data.Option.NAry

/-!
# Adjoining a zero to a group

This file proves that one can adjoin a new zero element to a group and get a group with zero.

## Main definitions

* `WithZero.map'`: the `MonoidWithZero` homomorphism `WithZero α →* WithZero β` induced by
  a monoid homomorphism `f : α →* β`.
-/

assert_not_exists DenselyOrdered

namespace WithZero
variable {α β γ : Type*}

section One
variable [One α]

instance one : One (WithZero α) where
  __ := ‹One α›

@[simp, norm_cast] lemma coe_one : ((1 : α) : WithZero α) = 1 := rfl

end One

section Mul
variable [Mul α]

instance mulZeroClass : MulZeroClass (WithZero α) where
  mul := Option.map₂ (· * ·)
  zero_mul := Option.map₂_none_left (· * ·)
  mul_zero := Option.map₂_none_right (· * ·)

@[simp, norm_cast] lemma coe_mul (a b : α) : (↑(a * b) : WithZero α) = a * b := rfl

lemma unzero_mul {x y : WithZero α} (hxy : x * y ≠ 0) :
    unzero hxy = unzero (left_ne_zero_of_mul hxy) * unzero (right_ne_zero_of_mul hxy) := by
  simp only [← coe_inj, coe_mul, coe_unzero]

instance noZeroDivisors : NoZeroDivisors (WithZero α) := ⟨Option.map₂_eq_none_iff.1⟩

end Mul

instance semigroupWithZero [Semigroup α] : SemigroupWithZero (WithZero α) where
  __ := mulZeroClass
  mul_assoc _ _ _ := Option.map₂_assoc mul_assoc

instance commSemigroup [CommSemigroup α] : CommSemigroup (WithZero α) where
  __ := semigroupWithZero
  mul_comm _ _ := Option.map₂_comm mul_comm

section MulOneClass
variable [MulOneClass α]

instance mulZeroOneClass [MulOneClass α] : MulZeroOneClass (WithZero α) where
  __ := mulZeroClass
  one_mul := Option.map₂_left_identity one_mul
  mul_one := Option.map₂_right_identity mul_one

/-- Coercion as a monoid hom. -/
@[simps apply]
def coeMonoidHom : α →* WithZero α where
  toFun        := (↑)
  map_one'     := rfl
  map_mul' _ _ := rfl

section lift
variable [MulZeroOneClass β]

-- See note [partially-applied ext lemmas]
@[ext high]
theorem monoidWithZeroHom_ext ⦃f g : WithZero α →*₀ β⦄
    (h : f.toMonoidHom.comp coeMonoidHom = g.toMonoidHom.comp coeMonoidHom) :
    f = g :=
  DFunLike.ext _ _ fun
    | 0 => (map_zero f).trans (map_zero g).symm
    | (g : α) => DFunLike.congr_fun h g

/-- The (multiplicative) universal property of `WithZero`. -/
@[simps! symm_apply_apply]
noncomputable nonrec def lift' : (α →* β) ≃ (WithZero α →*₀ β) where
  toFun f :=
    { toFun := fun
        | 0 => 0
        | (a : α) => f a
      map_zero' := rfl
      map_one' := map_one f
      map_mul' := fun
        | 0, _ => (zero_mul _).symm
        | (_ : α), 0 => (mul_zero _).symm
        | (_ : α), (_ : α) => map_mul f _ _ }
  invFun F := F.toMonoidHom.comp coeMonoidHom
  left_inv _ := rfl
  right_inv _ := monoidWithZeroHom_ext rfl

lemma lift'_zero (f : α →* β) : lift' f (0 : WithZero α) = 0 := rfl

@[simp] lemma lift'_coe (f : α →* β) (x : α) : lift' f (x : WithZero α) = f x := rfl

lemma lift'_unique (f : WithZero α →*₀ β) : f = lift' (f.toMonoidHom.comp coeMonoidHom) :=
  (lift'.apply_symm_apply f).symm

end lift

variable [MulOneClass β] [MulOneClass γ]

/-- The `MonoidWithZero` homomorphism `WithZero α →* WithZero β` induced by a monoid homomorphism
  `f : α →* β`. -/
noncomputable def map' (f : α →* β) : WithZero α →*₀ WithZero β := lift' (coeMonoidHom.comp f)

lemma map'_zero (f : α →* β) : map' f 0 = 0 := rfl

@[simp] lemma map'_coe (f : α →* β) (x : α) : map' f (x : WithZero α) = f x := rfl

@[simp]
lemma map'_id : map' (MonoidHom.id β) = MonoidHom.id (WithZero β) := by
  ext x; induction x <;> rfl

lemma map'_map'  (f : α →* β) (g : β →* γ) (x) : map' g (map' f x) = map' (g.comp f) x := by
  induction x <;> rfl

@[simp]
lemma map'_comp (f : α →* β) (g : β →* γ) : map' (g.comp f) = (map' g).comp (map' f) :=
  MonoidWithZeroHom.ext fun x => (map'_map' f g x).symm

end MulOneClass

section Pow
variable [One α] [Pow α ℕ]

instance pow : Pow (WithZero α) ℕ where
  pow x n := match x, n with
    | none, 0 => 1
    | none, _ + 1 => 0
    | some x, n => ↑(x ^ n)

@[simp, norm_cast] lemma coe_pow (a : α) (n : ℕ) : (↑(a ^ n) : WithZero α) = a ^ n := rfl

end Pow

instance monoidWithZero [Monoid α] : MonoidWithZero (WithZero α) where
  __ := mulZeroOneClass
  __ := semigroupWithZero
  npow n a := a ^ n
  npow_zero a := match a with
    | none => rfl
    | some a => congr_arg some (pow_zero _)
  npow_succ n a := match a with
    | none => by change 0 ^ (n + 1) = 0 ^ n * 0; simp only [mul_zero]; rfl
    | some a => congr_arg some <| pow_succ _ _

instance commMonoidWithZero [CommMonoid α] : CommMonoidWithZero (WithZero α) :=
  { WithZero.monoidWithZero, WithZero.commSemigroup with }

section Inv
variable [Inv α]

/-- Extend the inverse operation on `α` to `WithZero α` by sending `0` to `0`. -/
instance inv : Inv (WithZero α) where inv a := Option.map (·⁻¹) a

@[simp, norm_cast] lemma coe_inv (a : α) : ((a⁻¹ : α) : WithZero α) = (↑a)⁻¹ := rfl

@[simp] protected lemma inv_zero : (0 : WithZero α)⁻¹ = 0 := rfl

end Inv

instance invOneClass [InvOneClass α] : InvOneClass (WithZero α) where
  inv_one := show ((1⁻¹ : α) : WithZero α) = 1 by simp

section Div
variable [Div α]

instance div : Div (WithZero α) where div := Option.map₂ (· / ·)

@[norm_cast] lemma coe_div (a b : α) : ↑(a / b : α) = (a / b : WithZero α) := rfl

end Div

section ZPow
variable [One α] [Pow α ℤ]

instance : Pow (WithZero α) ℤ where
  pow a n := match a, n with
    | none, Int.ofNat 0 => 1
    | none, Int.ofNat (Nat.succ _) => 0
    | none, Int.negSucc _ => 0
    | some x, n => ↑(x ^ n)

@[simp, norm_cast] lemma coe_zpow (a : α) (n : ℤ) : ↑(a ^ n) = (↑a : WithZero α) ^ n := rfl

end ZPow

instance divInvMonoid [DivInvMonoid α] : DivInvMonoid (WithZero α) where
  __ := monoidWithZero
  div_eq_mul_inv a b := match a, b with
    | none, _ => rfl
    | some _, none => rfl
    | some a, some b => congr_arg some (div_eq_mul_inv a b)
  zpow n a := a ^ n
  zpow_zero' a := match a with
    | none => rfl
    | some a => congr_arg some (zpow_zero _)
  zpow_succ' n a := match a with
    | none => by change 0 ^ _ = 0 ^ _ * 0; simp only [mul_zero]; rfl
    | some a => congr_arg some (DivInvMonoid.zpow_succ' _ _)
  zpow_neg' n a := match a with
    | none => rfl
    | some a => congr_arg some (DivInvMonoid.zpow_neg' _ _)

instance divInvOneMonoid [DivInvOneMonoid α] : DivInvOneMonoid (WithZero α) where
  __ := divInvMonoid
  __ := invOneClass

instance involutiveInv [InvolutiveInv α] : InvolutiveInv (WithZero α) where
  inv_inv a := (Option.map_map _ _ _).trans <| by simp [Function.comp]

instance divisionMonoid [DivisionMonoid α] : DivisionMonoid (WithZero α) where
  __ := divInvMonoid
  __ := involutiveInv
  mul_inv_rev a b := match a, b with
    | none, none => rfl
    | none, some b => rfl
    | some a, none => rfl
    | some a, some b => congr_arg some (mul_inv_rev _ _)
  inv_eq_of_mul a b := match a, b with
    | none, none => fun _ ↦ rfl
    | none, some b => fun _ ↦ by contradiction
    | some a, none => fun _ ↦ by contradiction
    | some a, some b => fun h ↦
      congr_arg some <| inv_eq_of_mul_eq_one_right <| Option.some_injective _ h

instance divisionCommMonoid [DivisionCommMonoid α] : DivisionCommMonoid (WithZero α) where
  __ := divisionMonoid
  __ := commSemigroup

section Group
variable [Group α]

/-- If `α` is a group then `WithZero α` is a group with zero. -/
instance groupWithZero : GroupWithZero (WithZero α) where
  __ := monoidWithZero
  __ := divInvMonoid
  __ := nontrivial
  inv_zero := WithZero.inv_zero
  mul_inv_cancel a ha := by lift a to α using ha; norm_cast; apply mul_inv_cancel


/-- Any group is isomorphic to the units of itself adjoined with `0`. -/
def unitsWithZeroEquiv : (WithZero α)ˣ ≃* α where
  toFun a := unzero a.ne_zero
  invFun a := Units.mk0 a coe_ne_zero
  left_inv _ := Units.ext <| by simp only [coe_unzero, Units.mk0_val]
  right_inv _ := rfl
  map_mul' _ _ := coe_inj.mp <| by simp only [Units.val_mul, coe_unzero, coe_mul]

/-- Any group with zero is isomorphic to adjoining `0` to the units of itself. -/
<<<<<<< HEAD
def unitsWithZeroEquivGroupWithZero (G : Type*) [GroupWithZero G]
=======
def withZeroUnitsEquiv {G : Type*} [GroupWithZero G]
>>>>>>> 481029b7
    [DecidablePred (fun a : G ↦ a = 0)] :
    WithZero Gˣ ≃* G where
  toFun := WithZero.recZeroCoe 0 Units.val
  invFun a := if h : a = 0 then 0 else (Units.mk0 a h : Gˣ)
  left_inv := (by induction · <;> simp)
  right_inv _ := by simp only; split <;> simp_all
  map_mul' x y := by
    induction x <;> induction y <;>
    simp [← WithZero.coe_mul, ← Units.val_mul]

/-- A version of `Equiv.optionCongr` for `WithZero`. -/
<<<<<<< HEAD
noncomputable def _root_.MulEquiv.withZeroCongr [Group β] (e : α ≃* β) :
=======
noncomputable def _root_.MulEquiv.withZero [Group β] (e : α ≃* β) :
>>>>>>> 481029b7
    WithZero α ≃* WithZero β where
  toFun := map' e.toMonoidHom
  invFun := map' e.symm.toMonoidHom
  left_inv := (by induction · <;> simp)
  right_inv := (by induction · <;> simp)
<<<<<<< HEAD
  map_mul' := by
    intro x y
    induction x <;> induction y <;>
    simp

=======
  map_mul' x y := by
    induction x <;> induction y <;>
    simp

/-- The inverse of `MulEquiv.withZero`. -/
protected noncomputable def _root_.MulEquiv.unzero [Group β] (e : WithZero α ≃* WithZero β) :
    α ≃* β where
  toFun x := unzero (x := e x) (by simp [ne_eq, ← e.eq_symm_apply])
  invFun x := unzero (x := e.symm x) (by simp [e.symm_apply_eq])
  left_inv _ := by simp
  right_inv _ := by simp
  map_mul' _ _ := by
    simp only [coe_mul, map_mul]
    generalize_proofs A B C
    suffices ((unzero A : β) : WithZero β) = (unzero B) * (unzero C) by
      rwa [← WithZero.coe_mul, WithZero.coe_inj] at this
    simp

>>>>>>> 481029b7
end Group

instance commGroupWithZero [CommGroup α] : CommGroupWithZero (WithZero α) :=
  { WithZero.groupWithZero, WithZero.commMonoidWithZero with }

instance addMonoidWithOne [AddMonoidWithOne α] : AddMonoidWithOne (WithZero α) where
  natCast n := if n = 0 then 0 else (n : α)
  natCast_zero := rfl
  natCast_succ n := by
    cases n with
    | zero => show (((1 : ℕ) : α) : WithZero α) = 0 + 1; · rw [Nat.cast_one, coe_one, zero_add]
    | succ n =>
        show (((n + 2 : ℕ) : α) : WithZero α) = ((n + 1 : ℕ) : α) + 1
        rw [Nat.cast_succ, coe_add, coe_one]

end WithZero<|MERGE_RESOLUTION|>--- conflicted
+++ resolved
@@ -267,11 +267,7 @@
   map_mul' _ _ := coe_inj.mp <| by simp only [Units.val_mul, coe_unzero, coe_mul]
 
 /-- Any group with zero is isomorphic to adjoining `0` to the units of itself. -/
-<<<<<<< HEAD
-def unitsWithZeroEquivGroupWithZero (G : Type*) [GroupWithZero G]
-=======
 def withZeroUnitsEquiv {G : Type*} [GroupWithZero G]
->>>>>>> 481029b7
     [DecidablePred (fun a : G ↦ a = 0)] :
     WithZero Gˣ ≃* G where
   toFun := WithZero.recZeroCoe 0 Units.val
@@ -283,23 +279,12 @@
     simp [← WithZero.coe_mul, ← Units.val_mul]
 
 /-- A version of `Equiv.optionCongr` for `WithZero`. -/
-<<<<<<< HEAD
-noncomputable def _root_.MulEquiv.withZeroCongr [Group β] (e : α ≃* β) :
-=======
 noncomputable def _root_.MulEquiv.withZero [Group β] (e : α ≃* β) :
->>>>>>> 481029b7
     WithZero α ≃* WithZero β where
   toFun := map' e.toMonoidHom
   invFun := map' e.symm.toMonoidHom
   left_inv := (by induction · <;> simp)
   right_inv := (by induction · <;> simp)
-<<<<<<< HEAD
-  map_mul' := by
-    intro x y
-    induction x <;> induction y <;>
-    simp
-
-=======
   map_mul' x y := by
     induction x <;> induction y <;>
     simp
@@ -318,7 +303,6 @@
       rwa [← WithZero.coe_mul, WithZero.coe_inj] at this
     simp
 
->>>>>>> 481029b7
 end Group
 
 instance commGroupWithZero [CommGroup α] : CommGroupWithZero (WithZero α) :=
