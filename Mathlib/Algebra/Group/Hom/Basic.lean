--- conflicted
+++ resolved
@@ -35,13 +35,6 @@
   toFun := (· ^ n)
   map_one' := one_pow _
   map_mul' a b := mul_pow a b n
-<<<<<<< HEAD
-#align pow_monoid_hom powMonoidHom
-#align nsmul_add_monoid_hom nsmulAddMonoidHom
-#align pow_monoid_hom_apply powMonoidHom_apply
-#align nsmul_add_monoid_hom_apply nsmulAddMonoidHom_apply
-=======
->>>>>>> 99508fb5
 
 end CommMonoid
 
@@ -57,13 +50,6 @@
   toFun := (· ^ n)
   map_one' := one_zpow n
   map_mul' a b := mul_zpow a b n
-<<<<<<< HEAD
-#align zpow_group_hom zpowGroupHom
-#align zsmul_add_group_hom zsmulAddGroupHom
-#align zpow_group_hom_apply zpowGroupHom_apply
-#align zsmul_add_group_hom_apply zsmulAddGroupHom_apply
-=======
->>>>>>> 99508fb5
 
 /-- Inversion on a commutative group, considered as a monoid homomorphism. -/
 @[to_additive "Negation on a commutative additive group, considered as an additive monoid
