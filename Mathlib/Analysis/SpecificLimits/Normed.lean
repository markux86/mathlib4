--- conflicted
+++ resolved
@@ -124,41 +124,22 @@
     fun x hx ↦ ⟨(neg_lt_zero.2 (hx.1.trans_lt hx.2)).trans_le hx.1, hx.2⟩
   have B : Ioo 0 R ⊆ Ioo (-R) R := Subset.trans Ioo_subset_Ico_self A
   -- First we prove that 1-4 are equivalent using 2 → 3 → 4, 1 → 3, and 2 → 1
-<<<<<<< HEAD
-  tfae_have 1 → 3
-  · exact fun ⟨a, ha, H⟩ ↦ ⟨a, ha, H.isBigO⟩
-  tfae_have 2 → 1
-  · exact fun ⟨a, ha, H⟩ ↦ ⟨a, B ha, H⟩
-=======
   tfae_have 1 → 3 := fun ⟨a, ha, H⟩ ↦ ⟨a, ha, H.isBigO⟩
   tfae_have 2 → 1 := fun ⟨a, ha, H⟩ ↦ ⟨a, B ha, H⟩
->>>>>>> a60b09cd
   tfae_have 3 → 2
   | ⟨a, ha, H⟩ => by
     rcases exists_between (abs_lt.2 ha) with ⟨b, hab, hbR⟩
     exact ⟨b, ⟨(abs_nonneg a).trans_lt hab, hbR⟩,
       H.trans_isLittleO (isLittleO_pow_pow_of_abs_lt_left (hab.trans_le (le_abs_self b)))⟩
-<<<<<<< HEAD
-  tfae_have 2 → 4
-  · exact fun ⟨a, ha, H⟩ ↦ ⟨a, ha, H.isBigO⟩
-  tfae_have 4 → 3
-  · exact fun ⟨a, ha, H⟩ ↦ ⟨a, B ha, H⟩
-=======
   tfae_have 2 → 4 := fun ⟨a, ha, H⟩ ↦ ⟨a, ha, H.isBigO⟩
   tfae_have 4 → 3 := fun ⟨a, ha, H⟩ ↦ ⟨a, B ha, H⟩
->>>>>>> a60b09cd
   -- Add 5 and 6 using 4 → 6 → 5 → 3
   tfae_have 4 → 6
   | ⟨a, ha, H⟩ => by
     rcases bound_of_isBigO_nat_atTop H with ⟨C, hC₀, hC⟩
     refine ⟨a, ha, C, hC₀, fun n ↦ ?_⟩
     simpa only [Real.norm_eq_abs, abs_pow, abs_of_nonneg ha.1.le] using hC (pow_ne_zero n ha.1.ne')
-<<<<<<< HEAD
-  tfae_have 6 → 5
-  · exact fun ⟨a, ha, C, H₀, H⟩ ↦ ⟨a, ha.2, C, Or.inl H₀, H⟩
-=======
   tfae_have 6 → 5 := fun ⟨a, ha, C, H₀, H⟩ ↦ ⟨a, ha.2, C, Or.inl H₀, H⟩
->>>>>>> a60b09cd
   tfae_have 5 → 3
   | ⟨a, ha, C, h₀, H⟩ => by
     rcases sign_cases_of_C_mul_pow_nonneg fun n ↦ (abs_nonneg _).trans (H n) with (rfl | ⟨hC₀, ha₀⟩)
@@ -174,12 +155,7 @@
   | ⟨a, ha, H⟩ => by
     refine ⟨a, ha, (H.def zero_lt_one).mono fun n hn ↦ ?_⟩
     rwa [Real.norm_eq_abs, Real.norm_eq_abs, one_mul, abs_pow, abs_of_pos ha.1] at hn
-<<<<<<< HEAD
-  tfae_have 8 → 7
-  · exact fun ⟨a, ha, H⟩ ↦ ⟨a, ha.2, H⟩
-=======
   tfae_have 8 → 7 := fun ⟨a, ha, H⟩ ↦ ⟨a, ha.2, H⟩
->>>>>>> a60b09cd
   tfae_have 7 → 3
   | ⟨a, ha, H⟩ => by
     have : 0 ≤ a := nonneg_of_eventually_pow_nonneg (H.mono fun n ↦ (abs_nonneg _).trans)
