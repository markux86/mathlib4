/-
Copyright (c) 2014 Robert Y. Lewis. All rights reserved.
Released under Apache 2.0 license as described in the file LICENSE.
Authors: Robert Y. Lewis, Leonardo de Moura, Johannes Hölzl, Mario Carneiro, Yaël Dillies
-/
import Mathlib.Algebra.Ring.Defs
import Mathlib.Data.Rat.Init

/-!
# Division (semi)rings and (semi)fields

This file introduces fields and division rings (also known as skewfields) and proves some basic
statements about them. For a more extensive theory of fields, see the `FieldTheory` folder.

## Main definitions

* `DivisionSemiring`: Nontrivial semiring with multiplicative inverses for nonzero elements.
* `DivisionRing`: Nontrivial ring with multiplicative inverses for nonzero elements.
* `Semifield`: Commutative division semiring.
* `Field`: Commutative division ring.
* `IsField`: Predicate on a (semi)ring that it is a (semi)field, i.e. that the multiplication is
  commutative, that it has more than one element and that all non-zero elements have a
  multiplicative inverse. In contrast to `Field`, which contains the data of a function associating
  to an element of the field its multiplicative inverse, this predicate only assumes the existence
  and can therefore more easily be used to e.g. transfer along ring isomorphisms.

## Implementation details

By convention `0⁻¹ = 0` in a field or division ring. This is due to the fact that working with total
functions has the advantage of not constantly having to check that `x ≠ 0` when writing `x⁻¹`. With
this convention in place, some statements like `(a + b) * c⁻¹ = a * c⁻¹ + b * c⁻¹` still remain
true, while others like the defining property `a * a⁻¹ = 1` need the assumption `a ≠ 0`. If you are
a beginner in using Lean and are confused by that, you can read more about why this convention is
taken in Kevin Buzzard's
[blogpost](https://xenaproject.wordpress.com/2020/07/05/division-by-zero-in-type-theory-a-faq/)

A division ring or field is an example of a `GroupWithZero`. If you cannot find
a division ring / field lemma that does not involve `+`, you can try looking for
a `GroupWithZero` lemma instead.

## Tags

field, division ring, skew field, skew-field, skewfield
-/

assert_not_imported Mathlib.Tactic.Common
<<<<<<< HEAD

-- `NeZero` should not be needed in the basic algebraic hierarchy.
assert_not_exists NeZero

=======

-- `NeZero` theory should not be needed in the basic algebraic hierarchy
assert_not_imported Mathlib.Algebra.NeZero

>>>>>>> d0df76bd
assert_not_exists MonoidHom

open Function Set

universe u

variable {K : Type*}

/-- The default definition of the coercion `ℚ≥0 → K` for a division semiring `K`.

`↑q : K` is defined as `(q.num : K) / (q.den : K)`.

Do not use this directly (instances of `DivisionSemiring` are allowed to override that default for
better definitional properties). Instead, use the coercion. -/
def NNRat.castRec [NatCast K] [Div K] (q : ℚ≥0) : K := q.num / q.den

/-- The default definition of the coercion `ℚ → K` for a division ring `K`.

`↑q : K` is defined as `(q.num : K) / (q.den : K)`.

Do not use this directly (instances of `DivisionRing` are allowed to override that default for
better definitional properties). Instead, use the coercion. -/
def Rat.castRec [NatCast K] [IntCast K] [Div K] (q : ℚ) : K := q.num / q.den

/-- A `DivisionSemiring` is a `Semiring` with multiplicative inverses for nonzero elements.

An instance of `DivisionSemiring K` includes maps `nnratCast : ℚ≥0 → K` and `nnqsmul : ℚ≥0 → K → K`.
Those two fields are needed to implement the `DivisionSemiring K → Algebra ℚ≥0 K` instance since we
need to control the specific definitions for some special cases of `K` (in particular `K = ℚ≥0`
itself). See also note [forgetful inheritance].

If the division semiring has positive characteristic `p`, our division by zero convention forces
`nnratCast (1 / p) = 1 / 0 = 0`. -/
class DivisionSemiring (K : Type*) extends Semiring K, GroupWithZero K, NNRatCast K where
  protected nnratCast := NNRat.castRec
  /-- However `NNRat.cast` is defined, it must be propositionally equal to `a / b`.

  Do not use this lemma directly. Use `NNRat.cast_def` instead. -/
  protected nnratCast_def (q : ℚ≥0) : (NNRat.cast q : K) = q.num / q.den := by intros; rfl
  /-- Scalar multiplication by a nonnegative rational number.

  Unless there is a risk of a `Module ℚ≥0 _` instance diamond, write `nnqsmul := _`. This will set
  `nnqsmul` to `(NNRat.cast · * ·)` thanks to unification in the default proof of `nnqsmul_def`.

  Do not use directly. Instead use the `•` notation. -/
  protected nnqsmul : ℚ≥0 → K → K
  /-- However `qsmul` is defined, it must be propositionally equal to multiplication by `Rat.cast`.

  Do not use this lemma directly. Use `NNRat.smul_def` instead. -/
  protected nnqsmul_def (q : ℚ≥0) (a : K) : nnqsmul q a = NNRat.cast q * a := by intros; rfl

/-- A `DivisionRing` is a `Ring` with multiplicative inverses for nonzero elements.

An instance of `DivisionRing K` includes maps `ratCast : ℚ → K` and `qsmul : ℚ → K → K`.
Those two fields are needed to implement the `DivisionRing K → Algebra ℚ K` instance since we need
to control the specific definitions for some special cases of `K` (in particular `K = ℚ` itself).
See also note [forgetful inheritance]. Similarly, there are maps `nnratCast ℚ≥0 → K` and
`nnqsmul : ℚ≥0 → K → K` to implement the `DivisionSemiring K → Algebra ℚ≥0 K` instance.

If the division ring has positive characteristic `p`, our division by zero convention forces
`ratCast (1 / p) = 1 / 0 = 0`. -/
class DivisionRing (K : Type*)
  extends Ring K, DivInvMonoid K, Nontrivial K, NNRatCast K, RatCast K where
  /-- For a nonzero `a`, `a⁻¹` is a right multiplicative inverse. -/
  protected mul_inv_cancel : ∀ (a : K), a ≠ 0 → a * a⁻¹ = 1
  /-- The inverse of `0` is `0` by convention. -/
  protected inv_zero : (0 : K)⁻¹ = 0
  protected nnratCast := NNRat.castRec
  /-- However `NNRat.cast` is defined, it must be equal to `a / b`.

  Do not use this lemma directly. Use `NNRat.cast_def` instead. -/
  protected nnratCast_def (q : ℚ≥0) : (NNRat.cast q : K) = q.num / q.den := by intros; rfl
  /-- Scalar multiplication by a nonnegative rational number.

  Unless there is a risk of a `Module ℚ≥0 _` instance diamond, write `nnqsmul := _`. This will set
  `nnqsmul` to `(NNRat.cast · * ·)` thanks to unification in the default proof of `nnqsmul_def`.

  Do not use directly. Instead use the `•` notation. -/
  protected nnqsmul : ℚ≥0 → K → K
  /-- However `qsmul` is defined, it must be propositionally equal to multiplication by `Rat.cast`.

  Do not use this lemma directly. Use `NNRat.smul_def` instead. -/
  protected nnqsmul_def (q : ℚ≥0) (a : K) : nnqsmul q a = NNRat.cast q * a := by intros; rfl
  protected ratCast := Rat.castRec
  /-- However `Rat.cast q` is defined, it must be propositionally equal to `q.num / q.den`.

  Do not use this lemma directly. Use `Rat.cast_def` instead. -/
  protected ratCast_def (q : ℚ) : (Rat.cast q : K) = q.num / q.den := by intros; rfl
  /-- Scalar multiplication by a rational number.

  Unless there is a risk of a `Module ℚ _` instance diamond, write `qsmul := _`. This will set
  `qsmul` to `(Rat.cast · * ·)` thanks to unification in the default proof of `qsmul_def`.

  Do not use directly. Instead use the `•` notation. -/
  protected qsmul : ℚ → K → K
  /-- However `qsmul` is defined, it must be propositionally equal to multiplication by `Rat.cast`.

  Do not use this lemma directly. Use `Rat.cast_def` instead. -/
  protected qsmul_def (a : ℚ) (x : K) : qsmul a x = Rat.cast a * x := by intros; rfl

-- see Note [lower instance priority]
instance (priority := 100) DivisionRing.toDivisionSemiring [DivisionRing K] : DivisionSemiring K :=
  { ‹DivisionRing K› with }

/-- A `Semifield` is a `CommSemiring` with multiplicative inverses for nonzero elements.

An instance of `Semifield K` includes maps `nnratCast : ℚ≥0 → K` and `nnqsmul : ℚ≥0 → K → K`.
Those two fields are needed to implement the `DivisionSemiring K → Algebra ℚ≥0 K` instance since we
need to control the specific definitions for some special cases of `K` (in particular `K = ℚ≥0`
itself). See also note [forgetful inheritance].

If the semifield has positive characteristic `p`, our division by zero convention forces
`nnratCast (1 / p) = 1 / 0 = 0`. -/
class Semifield (K : Type*) extends CommSemiring K, DivisionSemiring K, CommGroupWithZero K

/-- A `Field` is a `CommRing` with multiplicative inverses for nonzero elements.

An instance of `Field K` includes maps `ratCast : ℚ → K` and `qsmul : ℚ → K → K`.
Those two fields are needed to implement the `DivisionRing K → Algebra ℚ K` instance since we need
to control the specific definitions for some special cases of `K` (in particular `K = ℚ` itself).
See also note [forgetful inheritance].

If the field has positive characteristic `p`, our division by zero convention forces
`ratCast (1 / p) = 1 / 0 = 0`. -/
@[stacks 09FD "first part"]
class Field (K : Type u) extends CommRing K, DivisionRing K

-- see Note [lower instance priority]
instance (priority := 100) Field.toSemifield [Field K] : Semifield K := { ‹Field K› with }

namespace NNRat
variable [DivisionSemiring K]

instance (priority := 100) smulDivisionSemiring : SMul ℚ≥0 K := ⟨DivisionSemiring.nnqsmul⟩

lemma cast_def (q : ℚ≥0) : (q : K) = q.num / q.den := DivisionSemiring.nnratCast_def _
lemma smul_def (q : ℚ≥0) (a : K) : q • a = q * a := DivisionSemiring.nnqsmul_def q a

variable (K)

@[simp] lemma smul_one_eq_cast (q : ℚ≥0) : q • (1 : K) = q := by rw [NNRat.smul_def, mul_one]

@[deprecated (since := "2024-05-03")] alias smul_one_eq_coe := smul_one_eq_cast

end NNRat

namespace Rat
variable [DivisionRing K]

lemma cast_def (q : ℚ) : (q : K) = q.num / q.den := DivisionRing.ratCast_def _

lemma cast_mk' (a b h1 h2) : ((⟨a, b, h1, h2⟩ : ℚ) : K) = a / b := cast_def _

instance (priority := 100) smulDivisionRing : SMul ℚ K :=
  ⟨DivisionRing.qsmul⟩

theorem smul_def (a : ℚ) (x : K) : a • x = ↑a * x := DivisionRing.qsmul_def a x

@[simp]
theorem smul_one_eq_cast (A : Type*) [DivisionRing A] (m : ℚ) : m • (1 : A) = ↑m := by
  rw [Rat.smul_def, mul_one]

@[deprecated (since := "2024-05-03")] alias smul_one_eq_coe := smul_one_eq_cast

end Rat

/-- `OfScientific.ofScientific` is the simp-normal form. -/
@[simp]
theorem Rat.ofScientific_eq_ofScientific (m : ℕ) (s : Bool) (e : ℕ) :
    Rat.ofScientific (OfNat.ofNat m) s (OfNat.ofNat e) = OfScientific.ofScientific m s e := rfl<|MERGE_RESOLUTION|>--- conflicted
+++ resolved
@@ -44,17 +44,10 @@
 -/
 
 assert_not_imported Mathlib.Tactic.Common
-<<<<<<< HEAD
-
--- `NeZero` should not be needed in the basic algebraic hierarchy.
-assert_not_exists NeZero
-
-=======
 
 -- `NeZero` theory should not be needed in the basic algebraic hierarchy
 assert_not_imported Mathlib.Algebra.NeZero
 
->>>>>>> d0df76bd
 assert_not_exists MonoidHom
 
 open Function Set
