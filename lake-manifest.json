{"version": 7,
 "packagesDir": ".lake/packages",
 "packages":
 [{"url": "https://github.com/leanprover-community/batteries",
   "type": "git",
   "subDir": null,
<<<<<<< HEAD
   "rev": "022321f7e18dc982db80f941f6784e92cb4766ff",
=======
   "rev": "14f258593e8c261d8834f13c6edc7b970c253ee8",
>>>>>>> 0409a2fd
   "name": "batteries",
   "manifestFile": "lake-manifest.json",
   "inputRev": "nightly-testing",
   "inherited": false,
   "configFile": "lakefile.lean"},
  {"url": "https://github.com/leanprover-community/quote4",
   "type": "git",
   "subDir": null,
   "rev": "44f57616b0d9b8f9e5606f2c58d01df54840eba7",
   "name": "Qq",
   "manifestFile": "lake-manifest.json",
   "inputRev": "nightly-testing",
   "inherited": false,
   "configFile": "lakefile.lean"},
  {"url": "https://github.com/leanprover-community/aesop",
   "type": "git",
   "subDir": null,
<<<<<<< HEAD
   "rev": "f1bfa6ae737248969c360a3715a5c05df0eea55b",
=======
   "rev": "f617e0673845925e612b62141ff54c4b7980dc63",
>>>>>>> 0409a2fd
   "name": "aesop",
   "manifestFile": "lake-manifest.json",
   "inputRev": "nightly-testing",
   "inherited": false,
   "configFile": "lakefile.toml"},
  {"url": "https://github.com/leanprover-community/ProofWidgets4",
   "type": "git",
   "subDir": null,
   "rev": "e6b6247c61280c77ade6bbf0bc3c66a44fe2e0c5",
   "name": "proofwidgets",
   "manifestFile": "lake-manifest.json",
   "inputRev": "v0.0.36",
   "inherited": false,
   "configFile": "lakefile.lean"},
  {"url": "https://github.com/leanprover/lean4-cli",
   "type": "git",
   "subDir": null,
   "rev": "a11566029bd9ec4f68a65394e8c3ff1af74c1a29",
   "name": "Cli",
   "manifestFile": "lake-manifest.json",
   "inputRev": "main",
   "inherited": false,
   "configFile": "lakefile.lean"},
  {"url": "https://github.com/leanprover-community/import-graph.git",
   "type": "git",
   "subDir": null,
   "rev": "35e38eb320982cfd2fcc864e0e0467ca223c8cdb",
   "name": "importGraph",
   "manifestFile": "lake-manifest.json",
   "inputRev": "main",
   "inherited": false,
   "configFile": "lakefile.toml"}],
 "name": "mathlib",
 "lakeDir": ".lake"}<|MERGE_RESOLUTION|>--- conflicted
+++ resolved
@@ -4,11 +4,7 @@
  [{"url": "https://github.com/leanprover-community/batteries",
    "type": "git",
    "subDir": null,
-<<<<<<< HEAD
    "rev": "022321f7e18dc982db80f941f6784e92cb4766ff",
-=======
-   "rev": "14f258593e8c261d8834f13c6edc7b970c253ee8",
->>>>>>> 0409a2fd
    "name": "batteries",
    "manifestFile": "lake-manifest.json",
    "inputRev": "nightly-testing",
@@ -26,11 +22,7 @@
   {"url": "https://github.com/leanprover-community/aesop",
    "type": "git",
    "subDir": null,
-<<<<<<< HEAD
    "rev": "f1bfa6ae737248969c360a3715a5c05df0eea55b",
-=======
-   "rev": "f617e0673845925e612b62141ff54c4b7980dc63",
->>>>>>> 0409a2fd
    "name": "aesop",
    "manifestFile": "lake-manifest.json",
    "inputRev": "nightly-testing",
