--- conflicted
+++ resolved
@@ -70,24 +70,6 @@
   m_iUnion ⦃f : ℕ → Set α⦄ : (∀ i, MeasurableSet (f i)) → Pairwise (Disjoint on f) →
     toOuterMeasure (⋃ i, f i) = ∑' i, toOuterMeasure (f i)
   trim_le : toOuterMeasure.trim ≤ toOuterMeasure
-<<<<<<< HEAD
-#align measure_theory.measure MeasureTheory.Measure
-
-theorem Measure.toOuterMeasure_injective [MeasurableSpace α] :
-    Injective (toOuterMeasure : Measure α → OuterMeasure α)
-  | ⟨_, _, _⟩, ⟨_, _, _⟩, rfl => rfl
-#align measure_theory.measure.to_outer_measure_injective MeasureTheory.Measure.toOuterMeasure_injective
-
-instance Measure.instFunLike [MeasurableSpace α] : FunLike (Measure α) (Set α) ℝ≥0∞ where
-  coe μ := μ.toOuterMeasure
-  coe_injective' | ⟨_, _, _⟩, ⟨_, _, _⟩, h => toOuterMeasure_injective <| DFunLike.coe_injective h
-
-#noalign measure_theory.measure.has_coe_to_fun
-
-instance Measure.instOuterMeasureClass [MeasurableSpace α] : OuterMeasureClass (Measure α) α where
-  measure_empty m := m.empty'
-  measure_iUnion_nat_le m := m.iUnion
-=======
 
 /-- Notation for `Measure` with respect to a non-standard σ-algebra in the domain. -/
 scoped notation "Measure[" mα "]" α:arg => @Measure α mα
@@ -104,7 +86,6 @@
 instance Measure.instOuterMeasureClass [MeasurableSpace α] : OuterMeasureClass (Measure α) α where
   measure_empty m := m.empty'
   measure_iUnion_nat_le m := m.iUnion_nat
->>>>>>> 99508fb5
   measure_mono m := m.mono
 
 section
@@ -131,10 +112,6 @@
         congr; funext n; rw [inducedOuterMeasure_eq m0 mU]
     trim_le := le_inducedOuterMeasure.2 fun s hs ↦ by
       rw [OuterMeasure.trim_eq _ hs, inducedOuterMeasure_eq m0 mU hs] }
-<<<<<<< HEAD
-#align measure_theory.measure.of_measurable MeasureTheory.Measure.ofMeasurable
-=======
->>>>>>> 99508fb5
 
 theorem ofMeasurable_apply {m : ∀ s : Set α, MeasurableSet s → ℝ≥0∞}
     {m0 : m ∅ MeasurableSet.empty = 0}
@@ -143,10 +120,6 @@
         Pairwise (Disjoint on f) → m (⋃ i, f i) (MeasurableSet.iUnion h) = ∑' i, m (f i) (h i)}
     (s : Set α) (hs : MeasurableSet s) : ofMeasurable m m0 mU s = m s hs :=
   inducedOuterMeasure_eq m0 mU hs
-<<<<<<< HEAD
-#align measure_theory.measure.of_measurable_apply MeasureTheory.Measure.ofMeasurable_apply
-=======
->>>>>>> 99508fb5
 
 @[ext]
 theorem ext (h : ∀ s, MeasurableSet s → μ₁ s = μ₂ s) : μ₁ = μ₂ :=
@@ -162,32 +135,16 @@
 end Measure
 
 @[simp] theorem Measure.coe_toOuterMeasure (μ : Measure α) : ⇑μ.toOuterMeasure = μ := rfl
-<<<<<<< HEAD
-#align measure_theory.coe_to_outer_measure MeasureTheory.Measure.coe_toOuterMeasure
-=======
->>>>>>> 99508fb5
 
 theorem Measure.toOuterMeasure_apply (μ : Measure α) (s : Set α) :
     μ.toOuterMeasure s = μ s :=
   rfl
-<<<<<<< HEAD
-#align measure_theory.to_outer_measure_apply MeasureTheory.Measure.toOuterMeasure_apply
 
 theorem measure_eq_trim (s : Set α) : μ s = μ.toOuterMeasure.trim s := by
   rw [μ.trimmed, μ.coe_toOuterMeasure]
-#align measure_theory.measure_eq_trim MeasureTheory.measure_eq_trim
 
 theorem measure_eq_iInf (s : Set α) : μ s = ⨅ (t) (_ : s ⊆ t) (_ : MeasurableSet t), μ t := by
   rw [measure_eq_trim, OuterMeasure.trim_eq_iInf, μ.coe_toOuterMeasure]
-#align measure_theory.measure_eq_infi MeasureTheory.measure_eq_iInf
-=======
-
-theorem measure_eq_trim (s : Set α) : μ s = μ.toOuterMeasure.trim s := by
-  rw [μ.trimmed, μ.coe_toOuterMeasure]
-
-theorem measure_eq_iInf (s : Set α) : μ s = ⨅ (t) (_ : s ⊆ t) (_ : MeasurableSet t), μ t := by
-  rw [measure_eq_trim, OuterMeasure.trim_eq_iInf, μ.coe_toOuterMeasure]
->>>>>>> 99508fb5
 
 /-- A variant of `measure_eq_iInf` which has a single `iInf`. This is useful when applying a
   lemma next that only works for non-empty infima, in which case you can use
@@ -206,19 +163,8 @@
 
 theorem measure_eq_extend (hs : MeasurableSet s) :
     μ s = extend (fun t (_ht : MeasurableSet t) => μ t) s := by
-<<<<<<< HEAD
-    rw [extend_eq]
-    exact hs
-#align measure_theory.measure_eq_extend MeasureTheory.measure_eq_extend
-
-@[simp]
-theorem measure_empty : μ ∅ = 0 :=
-  μ.empty
-#align measure_theory.measure_empty MeasureTheory.measure_empty
-=======
   rw [extend_eq]
   exact hs
->>>>>>> 99508fb5
 
 theorem nonempty_of_measure_ne_zero (h : μ s ≠ 0) : s.Nonempty :=
   nonempty_iff_ne_empty.2 fun h' => h <| h'.symm ▸ measure_empty
@@ -263,21 +209,7 @@
     rw [Finite.mem_toFinset]
   · simpa only [ENNReal.sum_lt_top, Finite.mem_toFinset]
 
-<<<<<<< HEAD
-theorem measure_iUnion_null [Countable ι] {s : ι → Set α} : (∀ i, μ (s i) = 0) → μ (⋃ i, s i) = 0 :=
-  μ.toOuterMeasure.iUnion_null
-#align measure_theory.measure_Union_null MeasureTheory.measure_iUnion_null
-
-@[simp]
-theorem measure_iUnion_null_iff [Countable ι] {s : ι → Set α} :
-    μ (⋃ i, s i) = 0 ↔ ∀ i, μ (s i) = 0 :=
-  μ.toOuterMeasure.iUnion_null_iff
-#align measure_theory.measure_Union_null_iff MeasureTheory.measure_iUnion_null_iff
-
-@[deprecated] -- Deprecated since 14 January 2024
-=======
 @[deprecated measure_iUnion_null_iff (since := "2024-01-14")]
->>>>>>> 99508fb5
 theorem measure_iUnion_null_iff' {ι : Prop} {s : ι → Set α} : μ (⋃ i, s i) = 0 ↔ ∀ i, μ (s i) = 0 :=
   measure_iUnion_null_iff
 
