--- conflicted
+++ resolved
@@ -357,10 +357,6 @@
       ((Homeomorph.smul (isUnit_iff_ne_zero.2 hr).unit).toMeasurableEquiv.map_apply s).symm
     _ = ENNReal.ofReal (abs (r ^ finrank ℝ E)⁻¹) * μ s := by
       rw [map_addHaar_smul μ hr, coe_smul, Pi.smul_apply, smul_eq_mul]
-<<<<<<< HEAD
-#align measure_theory.measure.add_haar_preimage_smul MeasureTheory.Measure.addHaar_preimage_smul
-=======
->>>>>>> 99508fb5
 
 /-- Rescaling a set by a factor `r` multiplies its measure by `abs (r ^ dim)`. -/
 @[simp]
