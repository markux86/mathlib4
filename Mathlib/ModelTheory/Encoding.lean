--- conflicted
+++ resolved
@@ -126,29 +126,16 @@
     · cases ij
       rfl
     · rw [Cardinal.le_def]
-<<<<<<< HEAD
-      refine' ⟨⟨Sum.elim (fun i => ⟨0, var (Sum.inl i)⟩)
-        fun F => ⟨1, func F.2 fun _ => var (Sum.inr 0)⟩, _⟩⟩
-=======
       refine ⟨⟨Sum.elim (fun i => ⟨0, var (Sum.inl i)⟩)
         fun F => ⟨1, func F.2 fun _ => var (Sum.inr 0)⟩, ?_⟩⟩
->>>>>>> 99508fb5
       rintro (a | a) (b | b) h
       · simp only [Sum.elim_inl, Sigma.mk.inj_iff, heq_eq_eq, var.injEq, Sum.inl.injEq, true_and]
           at h
         rw [h]
-<<<<<<< HEAD
-      · simp only [Sum.elim_inl, Sum.elim_inr, Sigma.mk.inj_iff, false_and] at h
-      · simp only [Sum.elim_inr, Sum.elim_inl, Sigma.mk.inj_iff, false_and] at h
-      · simp only [Sum.elim_inr, Sigma.mk.inj_iff, heq_eq_eq, func.injEq, true_and] at h
-        rw [Sigma.ext_iff.2 ⟨h.1, h.2.1⟩]
-#align first_order.language.term.card_sigma FirstOrder.Language.Term.card_sigma
-=======
       · simp only [Sum.elim_inl, Sum.elim_inr, Sigma.mk.inj_iff, false_and, reduceCtorEq] at h
       · simp only [Sum.elim_inr, Sum.elim_inl, Sigma.mk.inj_iff, false_and, reduceCtorEq] at h
       · simp only [Sum.elim_inr, Sigma.mk.inj_iff, heq_eq_eq, func.injEq, true_and] at h
         rw [Sigma.ext_iff.2 ⟨h.1, h.2.1⟩]
->>>>>>> 99508fb5
 
 instance [Encodable α] [Encodable (Σi, L.Functions i)] : Encodable (L.Term α) :=
   Encodable.ofLeftInjection listEncode (fun l => (listDecode l).head?.join) fun t => by
@@ -247,19 +234,6 @@
     rw [listEncode, cons_append, cons_append, listDecode, dif_pos]
     · simp only [eq_mp_eq_cast, cast_eq, eq_self_iff_true, heq_iff_eq, and_self_iff, nil_append]
     · simp only [eq_self_iff_true, heq_iff_eq, and_self_iff]
-<<<<<<< HEAD
-  · rw [listEncode, cons_append, cons_append, singleton_append, cons_append, listDecode]
-    have h : ∀ i : Fin φ_l, ((List.map Sum.getLeft? (List.map (fun i : Fin φ_l =>
-      Sum.inl (⟨(⟨φ_n, rel φ_R ts⟩ : Σn, L.BoundedFormula α n).fst, ts i⟩ :
-        Σn, L.Term (Sum α (Fin n)))) (finRange φ_l) ++ l)).get? ↑i).join = some ⟨_, ts i⟩ := by
-      intro i
-      simp only [Option.join, map_append, map_map, Option.bind_eq_some, id, exists_eq_right,
-        get?_eq_some, length_append, length_map, length_finRange]
-      refine' ⟨lt_of_lt_of_le i.2 le_self_add, _⟩
-      rw [get_append, get_map]
-      · simp only [Sum.getLeft?, get_finRange, Fin.eta, Function.comp_apply, eq_self_iff_true,
-          heq_iff_eq, and_self_iff]
-=======
   | @rel φ_n φ_l φ_R ts =>
     intro l
     rw [listEncode, cons_append, cons_append, singleton_append, cons_append, listDecode]
@@ -272,7 +246,6 @@
       refine ⟨lt_of_lt_of_le i.2 le_self_add, ?_⟩
       rw [get_eq_getElem, getElem_append, getElem_map]
       · simp only [getElem_finRange, Fin.eta, Function.comp_apply, Sum.getLeft?]
->>>>>>> 99508fb5
       · simp only [length_map, length_finRange, is_lt]
     rw [dif_pos]
     swap
@@ -282,28 +255,17 @@
     · intro i
       obtain ⟨h1, h2⟩ := Option.eq_some_iff_get_eq.1 (h i)
       rw [h2]
-<<<<<<< HEAD
-    simp only [Sigma.mk.inj_iff, heq_eq_eq, rel.injEq, true_and]
-    refine' ⟨funext fun i => _, _⟩
-    · obtain ⟨h1, h2⟩ := Option.eq_some_iff_get_eq.1 (h i)
-      rw [eq_mp_eq_cast, cast_eq_iff_heq]
-=======
     simp only [Option.join, eq_mp_eq_cast, cons.injEq, Sigma.mk.inj_iff, heq_eq_eq, rel.injEq,
       true_and]
     refine ⟨funext fun i => ?_, ?_⟩
     · obtain ⟨h1, h2⟩ := Option.eq_some_iff_get_eq.1 (h i)
       rw [cast_eq_iff_heq]
->>>>>>> 99508fb5
       exact (Sigma.ext_iff.1 ((Sigma.eta (Option.get _ h1)).trans h2)).2
     rw [List.drop_append_eq_append_drop, length_map, length_finRange, Nat.sub_self, drop,
       drop_eq_nil_of_le, nil_append]
     rw [length_map, length_finRange]
-<<<<<<< HEAD
-  · rw [listEncode, List.append_assoc, cons_append, listDecode]
-=======
   | imp _ _ ih1 ih2 =>
     intro l
->>>>>>> 99508fb5
     simp only [] at *
     rw [listEncode, List.append_assoc, cons_append, listDecode]
     simp only [ih1, ih2, length_cons, le_add_iff_nonneg_left, _root_.zero_le, ↓reduceDIte,
