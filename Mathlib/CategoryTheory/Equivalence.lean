--- conflicted
+++ resolved
@@ -428,31 +428,34 @@
 
 instance essSurj_inverse (e : C ≌ E) : e.inverse.EssSurj :=
   e.symm.essSurj_functor
-<<<<<<< HEAD
+
+/-- The functor of an equivalence of categories is fully faithful. -/
+def fullyFaithfulFunctor (e : C ≌ E) : e.functor.FullyFaithful where
+  preimage {X Y} f := e.unitIso.hom.app X ≫ e.inverse.map f ≫ e.unitIso.inv.app Y
+
+/-- The inverse of an equivalence of categories is fully faithful. -/
+def fullyFaithfulInverse (e : C ≌ E) : e.inverse.FullyFaithful where
+  preimage {X Y} f := e.counitIso.inv.app X ≫ e.functor.map f ≫ e.counitIso.hom.app Y
 
 /-- The functor of an equivalence of categories is faithful.
 
 See <https://stacks.math.columbia.edu/tag/02C3>.
 -/
-instance faithful_functor (e : C ≌ E) : e.functor.Faithful where
-  map_injective {X Y f g} h := by
-    rw [← cancel_mono (e.unit.app Y), ← cancel_epi (e.unitInv.app X),
-      ← e.inv_fun_map _ _ f, ← e.inv_fun_map _ _ g, h]
+instance faithful_functor (e : C ≌ E) : e.functor.Faithful :=
+  e.fullyFaithfulFunctor.faithful
 
 instance faithful_inverse (e : C ≌ E) : e.inverse.Faithful :=
-  e.symm.faithful_functor
+  e.fullyFaithfulInverse.faithful
 
 /-- The functor of an equivalence of categories is full.
 
 See <https://stacks.math.columbia.edu/tag/02C3>.
 -/
-instance full_functor (e : C ≌ E) : e.functor.Full where
-  map_surjective {X Y} f :=
-    ⟨e.unitIso.hom.app X ≫ e.inverse.map f ≫ e.unitIso.inv.app Y,
-      e.inverse.map_injective (by simp)⟩
+instance full_functor (e : C ≌ E) : e.functor.Full :=
+  e.fullyFaithfulFunctor.full
 
 instance full_inverse (e : C ≌ E) : e.inverse.Full :=
-  e.symm.full_functor
+  e.fullyFaithfulInverse.full
 
 /-- If `e : C ≌ D` is an equivalence of categories, and `iso : e.functor ≅ G` is
 an isomorphism, then there is an equivalence of categories whose functor is `G`. -/
@@ -490,14 +493,11 @@
   faithful : F.Faithful := by infer_instance
   full : F.Full := by infer_instance
   essSurj : F.EssSurj := by infer_instance
-#align category_theory.is_equivalence CategoryTheory.Functor.IsEquivalence
 
 instance Equivalence.isEquivalence_functor (F : C ≌ D) : IsEquivalence F.functor where
-#align category_theory.is_equivalence.of_equivalence CategoryTheory.Equivalence.isEquivalence_functor
 
 instance Equivalence.isEquivalence_inverse (F : C ≌ D) : IsEquivalence F.inverse :=
   F.symm.isEquivalence_functor
-#align category_theory.is_equivalence.of_equivalence_inverse CategoryTheory.Equivalence.isEquivalence_inverse
 
 namespace Functor
 
@@ -510,45 +510,16 @@
 protected lemma mk' {F : C ⥤ D} (G : D ⥤ C) (η : 𝟭 C ≅ F ⋙ G) (ε : G ⋙ F ≅ 𝟭 D) :
     IsEquivalence F :=
   inferInstanceAs (IsEquivalence (Equivalence.mk F G η ε).functor)
-#align category_theory.is_equivalence.mk CategoryTheory.Functor.IsEquivalence.mk
-=======
-
-/-- The functor of an equivalence of categories is fully faithful. -/
-def fullyFaithfulFunctor (e : C ≌ E) : e.functor.FullyFaithful where
-  preimage {X Y} f := e.unitIso.hom.app X ≫ e.inverse.map f ≫ e.unitIso.inv.app Y
-
-/-- The inverse of an equivalence of categories is fully faithful. -/
-def fullyFaithfulInverse (e : C ≌ E) : e.inverse.FullyFaithful where
-  preimage {X Y} f := e.counitIso.inv.app X ≫ e.functor.map f ≫ e.counitIso.hom.app Y
-
-/-- The functor of an equivalence of categories is faithful.
-
-See <https://stacks.math.columbia.edu/tag/02C3>.
--/
-instance faithful_functor (e : C ≌ E) : e.functor.Faithful :=
-  e.fullyFaithfulFunctor.faithful
-
-instance faithful_inverse (e : C ≌ E) : e.inverse.Faithful :=
-  e.fullyFaithfulInverse.faithful
-
-/-- The functor of an equivalence of categories is full.
->>>>>>> 99508fb5
-
-See <https://stacks.math.columbia.edu/tag/02C3>.
--/
-instance full_functor (e : C ≌ E) : e.functor.Full :=
-  e.fullyFaithfulFunctor.full
-
-<<<<<<< HEAD
+
+end IsEquivalence
+
 /-- A quasi-inverse `D ⥤ C` to a functor that `F : C ⥤ D` that is an equivalence,
 i.e. faithful, full, and essentially surjective. -/
-noncomputable def inv (F : C ⥤ D) [F.IsEquivalence] : D ⥤ C
-    where
+noncomputable def inv (F : C ⥤ D) [F.IsEquivalence] : D ⥤ C where
   obj X := F.objPreimage X
   map {X Y} f := F.preimage ((F.objObjPreimageIso X).hom ≫ f ≫ (F.objObjPreimageIso Y).inv)
   map_id X := by apply F.map_injective; aesop_cat
   map_comp {X Y Z} f g := by apply F.map_injective; simp
-#align category_theory.functor.inv CategoryTheory.Functor.inv
 
 /-- Interpret a functor that is an equivalence as an equivalence.
 
@@ -561,115 +532,17 @@
     (fun X => (F.preimageIso <| F.objObjPreimageIso <| F.obj X).symm)
       (fun f => F.map_injective (by simp [inv]))
   counitIso := NatIso.ofComponents F.objObjPreimageIso (by simp [inv])
-#align category_theory.equivalence.of_fully_faithfully_ess_surj CategoryTheory.Functor.asEquivalence
-#align category_theory.functor.as_equivalence_functor CategoryTheory.Functor.asEquivalence_functor
 
 instance isEquivalence_refl : IsEquivalence (𝟭 C) :=
   Equivalence.refl.isEquivalence_functor
-#align category_theory.functor.is_equivalence_refl CategoryTheory.Functor.isEquivalence_refl
 
 instance isEquivalence_inv (F : C ⥤ D) [IsEquivalence F] : IsEquivalence F.inv :=
   F.asEquivalence.symm.isEquivalence_functor
-#align category_theory.functor.is_equivalence_inv CategoryTheory.Functor.isEquivalence_inv
-=======
-instance full_inverse (e : C ≌ E) : e.inverse.Full :=
-  e.fullyFaithfulInverse.full
-
-/-- If `e : C ≌ D` is an equivalence of categories, and `iso : e.functor ≅ G` is
-an isomorphism, then there is an equivalence of categories whose functor is `G`. -/
-@[simps!]
-def changeFunctor (e : C ≌ D) {G : C ⥤ D} (iso : e.functor ≅ G) : C ≌ D where
-  functor := G
-  inverse := e.inverse
-  unitIso := e.unitIso ≪≫ isoWhiskerRight iso _
-  counitIso := isoWhiskerLeft _ iso.symm ≪≫ e.counitIso
-
-/-- Compatibility of `changeFunctor` with identity isomorphisms of functors -/
-theorem changeFunctor_refl (e : C ≌ D) : e.changeFunctor (Iso.refl _) = e := by aesop_cat
-
-/-- Compatibility of `changeFunctor` with the composition of isomorphisms of functors -/
-theorem changeFunctor_trans (e : C ≌ D) {G G' : C ⥤ D} (iso₁ : e.functor ≅ G) (iso₂ : G ≅ G') :
-    (e.changeFunctor iso₁).changeFunctor iso₂ = e.changeFunctor (iso₁ ≪≫ iso₂) := by aesop_cat
-
-/-- If `e : C ≌ D` is an equivalence of categories, and `iso : e.functor ≅ G` is
-an isomorphism, then there is an equivalence of categories whose inverse is `G`. -/
-@[simps!]
-def changeInverse (e : C ≌ D) {G : D ⥤ C} (iso : e.inverse ≅ G) : C ≌ D where
-  functor := e.functor
-  inverse := G
-  unitIso := e.unitIso ≪≫ isoWhiskerLeft _ iso
-  counitIso := isoWhiskerRight iso.symm _ ≪≫ e.counitIso
-  functor_unitIso_comp X := by
-    dsimp
-    rw [← map_comp_assoc, assoc, iso.hom_inv_id_app, comp_id, functor_unit_comp]
-
-end Equivalence
-
-/-- A functor is an equivalence of categories if it is faithful, full and
-essentially surjective. -/
-class Functor.IsEquivalence (F : C ⥤ D) : Prop where
-  faithful : F.Faithful := by infer_instance
-  full : F.Full := by infer_instance
-  essSurj : F.EssSurj := by infer_instance
-
-instance Equivalence.isEquivalence_functor (F : C ≌ D) : IsEquivalence F.functor where
-
-instance Equivalence.isEquivalence_inverse (F : C ≌ D) : IsEquivalence F.inverse :=
-  F.symm.isEquivalence_functor
->>>>>>> 99508fb5
-
-namespace Functor
-
-<<<<<<< HEAD
+
+variable {E : Type u₃} [Category.{v₃} E]
+
 instance isEquivalence_trans (F : C ⥤ D) (G : D ⥤ E) [IsEquivalence F] [IsEquivalence G] :
     IsEquivalence (F ⋙ G) where
-#align category_theory.functor.is_equivalence_trans CategoryTheory.Functor.isEquivalence_trans
-=======
-namespace IsEquivalence
->>>>>>> 99508fb5
-
-attribute [instance] faithful full essSurj
-
-/-- To see that a functor is an equivalence, it suffices to provide an inverse functor `G` such that
-    `F ⋙ G` and `G ⋙ F` are naturally isomorphic to identity functors. -/
-protected lemma mk' {F : C ⥤ D} (G : D ⥤ C) (η : 𝟭 C ≅ F ⋙ G) (ε : G ⋙ F ≅ 𝟭 D) :
-    IsEquivalence F :=
-  inferInstanceAs (IsEquivalence (Equivalence.mk F G η ε).functor)
-
-end IsEquivalence
-
-<<<<<<< HEAD
-=======
-/-- A quasi-inverse `D ⥤ C` to a functor that `F : C ⥤ D` that is an equivalence,
-i.e. faithful, full, and essentially surjective. -/
-noncomputable def inv (F : C ⥤ D) [F.IsEquivalence] : D ⥤ C where
-  obj X := F.objPreimage X
-  map {X Y} f := F.preimage ((F.objObjPreimageIso X).hom ≫ f ≫ (F.objObjPreimageIso Y).inv)
-  map_id X := by apply F.map_injective; aesop_cat
-  map_comp {X Y Z} f g := by apply F.map_injective; simp
-
-/-- Interpret a functor that is an equivalence as an equivalence.
-
-See <https://stacks.math.columbia.edu/tag/02C3>. -/
-@[simps functor]
-noncomputable def asEquivalence (F : C ⥤ D) [F.IsEquivalence] : C ≌ D where
-  functor := F
-  inverse := F.inv
-  unitIso := NatIso.ofComponents
-    (fun X => (F.preimageIso <| F.objObjPreimageIso <| F.obj X).symm)
-      (fun f => F.map_injective (by simp [inv]))
-  counitIso := NatIso.ofComponents F.objObjPreimageIso (by simp [inv])
-
-instance isEquivalence_refl : IsEquivalence (𝟭 C) :=
-  Equivalence.refl.isEquivalence_functor
-
-instance isEquivalence_inv (F : C ⥤ D) [IsEquivalence F] : IsEquivalence F.inv :=
-  F.asEquivalence.symm.isEquivalence_functor
-
-variable {E : Type u₃} [Category.{v₃} E]
-
-instance isEquivalence_trans (F : C ⥤ D) (G : D ⥤ E) [IsEquivalence F] [IsEquivalence G] :
-    IsEquivalence (F ⋙ G) where
 
 instance (F : C ⥤ D) [IsEquivalence F] : IsEquivalence ((whiskeringLeft C D E).obj F) :=
   (inferInstance : IsEquivalence (Equivalence.congrLeft F.asEquivalence).inverse)
@@ -679,7 +552,6 @@
 
 end Functor
 
->>>>>>> 99508fb5
 namespace Functor
 
 
@@ -688,20 +560,12 @@
     F.map (F.inv.map f) = F.asEquivalence.counit.app X ≫ f ≫ F.asEquivalence.counitInv.app Y := by
   erw [NatIso.naturality_2]
   rfl
-<<<<<<< HEAD
-#align category_theory.is_equivalence.fun_inv_map CategoryTheory.Functor.fun_inv_map
-=======
->>>>>>> 99508fb5
 
 @[simp]
 theorem inv_fun_map (F : C ⥤ D) [IsEquivalence F] (X Y : C) (f : X ⟶ Y) :
     F.inv.map (F.map f) = F.asEquivalence.unitInv.app X ≫ f ≫ F.asEquivalence.unit.app Y := by
   erw [NatIso.naturality_1]
   rfl
-<<<<<<< HEAD
-#align category_theory.is_equivalence.inv_fun_map CategoryTheory.Functor.inv_fun_map
-=======
->>>>>>> 99508fb5
 
 lemma isEquivalence_of_iso {F G : C ⥤ D} (e : F ≅ G) [F.IsEquivalence] : G.IsEquivalence :=
   ((asEquivalence F).changeFunctor e).isEquivalence_functor
@@ -715,10 +579,6 @@
     [IsEquivalence G] [IsEquivalence (F ⋙ G)] : IsEquivalence F := by
   rw [isEquivalence_iff_of_iso (F.rightUnitor.symm ≪≫ isoWhiskerLeft F (G.asEquivalence.unitIso))]
   exact ((F ⋙ G).asEquivalence.trans G.asEquivalence.symm).isEquivalence_functor
-<<<<<<< HEAD
-#align category_theory.is_equivalence.cancel_comp_right CategoryTheory.Functor.isEquivalence_of_comp_right
-=======
->>>>>>> 99508fb5
 
 /-- If `F` and `F ⋙ G` are equivalence of categories, then `G` is also an equivalence. -/
 lemma isEquivalence_of_comp_left {E : Type*} [Category E] (F : C ⥤ D) (G : D ⥤ E)
@@ -726,10 +586,6 @@
   rw [isEquivalence_iff_of_iso (G.leftUnitor.symm ≪≫
     isoWhiskerRight F.asEquivalence.counitIso.symm G)]
   exact (F.asEquivalence.symm.trans (F ⋙ G).asEquivalence).isEquivalence_functor
-<<<<<<< HEAD
-#align category_theory.is_equivalence.cancel_comp_left CategoryTheory.Functor.isEquivalence_of_comp_left
-=======
->>>>>>> 99508fb5
 
 end Functor
 
@@ -740,17 +596,9 @@
 
 noncomputable instance inducedFunctorOfEquiv {C' : Type*} (e : C' ≃ D) :
     IsEquivalence (inducedFunctor e) where
-<<<<<<< HEAD
-#align category_theory.equivalence.induced_functor_of_equiv CategoryTheory.Equivalence.inducedFunctorOfEquiv
 
 noncomputable instance fullyFaithfulToEssImage (F : C ⥤ D) [F.Full] [F.Faithful] :
     IsEquivalence F.toEssImage where
-#align category_theory.equivalence.fully_faithful_to_ess_image CategoryTheory.Equivalence.fullyFaithfulToEssImage
-=======
-
-noncomputable instance fullyFaithfulToEssImage (F : C ⥤ D) [F.Full] [F.Faithful] :
-    IsEquivalence F.toEssImage where
->>>>>>> 99508fb5
 
 end Equivalence
 
@@ -784,18 +632,6 @@
 
 end Iso
 
-<<<<<<< HEAD
--- deprecated on 2024-04-06
-@[deprecated] alias IsEquivalence := Functor.IsEquivalence
-@[deprecated] alias IsEquivalence.fun_inv_map := Functor.fun_inv_map
-@[deprecated] alias IsEquivalence.inv_fun_map := Functor.inv_fun_map
-@[deprecated] alias IsEquivalence.ofIso := Equivalence.changeFunctor
-@[deprecated] alias IsEquivalence.ofIso_trans := Equivalence.changeFunctor_trans
-@[deprecated] alias IsEquivalence.ofIso_refl := Equivalence.changeFunctor_refl
-@[deprecated] alias IsEquivalence.equivOfIso := Functor.isEquivalence_iff_of_iso
-@[deprecated] alias IsEquivalence.cancelCompRight := Functor.isEquivalence_of_comp_right
-@[deprecated] alias IsEquivalence.cancelCompLeft := Functor.isEquivalence_of_comp_left
-=======
 @[deprecated (since := "2024-04-06")] alias IsEquivalence := Functor.IsEquivalence
 @[deprecated (since := "2024-04-06")] alias IsEquivalence.fun_inv_map := Functor.fun_inv_map
 @[deprecated (since := "2024-04-06")] alias IsEquivalence.inv_fun_map := Functor.inv_fun_map
@@ -810,6 +646,5 @@
 alias IsEquivalence.cancelCompRight := Functor.isEquivalence_of_comp_right
 @[deprecated (since := "2024-04-06")]
 alias IsEquivalence.cancelCompLeft := Functor.isEquivalence_of_comp_left
->>>>>>> 99508fb5
 
 end CategoryTheory