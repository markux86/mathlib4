/-
Copyright (c) 2020 Nicolò Cavalleri. All rights reserved.
Released under Apache 2.0 license as described in the file LICENSE.
Authors: Nicolò Cavalleri, Yury Kudryashov
-/
import Mathlib.Geometry.Manifold.ContMDiffMap
import Mathlib.Geometry.Manifold.MFDeriv.UniqueDifferential

/-!
# Diffeomorphisms
This file implements diffeomorphisms.

## Definitions

* `Diffeomorph I I' M M' n`:  `n`-times continuously differentiable diffeomorphism between
  `M` and `M'` with respect to I and I'; we do not introduce a separate definition for the case
  `n = ∞`; we use notation instead.
* `Diffeomorph.toHomeomorph`: reinterpret a diffeomorphism as a homeomorphism.
* `ContinuousLinearEquiv.toDiffeomorph`: reinterpret a continuous equivalence as
  a diffeomorphism.
* `ModelWithCorners.transDiffeomorph`: compose a given `ModelWithCorners` with a diffeomorphism
  between the old and the new target spaces. Useful, e.g, to turn any finite dimensional manifold
  into a manifold modelled on a Euclidean space.
* `Diffeomorph.toTransDiffeomorph`: the identity diffeomorphism between `M` with model `I` and `M`
  with model `I.trans_diffeomorph e`.

## Notations

* `M ≃ₘ^n⟮I, I'⟯ M'`  := `Diffeomorph I J M N n`
* `M ≃ₘ⟮I, I'⟯ M'`    := `Diffeomorph I J M N ∞`
* `E ≃ₘ^n[𝕜] E'`      := `E ≃ₘ^n⟮𝓘(𝕜, E), 𝓘(𝕜, E')⟯ E'`
* `E ≃ₘ[𝕜] E'`        := `E ≃ₘ⟮𝓘(𝕜, E), 𝓘(𝕜, E')⟯ E'`

## Implementation notes

This notion of diffeomorphism is needed although there is already a notion of structomorphism
because structomorphisms do not allow the model spaces `H` and `H'` of the two manifolds to be
different, i.e. for a structomorphism one has to impose `H = H'` which is often not the case in
practice.

## Keywords

diffeomorphism, manifold
-/


open scoped Manifold Topology ContDiff

open Function Set

variable {𝕜 : Type*} [NontriviallyNormedField 𝕜] {E : Type*} [NormedAddCommGroup E]
  [NormedSpace 𝕜 E] {E' : Type*} [NormedAddCommGroup E'] [NormedSpace 𝕜 E'] {F : Type*}
  [NormedAddCommGroup F] [NormedSpace 𝕜 F] {H : Type*} [TopologicalSpace H] {H' : Type*}
  [TopologicalSpace H'] {G : Type*} [TopologicalSpace G] {G' : Type*} [TopologicalSpace G']
  {I : ModelWithCorners 𝕜 E H} {I' : ModelWithCorners 𝕜 E' H'} {J : ModelWithCorners 𝕜 F G}
  {J' : ModelWithCorners 𝕜 F G'}

variable {M : Type*} [TopologicalSpace M] [ChartedSpace H M] {M' : Type*} [TopologicalSpace M']
  [ChartedSpace H' M'] {N : Type*} [TopologicalSpace N] [ChartedSpace G N] {N' : Type*}
  [TopologicalSpace N'] [ChartedSpace G' N'] {n : WithTop ℕ∞}

section Defs

variable (I I' M M' n)

/-- `n`-times continuously differentiable diffeomorphism between `M` and `M'` with respect to `I`
and `I'`. -/
-- Porting note (https://github.com/leanprover-community/mathlib4/issues/5171): was @[nolint has_nonempty_instance]
structure Diffeomorph extends M ≃ M' where
  protected contMDiff_toFun : ContMDiff I I' n toEquiv
  protected contMDiff_invFun : ContMDiff I' I n toEquiv.symm

end Defs

@[inherit_doc]
scoped[Manifold] notation M " ≃ₘ^" n:1000 "⟮" I ", " J "⟯ " N => Diffeomorph I J M N n

/-- Infinitely differentiable diffeomorphism between `M` and `M'` with respect to `I` and `I'`. -/
scoped[Manifold] notation M " ≃ₘ⟮" I ", " J "⟯ " N => Diffeomorph I J M N ∞

/-- `n`-times continuously differentiable diffeomorphism between `E` and `E'`. -/
<<<<<<< HEAD
scoped[Manifold]
  notation E " ≃ₘ^" n:1000 "[" 𝕜 "] " E' =>
    Diffeomorph 𝓘(𝕜, E) 𝓘(𝕜, E') E E' n
=======
scoped[Manifold] notation E " ≃ₘ^" n:1000 "[" 𝕜 "] " E' => Diffeomorph 𝓘(𝕜, E) 𝓘(𝕜, E') E E' n
>>>>>>> d9df436d

/-- Infinitely differentiable diffeomorphism between `E` and `E'`. -/
scoped[Manifold]
  notation E " ≃ₘ[" 𝕜 "] " E' =>
    Diffeomorph 𝓘(𝕜, E) 𝓘(𝕜, E') E E' ∞

namespace Diffeomorph

theorem toEquiv_injective : Injective (Diffeomorph.toEquiv : (M ≃ₘ^n⟮I, I'⟯ M') → M ≃ M')
  | ⟨_, _, _⟩, ⟨_, _, _⟩, rfl => rfl

instance : EquivLike (M ≃ₘ^n⟮I, I'⟯ M') M M' where
  coe Φ := Φ.toEquiv
  inv Φ := Φ.toEquiv.symm
  left_inv Φ := Φ.left_inv
  right_inv Φ := Φ.right_inv
  coe_injective' _ _ h _ := toEquiv_injective <| DFunLike.ext' h

/-- Interpret a diffeomorphism as a `ContMDiffMap`. -/
@[coe]
def toContMDiffMap (Φ : M ≃ₘ^n⟮I, I'⟯ M') : C^n⟮I, M; I', M'⟯ :=
  ⟨Φ, Φ.contMDiff_toFun⟩

instance : Coe (M ≃ₘ^n⟮I, I'⟯ M') C^n⟮I, M; I', M'⟯ :=
  ⟨toContMDiffMap⟩

@[continuity]
protected theorem continuous (h : M ≃ₘ^n⟮I, I'⟯ M') : Continuous h :=
  h.contMDiff_toFun.continuous

protected theorem contMDiff (h : M ≃ₘ^n⟮I, I'⟯ M') : ContMDiff I I' n h :=
  h.contMDiff_toFun

protected theorem contMDiffAt (h : M ≃ₘ^n⟮I, I'⟯ M') {x} : ContMDiffAt I I' n h x :=
  h.contMDiff.contMDiffAt

protected theorem contMDiffWithinAt (h : M ≃ₘ^n⟮I, I'⟯ M') {s x} : ContMDiffWithinAt I I' n h s x :=
  h.contMDiffAt.contMDiffWithinAt

-- Porting note (https://github.com/leanprover-community/mathlib4/issues/11215): TODO: should use `E ≃ₘ^n[𝕜] F` notation
protected theorem contDiff (h : E ≃ₘ^n⟮𝓘(𝕜, E), 𝓘(𝕜, E')⟯ E') : ContDiff 𝕜 n h :=
  h.contMDiff.contDiff

@[deprecated (since := "2024-11-21")] alias smooth := Diffeomorph.contDiff

protected theorem mdifferentiable (h : M ≃ₘ^n⟮I, I'⟯ M') (hn : 1 ≤ n) : MDifferentiable I I' h :=
  h.contMDiff.mdifferentiable hn

protected theorem mdifferentiableOn (h : M ≃ₘ^n⟮I, I'⟯ M') (s : Set M) (hn : 1 ≤ n) :
    MDifferentiableOn I I' h s :=
  (h.mdifferentiable hn).mdifferentiableOn

@[simp]
theorem coe_toEquiv (h : M ≃ₘ^n⟮I, I'⟯ M') : ⇑h.toEquiv = h :=
  rfl

@[simp, norm_cast]
theorem coe_coe (h : M ≃ₘ^n⟮I, I'⟯ M') : ⇑(h : C^n⟮I, M; I', M'⟯) = h :=
  rfl

@[simp]
theorem toEquiv_inj {h h' : M ≃ₘ^n⟮I, I'⟯ M'} : h.toEquiv = h'.toEquiv ↔ h = h' :=
  toEquiv_injective.eq_iff

/-- Coercion to function `fun h : M ≃ₘ^n⟮I, I'⟯ M' ↦ (h : M → M')` is injective. -/
theorem coeFn_injective : Injective ((↑) : (M ≃ₘ^n⟮I, I'⟯ M') → (M → M')) :=
  DFunLike.coe_injective

@[ext]
theorem ext {h h' : M ≃ₘ^n⟮I, I'⟯ M'} (Heq : ∀ x, h x = h' x) : h = h' :=
  coeFn_injective <| funext Heq

instance : ContinuousMapClass (M ≃ₘ⟮I, J⟯ N) M N where
  map_continuous f := f.continuous

section

variable (M I n)

/-- Identity map as a diffeomorphism. -/
protected def refl : M ≃ₘ^n⟮I, I⟯ M where
  contMDiff_toFun := contMDiff_id
  contMDiff_invFun := contMDiff_id
  toEquiv := Equiv.refl M

@[simp]
theorem refl_toEquiv : (Diffeomorph.refl I M n).toEquiv = Equiv.refl _ :=
  rfl

@[simp]
theorem coe_refl : ⇑(Diffeomorph.refl I M n) = id :=
  rfl

end

/-- Composition of two diffeomorphisms. -/
@[trans]
protected def trans (h₁ : M ≃ₘ^n⟮I, I'⟯ M') (h₂ : M' ≃ₘ^n⟮I', J⟯ N) : M ≃ₘ^n⟮I, J⟯ N where
  contMDiff_toFun := h₂.contMDiff.comp h₁.contMDiff
  contMDiff_invFun := h₁.contMDiff_invFun.comp h₂.contMDiff_invFun
  toEquiv := h₁.toEquiv.trans h₂.toEquiv

@[simp]
theorem trans_refl (h : M ≃ₘ^n⟮I, I'⟯ M') : h.trans (Diffeomorph.refl I' M' n) = h :=
  ext fun _ => rfl

@[simp]
theorem refl_trans (h : M ≃ₘ^n⟮I, I'⟯ M') : (Diffeomorph.refl I M n).trans h = h :=
  ext fun _ => rfl

@[simp]
theorem coe_trans (h₁ : M ≃ₘ^n⟮I, I'⟯ M') (h₂ : M' ≃ₘ^n⟮I', J⟯ N) : ⇑(h₁.trans h₂) = h₂ ∘ h₁ :=
  rfl

/-- Inverse of a diffeomorphism. -/
@[symm]
protected def symm (h : M ≃ₘ^n⟮I, J⟯ N) : N ≃ₘ^n⟮J, I⟯ M where
  contMDiff_toFun := h.contMDiff_invFun
  contMDiff_invFun := h.contMDiff_toFun
  toEquiv := h.toEquiv.symm

@[simp]
theorem apply_symm_apply (h : M ≃ₘ^n⟮I, J⟯ N) (x : N) : h (h.symm x) = x :=
  h.toEquiv.apply_symm_apply x

@[simp]
theorem symm_apply_apply (h : M ≃ₘ^n⟮I, J⟯ N) (x : M) : h.symm (h x) = x :=
  h.toEquiv.symm_apply_apply x

@[simp]
theorem symm_refl : (Diffeomorph.refl I M n).symm = Diffeomorph.refl I M n :=
  ext fun _ => rfl

@[simp]
theorem self_trans_symm (h : M ≃ₘ^n⟮I, J⟯ N) : h.trans h.symm = Diffeomorph.refl I M n :=
  ext h.symm_apply_apply

@[simp]
theorem symm_trans_self (h : M ≃ₘ^n⟮I, J⟯ N) : h.symm.trans h = Diffeomorph.refl J N n :=
  ext h.apply_symm_apply

@[simp]
theorem symm_trans' (h₁ : M ≃ₘ^n⟮I, I'⟯ M') (h₂ : M' ≃ₘ^n⟮I', J⟯ N) :
    (h₁.trans h₂).symm = h₂.symm.trans h₁.symm :=
  rfl

@[simp]
theorem symm_toEquiv (h : M ≃ₘ^n⟮I, J⟯ N) : h.symm.toEquiv = h.toEquiv.symm :=
  rfl

@[simp, mfld_simps]
theorem toEquiv_coe_symm (h : M ≃ₘ^n⟮I, J⟯ N) : ⇑h.toEquiv.symm = h.symm :=
  rfl

theorem image_eq_preimage (h : M ≃ₘ^n⟮I, J⟯ N) (s : Set M) : h '' s = h.symm ⁻¹' s :=
  h.toEquiv.image_eq_preimage s

theorem symm_image_eq_preimage (h : M ≃ₘ^n⟮I, J⟯ N) (s : Set N) : h.symm '' s = h ⁻¹' s :=
  h.symm.image_eq_preimage s

@[simp, mfld_simps]
nonrec theorem range_comp {α} (h : M ≃ₘ^n⟮I, J⟯ N) (f : α → M) :
    range (h ∘ f) = h.symm ⁻¹' range f := by
  rw [range_comp, image_eq_preimage]

@[simp]
theorem image_symm_image (h : M ≃ₘ^n⟮I, J⟯ N) (s : Set N) : h '' (h.symm '' s) = s :=
  h.toEquiv.image_symm_image s

@[simp]
theorem symm_image_image (h : M ≃ₘ^n⟮I, J⟯ N) (s : Set M) : h.symm '' (h '' s) = s :=
  h.toEquiv.symm_image_image s

/-- A diffeomorphism is a homeomorphism. -/
def toHomeomorph (h : M ≃ₘ^n⟮I, J⟯ N) : M ≃ₜ N :=
  ⟨h.toEquiv, h.continuous, h.symm.continuous⟩

@[simp]
theorem toHomeomorph_toEquiv (h : M ≃ₘ^n⟮I, J⟯ N) : h.toHomeomorph.toEquiv = h.toEquiv :=
  rfl

@[simp]
theorem symm_toHomeomorph (h : M ≃ₘ^n⟮I, J⟯ N) : h.symm.toHomeomorph = h.toHomeomorph.symm :=
  rfl

@[simp]
theorem coe_toHomeomorph (h : M ≃ₘ^n⟮I, J⟯ N) : ⇑h.toHomeomorph = h :=
  rfl

@[simp]
theorem coe_toHomeomorph_symm (h : M ≃ₘ^n⟮I, J⟯ N) : ⇑h.toHomeomorph.symm = h.symm :=
  rfl

@[simp]
theorem contMDiffWithinAt_comp_diffeomorph_iff {m} (h : M ≃ₘ^n⟮I, J⟯ N) {f : N → M'} {s x}
    (hm : m ≤ n) :
    ContMDiffWithinAt I I' m (f ∘ h) s x ↔ ContMDiffWithinAt J I' m f (h.symm ⁻¹' s) (h x) := by
  constructor
  · intro Hfh
    rw [← h.symm_apply_apply x] at Hfh
    simpa only [Function.comp_def, h.apply_symm_apply] using
      Hfh.comp (h x) (h.symm.contMDiffWithinAt.of_le hm) (mapsTo_preimage _ _)
  · rw [← h.image_eq_preimage]
    exact fun hf => hf.comp x (h.contMDiffWithinAt.of_le hm) (mapsTo_image _ _)

@[simp]
theorem contMDiffOn_comp_diffeomorph_iff {m} (h : M ≃ₘ^n⟮I, J⟯ N) {f : N → M'} {s} (hm : m ≤ n) :
    ContMDiffOn I I' m (f ∘ h) s ↔ ContMDiffOn J I' m f (h.symm ⁻¹' s) :=
  h.toEquiv.forall_congr fun {_} => by
    simp only [hm, coe_toEquiv, h.symm_apply_apply, contMDiffWithinAt_comp_diffeomorph_iff,
      mem_preimage]

@[simp]
theorem contMDiffAt_comp_diffeomorph_iff {m} (h : M ≃ₘ^n⟮I, J⟯ N) {f : N → M'} {x} (hm : m ≤ n) :
    ContMDiffAt I I' m (f ∘ h) x ↔ ContMDiffAt J I' m f (h x) :=
  h.contMDiffWithinAt_comp_diffeomorph_iff hm

@[simp]
theorem contMDiff_comp_diffeomorph_iff {m} (h : M ≃ₘ^n⟮I, J⟯ N) {f : N → M'} (hm : m ≤ n) :
    ContMDiff I I' m (f ∘ h) ↔ ContMDiff J I' m f :=
  h.toEquiv.forall_congr fun _ ↦ h.contMDiffAt_comp_diffeomorph_iff hm

@[simp]
theorem contMDiffWithinAt_diffeomorph_comp_iff {m} (h : M ≃ₘ^n⟮I, J⟯ N) {f : M' → M} (hm : m ≤ n)
    {s x} : ContMDiffWithinAt I' J m (h ∘ f) s x ↔ ContMDiffWithinAt I' I m f s x :=
  ⟨fun Hhf => by
    simpa only [Function.comp_def, h.symm_apply_apply] using
      (h.symm.contMDiffAt.of_le hm).comp_contMDiffWithinAt _ Hhf,
    fun Hf => (h.contMDiffAt.of_le hm).comp_contMDiffWithinAt _ Hf⟩

@[simp]
theorem contMDiffAt_diffeomorph_comp_iff {m} (h : M ≃ₘ^n⟮I, J⟯ N) {f : M' → M} (hm : m ≤ n) {x} :
    ContMDiffAt I' J m (h ∘ f) x ↔ ContMDiffAt I' I m f x :=
  h.contMDiffWithinAt_diffeomorph_comp_iff hm

@[simp]
theorem contMDiffOn_diffeomorph_comp_iff {m} (h : M ≃ₘ^n⟮I, J⟯ N) {f : M' → M} (hm : m ≤ n) {s} :
    ContMDiffOn I' J m (h ∘ f) s ↔ ContMDiffOn I' I m f s :=
  forall₂_congr fun _ _ => h.contMDiffWithinAt_diffeomorph_comp_iff hm

@[simp]
theorem contMDiff_diffeomorph_comp_iff {m} (h : M ≃ₘ^n⟮I, J⟯ N) {f : M' → M} (hm : m ≤ n) :
    ContMDiff I' J m (h ∘ f) ↔ ContMDiff I' I m f :=
  forall_congr' fun _ => h.contMDiffWithinAt_diffeomorph_comp_iff hm

theorem toPartialHomeomorph_mdifferentiable (h : M ≃ₘ^n⟮I, J⟯ N) (hn : 1 ≤ n) :
    h.toHomeomorph.toPartialHomeomorph.MDifferentiable I J :=
  ⟨h.mdifferentiableOn _ hn, h.symm.mdifferentiableOn _ hn⟩

section Constructions

/-- Product of two diffeomorphisms. -/
def prodCongr (h₁ : M ≃ₘ^n⟮I, I'⟯ M') (h₂ : N ≃ₘ^n⟮J, J'⟯ N') :
    (M × N) ≃ₘ^n⟮I.prod J, I'.prod J'⟯ M' × N' where
  contMDiff_toFun := (h₁.contMDiff.comp contMDiff_fst).prod_mk (h₂.contMDiff.comp contMDiff_snd)
  contMDiff_invFun :=
    (h₁.symm.contMDiff.comp contMDiff_fst).prod_mk (h₂.symm.contMDiff.comp contMDiff_snd)
  toEquiv := h₁.toEquiv.prodCongr h₂.toEquiv

@[simp]
theorem prodCongr_symm (h₁ : M ≃ₘ^n⟮I, I'⟯ M') (h₂ : N ≃ₘ^n⟮J, J'⟯ N') :
    (h₁.prodCongr h₂).symm = h₁.symm.prodCongr h₂.symm :=
  rfl

@[simp]
theorem coe_prodCongr (h₁ : M ≃ₘ^n⟮I, I'⟯ M') (h₂ : N ≃ₘ^n⟮J, J'⟯ N') :
    ⇑(h₁.prodCongr h₂) = Prod.map h₁ h₂ :=
  rfl

section

variable (I J J' M N N' n)

/-- `M × N` is diffeomorphic to `N × M`. -/
def prodComm : (M × N) ≃ₘ^n⟮I.prod J, J.prod I⟯ N × M where
  contMDiff_toFun := contMDiff_snd.prod_mk contMDiff_fst
  contMDiff_invFun := contMDiff_snd.prod_mk contMDiff_fst
  toEquiv := Equiv.prodComm M N

@[simp]
theorem prodComm_symm : (prodComm I J M N n).symm = prodComm J I N M n :=
  rfl

@[simp]
theorem coe_prodComm : ⇑(prodComm I J M N n) = Prod.swap :=
  rfl

/-- `(M × N) × N'` is diffeomorphic to `M × (N × N')`. -/
def prodAssoc : ((M × N) × N') ≃ₘ^n⟮(I.prod J).prod J', I.prod (J.prod J')⟯ M × N × N' where
  contMDiff_toFun :=
    (contMDiff_fst.comp contMDiff_fst).prod_mk
      ((contMDiff_snd.comp contMDiff_fst).prod_mk contMDiff_snd)
  contMDiff_invFun :=
    (contMDiff_fst.prod_mk (contMDiff_fst.comp contMDiff_snd)).prod_mk
      (contMDiff_snd.comp contMDiff_snd)
  toEquiv := Equiv.prodAssoc M N N'

end

end Constructions

theorem uniqueMDiffOn_image_aux (h : M ≃ₘ^n⟮I, J⟯ N) (hn : 1 ≤ n) {s : Set M}
    (hs : UniqueMDiffOn I s) : UniqueMDiffOn J (h '' s) := by
  convert hs.uniqueMDiffOn_preimage (h.toPartialHomeomorph_mdifferentiable hn)
  simp [h.image_eq_preimage]

@[simp]
theorem uniqueMDiffOn_image (h : M ≃ₘ^n⟮I, J⟯ N) (hn : 1 ≤ n) {s : Set M} :
    UniqueMDiffOn J (h '' s) ↔ UniqueMDiffOn I s :=
  ⟨fun hs => h.symm_image_image s ▸ h.symm.uniqueMDiffOn_image_aux hn hs,
    h.uniqueMDiffOn_image_aux hn⟩

@[simp]
theorem uniqueMDiffOn_preimage (h : M ≃ₘ^n⟮I, J⟯ N) (hn : 1 ≤ n) {s : Set N} :
    UniqueMDiffOn I (h ⁻¹' s) ↔ UniqueMDiffOn J s :=
  h.symm_image_eq_preimage s ▸ h.symm.uniqueMDiffOn_image hn

-- Porting note (https://github.com/leanprover-community/mathlib4/issues/11215): TODO: should use `E ≃ₘ^n[𝕜] F` notation
@[simp]
theorem uniqueDiffOn_image (h : E ≃ₘ^n⟮𝓘(𝕜, E), 𝓘(𝕜, F)⟯ F) (hn : 1 ≤ n) {s : Set E} :
    UniqueDiffOn 𝕜 (h '' s) ↔ UniqueDiffOn 𝕜 s := by
  simp only [← uniqueMDiffOn_iff_uniqueDiffOn, uniqueMDiffOn_image, hn]

@[simp]
-- Porting note (https://github.com/leanprover-community/mathlib4/issues/11215): TODO: should use `E ≃ₘ^n[𝕜] F` notation
theorem uniqueDiffOn_preimage (h : E ≃ₘ^n⟮𝓘(𝕜, E), 𝓘(𝕜, F)⟯ F) (hn : 1 ≤ n) {s : Set F} :
    UniqueDiffOn 𝕜 (h ⁻¹' s) ↔ UniqueDiffOn 𝕜 s :=
  h.symm_image_eq_preimage s ▸ h.symm.uniqueDiffOn_image hn

end Diffeomorph

namespace ContinuousLinearEquiv

variable (e : E ≃L[𝕜] E')

/-- A continuous linear equivalence between normed spaces is a diffeomorphism. -/
def toDiffeomorph : E ≃ₘ[𝕜] E' where
  contMDiff_toFun := e.contDiff.contMDiff
  contMDiff_invFun := e.symm.contDiff.contMDiff
  toEquiv := e.toLinearEquiv.toEquiv

@[simp]
theorem coe_toDiffeomorph : ⇑e.toDiffeomorph = e :=
  rfl

@[simp]
theorem symm_toDiffeomorph : e.symm.toDiffeomorph = e.toDiffeomorph.symm :=
  rfl

@[simp]
theorem coe_toDiffeomorph_symm : ⇑e.toDiffeomorph.symm = e.symm :=
  rfl

end ContinuousLinearEquiv

namespace ModelWithCorners

variable (I) (e : E ≃ₘ^n⟮𝓘(𝕜, E), 𝓘(𝕜, E')⟯ E') [NeZero n]

/-- Apply a diffeomorphism (e.g., a continuous linear equivalence) to the model vector space. -/
def transDiffeomorph : ModelWithCorners 𝕜 E' H where
  toPartialEquiv := I.toPartialEquiv.trans e.toEquiv.toPartialEquiv
  source_eq := by simp
  uniqueDiffOn' := by
    have hn : 1 ≤ n := ENat.one_le_iff_ne_zero_withTop.mpr (NeZero.ne n)
    simp [I.uniqueDiffOn, hn]
  target_subset_closure_interior := by
    simp only [PartialEquiv.trans_target, Equiv.toPartialEquiv_target,
      Equiv.toPartialEquiv_symm_apply, Diffeomorph.toEquiv_coe_symm, target_eq, univ_inter]
    change e.toHomeomorph.symm ⁻¹' _ ⊆ closure (interior (e.toHomeomorph.symm ⁻¹' (range I)))
    rw [← e.toHomeomorph.symm.isOpenMap.preimage_interior_eq_interior_preimage
      e.toHomeomorph.continuous_symm,
      ← e.toHomeomorph.symm.isOpenMap.preimage_closure_eq_closure_preimage
      e.toHomeomorph.continuous_symm]
    exact preimage_mono I.range_subset_closure_interior
  continuous_toFun := e.continuous.comp I.continuous
  continuous_invFun := I.continuous_symm.comp e.symm.continuous

@[simp, mfld_simps]
theorem coe_transDiffeomorph : ⇑(I.transDiffeomorph e) = e ∘ I :=
  rfl

@[simp, mfld_simps]
theorem coe_transDiffeomorph_symm : ⇑(I.transDiffeomorph e).symm = I.symm ∘ e.symm :=
  rfl

theorem transDiffeomorph_range : range (I.transDiffeomorph e) = e '' range I :=
  range_comp e I

theorem coe_extChartAt_transDiffeomorph (x : M) :
    ⇑(extChartAt (I.transDiffeomorph e) x) = e ∘ extChartAt I x :=
  rfl

theorem coe_extChartAt_transDiffeomorph_symm (x : M) :
    ⇑(extChartAt (I.transDiffeomorph e) x).symm = (extChartAt I x).symm ∘ e.symm :=
  rfl

theorem extChartAt_transDiffeomorph_target (x : M) :
    (extChartAt (I.transDiffeomorph e) x).target = e.symm ⁻¹' (extChartAt I x).target := by
  simp only [e.range_comp, preimage_preimage, mfld_simps]; rfl

end ModelWithCorners

namespace Diffeomorph

variable [NeZero n] (e : E ≃ₘ^n⟮𝓘(𝕜, E), 𝓘(𝕜, F)⟯ F)

instance instIsManifoldTransDiffeomorph [IsManifold I n M] :
    IsManifold (I.transDiffeomorph e) n M := by
  refine isManifold_of_contDiffOn (I.transDiffeomorph e) n M fun e₁ e₂ h₁ h₂ => ?_
  refine e.contDiff.comp_contDiffOn
      (((contDiffGroupoid n I).compatible h₁ h₂).1.comp e.symm.contDiff.contDiffOn ?_)
  simp only [mapsTo_iff_subset_preimage]
  mfld_set_tac

variable (I M)

/-- The identity diffeomorphism between a manifold with model `I` and the same manifold
with model `I.trans_diffeomorph e`. -/
def toTransDiffeomorph (e : E ≃ₘ^n⟮𝓘(𝕜, E), 𝓘(𝕜, F)⟯ F) : M ≃ₘ^n⟮I, I.transDiffeomorph e⟯ M where
  toEquiv := Equiv.refl M
  contMDiff_toFun x := by
    refine contMDiffWithinAt_iff'.2 ⟨continuousWithinAt_id, ?_⟩
    refine e.contDiff.contDiffWithinAt.congr_of_mem (fun y hy ↦ ?_) ?_
    · simp only [Equiv.coe_refl, id, (· ∘ ·), I.coe_extChartAt_transDiffeomorph,
        (extChartAt I x).right_inv hy.1]
    · exact
      ⟨(extChartAt I x).map_source (mem_extChartAt_source x), trivial, by simp only [mfld_simps]⟩
  contMDiff_invFun x := by
    refine contMDiffWithinAt_iff'.2 ⟨continuousWithinAt_id, ?_⟩
    refine e.symm.contDiff.contDiffWithinAt.congr_of_mem (fun y hy => ?_) ?_
    · simp only [mem_inter_iff, I.extChartAt_transDiffeomorph_target] at hy
      simp only [Equiv.coe_refl, Equiv.refl_symm, id, (· ∘ ·),
        I.coe_extChartAt_transDiffeomorph_symm, (extChartAt I x).right_inv hy.1]
    exact ⟨(extChartAt _ x).map_source (mem_extChartAt_source x), trivial, by
      simp only [e.symm_apply_apply, Equiv.refl_symm, Equiv.coe_refl, mfld_simps]⟩

variable {I M}

@[simp]
theorem contMDiffWithinAt_transDiffeomorph_right {f : M' → M} {x s} :
    ContMDiffWithinAt I' (I.transDiffeomorph e) n f s x ↔ ContMDiffWithinAt I' I n f s x :=
  (toTransDiffeomorph I M e).contMDiffWithinAt_diffeomorph_comp_iff le_rfl

@[simp]
theorem contMDiffAt_transDiffeomorph_right {f : M' → M} {x} :
    ContMDiffAt I' (I.transDiffeomorph e) n f x ↔ ContMDiffAt I' I n f x :=
  (toTransDiffeomorph I M e).contMDiffAt_diffeomorph_comp_iff le_rfl

@[simp]
theorem contMDiffOn_transDiffeomorph_right {f : M' → M} {s} :
    ContMDiffOn I' (I.transDiffeomorph e) n f s ↔ ContMDiffOn I' I n f s :=
  (toTransDiffeomorph I M e).contMDiffOn_diffeomorph_comp_iff le_rfl

@[simp]
theorem contMDiff_transDiffeomorph_right {f : M' → M} :
    ContMDiff I' (I.transDiffeomorph e) n f ↔ ContMDiff I' I n f :=
  (toTransDiffeomorph I M e).contMDiff_diffeomorph_comp_iff le_rfl

@[deprecated (since := "2024-11-21")]
alias smooth_transDiffeomorph_right := contMDiff_transDiffeomorph_right

@[simp]
theorem contMDiffWithinAt_transDiffeomorph_left {f : M → M'} {x s} :
    ContMDiffWithinAt (I.transDiffeomorph e) I' n f s x ↔ ContMDiffWithinAt I I' n f s x :=
  ((toTransDiffeomorph I M e).contMDiffWithinAt_comp_diffeomorph_iff le_rfl).symm

@[simp]
theorem contMDiffAt_transDiffeomorph_left {f : M → M'} {x} :
    ContMDiffAt (I.transDiffeomorph e) I' n f x ↔ ContMDiffAt I I' n f x :=
  ((toTransDiffeomorph I M e).contMDiffAt_comp_diffeomorph_iff le_rfl).symm

@[simp]
theorem contMDiffOn_transDiffeomorph_left {f : M → M'} {s} :
    ContMDiffOn (I.transDiffeomorph e) I' n f s ↔ ContMDiffOn I I' n f s :=
  ((toTransDiffeomorph I M e).contMDiffOn_comp_diffeomorph_iff le_rfl).symm

@[simp]
theorem contMDiff_transDiffeomorph_left {f : M → M'} :
    ContMDiff (I.transDiffeomorph e) I' n f ↔ ContMDiff I I' n f :=
  ((toTransDiffeomorph I M e).contMDiff_comp_diffeomorph_iff le_rfl).symm

@[deprecated (since := "2024-11-21")]
alias smooth_transDiffeomorph_left := contMDiff_transDiffeomorph_left

end Diffeomorph<|MERGE_RESOLUTION|>--- conflicted
+++ resolved
@@ -79,13 +79,7 @@
 scoped[Manifold] notation M " ≃ₘ⟮" I ", " J "⟯ " N => Diffeomorph I J M N ∞
 
 /-- `n`-times continuously differentiable diffeomorphism between `E` and `E'`. -/
-<<<<<<< HEAD
-scoped[Manifold]
-  notation E " ≃ₘ^" n:1000 "[" 𝕜 "] " E' =>
-    Diffeomorph 𝓘(𝕜, E) 𝓘(𝕜, E') E E' n
-=======
 scoped[Manifold] notation E " ≃ₘ^" n:1000 "[" 𝕜 "] " E' => Diffeomorph 𝓘(𝕜, E) 𝓘(𝕜, E') E E' n
->>>>>>> d9df436d
 
 /-- Infinitely differentiable diffeomorphism between `E` and `E'`. -/
 scoped[Manifold]
