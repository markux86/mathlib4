/-
Copyright (c) 2019 Sébastien Gouëzel. All rights reserved.
Released under Apache 2.0 license as described in the file LICENSE.
Authors: Sébastien Gouëzel
-/
import Mathlib.Analysis.Calculus.FDeriv.Equiv
import Mathlib.Analysis.Calculus.FormalMultilinearSeries

/-!
# Iterated derivatives of a function

In this file, we define iteratively the `n+1`-th derivative of a function as the
derivative of the `n`-th derivative. It is called `iteratedFDeriv 𝕜 n f x` where `𝕜` is the
field, `n` is the number of iterations, `f` is the function and `x` is the point, and it is given
as an `n`-multilinear map. We also define a version `iteratedFDerivWithin` relative to a domain.
Note that, in domains, there may be several choices of possible derivative, so we make some
arbitrary choice in the definition.

We also define a predicate `HasFTaylorSeriesUpTo` (and its localized version
`HasFTaylorSeriesUpToOn`), saying that a sequence of multilinear maps is *a* sequence of
derivatives of `f`. Contrary to `iteratedFDerivWithin`, it accommodates well the
non-uniqueness of derivatives.

## Main definitions and results

Let `f : E → F` be a map between normed vector spaces over a nontrivially normed field `𝕜`.

* `HasFTaylorSeriesUpTo n f p`: expresses that the formal multilinear series `p` is a sequence
  of iterated derivatives of `f`, up to the `n`-th term (where `n` is a natural number or `∞`).
* `HasFTaylorSeriesUpToOn n f p s`: same thing, but inside a set `s`. The notion of derivative
  is now taken inside `s`. In particular, derivatives don't have to be unique.

* `iteratedFDerivWithin 𝕜 n f s x` is an `n`-th derivative of `f` over the field `𝕜` on the
  set `s` at the point `x`. It is a continuous multilinear map from `E^n` to `F`, defined as a
  derivative within `s` of `iteratedFDerivWithin 𝕜 (n-1) f s` if one exists, and `0` otherwise.
* `iteratedFDeriv 𝕜 n f x` is the `n`-th derivative of `f` over the field `𝕜` at the point `x`.
  It is a continuous multilinear map from `E^n` to `F`, defined as a derivative of
  `iteratedFDeriv 𝕜 (n-1) f` if one exists, and `0` otherwise.


### Side of the composition, and universe issues

With a naïve direct definition, the `n`-th derivative of a function belongs to the space
`E →L[𝕜] (E →L[𝕜] (E ... F)...)))` where there are n iterations of `E →L[𝕜]`. This space
may also be seen as the space of continuous multilinear functions on `n` copies of `E` with
values in `F`, by uncurrying. This is the point of view that is usually adopted in textbooks,
and that we also use. This means that the definition and the first proofs are slightly involved,
as one has to keep track of the uncurrying operation. The uncurrying can be done from the
left or from the right, amounting to defining the `n+1`-th derivative either as the derivative of
the `n`-th derivative, or as the `n`-th derivative of the derivative.
For proofs, it would be more convenient to use the latter approach (from the right),
as it means to prove things at the `n+1`-th step we only need to understand well enough the
derivative in `E →L[𝕜] F` (contrary to the approach from the left, where one would need to know
enough on the `n`-th derivative to deduce things on the `n+1`-th derivative).

However, the definition from the right leads to a universe polymorphism problem: if we define
`iteratedFDeriv 𝕜 (n + 1) f x = iteratedFDeriv 𝕜 n (fderiv 𝕜 f) x` by induction, we need to
generalize over all spaces (as `f` and `fderiv 𝕜 f` don't take values in the same space). It is
only possible to generalize over all spaces in some fixed universe in an inductive definition.
For `f : E → F`, then `fderiv 𝕜 f` is a map `E → (E →L[𝕜] F)`. Therefore, the definition will only
work if `F` and `E →L[𝕜] F` are in the same universe.

This issue does not appear with the definition from the left, where one does not need to generalize
over all spaces. Therefore, we use the definition from the left. This means some proofs later on
become a little bit more complicated: to prove that a function is `C^n`, the most efficient approach
is to exhibit a formula for its `n`-th derivative and prove it is continuous (contrary to the
inductive approach where one would prove smoothness statements without giving a formula for the
derivative). In the end, this approach is still satisfactory as it is good to have formulas for the
iterated derivatives in various constructions.

One point where we depart from this explicit approach is in the proof of smoothness of a
composition: there is a formula for the `n`-th derivative of a composition (Faà di Bruno's formula),
but it is very complicated and barely usable, while the inductive proof is very simple. Thus, we
give the inductive proof. As explained above, it works by generalizing over the target space, hence
it only works well if all spaces belong to the same universe. To get the general version, we lift
things to a common universe using a trick.

### Variables management

The textbook definitions and proofs use various identifications and abuse of notations, for instance
when saying that the natural space in which the derivative lives, i.e.,
`E →L[𝕜] (E →L[𝕜] ( ... →L[𝕜] F))`, is the same as a space of multilinear maps. When doing things
formally, we need to provide explicit maps for these identifications, and chase some diagrams to see
everything is compatible with the identifications. In particular, one needs to check that taking the
derivative and then doing the identification, or first doing the identification and then taking the
derivative, gives the same result. The key point for this is that taking the derivative commutes
with continuous linear equivalences. Therefore, we need to implement all our identifications with
continuous linear equivs.

## Notations

We use the notation `E [×n]→L[𝕜] F` for the space of continuous multilinear maps on `E^n` with
values in `F`. This is the space in which the `n`-th derivative of a function from `E` to `F` lives.

In this file, we denote `⊤ : ℕ∞` with `∞`.
-/


noncomputable section

open scoped Classical
open ENat NNReal Topology Filter

local notation "∞" => (⊤ : ℕ∞)

/-
Porting note: These lines are not required in Mathlib4.
attribute [local instance 1001]
  NormedAddCommGroup.toAddCommGroup NormedSpace.toModule' AddCommGroup.toAddCommMonoid
-/

open Set Fin Filter Function

universe u uE uF

variable {𝕜 : Type u} [NontriviallyNormedField 𝕜] {E : Type uE} [NormedAddCommGroup E]
  [NormedSpace 𝕜 E] {F : Type uF} [NormedAddCommGroup F] [NormedSpace 𝕜 F]
<<<<<<< HEAD
  {s t u : Set E} {f f₁ : E → F} {x : E} {m n : ℕ∞} {p : E → FormalMultilinearSeries 𝕜 E F}
=======
  {s t u : Set E} {f f₁ : E → F} {x : E} {m n N : WithTop ℕ∞}
  {p : E → FormalMultilinearSeries 𝕜 E F}
>>>>>>> 6343082c

/-! ### Functions with a Taylor series on a domain -/

/-- `HasFTaylorSeriesUpToOn n f p s` registers the fact that `p 0 = f` and `p (m+1)` is a
derivative of `p m` for `m < n`, and is continuous for `m ≤ n`. This is a predicate analogous to
`HasFDerivWithinAt` but for higher order derivatives.

Notice that `p` does not sum up to `f` on the diagonal (`FormalMultilinearSeries.sum`), even if
`f` is analytic and `n = ∞`: an additional `1/m!` factor on the `m`th term is necessary for that. -/
structure HasFTaylorSeriesUpToOn
  (n : WithTop ℕ∞) (f : E → F) (p : E → FormalMultilinearSeries 𝕜 E F) (s : Set E) : Prop where
  zero_eq : ∀ x ∈ s, (p x 0).curry0 = f x
  protected fderivWithin : ∀ m : ℕ, (m : ℕ∞) < n → ∀ x ∈ s,
    HasFDerivWithinAt (p · m) (p x m.succ).curryLeft s x
  cont : ∀ m : ℕ, m ≤ n → ContinuousOn (p · m) s

theorem HasFTaylorSeriesUpToOn.zero_eq' (h : HasFTaylorSeriesUpToOn n f p s) {x : E} (hx : x ∈ s) :
    p x 0 = (continuousMultilinearCurryFin0 𝕜 E F).symm (f x) := by
  rw [← h.zero_eq x hx]
  exact (p x 0).uncurry0_curry0.symm

/-- If two functions coincide on a set `s`, then a Taylor series for the first one is as well a
Taylor series for the second one. -/
theorem HasFTaylorSeriesUpToOn.congr (h : HasFTaylorSeriesUpToOn n f p s)
    (h₁ : ∀ x ∈ s, f₁ x = f x) : HasFTaylorSeriesUpToOn n f₁ p s := by
  refine ⟨fun x hx => ?_, h.fderivWithin, h.cont⟩
  rw [h₁ x hx]
  exact h.zero_eq x hx

theorem HasFTaylorSeriesUpToOn.mono (h : HasFTaylorSeriesUpToOn n f p s) {t : Set E} (hst : t ⊆ s) :
    HasFTaylorSeriesUpToOn n f p t :=
  ⟨fun x hx => h.zero_eq x (hst hx), fun m hm x hx => (h.fderivWithin m hm x (hst hx)).mono hst,
    fun m hm => (h.cont m hm).mono hst⟩

theorem HasFTaylorSeriesUpToOn.of_le (h : HasFTaylorSeriesUpToOn n f p s) (hmn : m ≤ n) :
    HasFTaylorSeriesUpToOn m f p s :=
  ⟨h.zero_eq, fun k hk x hx => h.fderivWithin k (lt_of_lt_of_le hk hmn) x hx, fun k hk =>
    h.cont k (le_trans hk hmn)⟩

theorem HasFTaylorSeriesUpToOn.continuousOn (h : HasFTaylorSeriesUpToOn n f p s) :
    ContinuousOn f s := by
  have := (h.cont 0 bot_le).congr fun x hx => (h.zero_eq' hx).symm
  rwa [← (continuousMultilinearCurryFin0 𝕜 E F).symm.comp_continuousOn_iff]

theorem hasFTaylorSeriesUpToOn_zero_iff :
    HasFTaylorSeriesUpToOn 0 f p s ↔ ContinuousOn f s ∧ ∀ x ∈ s, (p x 0).curry0 = f x := by
  refine ⟨fun H => ⟨H.continuousOn, H.zero_eq⟩, fun H =>
      ⟨H.2, fun m hm => False.elim (not_le.2 hm bot_le), fun m hm ↦ ?_⟩⟩
  obtain rfl : m = 0 := mod_cast hm.antisymm (zero_le _)
  have : EqOn (p · 0) ((continuousMultilinearCurryFin0 𝕜 E F).symm ∘ f) s := fun x hx ↦
    (continuousMultilinearCurryFin0 𝕜 E F).eq_symm_apply.2 (H.2 x hx)
  rw [continuousOn_congr this, LinearIsometryEquiv.comp_continuousOn_iff]
  exact H.1

theorem hasFTaylorSeriesUpToOn_top_iff_add (hN : ∞ ≤ N) (k : ℕ) :
    HasFTaylorSeriesUpToOn N f p s ↔ ∀ n : ℕ, HasFTaylorSeriesUpToOn (n + k : ℕ) f p s := by
  constructor
  · intro H n
    apply H.of_le (natCast_le_of_coe_top_le_withTop hN _)
  · intro H
    constructor
    · exact (H 0).zero_eq
    · intro m _
      apply (H m.succ).fderivWithin m (by norm_cast; omega)
    · intro m _
      apply (H m).cont m (by simp)

theorem hasFTaylorSeriesUpToOn_top_iff (hN : ∞ ≤ N) :
    HasFTaylorSeriesUpToOn N f p s ↔ ∀ n : ℕ, HasFTaylorSeriesUpToOn n f p s := by
  simpa using hasFTaylorSeriesUpToOn_top_iff_add hN 0

/-- In the case that `n = ∞` we don't need the continuity assumption in
`HasFTaylorSeriesUpToOn`. -/
theorem hasFTaylorSeriesUpToOn_top_iff' (hN : ∞ ≤ N) :
    HasFTaylorSeriesUpToOn N f p s ↔
      (∀ x ∈ s, (p x 0).curry0 = f x) ∧
        ∀ m : ℕ, ∀ x ∈ s, HasFDerivWithinAt (fun y => p y m) (p x m.succ).curryLeft s x := by
  -- Everything except for the continuity is trivial:
  refine ⟨fun h => ⟨h.1, fun m => h.2 m (natCast_lt_of_coe_top_le_withTop hN _)⟩, fun h =>
    ⟨h.1, fun m _ => h.2 m, fun m _ x hx =>
      -- The continuity follows from the existence of a derivative:
      (h.2 m x hx).continuousWithinAt⟩⟩

/-- If a function has a Taylor series at order at least `1`, then the term of order `1` of this
series is a derivative of `f`. -/
theorem HasFTaylorSeriesUpToOn.hasFDerivWithinAt (h : HasFTaylorSeriesUpToOn n f p s) (hn : 1 ≤ n)
    (hx : x ∈ s) : HasFDerivWithinAt f (continuousMultilinearCurryFin1 𝕜 E F (p x 1)) s x := by
  have A : ∀ y ∈ s, f y = (continuousMultilinearCurryFin0 𝕜 E F) (p y 0) := fun y hy ↦
    (h.zero_eq y hy).symm
  suffices H : HasFDerivWithinAt (continuousMultilinearCurryFin0 𝕜 E F ∘ (p · 0))
    (continuousMultilinearCurryFin1 𝕜 E F (p x 1)) s x from H.congr A (A x hx)
  rw [LinearIsometryEquiv.comp_hasFDerivWithinAt_iff']
  have : ((0 : ℕ) : ℕ∞) < n := zero_lt_one.trans_le hn
  convert h.fderivWithin _ this x hx
  ext y v
  change (p x 1) (snoc 0 y) = (p x 1) (cons y v)
  congr with i
  rw [Unique.eq_default (α := Fin 1) i]
  rfl

theorem HasFTaylorSeriesUpToOn.differentiableOn (h : HasFTaylorSeriesUpToOn n f p s) (hn : 1 ≤ n) :
    DifferentiableOn 𝕜 f s := fun _x hx => (h.hasFDerivWithinAt hn hx).differentiableWithinAt

/-- If a function has a Taylor series at order at least `1` on a neighborhood of `x`, then the term
of order `1` of this series is a derivative of `f` at `x`. -/
theorem HasFTaylorSeriesUpToOn.hasFDerivAt (h : HasFTaylorSeriesUpToOn n f p s) (hn : 1 ≤ n)
    (hx : s ∈ 𝓝 x) : HasFDerivAt f (continuousMultilinearCurryFin1 𝕜 E F (p x 1)) x :=
  (h.hasFDerivWithinAt hn (mem_of_mem_nhds hx)).hasFDerivAt hx

/-- If a function has a Taylor series at order at least `1` on a neighborhood of `x`, then
in a neighborhood of `x`, the term of order `1` of this series is a derivative of `f`. -/
theorem HasFTaylorSeriesUpToOn.eventually_hasFDerivAt (h : HasFTaylorSeriesUpToOn n f p s)
    (hn : 1 ≤ n) (hx : s ∈ 𝓝 x) :
    ∀ᶠ y in 𝓝 x, HasFDerivAt f (continuousMultilinearCurryFin1 𝕜 E F (p y 1)) y :=
  (eventually_eventually_nhds.2 hx).mono fun _y hy => h.hasFDerivAt hn hy

/-- If a function has a Taylor series at order at least `1` on a neighborhood of `x`, then
it is differentiable at `x`. -/
theorem HasFTaylorSeriesUpToOn.differentiableAt (h : HasFTaylorSeriesUpToOn n f p s) (hn : 1 ≤ n)
    (hx : s ∈ 𝓝 x) : DifferentiableAt 𝕜 f x :=
  (h.hasFDerivAt hn hx).differentiableAt

/-- `p` is a Taylor series of `f` up to `n+1` if and only if `p` is a Taylor series up to `n`, and
`p (n + 1)` is a derivative of `p n`. -/
theorem hasFTaylorSeriesUpToOn_succ_iff_left {n : ℕ} :
    HasFTaylorSeriesUpToOn (n + 1) f p s ↔
      HasFTaylorSeriesUpToOn n f p s ∧
        (∀ x ∈ s, HasFDerivWithinAt (fun y => p y n) (p x n.succ).curryLeft s x) ∧
          ContinuousOn (fun x => p x (n + 1)) s := by
  constructor
  · exact fun h ↦ ⟨h.of_le (mod_cast Nat.le_succ n),
      h.fderivWithin _ (mod_cast lt_add_one n), h.cont (n + 1) le_rfl⟩
  · intro h
    constructor
    · exact h.1.zero_eq
    · intro m hm
      by_cases h' : m < n
      · exact h.1.fderivWithin m (mod_cast h')
      · have : m = n := Nat.eq_of_lt_succ_of_not_lt (mod_cast hm) h'
        rw [this]
        exact h.2.1
    · intro m hm
      by_cases h' : m ≤ n
      · apply h.1.cont m (mod_cast h')
      · have : m = n + 1 := le_antisymm (mod_cast hm) (not_le.1 h')
        rw [this]
        exact h.2.2

#adaptation_note
/--
After https://github.com/leanprover/lean4/pull/4119,
without `set_option maxSynthPendingDepth 2` this proof needs substantial repair.
-/
set_option maxSynthPendingDepth 2 in
-- Porting note: this was split out from `hasFTaylorSeriesUpToOn_succ_iff_right` to avoid a timeout.
theorem HasFTaylorSeriesUpToOn.shift_of_succ
    {n : ℕ} (H : HasFTaylorSeriesUpToOn (n + 1 : ℕ) f p s) :
    (HasFTaylorSeriesUpToOn n (fun x => continuousMultilinearCurryFin1 𝕜 E F (p x 1))
      (fun x => (p x).shift)) s := by
  constructor
  · intro x _
    rfl
  · intro m (hm : (m : WithTop ℕ∞) < n) x (hx : x ∈ s)
    have A : (m.succ : WithTop ℕ∞) < n.succ := by
      rw [Nat.cast_lt] at hm ⊢
      exact Nat.succ_lt_succ hm
    change HasFDerivWithinAt (continuousMultilinearCurryRightEquiv' 𝕜 m E F ∘ (p · m.succ))
      (p x m.succ.succ).curryRight.curryLeft s x
    rw [(continuousMultilinearCurryRightEquiv' 𝕜 m E F).comp_hasFDerivWithinAt_iff']
    convert H.fderivWithin _ A x hx
    ext y v
    change p x (m + 2) (snoc (cons y (init v)) (v (last _))) = p x (m + 2) (cons y v)
    rw [← cons_snoc_eq_snoc_cons, snoc_init_self]
  · intro m (hm : (m : WithTop ℕ∞) ≤ n)
    suffices A : ContinuousOn (p · (m + 1)) s from
      (continuousMultilinearCurryRightEquiv' 𝕜 m E F).continuous.comp_continuousOn A
    refine H.cont _ ?_
    rw [Nat.cast_le] at hm ⊢
    exact Nat.succ_le_succ hm

/-- `p` is a Taylor series of `f` up to `n+1` if and only if `p.shift` is a Taylor series up to `n`
for `p 1`, which is a derivative of `f`. Version for `n : ℕ`. -/
theorem hasFTaylorSeriesUpToOn_succ_nat_iff_right {n : ℕ} :
    HasFTaylorSeriesUpToOn (n + 1 : ℕ) f p s ↔
      (∀ x ∈ s, (p x 0).curry0 = f x) ∧
        (∀ x ∈ s, HasFDerivWithinAt (fun y => p y 0) (p x 1).curryLeft s x) ∧
          HasFTaylorSeriesUpToOn n (fun x => continuousMultilinearCurryFin1 𝕜 E F (p x 1))
            (fun x => (p x).shift) s := by
  constructor
  · intro H
    refine ⟨H.zero_eq, H.fderivWithin 0 (Nat.cast_lt.2 (Nat.succ_pos n)), ?_⟩
    exact H.shift_of_succ
  · rintro ⟨Hzero_eq, Hfderiv_zero, Htaylor⟩
    constructor
    · exact Hzero_eq
    · intro m (hm : (m : WithTop ℕ∞) < n.succ) x (hx : x ∈ s)
      cases' m with m
      · exact Hfderiv_zero x hx
      · have A : (m : WithTop ℕ∞) < n := by
          rw [Nat.cast_lt] at hm ⊢
          exact Nat.lt_of_succ_lt_succ hm
        have :
          HasFDerivWithinAt (𝕜 := 𝕜) (continuousMultilinearCurryRightEquiv' 𝕜 m E F ∘ (p · m.succ))
            ((p x).shift m.succ).curryLeft s x := Htaylor.fderivWithin _ A x hx
        rw [LinearIsometryEquiv.comp_hasFDerivWithinAt_iff'] at this
        convert this
        ext y v
        change
          (p x (Nat.succ (Nat.succ m))) (cons y v) =
            (p x m.succ.succ) (snoc (cons y (init v)) (v (last _)))
        rw [← cons_snoc_eq_snoc_cons, snoc_init_self]
    · intro m (hm : (m : WithTop ℕ∞) ≤ n.succ)
      cases' m with m
      · have : DifferentiableOn 𝕜 (fun x => p x 0) s := fun x hx =>
          (Hfderiv_zero x hx).differentiableWithinAt
        exact this.continuousOn
      · refine (continuousMultilinearCurryRightEquiv' 𝕜 m E F).comp_continuousOn_iff.mp ?_
        refine Htaylor.cont _ ?_
        rw [Nat.cast_le] at hm ⊢
        exact Nat.lt_succ_iff.mp hm

/-- `p` is a Taylor series of `f` up to `⊤` if and only if `p.shift` is a Taylor series up to `⊤`
for `p 1`, which is a derivative of `f`. -/
theorem hasFTaylorSeriesUpToOn_top_iff_right (hN : ∞ ≤ N) :
    HasFTaylorSeriesUpToOn N f p s ↔
      (∀ x ∈ s, (p x 0).curry0 = f x) ∧
        (∀ x ∈ s, HasFDerivWithinAt (fun y => p y 0) (p x 1).curryLeft s x) ∧
          HasFTaylorSeriesUpToOn N (fun x => continuousMultilinearCurryFin1 𝕜 E F (p x 1))
            (fun x => (p x).shift) s := by
  refine ⟨fun h ↦ ?_, fun h ↦ ?_⟩
  · rw [hasFTaylorSeriesUpToOn_top_iff_add hN 1] at h
    rw [hasFTaylorSeriesUpToOn_top_iff hN]
    exact ⟨(hasFTaylorSeriesUpToOn_succ_nat_iff_right.1 (h 1)).1,
      (hasFTaylorSeriesUpToOn_succ_nat_iff_right.1 (h 1)).2.1,
      fun n ↦ (hasFTaylorSeriesUpToOn_succ_nat_iff_right.1 (h n)).2.2⟩
  · apply (hasFTaylorSeriesUpToOn_top_iff_add hN 1).2 (fun n ↦ ?_)
    rw [hasFTaylorSeriesUpToOn_succ_nat_iff_right]
    exact ⟨h.1, h.2.1, (h.2.2).of_le (m := n) (natCast_le_of_coe_top_le_withTop hN n)⟩

/-- `p` is a Taylor series of `f` up to `n+1` if and only if `p.shift` is a Taylor series up to `n`
for `p 1`, which is a derivative of `f`. Version for `n : WithTop ℕ∞`. -/
theorem hasFTaylorSeriesUpToOn_succ_iff_right :
    HasFTaylorSeriesUpToOn (n + 1) f p s ↔
      (∀ x ∈ s, (p x 0).curry0 = f x) ∧
        (∀ x ∈ s, HasFDerivWithinAt (fun y => p y 0) (p x 1).curryLeft s x) ∧
          HasFTaylorSeriesUpToOn n (fun x => continuousMultilinearCurryFin1 𝕜 E F (p x 1))
            (fun x => (p x).shift) s := by
  match n with
  | ⊤ => exact hasFTaylorSeriesUpToOn_top_iff_right (by simp)
  | (⊤ : ℕ∞) => exact hasFTaylorSeriesUpToOn_top_iff_right (by simp)
  | (n : ℕ) => exact hasFTaylorSeriesUpToOn_succ_nat_iff_right

/-! ### Iterated derivative within a set -/


variable (𝕜)

/-- The `n`-th derivative of a function along a set, defined inductively by saying that the `n+1`-th
derivative of `f` is the derivative of the `n`-th derivative of `f` along this set, together with
an uncurrying step to see it as a multilinear map in `n+1` variables..
-/
noncomputable def iteratedFDerivWithin (n : ℕ) (f : E → F) (s : Set E) : E → E[×n]→L[𝕜] F :=
  Nat.recOn n (fun x => ContinuousMultilinearMap.uncurry0 𝕜 E (f x)) fun _ rec x =>
    ContinuousLinearMap.uncurryLeft (fderivWithin 𝕜 rec s x)

/-- Formal Taylor series associated to a function within a set. -/
def ftaylorSeriesWithin (f : E → F) (s : Set E) (x : E) : FormalMultilinearSeries 𝕜 E F := fun n =>
  iteratedFDerivWithin 𝕜 n f s x

variable {𝕜}

@[simp]
theorem iteratedFDerivWithin_zero_apply (m : Fin 0 → E) :
    (iteratedFDerivWithin 𝕜 0 f s x : (Fin 0 → E) → F) m = f x :=
  rfl

theorem iteratedFDerivWithin_zero_eq_comp :
    iteratedFDerivWithin 𝕜 0 f s = (continuousMultilinearCurryFin0 𝕜 E F).symm ∘ f :=
  rfl

@[simp]
theorem norm_iteratedFDerivWithin_zero : ‖iteratedFDerivWithin 𝕜 0 f s x‖ = ‖f x‖ := by
  -- Porting note: added `comp_apply`.
  rw [iteratedFDerivWithin_zero_eq_comp, comp_apply, LinearIsometryEquiv.norm_map]

theorem iteratedFDerivWithin_succ_apply_left {n : ℕ} (m : Fin (n + 1) → E) :
    (iteratedFDerivWithin 𝕜 (n + 1) f s x : (Fin (n + 1) → E) → F) m =
      (fderivWithin 𝕜 (iteratedFDerivWithin 𝕜 n f s) s x : E → E[×n]→L[𝕜] F) (m 0) (tail m) :=
  rfl

/-- Writing explicitly the `n+1`-th derivative as the composition of a currying linear equiv,
and the derivative of the `n`-th derivative. -/
theorem iteratedFDerivWithin_succ_eq_comp_left {n : ℕ} :
    iteratedFDerivWithin 𝕜 (n + 1) f s =
      (continuousMultilinearCurryLeftEquiv 𝕜 (fun _ : Fin (n + 1) => E) F).symm ∘
        fderivWithin 𝕜 (iteratedFDerivWithin 𝕜 n f s) s :=
  rfl

theorem fderivWithin_iteratedFDerivWithin {s : Set E} {n : ℕ} :
    fderivWithin 𝕜 (iteratedFDerivWithin 𝕜 n f s) s =
      (continuousMultilinearCurryLeftEquiv 𝕜 (fun _ : Fin (n + 1) => E) F) ∘
        iteratedFDerivWithin 𝕜 (n + 1) f s :=
  rfl

theorem norm_fderivWithin_iteratedFDerivWithin {n : ℕ} :
    ‖fderivWithin 𝕜 (iteratedFDerivWithin 𝕜 n f s) s x‖ =
      ‖iteratedFDerivWithin 𝕜 (n + 1) f s x‖ := by
  -- Porting note: added `comp_apply`.
  rw [iteratedFDerivWithin_succ_eq_comp_left, comp_apply, LinearIsometryEquiv.norm_map]

theorem iteratedFDerivWithin_succ_apply_right {n : ℕ} (hs : UniqueDiffOn 𝕜 s) (hx : x ∈ s)
    (m : Fin (n + 1) → E) :
    (iteratedFDerivWithin 𝕜 (n + 1) f s x : (Fin (n + 1) → E) → F) m =
      iteratedFDerivWithin 𝕜 n (fun y => fderivWithin 𝕜 f s y) s x (init m) (m (last n)) := by
  induction' n with n IH generalizing x
  · rw [iteratedFDerivWithin_succ_eq_comp_left, iteratedFDerivWithin_zero_eq_comp,
      iteratedFDerivWithin_zero_apply, Function.comp_apply,
      LinearIsometryEquiv.comp_fderivWithin _ (hs x hx)]
    rfl
  · let I := (continuousMultilinearCurryRightEquiv' 𝕜 n E F).symm
    have A : ∀ y ∈ s, iteratedFDerivWithin 𝕜 n.succ f s y =
        (I ∘ iteratedFDerivWithin 𝕜 n (fun y => fderivWithin 𝕜 f s y) s) y := fun y hy ↦ by
      ext m
      rw [@IH y hy m]
      rfl
    calc
      (iteratedFDerivWithin 𝕜 (n + 2) f s x : (Fin (n + 2) → E) → F) m =
          (fderivWithin 𝕜 (iteratedFDerivWithin 𝕜 n.succ f s) s x : E → E[×n + 1]→L[𝕜] F) (m 0)
            (tail m) :=
        rfl
      _ = (fderivWithin 𝕜 (I ∘ iteratedFDerivWithin 𝕜 n (fderivWithin 𝕜 f s) s) s x :
              E → E[×n + 1]→L[𝕜] F) (m 0) (tail m) := by
        rw [fderivWithin_congr A (A x hx)]
      _ = (I ∘ fderivWithin 𝕜 (iteratedFDerivWithin 𝕜 n (fderivWithin 𝕜 f s) s) s x :
              E → E[×n + 1]→L[𝕜] F) (m 0) (tail m) := by
        #adaptation_note
        /--
        After https://github.com/leanprover/lean4/pull/4119 we need to either use
        `set_option maxSynthPendingDepth 2 in`
        or fill in an explicit argument as
        ```
        simp only [LinearIsometryEquiv.comp_fderivWithin _
          (f := iteratedFDerivWithin 𝕜 n (fderivWithin 𝕜 f s) s) (hs x hx)]
        ```
        -/
        set_option maxSynthPendingDepth 2 in
          simp only [LinearIsometryEquiv.comp_fderivWithin _ (hs x hx)]
        rfl
      _ = (fderivWithin 𝕜 (iteratedFDerivWithin 𝕜 n (fun y => fderivWithin 𝕜 f s y) s) s x :
              E → E[×n]→L[𝕜] E →L[𝕜] F) (m 0) (init (tail m)) ((tail m) (last n)) := rfl
      _ = iteratedFDerivWithin 𝕜 (Nat.succ n) (fun y => fderivWithin 𝕜 f s y) s x (init m)
            (m (last (n + 1))) := by
        rw [iteratedFDerivWithin_succ_apply_left, tail_init_eq_init_tail]
        rfl

/-- Writing explicitly the `n+1`-th derivative as the composition of a currying linear equiv,
and the `n`-th derivative of the derivative. -/
theorem iteratedFDerivWithin_succ_eq_comp_right {n : ℕ} (hs : UniqueDiffOn 𝕜 s) (hx : x ∈ s) :
    iteratedFDerivWithin 𝕜 (n + 1) f s x =
      ((continuousMultilinearCurryRightEquiv' 𝕜 n E F).symm ∘
          iteratedFDerivWithin 𝕜 n (fun y => fderivWithin 𝕜 f s y) s)
        x := by
  ext m; rw [iteratedFDerivWithin_succ_apply_right hs hx]; rfl

theorem norm_iteratedFDerivWithin_fderivWithin {n : ℕ} (hs : UniqueDiffOn 𝕜 s) (hx : x ∈ s) :
    ‖iteratedFDerivWithin 𝕜 n (fderivWithin 𝕜 f s) s x‖ =
      ‖iteratedFDerivWithin 𝕜 (n + 1) f s x‖ := by
  -- Porting note: added `comp_apply`.
  rw [iteratedFDerivWithin_succ_eq_comp_right hs hx, comp_apply, LinearIsometryEquiv.norm_map]

@[simp]
theorem iteratedFDerivWithin_one_apply (h : UniqueDiffWithinAt 𝕜 s x) (m : Fin 1 → E) :
    iteratedFDerivWithin 𝕜 1 f s x m = fderivWithin 𝕜 f s x (m 0) := by
  simp only [iteratedFDerivWithin_succ_apply_left, iteratedFDerivWithin_zero_eq_comp,
    (continuousMultilinearCurryFin0 𝕜 E F).symm.comp_fderivWithin h]
  rfl

/-- On a set of unique differentiability, the second derivative is obtained by taking the
derivative of the derivative. -/
lemma iteratedFDerivWithin_two_apply (f : E → F) {z : E} (hs : UniqueDiffOn 𝕜 s) (hz : z ∈ s)
    (m : Fin 2 → E) :
    iteratedFDerivWithin 𝕜 2 f s z m = fderivWithin 𝕜 (fderivWithin 𝕜 f s) s z (m 0) (m 1) := by
  simp only [iteratedFDerivWithin_succ_apply_right hs hz]
  rfl

theorem Filter.EventuallyEq.iteratedFDerivWithin' (h : f₁ =ᶠ[𝓝[s] x] f) (ht : t ⊆ s) (n : ℕ) :
    iteratedFDerivWithin 𝕜 n f₁ t =ᶠ[𝓝[s] x] iteratedFDerivWithin 𝕜 n f t := by
  induction n with
  | zero => exact h.mono fun y hy => DFunLike.ext _ _ fun _ => hy
  | succ n ihn =>
    have : fderivWithin 𝕜 _ t =ᶠ[𝓝[s] x] fderivWithin 𝕜 _ t := ihn.fderivWithin' ht
    refine this.mono fun y hy => ?_
    simp only [iteratedFDerivWithin_succ_eq_comp_left, hy, (· ∘ ·)]

protected theorem Filter.EventuallyEq.iteratedFDerivWithin (h : f₁ =ᶠ[𝓝[s] x] f) (n : ℕ) :
    iteratedFDerivWithin 𝕜 n f₁ s =ᶠ[𝓝[s] x] iteratedFDerivWithin 𝕜 n f s :=
  h.iteratedFDerivWithin' Subset.rfl n

/-- If two functions coincide in a neighborhood of `x` within a set `s` and at `x`, then their
iterated differentials within this set at `x` coincide. -/
theorem Filter.EventuallyEq.iteratedFDerivWithin_eq (h : f₁ =ᶠ[𝓝[s] x] f) (hx : f₁ x = f x)
    (n : ℕ) : iteratedFDerivWithin 𝕜 n f₁ s x = iteratedFDerivWithin 𝕜 n f s x :=
  have : f₁ =ᶠ[𝓝[insert x s] x] f := by simpa [EventuallyEq, hx]
  (this.iteratedFDerivWithin' (subset_insert _ _) n).self_of_nhdsWithin (mem_insert _ _)

/-- If two functions coincide on a set `s`, then their iterated differentials within this set
coincide. See also `Filter.EventuallyEq.iteratedFDerivWithin_eq` and
`Filter.EventuallyEq.iteratedFDerivWithin`. -/
theorem iteratedFDerivWithin_congr (hs : EqOn f₁ f s) (hx : x ∈ s) (n : ℕ) :
    iteratedFDerivWithin 𝕜 n f₁ s x = iteratedFDerivWithin 𝕜 n f s x :=
  (hs.eventuallyEq.filter_mono inf_le_right).iteratedFDerivWithin_eq (hs hx) _

/-- If two functions coincide on a set `s`, then their iterated differentials within this set
coincide. See also `Filter.EventuallyEq.iteratedFDerivWithin_eq` and
`Filter.EventuallyEq.iteratedFDerivWithin`. -/
protected theorem Set.EqOn.iteratedFDerivWithin (hs : EqOn f₁ f s) (n : ℕ) :
    EqOn (iteratedFDerivWithin 𝕜 n f₁ s) (iteratedFDerivWithin 𝕜 n f s) s := fun _x hx =>
  iteratedFDerivWithin_congr hs hx n

theorem iteratedFDerivWithin_eventually_congr_set' (y : E) (h : s =ᶠ[𝓝[{y}ᶜ] x] t) (n : ℕ) :
    iteratedFDerivWithin 𝕜 n f s =ᶠ[𝓝 x] iteratedFDerivWithin 𝕜 n f t := by
  induction n generalizing x with
  | zero => rfl
  | succ n ihn =>
    refine (eventually_nhds_nhdsWithin.2 h).mono fun y hy => ?_
    simp only [iteratedFDerivWithin_succ_eq_comp_left, (· ∘ ·)]
    rw [(ihn hy).fderivWithin_eq_nhds, fderivWithin_congr_set' _ hy]

theorem iteratedFDerivWithin_eventually_congr_set (h : s =ᶠ[𝓝 x] t) (n : ℕ) :
    iteratedFDerivWithin 𝕜 n f s =ᶠ[𝓝 x] iteratedFDerivWithin 𝕜 n f t :=
  iteratedFDerivWithin_eventually_congr_set' x (h.filter_mono inf_le_left) n

theorem iteratedFDerivWithin_congr_set (h : s =ᶠ[𝓝 x] t) (n : ℕ) :
    iteratedFDerivWithin 𝕜 n f s x = iteratedFDerivWithin 𝕜 n f t x :=
  (iteratedFDerivWithin_eventually_congr_set h n).self_of_nhds

/-- The iterated differential within a set `s` at a point `x` is not modified if one intersects
`s` with a neighborhood of `x` within `s`. -/
theorem iteratedFDerivWithin_inter' {n : ℕ} (hu : u ∈ 𝓝[s] x) :
    iteratedFDerivWithin 𝕜 n f (s ∩ u) x = iteratedFDerivWithin 𝕜 n f s x :=
  iteratedFDerivWithin_congr_set (nhdsWithin_eq_iff_eventuallyEq.1 <| nhdsWithin_inter_of_mem' hu) _

/-- The iterated differential within a set `s` at a point `x` is not modified if one intersects
`s` with a neighborhood of `x`. -/
theorem iteratedFDerivWithin_inter {n : ℕ} (hu : u ∈ 𝓝 x) :
    iteratedFDerivWithin 𝕜 n f (s ∩ u) x = iteratedFDerivWithin 𝕜 n f s x :=
  iteratedFDerivWithin_inter' (mem_nhdsWithin_of_mem_nhds hu)

/-- The iterated differential within a set `s` at a point `x` is not modified if one intersects
`s` with an open set containing `x`. -/
theorem iteratedFDerivWithin_inter_open {n : ℕ} (hu : IsOpen u) (hx : x ∈ u) :
    iteratedFDerivWithin 𝕜 n f (s ∩ u) x = iteratedFDerivWithin 𝕜 n f s x :=
  iteratedFDerivWithin_inter (hu.mem_nhds hx)

/-- On a set with unique differentiability, any choice of iterated differential has to coincide
with the one we have chosen in `iteratedFDerivWithin 𝕜 m f s`. -/
theorem HasFTaylorSeriesUpToOn.eq_iteratedFDerivWithin_of_uniqueDiffOn
    (h : HasFTaylorSeriesUpToOn n f p s) {m : ℕ} (hmn : m ≤ n) (hs : UniqueDiffOn 𝕜 s)
    (hx : x ∈ s) : p x m = iteratedFDerivWithin 𝕜 m f s x := by
  induction' m with m IH generalizing x
  · rw [h.zero_eq' hx, iteratedFDerivWithin_zero_eq_comp]; rfl
  · have A : (m : ℕ∞) < n := lt_of_lt_of_le (mod_cast lt_add_one m) hmn
    have :
      HasFDerivWithinAt (fun y : E => iteratedFDerivWithin 𝕜 m f s y)
        (ContinuousMultilinearMap.curryLeft (p x (Nat.succ m))) s x :=
      (h.fderivWithin m A x hx).congr (fun y hy => (IH (le_of_lt A) hy).symm)
        (IH (le_of_lt A) hx).symm
    rw [iteratedFDerivWithin_succ_eq_comp_left, Function.comp_apply, this.fderivWithin (hs x hx)]
    exact (ContinuousMultilinearMap.uncurry_curryLeft _).symm

@[deprecated (since := "2024-03-28")]
alias HasFTaylorSeriesUpToOn.eq_ftaylor_series_of_uniqueDiffOn :=
  HasFTaylorSeriesUpToOn.eq_iteratedFDerivWithin_of_uniqueDiffOn


/-! ### Functions with a Taylor series on the whole space -/

/-- `HasFTaylorSeriesUpTo n f p` registers the fact that `p 0 = f` and `p (m+1)` is a
derivative of `p m` for `m < n`, and is continuous for `m ≤ n`. This is a predicate analogous to
`HasFDerivAt` but for higher order derivatives.

Notice that `p` does not sum up to `f` on the diagonal (`FormalMultilinearSeries.sum`), even if
`f` is analytic and `n = ∞`: an addition `1/m!` factor on the `m`th term is necessary for that. -/
structure HasFTaylorSeriesUpTo
  (n : WithTop ℕ∞) (f : E → F) (p : E → FormalMultilinearSeries 𝕜 E F) : Prop where
  zero_eq : ∀ x, (p x 0).curry0 = f x
  fderiv : ∀ m : ℕ, m < n → ∀ x, HasFDerivAt (fun y => p y m) (p x m.succ).curryLeft x
  cont : ∀ m : ℕ, m ≤ n → Continuous fun x => p x m

theorem HasFTaylorSeriesUpTo.zero_eq' (h : HasFTaylorSeriesUpTo n f p) (x : E) :
    p x 0 = (continuousMultilinearCurryFin0 𝕜 E F).symm (f x) := by
  rw [← h.zero_eq x]
  exact (p x 0).uncurry0_curry0.symm

theorem hasFTaylorSeriesUpToOn_univ_iff :
    HasFTaylorSeriesUpToOn n f p univ ↔ HasFTaylorSeriesUpTo n f p := by
  constructor
  · intro H
    constructor
    · exact fun x => H.zero_eq x (mem_univ x)
    · intro m hm x
      rw [← hasFDerivWithinAt_univ]
      exact H.fderivWithin m hm x (mem_univ x)
    · intro m hm
      rw [continuous_iff_continuousOn_univ]
      exact H.cont m hm
  · intro H
    constructor
    · exact fun x _ => H.zero_eq x
    · intro m hm x _
      rw [hasFDerivWithinAt_univ]
      exact H.fderiv m hm x
    · intro m hm
      rw [← continuous_iff_continuousOn_univ]
      exact H.cont m hm

theorem HasFTaylorSeriesUpTo.hasFTaylorSeriesUpToOn (h : HasFTaylorSeriesUpTo n f p) (s : Set E) :
    HasFTaylorSeriesUpToOn n f p s :=
  (hasFTaylorSeriesUpToOn_univ_iff.2 h).mono (subset_univ _)

theorem HasFTaylorSeriesUpTo.of_le (h : HasFTaylorSeriesUpTo n f p) (hmn : m ≤ n) :
    HasFTaylorSeriesUpTo m f p := by
  rw [← hasFTaylorSeriesUpToOn_univ_iff] at h ⊢; exact h.of_le hmn

@[deprecated (since := "2024-11-07")]
alias HasFTaylorSeriesUpTo.ofLe := HasFTaylorSeriesUpTo.of_le

theorem HasFTaylorSeriesUpTo.continuous (h : HasFTaylorSeriesUpTo n f p) : Continuous f := by
  rw [← hasFTaylorSeriesUpToOn_univ_iff] at h
  rw [continuous_iff_continuousOn_univ]
  exact h.continuousOn

theorem hasFTaylorSeriesUpTo_zero_iff :
    HasFTaylorSeriesUpTo 0 f p ↔ Continuous f ∧ ∀ x, (p x 0).curry0 = f x := by
  simp [hasFTaylorSeriesUpToOn_univ_iff.symm, continuous_iff_continuousOn_univ,
    hasFTaylorSeriesUpToOn_zero_iff]

theorem hasFTaylorSeriesUpTo_top_iff (hN : ∞ ≤ N) :
    HasFTaylorSeriesUpTo N f p ↔ ∀ n : ℕ, HasFTaylorSeriesUpTo n f p := by
  simp only [← hasFTaylorSeriesUpToOn_univ_iff, hasFTaylorSeriesUpToOn_top_iff hN]

/-- In the case that `n = ∞` we don't need the continuity assumption in
`HasFTaylorSeriesUpTo`. -/
theorem hasFTaylorSeriesUpTo_top_iff' (hN : ∞ ≤ N) :
    HasFTaylorSeriesUpTo N f p ↔
      (∀ x, (p x 0).curry0 = f x) ∧
        ∀ (m : ℕ) (x), HasFDerivAt (fun y => p y m) (p x m.succ).curryLeft x := by
  simp only [← hasFTaylorSeriesUpToOn_univ_iff, hasFTaylorSeriesUpToOn_top_iff' hN, mem_univ,
    forall_true_left, hasFDerivWithinAt_univ]

/-- If a function has a Taylor series at order at least `1`, then the term of order `1` of this
series is a derivative of `f`. -/
theorem HasFTaylorSeriesUpTo.hasFDerivAt (h : HasFTaylorSeriesUpTo n f p) (hn : 1 ≤ n) (x : E) :
    HasFDerivAt f (continuousMultilinearCurryFin1 𝕜 E F (p x 1)) x := by
  rw [← hasFDerivWithinAt_univ]
  exact (hasFTaylorSeriesUpToOn_univ_iff.2 h).hasFDerivWithinAt hn (mem_univ _)

theorem HasFTaylorSeriesUpTo.differentiable (h : HasFTaylorSeriesUpTo n f p) (hn : 1 ≤ n) :
    Differentiable 𝕜 f := fun x => (h.hasFDerivAt hn x).differentiableAt

/-- `p` is a Taylor series of `f` up to `n+1` if and only if `p.shift` is a Taylor series up to `n`
for `p 1`, which is a derivative of `f`. -/
theorem hasFTaylorSeriesUpTo_succ_nat_iff_right {n : ℕ} :
    HasFTaylorSeriesUpTo (n + 1 : ℕ) f p ↔
      (∀ x, (p x 0).curry0 = f x) ∧
        (∀ x, HasFDerivAt (fun y => p y 0) (p x 1).curryLeft x) ∧
          HasFTaylorSeriesUpTo n (fun x => continuousMultilinearCurryFin1 𝕜 E F (p x 1)) fun x =>
            (p x).shift := by
  simp only [hasFTaylorSeriesUpToOn_succ_nat_iff_right, ← hasFTaylorSeriesUpToOn_univ_iff, mem_univ,
    forall_true_left, hasFDerivWithinAt_univ]

@[deprecated (since := "2024-11-07")]
alias hasFTaylorSeriesUpTo_succ_iff_right := hasFTaylorSeriesUpTo_succ_nat_iff_right

/-! ### Iterated derivative -/


variable (𝕜)

/-- The `n`-th derivative of a function, as a multilinear map, defined inductively. -/
noncomputable def iteratedFDeriv (n : ℕ) (f : E → F) : E → E[×n]→L[𝕜] F :=
  Nat.recOn n (fun x => ContinuousMultilinearMap.uncurry0 𝕜 E (f x)) fun _ rec x =>
    ContinuousLinearMap.uncurryLeft (fderiv 𝕜 rec x)

/-- Formal Taylor series associated to a function. -/
def ftaylorSeries (f : E → F) (x : E) : FormalMultilinearSeries 𝕜 E F := fun n =>
  iteratedFDeriv 𝕜 n f x

variable {𝕜}

@[simp]
theorem iteratedFDeriv_zero_apply (m : Fin 0 → E) :
    (iteratedFDeriv 𝕜 0 f x : (Fin 0 → E) → F) m = f x :=
  rfl

theorem iteratedFDeriv_zero_eq_comp :
    iteratedFDeriv 𝕜 0 f = (continuousMultilinearCurryFin0 𝕜 E F).symm ∘ f :=
  rfl

@[simp]
theorem norm_iteratedFDeriv_zero : ‖iteratedFDeriv 𝕜 0 f x‖ = ‖f x‖ := by
  -- Porting note: added `comp_apply`.
  rw [iteratedFDeriv_zero_eq_comp, comp_apply, LinearIsometryEquiv.norm_map]

theorem iteratedFDerivWithin_zero_eq : iteratedFDerivWithin 𝕜 0 f s = iteratedFDeriv 𝕜 0 f := rfl

theorem iteratedFDeriv_succ_apply_left {n : ℕ} (m : Fin (n + 1) → E) :
    (iteratedFDeriv 𝕜 (n + 1) f x : (Fin (n + 1) → E) → F) m =
      (fderiv 𝕜 (iteratedFDeriv 𝕜 n f) x : E → E[×n]→L[𝕜] F) (m 0) (tail m) :=
  rfl

/-- Writing explicitly the `n+1`-th derivative as the composition of a currying linear equiv,
and the derivative of the `n`-th derivative. -/
theorem iteratedFDeriv_succ_eq_comp_left {n : ℕ} :
    iteratedFDeriv 𝕜 (n + 1) f =
      (continuousMultilinearCurryLeftEquiv 𝕜 (fun _ : Fin (n + 1) => E) F).symm ∘
        fderiv 𝕜 (iteratedFDeriv 𝕜 n f) :=
  rfl

/-- Writing explicitly the derivative of the `n`-th derivative as the composition of a currying
linear equiv, and the `n + 1`-th derivative. -/
theorem fderiv_iteratedFDeriv {n : ℕ} :
    fderiv 𝕜 (iteratedFDeriv 𝕜 n f) =
      continuousMultilinearCurryLeftEquiv 𝕜 (fun _ : Fin (n + 1) => E) F ∘
        iteratedFDeriv 𝕜 (n + 1) f :=
  rfl

theorem tsupport_iteratedFDeriv_subset (n : ℕ) : tsupport (iteratedFDeriv 𝕜 n f) ⊆ tsupport f := by
  induction n with
  | zero =>
    rw [iteratedFDeriv_zero_eq_comp]
    exact closure_minimal ((support_comp_subset (LinearIsometryEquiv.map_zero _) _).trans
      subset_closure) isClosed_closure
  | succ n IH =>
    rw [iteratedFDeriv_succ_eq_comp_left]
    exact closure_minimal ((support_comp_subset (LinearIsometryEquiv.map_zero _) _).trans
      ((support_fderiv_subset 𝕜).trans IH)) isClosed_closure

theorem support_iteratedFDeriv_subset (n : ℕ) : support (iteratedFDeriv 𝕜 n f) ⊆ tsupport f :=
  subset_closure.trans (tsupport_iteratedFDeriv_subset n)

theorem HasCompactSupport.iteratedFDeriv (hf : HasCompactSupport f) (n : ℕ) :
    HasCompactSupport (iteratedFDeriv 𝕜 n f) :=
  hf.of_isClosed_subset isClosed_closure (tsupport_iteratedFDeriv_subset n)

theorem norm_fderiv_iteratedFDeriv {n : ℕ} :
    ‖fderiv 𝕜 (iteratedFDeriv 𝕜 n f) x‖ = ‖iteratedFDeriv 𝕜 (n + 1) f x‖ := by
  -- Porting note: added `comp_apply`.
  rw [iteratedFDeriv_succ_eq_comp_left, comp_apply, LinearIsometryEquiv.norm_map]

theorem iteratedFDerivWithin_univ {n : ℕ} :
    iteratedFDerivWithin 𝕜 n f univ = iteratedFDeriv 𝕜 n f := by
  induction n with
  | zero => ext x; simp
  | succ n IH =>
    ext x m
    rw [iteratedFDeriv_succ_apply_left, iteratedFDerivWithin_succ_apply_left, IH, fderivWithin_univ]

theorem HasFTaylorSeriesUpTo.eq_iteratedFDeriv
    (h : HasFTaylorSeriesUpTo n f p) {m : ℕ} (hmn : (m : ℕ∞) ≤ n) (x : E) :
    p x m = iteratedFDeriv 𝕜 m f x := by
  rw [← iteratedFDerivWithin_univ]
  rw [← hasFTaylorSeriesUpToOn_univ_iff] at h
  exact h.eq_iteratedFDerivWithin_of_uniqueDiffOn hmn uniqueDiffOn_univ (mem_univ _)

/-- In an open set, the iterated derivative within this set coincides with the global iterated
derivative. -/
theorem iteratedFDerivWithin_of_isOpen (n : ℕ) (hs : IsOpen s) :
    EqOn (iteratedFDerivWithin 𝕜 n f s) (iteratedFDeriv 𝕜 n f) s := by
  induction n with
  | zero =>
    intro x _
    ext1
    simp only [iteratedFDerivWithin_zero_apply, iteratedFDeriv_zero_apply]
  | succ n IH =>
    intro x hx
    rw [iteratedFDeriv_succ_eq_comp_left, iteratedFDerivWithin_succ_eq_comp_left]
    dsimp
    congr 1
    rw [fderivWithin_of_isOpen hs hx]
    apply Filter.EventuallyEq.fderiv_eq
    filter_upwards [hs.mem_nhds hx]
    exact IH

theorem ftaylorSeriesWithin_univ : ftaylorSeriesWithin 𝕜 f univ = ftaylorSeries 𝕜 f := by
  ext1 x; ext1 n
  change iteratedFDerivWithin 𝕜 n f univ x = iteratedFDeriv 𝕜 n f x
  rw [iteratedFDerivWithin_univ]

theorem iteratedFDeriv_succ_apply_right {n : ℕ} (m : Fin (n + 1) → E) :
    (iteratedFDeriv 𝕜 (n + 1) f x : (Fin (n + 1) → E) → F) m =
      iteratedFDeriv 𝕜 n (fun y => fderiv 𝕜 f y) x (init m) (m (last n)) := by
  rw [← iteratedFDerivWithin_univ, ← iteratedFDerivWithin_univ, ← fderivWithin_univ]
  exact iteratedFDerivWithin_succ_apply_right uniqueDiffOn_univ (mem_univ _) _

/-- Writing explicitly the `n+1`-th derivative as the composition of a currying linear equiv,
and the `n`-th derivative of the derivative. -/
theorem iteratedFDeriv_succ_eq_comp_right {n : ℕ} :
    iteratedFDeriv 𝕜 (n + 1) f x =
      ((continuousMultilinearCurryRightEquiv' 𝕜 n E F).symm ∘
          iteratedFDeriv 𝕜 n fun y => fderiv 𝕜 f y) x := by
  ext m; rw [iteratedFDeriv_succ_apply_right]; rfl

theorem norm_iteratedFDeriv_fderiv {n : ℕ} :
    ‖iteratedFDeriv 𝕜 n (fderiv 𝕜 f) x‖ = ‖iteratedFDeriv 𝕜 (n + 1) f x‖ := by
  -- Porting note: added `comp_apply`.
  rw [iteratedFDeriv_succ_eq_comp_right, comp_apply, LinearIsometryEquiv.norm_map]

@[simp]
theorem iteratedFDeriv_one_apply (m : Fin 1 → E) :
    iteratedFDeriv 𝕜 1 f x m = fderiv 𝕜 f x (m 0) := by
  rw [iteratedFDeriv_succ_apply_right, iteratedFDeriv_zero_apply]; rfl

lemma iteratedFDeriv_two_apply (f : E → F) (z : E) (m : Fin 2 → E) :
    iteratedFDeriv 𝕜 2 f z m = fderiv 𝕜 (fderiv 𝕜 f) z (m 0) (m 1) := by
  simp only [iteratedFDeriv_succ_apply_right]
  rfl<|MERGE_RESOLUTION|>--- conflicted
+++ resolved
@@ -115,12 +115,7 @@
 
 variable {𝕜 : Type u} [NontriviallyNormedField 𝕜] {E : Type uE} [NormedAddCommGroup E]
   [NormedSpace 𝕜 E] {F : Type uF} [NormedAddCommGroup F] [NormedSpace 𝕜 F]
-<<<<<<< HEAD
-  {s t u : Set E} {f f₁ : E → F} {x : E} {m n : ℕ∞} {p : E → FormalMultilinearSeries 𝕜 E F}
-=======
-  {s t u : Set E} {f f₁ : E → F} {x : E} {m n N : WithTop ℕ∞}
-  {p : E → FormalMultilinearSeries 𝕜 E F}
->>>>>>> 6343082c
+  {s t u : Set E} {f f₁ : E → F} {x : E} {m n N : ℕ∞} {p : E → FormalMultilinearSeries 𝕜 E F}
 
 /-! ### Functions with a Taylor series on a domain -/
 
