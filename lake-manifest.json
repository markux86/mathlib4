--- conflicted
+++ resolved
@@ -5,11 +5,7 @@
    "type": "git",
    "subDir": null,
    "scope": "leanprover-community",
-<<<<<<< HEAD
-   "rev": "2ae5a330dac6576d77ea4a640049bd5e021d70b1",
-=======
-   "rev": "2cef4581b28b424779059ca0b575243f3362a604",
->>>>>>> ce0ef182
+   "rev": "983852f1637ef7fc35e7da36e68495e1060ff05c",
    "name": "batteries",
    "manifestFile": "lake-manifest.json",
    "inputRev": "nightly-testing",
