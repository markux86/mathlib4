/-
Copyright (c) 2022 Joël Riou. All rights reserved.
Released under Apache 2.0 license as described in the file LICENSE.
Authors: Joël Riou
-/
import Mathlib.CategoryTheory.Idempotents.Karoubi

/-!
# Extension of functors to the idempotent completion

In this file, we construct an extension `functorExtension₁`
of functors `C ⥤ Karoubi D` to functors `Karoubi C ⥤ Karoubi D`. This results in an
equivalence `karoubiUniversal₁ C D : (C ⥤ Karoubi D) ≌ (Karoubi C ⥤ Karoubi D)`.

We also construct an extension `functorExtension₂` of functors
`(C ⥤ D) ⥤ (Karoubi C ⥤ Karoubi D)`. Moreover,
when `D` is idempotent complete, we get equivalences
`karoubiUniversal₂ C D : C ⥤ D ≌ Karoubi C ⥤ Karoubi D`
and `karoubiUniversal C D : C ⥤ D ≌ Karoubi C ⥤ D`.

-/

namespace CategoryTheory

namespace Idempotents

open Category Karoubi

variable {C D E : Type*} [Category C] [Category D] [Category E]

/-- A natural transformation between functors `Karoubi C ⥤ D` is determined
by its value on objects coming from `C`. -/
theorem natTrans_eq {F G : Karoubi C ⥤ D} (φ : F ⟶ G) (P : Karoubi C) :
    φ.app P = F.map (decompId_i P) ≫ φ.app P.X ≫ G.map (decompId_p P) := by
  rw [← φ.naturality, ← assoc, ← F.map_comp]
  conv_lhs => rw [← id_comp (φ.app P), ← F.map_id]
  congr
  apply decompId

namespace FunctorExtension₁

/-- The canonical extension of a functor `C ⥤ Karoubi D` to a functor
`Karoubi C ⥤ Karoubi D` -/
@[simps]
def obj (F : C ⥤ Karoubi D) : Karoubi C ⥤ Karoubi D where
  obj P :=
    ⟨(F.obj P.X).X, (F.map P.p).f, by simpa only [F.map_comp, hom_ext_iff] using F.congr_map P.idem⟩
  map f := ⟨(F.map f.f).f, by simpa only [F.map_comp, hom_ext_iff] using F.congr_map f.comm⟩

/-- Extension of a natural transformation `φ` between functors
`C ⥤ karoubi D` to a natural transformation between the
extension of these functors to `karoubi C ⥤ karoubi D` -/
@[simps]
def map {F G : C ⥤ Karoubi D} (φ : F ⟶ G) : obj F ⟶ obj G where
  app P :=
    { f := (F.map P.p).f ≫ (φ.app P.X).f
      comm := by
        have h := φ.naturality P.p
        have h' := F.congr_map P.idem
        simp only [hom_ext_iff, Karoubi.comp_f, F.map_comp] at h h'
        simp only [obj_obj_p, assoc, ← h]
        slice_rhs 1 3 => rw [h', h'] }
  naturality _ _ f := by
    ext
    dsimp [obj]
    have h := φ.naturality f.f
    have h' := F.congr_map (comp_p f)
    have h'' := F.congr_map (p_comp f)
    simp only [hom_ext_iff, Functor.map_comp, comp_f] at h h' h'' ⊢
    slice_rhs 2 3 => rw [← h]
    slice_lhs 1 2 => rw [h']
    slice_rhs 1 2 => rw [h'']

end FunctorExtension₁

variable (C D E)

/-- The canonical functor `(C ⥤ Karoubi D) ⥤ (Karoubi C ⥤ Karoubi D)` -/
@[simps]
def functorExtension₁ : (C ⥤ Karoubi D) ⥤ Karoubi C ⥤ Karoubi D where
  obj := FunctorExtension₁.obj
  map := FunctorExtension₁.map
  map_id F := by
    ext P
    exact comp_p (F.map P.p)
  map_comp {F G H} φ φ' := by
    ext P
    simp only [comp_f, FunctorExtension₁.map_app_f, NatTrans.comp_app, assoc]
    have h := φ.naturality P.p
    have h' := F.congr_map P.idem
    simp only [hom_ext_iff, comp_f, F.map_comp] at h h'
    slice_rhs 2 3 => rw [← h]
    slice_rhs 1 2 => rw [h']
    simp only [assoc]

/-- The natural isomorphism expressing that functors `Karoubi C ⥤ Karoubi D` obtained
using `functorExtension₁` actually extends the original functors `C ⥤ Karoubi D`. -/
@[simps!]
def functorExtension₁CompWhiskeringLeftToKaroubiIso :
    functorExtension₁ C D ⋙ (whiskeringLeft C (Karoubi C) (Karoubi D)).obj (toKaroubi C) ≅ 𝟭 _ :=
  NatIso.ofComponents
    (fun F => NatIso.ofComponents
      (fun X =>
        { hom := { f := (F.obj X).p }
          inv := { f := (F.obj X).p } })
      (fun {X Y} f => by aesop_cat))
    (by aesop_cat)

#adaptation_note
/--
At nightly-2024-08-08 we needed to increase the maxHeartbeats here.
-/
set_option maxHeartbeats 400000 in
/-- The counit isomorphism of the equivalence `(C ⥤ Karoubi D) ≌ (Karoubi C ⥤ Karoubi D)`. -/
def KaroubiUniversal₁.counitIso :
    (whiskeringLeft C (Karoubi C) (Karoubi D)).obj (toKaroubi C) ⋙ functorExtension₁ C D ≅ 𝟭 _ :=
  NatIso.ofComponents
    (fun G =>
      { hom :=
          { app := fun P =>
              { f := (G.map (decompId_p P)).f
                comm := by
                  simpa only [hom_ext_iff, G.map_comp, G.map_id] using
                    G.congr_map
                      (show P.decompId_p = (toKaroubi C).map P.p ≫ P.decompId_p ≫ 𝟙 _ by simp) }
            naturality := fun P Q f => by
              simpa only [hom_ext_iff, G.map_comp]
                using (G.congr_map (decompId_p_naturality f)).symm }
        inv :=
          { app := fun P =>
              { f := (G.map (decompId_i P)).f
                comm := by
                  simpa only [hom_ext_iff, G.map_comp, G.map_id] using
                    G.congr_map
                      (show P.decompId_i = 𝟙 _ ≫ P.decompId_i ≫ (toKaroubi C).map P.p by simp) }
            naturality := fun P Q f => by
              simpa only [hom_ext_iff, G.map_comp] using G.congr_map (decompId_i_naturality f) }
        hom_inv_id := by
          ext P
          simpa only [hom_ext_iff, G.map_comp, G.map_id] using G.congr_map P.decomp_p.symm
        inv_hom_id := by
          ext P
          simpa only [hom_ext_iff, G.map_comp, G.map_id] using G.congr_map P.decompId.symm })
    (fun {X Y} φ => by
      ext P
      dsimp
      rw [natTrans_eq φ P, P.decomp_p]
      simp only [Functor.map_comp, comp_f, assoc]
      rfl)

attribute [simps!] KaroubiUniversal₁.counitIso

/-- The equivalence of categories `(C ⥤ Karoubi D) ≌ (Karoubi C ⥤ Karoubi D)`. -/
@[simps]
def karoubiUniversal₁ : C ⥤ Karoubi D ≌ Karoubi C ⥤ Karoubi D where
  functor := functorExtension₁ C D
  inverse := (whiskeringLeft C (Karoubi C) (Karoubi D)).obj (toKaroubi C)
  unitIso := (functorExtension₁CompWhiskeringLeftToKaroubiIso C D).symm
  counitIso := KaroubiUniversal₁.counitIso C D
  functor_unitIso_comp F := by
    ext P
    dsimp
    rw [comp_p, ← comp_f, ← F.map_comp, P.idem]

/-- Compatibility isomorphisms of `functorExtension₁` with respect to the
composition of functors. -/
def functorExtension₁Comp (F : C ⥤ Karoubi D) (G : D ⥤ Karoubi E) :
    (functorExtension₁ C E).obj (F ⋙ (functorExtension₁ D E).obj G) ≅
      (functorExtension₁ C D).obj F ⋙ (functorExtension₁ D E).obj G :=
  Iso.refl _

/-- The canonical functor `(C ⥤ D) ⥤ (Karoubi C ⥤ Karoubi D)` -/
@[simps!]
def functorExtension₂ : (C ⥤ D) ⥤ Karoubi C ⥤ Karoubi D :=
  (whiskeringRight C D (Karoubi D)).obj (toKaroubi D) ⋙ functorExtension₁ C D

/-- The natural isomorphism expressing that functors `Karoubi C ⥤ Karoubi D` obtained
using `functorExtension₂` actually extends the original functors `C ⥤ D`. -/
@[simps!]
def functorExtension₂CompWhiskeringLeftToKaroubiIso :
    functorExtension₂ C D ⋙ (whiskeringLeft C (Karoubi C) (Karoubi D)).obj (toKaroubi C) ≅
      (whiskeringRight C D (Karoubi D)).obj (toKaroubi D) :=
  NatIso.ofComponents
    (fun F => NatIso.ofComponents
      (fun X =>
        { hom := { f := 𝟙 _ }
          inv := { f := 𝟙 _ } })
      (by aesop_cat))
    (by aesop_cat)

section IsIdempotentComplete

variable [IsIdempotentComplete D]

/-- The equivalence of categories `(C ⥤ D) ≌ (Karoubi C ⥤ Karoubi D)` when `D`
is idempotent complete. -/
@[simp]
noncomputable def karoubiUniversal₂ : C ⥤ D ≌ Karoubi C ⥤ Karoubi D :=
  (Equivalence.congrRight (toKaroubi D).asEquivalence).trans (karoubiUniversal₁ C D)

theorem karoubiUniversal₂_functor_eq : (karoubiUniversal₂ C D).functor = functorExtension₂ C D :=
  rfl

noncomputable instance : (functorExtension₂ C D).IsEquivalence := by
  rw [← karoubiUniversal₂_functor_eq]
  infer_instance

/-- The extension of functors functor `(C ⥤ D) ⥤ (Karoubi C ⥤ D)`
when `D` is idempotent complete. -/
@[simps!]
noncomputable def functorExtension : (C ⥤ D) ⥤ Karoubi C ⥤ D :=
  functorExtension₂ C D ⋙
    (whiskeringRight (Karoubi C) (Karoubi D) D).obj (toKaroubiEquivalence D).inverse
<<<<<<< HEAD
#align category_theory.idempotents.functor_extension CategoryTheory.Idempotents.functorExtension
=======
>>>>>>> 99508fb5

/-- The equivalence `(C ⥤ D) ≌ (Karoubi C ⥤ D)` when `D` is idempotent complete. -/
@[simp]
noncomputable def karoubiUniversal : C ⥤ D ≌ Karoubi C ⥤ D :=
  (karoubiUniversal₂ C D).trans (Equivalence.congrRight (toKaroubi D).asEquivalence.symm)

theorem karoubiUniversal_functor_eq : (karoubiUniversal C D).functor = functorExtension C D :=
  rfl

noncomputable instance : (functorExtension C D).IsEquivalence := by
  rw [← karoubiUniversal_functor_eq]
  infer_instance

instance : ((whiskeringLeft C (Karoubi C) D).obj (toKaroubi C)).IsEquivalence := by
  have : ((whiskeringLeft C (Karoubi C) D).obj (toKaroubi C) ⋙
    (whiskeringRight C D (Karoubi D)).obj (toKaroubi D) ⋙
    (whiskeringRight C (Karoubi D) D).obj (Functor.inv (toKaroubi D))).IsEquivalence := by
    change (karoubiUniversal C D).inverse.IsEquivalence
    infer_instance
  exact Functor.isEquivalence_of_comp_right _
    ((whiskeringRight C _ _).obj (toKaroubi D) ⋙
      (whiskeringRight C (Karoubi D) D).obj (Functor.inv (toKaroubi D)))

variable {C D}

theorem whiskeringLeft_obj_preimage_app {F G : Karoubi C ⥤ D}
    (τ : toKaroubi _ ⋙ F ⟶ toKaroubi _ ⋙ G) (P : Karoubi C) :
    (((whiskeringLeft _ _ _).obj (toKaroubi _)).preimage τ).app P =
      F.map P.decompId_i ≫ τ.app P.X ≫ G.map P.decompId_p := by
  rw [natTrans_eq]
  congr 2
  rw [← congr_app (((whiskeringLeft _ _ _).obj (toKaroubi _)).map_preimage τ) P.X]
  dsimp
  congr

end IsIdempotentComplete

end Idempotents

end CategoryTheory<|MERGE_RESOLUTION|>--- conflicted
+++ resolved
@@ -211,10 +211,6 @@
 noncomputable def functorExtension : (C ⥤ D) ⥤ Karoubi C ⥤ D :=
   functorExtension₂ C D ⋙
     (whiskeringRight (Karoubi C) (Karoubi D) D).obj (toKaroubiEquivalence D).inverse
-<<<<<<< HEAD
-#align category_theory.idempotents.functor_extension CategoryTheory.Idempotents.functorExtension
-=======
->>>>>>> 99508fb5
 
 /-- The equivalence `(C ⥤ D) ≌ (Karoubi C ⥤ D)` when `D` is idempotent complete. -/
 @[simp]
