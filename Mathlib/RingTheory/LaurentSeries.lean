--- conflicted
+++ resolved
@@ -28,13 +28,8 @@
 
 -/
 
-<<<<<<< HEAD
-
-open HahnSeries BigOperators Classical
-=======
 open scoped Classical
 open HahnSeries BigOperators Polynomial
->>>>>>> 1f8fea7d
 
 noncomputable section
 
