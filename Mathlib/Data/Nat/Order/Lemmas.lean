--- conflicted
+++ resolved
@@ -45,208 +45,4 @@
   ⟨by rintro rfl; simp, fun ⟨h0, hs⟩ => Set.eq_univ_of_forall (set_induction h0 hs)⟩
 #align nat.set_eq_univ Nat.set_eq_univ
 
-<<<<<<< HEAD
-/-! ### `div` -/
-
-protected theorem lt_div_iff_mul_lt {n d : ℕ} (hnd : d ∣ n) (a : ℕ) : a < n / d ↔ d * a < n := by
-  rcases d.eq_zero_or_pos with (rfl | hd0); · simp [zero_dvd_iff.mp hnd]
-  rw [← mul_lt_mul_left hd0, ← Nat.eq_mul_of_div_eq_right hnd rfl]
-#align nat.lt_div_iff_mul_lt Nat.lt_div_iff_mul_lt
-
--- Porting note (#10756): new lemma
-theorem mul_div_eq_iff_dvd {n d : ℕ} : d * (n / d) = n ↔ d ∣ n :=
-  calc
-    d * (n / d) = n ↔ d * (n / d) = d * (n / d) + (n % d) := by rw [div_add_mod]
-    _ ↔ d ∣ n := by rw [self_eq_add_right, dvd_iff_mod_eq_zero]
-
--- Porting note (#10756): new lemma
-theorem mul_div_lt_iff_not_dvd {n d : ℕ} : d * (n / d) < n ↔ ¬(d ∣ n) :=
-  (mul_div_le _ _).lt_iff_ne.trans mul_div_eq_iff_dvd.not
-
-theorem div_eq_iff_eq_of_dvd_dvd {n x y : ℕ} (hn : n ≠ 0) (hx : x ∣ n) (hy : y ∣ n) :
-    n / x = n / y ↔ x = y := by
-  constructor
-  · intro h
-    rw [← mul_right_inj' hn]
-    apply Nat.eq_mul_of_div_eq_left (dvd_mul_of_dvd_left hy x)
-    rw [eq_comm, mul_comm, Nat.mul_div_assoc _ hy]
-    exact Nat.eq_mul_of_div_eq_right hx h
-  · intro h
-    rw [h]
-#align nat.div_eq_iff_eq_of_dvd_dvd Nat.div_eq_iff_eq_of_dvd_dvd
-
-protected theorem div_eq_zero_iff {a b : ℕ} (hb : 0 < b) : a / b = 0 ↔ a < b :=
-  ⟨fun h => by rw [← mod_add_div a b, h, mul_zero, add_zero]; exact mod_lt _ hb, fun h => by
-    rw [← mul_right_inj' hb.ne', ← @add_left_cancel_iff _ _ _ (a % b), mod_add_div, mod_eq_of_lt h,
-      mul_zero, add_zero]⟩
-#align nat.div_eq_zero_iff Nat.div_eq_zero_iff
-
-protected lemma div_ne_zero_iff (hb : b ≠ 0) : a / b ≠ 0 ↔ b ≤ a := by
-  rw [ne_eq, Nat.div_eq_zero_iff hb.bot_lt, not_lt]
-
-protected lemma div_pos_iff (hb : b ≠ 0) : 0 < a / b ↔ b ≤ a := by
-  rw [pos_iff_ne_zero, Nat.div_ne_zero_iff hb]
-
-#align nat.div_eq_zero Nat.div_eq_of_lt
-
-/-! ### `mod`, `dvd` -/
-
-set_option linter.deprecated false in
-@[simp]
-protected theorem not_two_dvd_bit1 (n : ℕ) : ¬2 ∣ bit1 n := by
-  rw [bit1, Nat.dvd_add_right two_dvd_bit0, Nat.dvd_one]
-  -- Porting note: was `cc`
-  decide
-#align nat.not_two_dvd_bit1 Nat.not_two_dvd_bit1
-
-/-- A natural number `m` divides the sum `m + n` if and only if `m` divides `n`.-/
-@[simp]
-protected theorem dvd_add_self_left {m n : ℕ} : m ∣ m + n ↔ m ∣ n :=
-  Nat.dvd_add_right (dvd_refl m)
-#align nat.dvd_add_self_left Nat.dvd_add_self_left
-
-/-- A natural number `m` divides the sum `n + m` if and only if `m` divides `n`.-/
-@[simp]
-protected theorem dvd_add_self_right {m n : ℕ} : m ∣ n + m ↔ m ∣ n :=
-  Nat.dvd_add_left (dvd_refl m)
-#align nat.dvd_add_self_right Nat.dvd_add_self_right
-
--- TODO: update `Nat.dvd_sub` in core
-theorem dvd_sub' {k m n : ℕ} (h₁ : k ∣ m) (h₂ : k ∣ n) : k ∣ m - n := by
-  rcases le_total n m with H | H
-  · exact dvd_sub H h₁ h₂
-  · rw [tsub_eq_zero_iff_le.mpr H]
-    exact dvd_zero k
-#align nat.dvd_sub' Nat.dvd_sub'
-
-theorem succ_div : ∀ a b : ℕ, (a + 1) / b = a / b + if b ∣ a + 1 then 1 else 0
-  | a, 0 => by simp
-  | 0, 1 => by simp
-  | 0, b + 2 => by
-    have hb2 : b + 2 > 1 := by omega
-    simp [ne_of_gt hb2, div_eq_of_lt hb2]
-  | a + 1, b + 1 => by
-    rw [Nat.div_eq]
-    conv_rhs => rw [Nat.div_eq]
-    by_cases hb_eq_a : b = a + 1
-    · simp [hb_eq_a, le_refl]
-    by_cases hb_le_a1 : b ≤ a + 1
-    · have hb_le_a : b ≤ a := le_of_lt_succ (lt_of_le_of_ne hb_le_a1 hb_eq_a)
-      have h₁ : 0 < b + 1 ∧ b + 1 ≤ a + 1 + 1 := ⟨succ_pos _, (add_le_add_iff_right _).2 hb_le_a1⟩
-      have h₂ : 0 < b + 1 ∧ b + 1 ≤ a + 1 := ⟨succ_pos _, (add_le_add_iff_right _).2 hb_le_a⟩
-      have dvd_iff : b + 1 ∣ a - b + 1 ↔ b + 1 ∣ a + 1 + 1 := by
-        rw [Nat.dvd_add_iff_left (dvd_refl (b + 1)), ← add_tsub_add_eq_tsub_right a 1 b,
-          add_comm (_ - _), add_assoc, tsub_add_cancel_of_le (add_le_add_right hb_le_a 1),
-          add_comm 1]
-      have wf : a - b < a + 1 := lt_succ_of_le tsub_le_self
-      rw [if_pos h₁, if_pos h₂, @add_tsub_add_eq_tsub_right, ← tsub_add_eq_add_tsub hb_le_a,
-        have := wf
-        succ_div (a - b),
-        @add_tsub_add_eq_tsub_right]
-      simp [dvd_iff, succ_eq_add_one, add_comm 1, add_assoc]
-    · have hba : ¬b ≤ a := not_le_of_gt (lt_trans (lt_succ_self a) (lt_of_not_ge hb_le_a1))
-      have hb_dvd_a : ¬b + 1 ∣ a + 2 := fun h =>
-        hb_le_a1 (le_of_succ_le_succ (le_of_dvd (succ_pos _) h))
-      simp [hba, hb_le_a1, hb_dvd_a]
-#align nat.succ_div Nat.succ_div
-
-theorem succ_div_of_dvd {a b : ℕ} (hba : b ∣ a + 1) : (a + 1) / b = a / b + 1 := by
-  rw [succ_div, if_pos hba]
-#align nat.succ_div_of_dvd Nat.succ_div_of_dvd
-
-theorem succ_div_of_not_dvd {a b : ℕ} (hba : ¬b ∣ a + 1) : (a + 1) / b = a / b := by
-  rw [succ_div, if_neg hba, add_zero]
-#align nat.succ_div_of_not_dvd Nat.succ_div_of_not_dvd
-
-theorem dvd_iff_div_mul_eq (n d : ℕ) : d ∣ n ↔ n / d * d = n :=
-  ⟨fun h => Nat.div_mul_cancel h, fun h => Dvd.intro_left (n / d) h⟩
-#align nat.dvd_iff_div_mul_eq Nat.dvd_iff_div_mul_eq
-
-theorem dvd_iff_le_div_mul (n d : ℕ) : d ∣ n ↔ n ≤ n / d * d :=
-  ((dvd_iff_div_mul_eq _ _).trans le_antisymm_iff).trans (and_iff_right (div_mul_le_self n d))
-#align nat.dvd_iff_le_div_mul Nat.dvd_iff_le_div_mul
-
-theorem dvd_iff_dvd_dvd (n d : ℕ) : d ∣ n ↔ ∀ k : ℕ, k ∣ d → k ∣ n :=
-  ⟨fun h _ hkd => dvd_trans hkd h, fun h => h _ dvd_rfl⟩
-#align nat.dvd_iff_dvd_dvd Nat.dvd_iff_dvd_dvd
-
-theorem dvd_div_of_mul_dvd {a b c : ℕ} (h : a * b ∣ c) : b ∣ c / a :=
-  if ha : a = 0 then by simp [ha]
-  else
-    have ha : 0 < a := Nat.pos_of_ne_zero ha
-    have h1 : ∃ d, c = a * b * d := h
-    let ⟨d, hd⟩ := h1
-    have h2 : c / a = b * d := Nat.div_eq_of_eq_mul_right ha (by simpa [mul_assoc] using hd)
-    show ∃ d, c / a = b * d from ⟨d, h2⟩
-#align nat.dvd_div_of_mul_dvd Nat.dvd_div_of_mul_dvd
-
-@[simp]
-theorem dvd_div_iff {a b c : ℕ} (hbc : c ∣ b) : a ∣ b / c ↔ c * a ∣ b :=
-  ⟨fun h => mul_dvd_of_dvd_div hbc h, fun h => dvd_div_of_mul_dvd h⟩
-#align nat.dvd_div_iff Nat.dvd_div_iff
-
-@[simp]
-theorem div_div_div_eq_div {a b c : ℕ} (dvd : b ∣ a) (dvd2 : a ∣ c) : c / (a / b) / b = c / a :=
-  match a, b, c with
-  | 0, _, _ => by simp
-  | a + 1, 0, _ => by simp at dvd
-  | a + 1, c + 1, _ => by
-    have a_split : a + 1 ≠ 0 := succ_ne_zero a
-    have c_split : c + 1 ≠ 0 := succ_ne_zero c
-    rcases dvd2 with ⟨k, rfl⟩
-    rcases dvd with ⟨k2, pr⟩
-    have k2_nonzero : k2 ≠ 0 := fun k2_zero => by simp [k2_zero] at pr
-    rw [Nat.mul_div_cancel_left k (Nat.pos_of_ne_zero a_split), pr,
-      Nat.mul_div_cancel_left k2 (Nat.pos_of_ne_zero c_split), Nat.mul_comm ((c + 1) * k2) k, ←
-      Nat.mul_assoc k (c + 1) k2, Nat.mul_div_cancel _ (Nat.pos_of_ne_zero k2_nonzero),
-      Nat.mul_div_cancel _ (Nat.pos_of_ne_zero c_split)]
-#align nat.div_div_div_eq_div Nat.div_div_div_eq_div
-
-/-- If a small natural number is divisible by a larger natural number,
-the small number is zero. -/
-theorem eq_zero_of_dvd_of_lt {a b : ℕ} (w : a ∣ b) (h : b < a) : b = 0 :=
-  Nat.eq_zero_of_dvd_of_div_eq_zero w
-    ((Nat.div_eq_zero_iff (lt_of_le_of_lt (zero_le b) h)).mpr h)
-#align nat.eq_zero_of_dvd_of_lt Nat.eq_zero_of_dvd_of_lt
-
-theorem le_of_lt_add_of_dvd (h : a < b + n) : n ∣ a → n ∣ b → a ≤ b := by
-  rintro ⟨a, rfl⟩ ⟨b, rfl⟩
-  -- Porting note: Needed to give an explicit argument to `mul_add_one`
-  rw [← mul_add_one n] at h
-  exact mul_le_mul_left' (Nat.lt_succ_iff.1 <| lt_of_mul_lt_mul_left h bot_le) _
-#align nat.le_of_lt_add_of_dvd Nat.le_of_lt_add_of_dvd
-
-#align nat.mod_div_self Nat.mod_div_self
-
-/-- `n` is not divisible by `a` iff it is between `a * k` and `a * (k + 1)` for some `k`. -/
-theorem not_dvd_iff_between_consec_multiples (n : ℕ) {a : ℕ} (ha : 0 < a) :
-    (∃ k : ℕ, a * k < n ∧ n < a * (k + 1)) ↔ ¬a ∣ n := by
-  refine'
-    ⟨fun ⟨k, hk1, hk2⟩ => not_dvd_of_between_consec_multiples hk1 hk2, fun han =>
-      ⟨n / a, ⟨lt_of_le_of_ne (mul_div_le n a) _, lt_mul_div_succ _ ha⟩⟩⟩
-  exact mt (Dvd.intro (n / a)) han
-#align nat.not_dvd_iff_between_consec_multiples Nat.not_dvd_iff_between_consec_multiples
-
-/-- Two natural numbers are equal if and only if they have the same multiples. -/
-theorem dvd_right_iff_eq {m n : ℕ} : (∀ a : ℕ, m ∣ a ↔ n ∣ a) ↔ m = n :=
-  ⟨fun h => dvd_antisymm ((h _).mpr dvd_rfl) ((h _).mp dvd_rfl), fun h n => by rw [h]⟩
-#align nat.dvd_right_iff_eq Nat.dvd_right_iff_eq
-
-/-- Two natural numbers are equal if and only if they have the same divisors. -/
-theorem dvd_left_iff_eq {m n : ℕ} : (∀ a : ℕ, a ∣ m ↔ a ∣ n) ↔ m = n :=
-  ⟨fun h => dvd_antisymm ((h _).mp dvd_rfl) ((h _).mpr dvd_rfl), fun h n => by rw [h]⟩
-#align nat.dvd_left_iff_eq Nat.dvd_left_iff_eq
-
-/-- `dvd` is injective in the left argument -/
-theorem dvd_left_injective : Function.Injective ((· ∣ ·) : ℕ → ℕ → Prop) := fun _ _ h =>
-  dvd_right_iff_eq.mp fun a => iff_of_eq (congr_fun h a)
-#align nat.dvd_left_injective Nat.dvd_left_injective
-
-theorem div_lt_div_of_lt_of_dvd {a b d : ℕ} (hdb : d ∣ b) (h : a < b) : a / d < b / d := by
-  rw [Nat.lt_div_iff_mul_lt hdb]
-  exact lt_of_le_of_lt (mul_div_le a d) h
-#align nat.div_lt_div_of_lt_of_dvd Nat.div_lt_div_of_lt_of_dvd
-
-=======
->>>>>>> ea26fdaf
 end Nat