/-
Copyright (c) 2023 Adam Topaz. All rights reserved.
Released under Apache 2.0 license as described in the file LICENSE.
Authors: Adam Topaz, Dagur Asgeirsson
-/
import Mathlib.Topology.Category.CompHaus.Limits
import Mathlib.Topology.Category.CompHausLike.EffectiveEpi
/-!

# Effective epimorphisms in `CompHaus`

This file proves that `EffectiveEpi`, `Epi` and `Surjective` are all equivalent in `CompHaus`.
As a consequence we deduce from the material in
`Mathlib.Topology.Category.CompHausLike.EffectiveEpi` that `CompHaus` is `Preregular`
and `Precoherent`.

We also prove that for a finite family of morphisms in `CompHaus` with fixed
target, the conditions jointly surjective, jointly epimorphic and effective epimorphic are all
equivalent.

## Projects

- Define regular categories, and show that `CompHaus` is regular.
- Define coherent categories, and show that `CompHaus` is actually coherent.

-/

universe u

open CategoryTheory Limits CompHausLike

<<<<<<< HEAD
open CategoryTheory Limits CompHausLike
=======
attribute [local instance] ConcreteCategory.instFunLike
>>>>>>> 2890f3af

namespace CompHaus

open List in
theorem effectiveEpi_tfae
    {B X : CompHaus.{u}} (π : X ⟶ B) :
    TFAE
    [ EffectiveEpi π
    , Epi π
    , Function.Surjective π
    ] := by
  tfae_have 1 → 2
  · intro; infer_instance
  tfae_have 2 ↔ 3
  · exact epi_iff_surjective π
  tfae_have 3 → 1
  · exact fun hπ ↦ ⟨⟨effectiveEpiStruct π hπ⟩⟩
  tfae_finish

instance : Preregular CompHaus :=
  preregular fun _ _ _ ↦ ((effectiveEpi_tfae _).out 0 2).mp

<<<<<<< HEAD
-- Was an `example`, but that made the linter complain about unused imports
instance : Precoherent CompHaus.{u} := inferInstance
=======
example : Precoherent CompHaus.{u} := inferInstance
>>>>>>> 2890f3af

-- TODO: prove this for `Type*`
open List in
theorem effectiveEpiFamily_tfae
    {α : Type} [Finite α] {B : CompHaus.{u}}
    (X : α → CompHaus.{u}) (π : (a : α) → (X a ⟶ B)) :
    TFAE
    [ EffectiveEpiFamily X π
    , Epi (Sigma.desc π)
    , ∀ b : B, ∃ (a : α) (x : X a), π a x = b
    ] := by
  tfae_have 2 → 1
  · intro
    simpa [← effectiveEpi_desc_iff_effectiveEpiFamily, (effectiveEpi_tfae (Sigma.desc π)).out 0 1]
  tfae_have 1 → 2
  · intro; infer_instance
  tfae_have 3 → 2
  · intro e
    rw [epi_iff_surjective]
    intro b
    obtain ⟨t, x, h⟩ := e b
    refine ⟨Sigma.ι X t x, ?_⟩
    change (Sigma.ι X t ≫ Sigma.desc π) x = _
    simpa using h
  tfae_have 2 → 3
  · intro e; rw [epi_iff_surjective] at e
    let i : ∐ X ≅ finiteCoproduct X :=
      (colimit.isColimit _).coconePointUniqueUpToIso (finiteCoproduct.isColimit _)
    intro b
    obtain ⟨t, rfl⟩ := e b
    let q := i.hom t
    refine ⟨q.1,q.2,?_⟩
    have : t = i.inv (i.hom t) := show t = (i.hom ≫ i.inv) t by simp only [i.hom_inv_id]; rfl
    rw [this]
    show _ = (i.inv ≫ Sigma.desc π) (i.hom t)
    suffices i.inv ≫ Sigma.desc π = finiteCoproduct.desc X π by
      rw [this]; rfl
    rw [Iso.inv_comp_eq]
    apply colimit.hom_ext
    rintro ⟨a⟩
    simp only [i, Discrete.functor_obj, colimit.ι_desc, Cofan.mk_pt, Cofan.mk_ι_app,
      colimit.comp_coconePointUniqueUpToIso_hom_assoc]
    ext; rfl
  tfae_finish

theorem effectiveEpiFamily_of_jointly_surjective
    {α : Type} [Finite α] {B : CompHaus.{u}}
    (X : α → CompHaus.{u}) (π : (a : α) → (X a ⟶ B))
    (surj : ∀ b : B, ∃ (a : α) (x : X a), π a x = b) :
    EffectiveEpiFamily X π :=
  ((effectiveEpiFamily_tfae X π).out 2 0).mp surj

end CompHaus<|MERGE_RESOLUTION|>--- conflicted
+++ resolved
@@ -29,11 +29,7 @@
 
 open CategoryTheory Limits CompHausLike
 
-<<<<<<< HEAD
-open CategoryTheory Limits CompHausLike
-=======
 attribute [local instance] ConcreteCategory.instFunLike
->>>>>>> 2890f3af
 
 namespace CompHaus
 
@@ -56,12 +52,7 @@
 instance : Preregular CompHaus :=
   preregular fun _ _ _ ↦ ((effectiveEpi_tfae _).out 0 2).mp
 
-<<<<<<< HEAD
--- Was an `example`, but that made the linter complain about unused imports
-instance : Precoherent CompHaus.{u} := inferInstance
-=======
 example : Precoherent CompHaus.{u} := inferInstance
->>>>>>> 2890f3af
 
 -- TODO: prove this for `Type*`
 open List in
