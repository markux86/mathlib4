/-
Copyright (c) 2017 Johannes Hölzl. All rights reserved.
Released under Apache 2.0 license as described in the file LICENSE.
Authors: Johannes Hölzl
-/
import Mathlib.Topology.Order.MonotoneContinuity
import Mathlib.Topology.Algebra.Order.LiminfLimsup
import Mathlib.Topology.Instances.NNReal
import Mathlib.Topology.EMetricSpace.Lipschitz
import Mathlib.Topology.Metrizable.Basic
import Mathlib.Topology.Order.T5

#align_import topology.instances.ennreal from "leanprover-community/mathlib"@"ec4b2eeb50364487f80421c0b4c41328a611f30d"

/-!
# Topology on extended non-negative reals
-/

noncomputable section

open Set Filter Metric Function
open scoped Classical Topology ENNReal NNReal Filter

variable {α : Type*} {β : Type*} {γ : Type*}

namespace ENNReal

variable {a b c d : ℝ≥0∞} {r p q : ℝ≥0} {x y z : ℝ≥0∞} {ε ε₁ ε₂ : ℝ≥0∞} {s : Set ℝ≥0∞}

section TopologicalSpace

open TopologicalSpace

/-- Topology on `ℝ≥0∞`.

Note: this is different from the `EMetricSpace` topology. The `EMetricSpace` topology has
`IsOpen {∞}`, while this topology doesn't have singleton elements. -/
instance : TopologicalSpace ℝ≥0∞ := Preorder.topology ℝ≥0∞

instance : OrderTopology ℝ≥0∞ := ⟨rfl⟩

-- short-circuit type class inference
instance : T2Space ℝ≥0∞ := inferInstance
instance : T5Space ℝ≥0∞ := inferInstance
instance : T4Space ℝ≥0∞ := inferInstance

instance : SecondCountableTopology ℝ≥0∞ :=
  orderIsoUnitIntervalBirational.toHomeomorph.embedding.secondCountableTopology

instance : MetrizableSpace ENNReal :=
  orderIsoUnitIntervalBirational.toHomeomorph.embedding.metrizableSpace

theorem embedding_coe : Embedding ((↑) : ℝ≥0 → ℝ≥0∞) :=
  coe_strictMono.embedding_of_ordConnected <| by rw [range_coe']; exact ordConnected_Iio
#align ennreal.embedding_coe ENNReal.embedding_coe

theorem isOpen_ne_top : IsOpen { a : ℝ≥0∞ | a ≠ ∞ } := isOpen_ne
#align ennreal.is_open_ne_top ENNReal.isOpen_ne_top

theorem isOpen_Ico_zero : IsOpen (Ico 0 b) := by
  rw [ENNReal.Ico_eq_Iio]
  exact isOpen_Iio
#align ennreal.is_open_Ico_zero ENNReal.isOpen_Ico_zero

theorem openEmbedding_coe : OpenEmbedding ((↑) : ℝ≥0 → ℝ≥0∞) :=
  ⟨embedding_coe, by rw [range_coe']; exact isOpen_Iio⟩
#align ennreal.open_embedding_coe ENNReal.openEmbedding_coe

theorem coe_range_mem_nhds : range ((↑) : ℝ≥0 → ℝ≥0∞) ∈ 𝓝 (r : ℝ≥0∞) :=
  IsOpen.mem_nhds openEmbedding_coe.isOpen_range <| mem_range_self _
#align ennreal.coe_range_mem_nhds ENNReal.coe_range_mem_nhds

@[norm_cast]
theorem tendsto_coe {f : Filter α} {m : α → ℝ≥0} {a : ℝ≥0} :
    Tendsto (fun a => (m a : ℝ≥0∞)) f (𝓝 ↑a) ↔ Tendsto m f (𝓝 a) :=
  embedding_coe.tendsto_nhds_iff.symm
#align ennreal.tendsto_coe ENNReal.tendsto_coe

theorem continuous_coe : Continuous ((↑) : ℝ≥0 → ℝ≥0∞) :=
  embedding_coe.continuous
#align ennreal.continuous_coe ENNReal.continuous_coe

theorem continuous_coe_iff {α} [TopologicalSpace α] {f : α → ℝ≥0} :
    (Continuous fun a => (f a : ℝ≥0∞)) ↔ Continuous f :=
  embedding_coe.continuous_iff.symm
#align ennreal.continuous_coe_iff ENNReal.continuous_coe_iff

theorem nhds_coe {r : ℝ≥0} : 𝓝 (r : ℝ≥0∞) = (𝓝 r).map (↑) :=
  (openEmbedding_coe.map_nhds_eq r).symm
#align ennreal.nhds_coe ENNReal.nhds_coe

theorem tendsto_nhds_coe_iff {α : Type*} {l : Filter α} {x : ℝ≥0} {f : ℝ≥0∞ → α} :
    Tendsto f (𝓝 ↑x) l ↔ Tendsto (f ∘ (↑) : ℝ≥0 → α) (𝓝 x) l := by
  rw [nhds_coe, tendsto_map'_iff]
#align ennreal.tendsto_nhds_coe_iff ENNReal.tendsto_nhds_coe_iff

theorem continuousAt_coe_iff {α : Type*} [TopologicalSpace α] {x : ℝ≥0} {f : ℝ≥0∞ → α} :
    ContinuousAt f ↑x ↔ ContinuousAt (f ∘ (↑) : ℝ≥0 → α) x :=
  tendsto_nhds_coe_iff
#align ennreal.continuous_at_coe_iff ENNReal.continuousAt_coe_iff

theorem nhds_coe_coe {r p : ℝ≥0} :
    𝓝 ((r : ℝ≥0∞), (p : ℝ≥0∞)) = (𝓝 (r, p)).map fun p : ℝ≥0 × ℝ≥0 => (↑p.1, ↑p.2) :=
  ((openEmbedding_coe.prod openEmbedding_coe).map_nhds_eq (r, p)).symm
#align ennreal.nhds_coe_coe ENNReal.nhds_coe_coe

theorem continuous_ofReal : Continuous ENNReal.ofReal :=
  (continuous_coe_iff.2 continuous_id).comp continuous_real_toNNReal
#align ennreal.continuous_of_real ENNReal.continuous_ofReal

theorem tendsto_ofReal {f : Filter α} {m : α → ℝ} {a : ℝ} (h : Tendsto m f (𝓝 a)) :
    Tendsto (fun a => ENNReal.ofReal (m a)) f (𝓝 (ENNReal.ofReal a)) :=
  (continuous_ofReal.tendsto a).comp h
#align ennreal.tendsto_of_real ENNReal.tendsto_ofReal

theorem tendsto_toNNReal {a : ℝ≥0∞} (ha : a ≠ ∞) :
    Tendsto ENNReal.toNNReal (𝓝 a) (𝓝 a.toNNReal) := by
  lift a to ℝ≥0 using ha
  rw [nhds_coe, tendsto_map'_iff]
  exact tendsto_id
#align ennreal.tendsto_to_nnreal ENNReal.tendsto_toNNReal

theorem eventuallyEq_of_toReal_eventuallyEq {l : Filter α} {f g : α → ℝ≥0∞}
    (hfi : ∀ᶠ x in l, f x ≠ ∞) (hgi : ∀ᶠ x in l, g x ≠ ∞)
    (hfg : (fun x => (f x).toReal) =ᶠ[l] fun x => (g x).toReal) : f =ᶠ[l] g := by
  filter_upwards [hfi, hgi, hfg] with _ hfx hgx _
  rwa [← ENNReal.toReal_eq_toReal hfx hgx]
#align ennreal.eventually_eq_of_to_real_eventually_eq ENNReal.eventuallyEq_of_toReal_eventuallyEq

theorem continuousOn_toNNReal : ContinuousOn ENNReal.toNNReal { a | a ≠ ∞ } := fun _a ha =>
  ContinuousAt.continuousWithinAt (tendsto_toNNReal ha)
#align ennreal.continuous_on_to_nnreal ENNReal.continuousOn_toNNReal

theorem tendsto_toReal {a : ℝ≥0∞} (ha : a ≠ ∞) : Tendsto ENNReal.toReal (𝓝 a) (𝓝 a.toReal) :=
  NNReal.tendsto_coe.2 <| tendsto_toNNReal ha
#align ennreal.tendsto_to_real ENNReal.tendsto_toReal

lemma continuousOn_toReal : ContinuousOn ENNReal.toReal { a | a ≠ ∞ } :=
  NNReal.continuous_coe.comp_continuousOn continuousOn_toNNReal

lemma continuousAt_toReal (hx : x ≠ ∞) : ContinuousAt ENNReal.toReal x :=
  continuousOn_toReal.continuousAt (isOpen_ne_top.mem_nhds_iff.mpr hx)

/-- The set of finite `ℝ≥0∞` numbers is homeomorphic to `ℝ≥0`. -/
def neTopHomeomorphNNReal : { a | a ≠ ∞ } ≃ₜ ℝ≥0 where
  toEquiv := neTopEquivNNReal
  continuous_toFun := continuousOn_iff_continuous_restrict.1 continuousOn_toNNReal
  continuous_invFun := continuous_coe.subtype_mk _
#align ennreal.ne_top_homeomorph_nnreal ENNReal.neTopHomeomorphNNReal

/-- The set of finite `ℝ≥0∞` numbers is homeomorphic to `ℝ≥0`. -/
def ltTopHomeomorphNNReal : { a | a < ∞ } ≃ₜ ℝ≥0 := by
  refine (Homeomorph.setCongr ?_).trans neTopHomeomorphNNReal
  simp only [mem_setOf_eq, lt_top_iff_ne_top]
#align ennreal.lt_top_homeomorph_nnreal ENNReal.ltTopHomeomorphNNReal

theorem nhds_top : 𝓝 ∞ = ⨅ (a) (_ : a ≠ ∞), 𝓟 (Ioi a) :=
  nhds_top_order.trans <| by simp [lt_top_iff_ne_top, Ioi]
#align ennreal.nhds_top ENNReal.nhds_top

theorem nhds_top' : 𝓝 ∞ = ⨅ r : ℝ≥0, 𝓟 (Ioi ↑r) :=
  nhds_top.trans <| iInf_ne_top _
#align ennreal.nhds_top' ENNReal.nhds_top'

theorem nhds_top_basis : (𝓝 ∞).HasBasis (fun a => a < ∞) fun a => Ioi a :=
  _root_.nhds_top_basis
#align ennreal.nhds_top_basis ENNReal.nhds_top_basis

theorem tendsto_nhds_top_iff_nnreal {m : α → ℝ≥0∞} {f : Filter α} :
    Tendsto m f (𝓝 ∞) ↔ ∀ x : ℝ≥0, ∀ᶠ a in f, ↑x < m a := by
  simp only [nhds_top', tendsto_iInf, tendsto_principal, mem_Ioi]
#align ennreal.tendsto_nhds_top_iff_nnreal ENNReal.tendsto_nhds_top_iff_nnreal

theorem tendsto_nhds_top_iff_nat {m : α → ℝ≥0∞} {f : Filter α} :
    Tendsto m f (𝓝 ∞) ↔ ∀ n : ℕ, ∀ᶠ a in f, ↑n < m a :=
  tendsto_nhds_top_iff_nnreal.trans
    ⟨fun h n => by simpa only [ENNReal.coe_natCast] using h n, fun h x =>
      let ⟨n, hn⟩ := exists_nat_gt x
      (h n).mono fun y => lt_trans <| by rwa [← ENNReal.coe_natCast, coe_lt_coe]⟩
#align ennreal.tendsto_nhds_top_iff_nat ENNReal.tendsto_nhds_top_iff_nat

theorem tendsto_nhds_top {m : α → ℝ≥0∞} {f : Filter α} (h : ∀ n : ℕ, ∀ᶠ a in f, ↑n < m a) :
    Tendsto m f (𝓝 ∞) :=
  tendsto_nhds_top_iff_nat.2 h
#align ennreal.tendsto_nhds_top ENNReal.tendsto_nhds_top

theorem tendsto_nat_nhds_top : Tendsto (fun n : ℕ => ↑n) atTop (𝓝 ∞) :=
  tendsto_nhds_top fun n =>
    mem_atTop_sets.2 ⟨n + 1, fun _m hm => mem_setOf.2 <| Nat.cast_lt.2 <| Nat.lt_of_succ_le hm⟩
#align ennreal.tendsto_nat_nhds_top ENNReal.tendsto_nat_nhds_top

@[simp, norm_cast]
theorem tendsto_coe_nhds_top {f : α → ℝ≥0} {l : Filter α} :
    Tendsto (fun x => (f x : ℝ≥0∞)) l (𝓝 ∞) ↔ Tendsto f l atTop := by
  rw [tendsto_nhds_top_iff_nnreal, atTop_basis_Ioi.tendsto_right_iff]; simp
#align ennreal.tendsto_coe_nhds_top ENNReal.tendsto_coe_nhds_top

theorem tendsto_ofReal_atTop : Tendsto ENNReal.ofReal atTop (𝓝 ∞) :=
  tendsto_coe_nhds_top.2 tendsto_real_toNNReal_atTop
#align ennreal.tendsto_of_real_at_top ENNReal.tendsto_ofReal_atTop

theorem nhds_zero : 𝓝 (0 : ℝ≥0∞) = ⨅ (a) (_ : a ≠ 0), 𝓟 (Iio a) :=
  nhds_bot_order.trans <| by simp [pos_iff_ne_zero, Iio]
#align ennreal.nhds_zero ENNReal.nhds_zero

theorem nhds_zero_basis : (𝓝 (0 : ℝ≥0∞)).HasBasis (fun a : ℝ≥0∞ => 0 < a) fun a => Iio a :=
  nhds_bot_basis
#align ennreal.nhds_zero_basis ENNReal.nhds_zero_basis

theorem nhds_zero_basis_Iic : (𝓝 (0 : ℝ≥0∞)).HasBasis (fun a : ℝ≥0∞ => 0 < a) Iic :=
  nhds_bot_basis_Iic
#align ennreal.nhds_zero_basis_Iic ENNReal.nhds_zero_basis_Iic

-- Porting note (#11215): TODO: add a TC for `≠ ∞`?
@[instance]
theorem nhdsWithin_Ioi_coe_neBot {r : ℝ≥0} : (𝓝[>] (r : ℝ≥0∞)).NeBot :=
  nhdsWithin_Ioi_self_neBot' ⟨∞, ENNReal.coe_lt_top⟩
#align ennreal.nhds_within_Ioi_coe_ne_bot ENNReal.nhdsWithin_Ioi_coe_neBot

@[instance]
theorem nhdsWithin_Ioi_zero_neBot : (𝓝[>] (0 : ℝ≥0∞)).NeBot :=
  nhdsWithin_Ioi_coe_neBot
#align ennreal.nhds_within_Ioi_zero_ne_bot ENNReal.nhdsWithin_Ioi_zero_neBot

@[instance]
theorem nhdsWithin_Ioi_one_neBot : (𝓝[>] (1 : ℝ≥0∞)).NeBot := nhdsWithin_Ioi_coe_neBot

@[instance]
theorem nhdsWithin_Ioi_nat_neBot (n : ℕ) : (𝓝[>] (n : ℝ≥0∞)).NeBot := nhdsWithin_Ioi_coe_neBot

@[instance]
theorem nhdsWithin_Ioi_ofNat_nebot (n : ℕ) [n.AtLeastTwo] :
    (𝓝[>] (OfNat.ofNat n : ℝ≥0∞)).NeBot := nhdsWithin_Ioi_coe_neBot

@[instance]
theorem nhdsWithin_Iio_neBot [NeZero x] : (𝓝[<] x).NeBot :=
  nhdsWithin_Iio_self_neBot' ⟨0, NeZero.pos x⟩

/-- Closed intervals `Set.Icc (x - ε) (x + ε)`, `ε ≠ 0`, form a basis of neighborhoods of an
extended nonnegative real number `x ≠ ∞`. We use `Set.Icc` instead of `Set.Ioo` because this way the
statement works for `x = 0`.
-/
theorem hasBasis_nhds_of_ne_top' (xt : x ≠ ∞) :
    (𝓝 x).HasBasis (· ≠ 0) (fun ε => Icc (x - ε) (x + ε)) := by
  rcases (zero_le x).eq_or_gt with rfl | x0
  · simp_rw [zero_tsub, zero_add, ← bot_eq_zero, Icc_bot, ← bot_lt_iff_ne_bot]
    exact nhds_bot_basis_Iic
  · refine (nhds_basis_Ioo' ⟨_, x0⟩ ⟨_, xt.lt_top⟩).to_hasBasis ?_ fun ε ε0 => ?_
    · rintro ⟨a, b⟩ ⟨ha, hb⟩
      rcases exists_between (tsub_pos_of_lt ha) with ⟨ε, ε0, hε⟩
      rcases lt_iff_exists_add_pos_lt.1 hb with ⟨δ, δ0, hδ⟩
      refine ⟨min ε δ, (lt_min ε0 (coe_pos.2 δ0)).ne', Icc_subset_Ioo ?_ ?_⟩
      · exact lt_tsub_comm.2 ((min_le_left _ _).trans_lt hε)
      · exact (add_le_add_left (min_le_right _ _) _).trans_lt hδ
    · exact ⟨(x - ε, x + ε), ⟨ENNReal.sub_lt_self xt x0.ne' ε0,
        lt_add_right xt ε0⟩, Ioo_subset_Icc_self⟩

theorem hasBasis_nhds_of_ne_top (xt : x ≠ ∞) :
    (𝓝 x).HasBasis (0 < ·) (fun ε => Icc (x - ε) (x + ε)) := by
  simpa only [pos_iff_ne_zero] using hasBasis_nhds_of_ne_top' xt

theorem Icc_mem_nhds (xt : x ≠ ∞) (ε0 : ε ≠ 0) : Icc (x - ε) (x + ε) ∈ 𝓝 x :=
  (hasBasis_nhds_of_ne_top' xt).mem_of_mem ε0
#align ennreal.Icc_mem_nhds ENNReal.Icc_mem_nhds

theorem nhds_of_ne_top (xt : x ≠ ∞) : 𝓝 x = ⨅ ε > 0, 𝓟 (Icc (x - ε) (x + ε)) :=
  (hasBasis_nhds_of_ne_top xt).eq_biInf
#align ennreal.nhds_of_ne_top ENNReal.nhds_of_ne_top

theorem biInf_le_nhds : ∀ x : ℝ≥0∞, ⨅ ε > 0, 𝓟 (Icc (x - ε) (x + ε)) ≤ 𝓝 x
  | ∞ => iInf₂_le_of_le 1 one_pos <| by
    simpa only [← coe_one, top_sub_coe, top_add, Icc_self, principal_singleton] using pure_le_nhds _
  | (x : ℝ≥0) => (nhds_of_ne_top coe_ne_top).ge

-- Porting note (#10756): new lemma
protected theorem tendsto_nhds_of_Icc {f : Filter α} {u : α → ℝ≥0∞} {a : ℝ≥0∞}
    (h : ∀ ε > 0, ∀ᶠ x in f, u x ∈ Icc (a - ε) (a + ε)) : Tendsto u f (𝓝 a) := by
  refine Tendsto.mono_right ?_ (biInf_le_nhds _)
  simpa only [tendsto_iInf, tendsto_principal]

/-- Characterization of neighborhoods for `ℝ≥0∞` numbers. See also `tendsto_order`
for a version with strict inequalities. -/
protected theorem tendsto_nhds {f : Filter α} {u : α → ℝ≥0∞} {a : ℝ≥0∞} (ha : a ≠ ∞) :
    Tendsto u f (𝓝 a) ↔ ∀ ε > 0, ∀ᶠ x in f, u x ∈ Icc (a - ε) (a + ε) := by
  simp only [nhds_of_ne_top ha, tendsto_iInf, tendsto_principal]
#align ennreal.tendsto_nhds ENNReal.tendsto_nhds

protected theorem tendsto_nhds_zero {f : Filter α} {u : α → ℝ≥0∞} :
    Tendsto u f (𝓝 0) ↔ ∀ ε > 0, ∀ᶠ x in f, u x ≤ ε :=
  nhds_zero_basis_Iic.tendsto_right_iff
#align ennreal.tendsto_nhds_zero ENNReal.tendsto_nhds_zero

protected theorem tendsto_atTop [Nonempty β] [SemilatticeSup β] {f : β → ℝ≥0∞} {a : ℝ≥0∞}
    (ha : a ≠ ∞) : Tendsto f atTop (𝓝 a) ↔ ∀ ε > 0, ∃ N, ∀ n ≥ N, f n ∈ Icc (a - ε) (a + ε) :=
  .trans (atTop_basis.tendsto_iff (hasBasis_nhds_of_ne_top ha)) (by simp only [true_and]; rfl)
#align ennreal.tendsto_at_top ENNReal.tendsto_atTop

instance : ContinuousAdd ℝ≥0∞ := by
  refine ⟨continuous_iff_continuousAt.2 ?_⟩
  rintro ⟨_ | a, b⟩
  · exact tendsto_nhds_top_mono' continuousAt_fst fun p => le_add_right le_rfl
  rcases b with (_ | b)
  · exact tendsto_nhds_top_mono' continuousAt_snd fun p => le_add_left le_rfl
  simp only [ContinuousAt, some_eq_coe, nhds_coe_coe, ← coe_add, tendsto_map'_iff, (· ∘ ·),
    tendsto_coe, tendsto_add]

protected theorem tendsto_atTop_zero [Nonempty β] [SemilatticeSup β] {f : β → ℝ≥0∞} :
    Tendsto f atTop (𝓝 0) ↔ ∀ ε > 0, ∃ N, ∀ n ≥ N, f n ≤ ε :=
  .trans (atTop_basis.tendsto_iff nhds_zero_basis_Iic) (by simp only [true_and]; rfl)
#align ennreal.tendsto_at_top_zero ENNReal.tendsto_atTop_zero

theorem tendsto_sub : ∀ {a b : ℝ≥0∞}, (a ≠ ∞ ∨ b ≠ ∞) →
    Tendsto (fun p : ℝ≥0∞ × ℝ≥0∞ => p.1 - p.2) (𝓝 (a, b)) (𝓝 (a - b))
  | ∞, ∞, h => by simp only [ne_eq, not_true_eq_false, or_self] at h
  | ∞, (b : ℝ≥0), _ => by
    rw [top_sub_coe, tendsto_nhds_top_iff_nnreal]
    refine fun x => ((lt_mem_nhds <| @coe_lt_top (b + 1 + x)).prod_nhds
      (ge_mem_nhds <| coe_lt_coe.2 <| lt_add_one b)).mono fun y hy => ?_
    rw [lt_tsub_iff_left]
    calc y.2 + x ≤ ↑(b + 1) + x := add_le_add_right hy.2 _
    _ < y.1 := hy.1
  | (a : ℝ≥0), ∞, _ => by
    rw [sub_top]
    refine (tendsto_pure.2 ?_).mono_right (pure_le_nhds _)
    exact ((gt_mem_nhds <| coe_lt_coe.2 <| lt_add_one a).prod_nhds
      (lt_mem_nhds <| @coe_lt_top (a + 1))).mono fun x hx =>
        tsub_eq_zero_iff_le.2 (hx.1.trans hx.2).le
  | (a : ℝ≥0), (b : ℝ≥0), _ => by
    simp only [nhds_coe_coe, tendsto_map'_iff, ← ENNReal.coe_sub, (· ∘ ·), tendsto_coe]
    exact continuous_sub.tendsto (a, b)
#align ennreal.tendsto_sub ENNReal.tendsto_sub

protected theorem Tendsto.sub {f : Filter α} {ma : α → ℝ≥0∞} {mb : α → ℝ≥0∞} {a b : ℝ≥0∞}
    (hma : Tendsto ma f (𝓝 a)) (hmb : Tendsto mb f (𝓝 b)) (h : a ≠ ∞ ∨ b ≠ ∞) :
    Tendsto (fun a => ma a - mb a) f (𝓝 (a - b)) :=
  show Tendsto ((fun p : ℝ≥0∞ × ℝ≥0∞ => p.1 - p.2) ∘ fun a => (ma a, mb a)) f (𝓝 (a - b)) from
    Tendsto.comp (ENNReal.tendsto_sub h) (hma.prod_mk_nhds hmb)
#align ennreal.tendsto.sub ENNReal.Tendsto.sub

protected theorem tendsto_mul (ha : a ≠ 0 ∨ b ≠ ∞) (hb : b ≠ 0 ∨ a ≠ ∞) :
    Tendsto (fun p : ℝ≥0∞ × ℝ≥0∞ => p.1 * p.2) (𝓝 (a, b)) (𝓝 (a * b)) := by
  have ht : ∀ b : ℝ≥0∞, b ≠ 0 →
      Tendsto (fun p : ℝ≥0∞ × ℝ≥0∞ => p.1 * p.2) (𝓝 (∞, b)) (𝓝 ∞) := fun b hb => by
    refine tendsto_nhds_top_iff_nnreal.2 fun n => ?_
    rcases lt_iff_exists_nnreal_btwn.1 (pos_iff_ne_zero.2 hb) with ⟨ε, hε, hεb⟩
    have : ∀ᶠ c : ℝ≥0∞ × ℝ≥0∞ in 𝓝 (∞, b), ↑n / ↑ε < c.1 ∧ ↑ε < c.2 :=
      (lt_mem_nhds <| div_lt_top coe_ne_top hε.ne').prod_nhds (lt_mem_nhds hεb)
    refine this.mono fun c hc => ?_
    exact (ENNReal.div_mul_cancel hε.ne' coe_ne_top).symm.trans_lt (mul_lt_mul hc.1 hc.2)
  induction a with
  | top => simp only [ne_eq, or_false, not_true_eq_false] at hb; simp [ht b hb, top_mul hb]
  | coe a =>
    induction b with
    | top =>
      simp only [ne_eq, or_false, not_true_eq_false] at ha
      simpa [(· ∘ ·), mul_comm, mul_top ha]
        using (ht a ha).comp (continuous_swap.tendsto (ofNNReal a, ∞))
    | coe b =>
      simp only [nhds_coe_coe, ← coe_mul, tendsto_coe, tendsto_map'_iff, (· ∘ ·), tendsto_mul]
#align ennreal.tendsto_mul ENNReal.tendsto_mul

protected theorem Tendsto.mul {f : Filter α} {ma : α → ℝ≥0∞} {mb : α → ℝ≥0∞} {a b : ℝ≥0∞}
    (hma : Tendsto ma f (𝓝 a)) (ha : a ≠ 0 ∨ b ≠ ∞) (hmb : Tendsto mb f (𝓝 b))
    (hb : b ≠ 0 ∨ a ≠ ∞) : Tendsto (fun a => ma a * mb a) f (𝓝 (a * b)) :=
  show Tendsto ((fun p : ℝ≥0∞ × ℝ≥0∞ => p.1 * p.2) ∘ fun a => (ma a, mb a)) f (𝓝 (a * b)) from
    Tendsto.comp (ENNReal.tendsto_mul ha hb) (hma.prod_mk_nhds hmb)
#align ennreal.tendsto.mul ENNReal.Tendsto.mul

theorem _root_.ContinuousOn.ennreal_mul [TopologicalSpace α] {f g : α → ℝ≥0∞} {s : Set α}
    (hf : ContinuousOn f s) (hg : ContinuousOn g s) (h₁ : ∀ x ∈ s, f x ≠ 0 ∨ g x ≠ ∞)
    (h₂ : ∀ x ∈ s, g x ≠ 0 ∨ f x ≠ ∞) : ContinuousOn (fun x => f x * g x) s := fun x hx =>
  ENNReal.Tendsto.mul (hf x hx) (h₁ x hx) (hg x hx) (h₂ x hx)
#align continuous_on.ennreal_mul ContinuousOn.ennreal_mul

theorem _root_.Continuous.ennreal_mul [TopologicalSpace α] {f g : α → ℝ≥0∞} (hf : Continuous f)
    (hg : Continuous g) (h₁ : ∀ x, f x ≠ 0 ∨ g x ≠ ∞) (h₂ : ∀ x, g x ≠ 0 ∨ f x ≠ ∞) :
    Continuous fun x => f x * g x :=
  continuous_iff_continuousAt.2 fun x =>
    ENNReal.Tendsto.mul hf.continuousAt (h₁ x) hg.continuousAt (h₂ x)
#align continuous.ennreal_mul Continuous.ennreal_mul

protected theorem Tendsto.const_mul {f : Filter α} {m : α → ℝ≥0∞} {a b : ℝ≥0∞}
    (hm : Tendsto m f (𝓝 b)) (hb : b ≠ 0 ∨ a ≠ ∞) : Tendsto (fun b => a * m b) f (𝓝 (a * b)) :=
  by_cases (fun (this : a = 0) => by simp [this, tendsto_const_nhds]) fun ha : a ≠ 0 =>
    ENNReal.Tendsto.mul tendsto_const_nhds (Or.inl ha) hm hb
#align ennreal.tendsto.const_mul ENNReal.Tendsto.const_mul

protected theorem Tendsto.mul_const {f : Filter α} {m : α → ℝ≥0∞} {a b : ℝ≥0∞}
    (hm : Tendsto m f (𝓝 a)) (ha : a ≠ 0 ∨ b ≠ ∞) : Tendsto (fun x => m x * b) f (𝓝 (a * b)) := by
  simpa only [mul_comm] using ENNReal.Tendsto.const_mul hm ha
#align ennreal.tendsto.mul_const ENNReal.Tendsto.mul_const

theorem tendsto_finset_prod_of_ne_top {ι : Type*} {f : ι → α → ℝ≥0∞} {x : Filter α} {a : ι → ℝ≥0∞}
    (s : Finset ι) (h : ∀ i ∈ s, Tendsto (f i) x (𝓝 (a i))) (h' : ∀ i ∈ s, a i ≠ ∞) :
<<<<<<< HEAD
    Tendsto (fun b => ∏ c in s, f c b) x (𝓝 (∏ c in s, a c)) := by
  induction' s with a s has IH
=======
    Tendsto (fun b => ∏ c ∈ s, f c b) x (𝓝 (∏ c ∈ s, a c)) := by
  induction' s using Finset.induction with a s has IH
>>>>>>> e512aa98
  · simp [tendsto_const_nhds]
  simp only [Finset.prod_insert has]
  apply Tendsto.mul (h _ (Finset.mem_insert_self _ _))
  · right
    exact (prod_lt_top fun i hi => h' _ (Finset.mem_insert_of_mem hi)).ne
  · exact IH (fun i hi => h _ (Finset.mem_insert_of_mem hi)) fun i hi =>
      h' _ (Finset.mem_insert_of_mem hi)
  · exact Or.inr (h' _ (Finset.mem_insert_self _ _))
#align ennreal.tendsto_finset_prod_of_ne_top ENNReal.tendsto_finset_prod_of_ne_top

protected theorem continuousAt_const_mul {a b : ℝ≥0∞} (h : a ≠ ∞ ∨ b ≠ 0) :
    ContinuousAt (a * ·) b :=
  Tendsto.const_mul tendsto_id h.symm
#align ennreal.continuous_at_const_mul ENNReal.continuousAt_const_mul

protected theorem continuousAt_mul_const {a b : ℝ≥0∞} (h : a ≠ ∞ ∨ b ≠ 0) :
    ContinuousAt (fun x => x * a) b :=
  Tendsto.mul_const tendsto_id h.symm
#align ennreal.continuous_at_mul_const ENNReal.continuousAt_mul_const

protected theorem continuous_const_mul {a : ℝ≥0∞} (ha : a ≠ ∞) : Continuous (a * ·) :=
  continuous_iff_continuousAt.2 fun _ => ENNReal.continuousAt_const_mul (Or.inl ha)
#align ennreal.continuous_const_mul ENNReal.continuous_const_mul

protected theorem continuous_mul_const {a : ℝ≥0∞} (ha : a ≠ ∞) : Continuous fun x => x * a :=
  continuous_iff_continuousAt.2 fun _ => ENNReal.continuousAt_mul_const (Or.inl ha)
#align ennreal.continuous_mul_const ENNReal.continuous_mul_const

protected theorem continuous_div_const (c : ℝ≥0∞) (c_ne_zero : c ≠ 0) :
    Continuous fun x : ℝ≥0∞ => x / c := by
  simp_rw [div_eq_mul_inv, continuous_iff_continuousAt]
  intro x
  exact ENNReal.continuousAt_mul_const (Or.intro_left _ (inv_ne_top.mpr c_ne_zero))
#align ennreal.continuous_div_const ENNReal.continuous_div_const

@[continuity]
theorem continuous_pow (n : ℕ) : Continuous fun a : ℝ≥0∞ => a ^ n := by
  induction' n with n IH
  · simp [continuous_const]
  simp_rw [pow_add, pow_one, continuous_iff_continuousAt]
  intro x
  refine ENNReal.Tendsto.mul (IH.tendsto _) ?_ tendsto_id ?_ <;> by_cases H : x = 0
  · simp only [H, zero_ne_top, Ne, or_true_iff, not_false_iff]
  · exact Or.inl fun h => H (pow_eq_zero h)
  · simp only [H, pow_eq_top_iff, zero_ne_top, false_or_iff, eq_self_iff_true, not_true, Ne,
      not_false_iff, false_and_iff]
  · simp only [H, true_or_iff, Ne, not_false_iff]
#align ennreal.continuous_pow ENNReal.continuous_pow

theorem continuousOn_sub :
    ContinuousOn (fun p : ℝ≥0∞ × ℝ≥0∞ => p.fst - p.snd) { p : ℝ≥0∞ × ℝ≥0∞ | p ≠ ⟨∞, ∞⟩ } := by
  rw [ContinuousOn]
  rintro ⟨x, y⟩ hp
  simp only [Ne, Set.mem_setOf_eq, Prod.mk.inj_iff] at hp
  exact tendsto_nhdsWithin_of_tendsto_nhds (tendsto_sub (not_and_or.mp hp))
#align ennreal.continuous_on_sub ENNReal.continuousOn_sub

theorem continuous_sub_left {a : ℝ≥0∞} (a_ne_top : a ≠ ∞) : Continuous (a - ·) := by
  change Continuous (Function.uncurry Sub.sub ∘ (a, ·))
  refine continuousOn_sub.comp_continuous (Continuous.Prod.mk a) fun x => ?_
  simp only [a_ne_top, Ne, mem_setOf_eq, Prod.mk.inj_iff, false_and_iff, not_false_iff]
#align ennreal.continuous_sub_left ENNReal.continuous_sub_left

theorem continuous_nnreal_sub {a : ℝ≥0} : Continuous fun x : ℝ≥0∞ => (a : ℝ≥0∞) - x :=
  continuous_sub_left coe_ne_top
#align ennreal.continuous_nnreal_sub ENNReal.continuous_nnreal_sub

theorem continuousOn_sub_left (a : ℝ≥0∞) : ContinuousOn (a - ·) { x : ℝ≥0∞ | x ≠ ∞ } := by
  rw [show (fun x => a - x) = (fun p : ℝ≥0∞ × ℝ≥0∞ => p.fst - p.snd) ∘ fun x => ⟨a, x⟩ by rfl]
  apply ContinuousOn.comp continuousOn_sub (Continuous.continuousOn (Continuous.Prod.mk a))
  rintro _ h (_ | _)
  exact h none_eq_top
#align ennreal.continuous_on_sub_left ENNReal.continuousOn_sub_left

theorem continuous_sub_right (a : ℝ≥0∞) : Continuous fun x : ℝ≥0∞ => x - a := by
  by_cases a_infty : a = ∞
  · simp [a_infty, continuous_const]
  · rw [show (fun x => x - a) = (fun p : ℝ≥0∞ × ℝ≥0∞ => p.fst - p.snd) ∘ fun x => ⟨x, a⟩ by rfl]
    apply ContinuousOn.comp_continuous continuousOn_sub (continuous_id'.prod_mk continuous_const)
    intro x
    simp only [a_infty, Ne, mem_setOf_eq, Prod.mk.inj_iff, and_false_iff, not_false_iff]
#align ennreal.continuous_sub_right ENNReal.continuous_sub_right

protected theorem Tendsto.pow {f : Filter α} {m : α → ℝ≥0∞} {a : ℝ≥0∞} {n : ℕ}
    (hm : Tendsto m f (𝓝 a)) : Tendsto (fun x => m x ^ n) f (𝓝 (a ^ n)) :=
  ((continuous_pow n).tendsto a).comp hm
#align ennreal.tendsto.pow ENNReal.Tendsto.pow

theorem le_of_forall_lt_one_mul_le {x y : ℝ≥0∞} (h : ∀ a < 1, a * x ≤ y) : x ≤ y := by
  have : Tendsto (· * x) (𝓝[<] 1) (𝓝 (1 * x)) :=
    (ENNReal.continuousAt_mul_const (Or.inr one_ne_zero)).mono_left inf_le_left
  rw [one_mul] at this
  exact le_of_tendsto this (eventually_nhdsWithin_iff.2 <| eventually_of_forall h)
#align ennreal.le_of_forall_lt_one_mul_le ENNReal.le_of_forall_lt_one_mul_le

theorem iInf_mul_left' {ι} {f : ι → ℝ≥0∞} {a : ℝ≥0∞} (h : a = ∞ → ⨅ i, f i = 0 → ∃ i, f i = 0)
    (h0 : a = 0 → Nonempty ι) : ⨅ i, a * f i = a * ⨅ i, f i := by
  by_cases H : a = ∞ ∧ ⨅ i, f i = 0
  · rcases h H.1 H.2 with ⟨i, hi⟩
    rw [H.2, mul_zero, ← bot_eq_zero, iInf_eq_bot]
    exact fun b hb => ⟨i, by rwa [hi, mul_zero, ← bot_eq_zero]⟩
  · rw [not_and_or] at H
    cases isEmpty_or_nonempty ι
    · rw [iInf_of_empty, iInf_of_empty, mul_top]
      exact mt h0 (not_nonempty_iff.2 ‹_›)
    · exact (ENNReal.mul_left_mono.map_iInf_of_continuousAt'
        (ENNReal.continuousAt_const_mul H)).symm
#align ennreal.infi_mul_left' ENNReal.iInf_mul_left'

theorem iInf_mul_left {ι} [Nonempty ι] {f : ι → ℝ≥0∞} {a : ℝ≥0∞}
    (h : a = ∞ → ⨅ i, f i = 0 → ∃ i, f i = 0) : ⨅ i, a * f i = a * ⨅ i, f i :=
  iInf_mul_left' h fun _ => ‹Nonempty ι›
#align ennreal.infi_mul_left ENNReal.iInf_mul_left

theorem iInf_mul_right' {ι} {f : ι → ℝ≥0∞} {a : ℝ≥0∞} (h : a = ∞ → ⨅ i, f i = 0 → ∃ i, f i = 0)
    (h0 : a = 0 → Nonempty ι) : ⨅ i, f i * a = (⨅ i, f i) * a := by
  simpa only [mul_comm a] using iInf_mul_left' h h0
#align ennreal.infi_mul_right' ENNReal.iInf_mul_right'

theorem iInf_mul_right {ι} [Nonempty ι] {f : ι → ℝ≥0∞} {a : ℝ≥0∞}
    (h : a = ∞ → ⨅ i, f i = 0 → ∃ i, f i = 0) : ⨅ i, f i * a = (⨅ i, f i) * a :=
  iInf_mul_right' h fun _ => ‹Nonempty ι›
#align ennreal.infi_mul_right ENNReal.iInf_mul_right

theorem inv_map_iInf {ι : Sort*} {x : ι → ℝ≥0∞} : (iInf x)⁻¹ = ⨆ i, (x i)⁻¹ :=
  OrderIso.invENNReal.map_iInf x
#align ennreal.inv_map_infi ENNReal.inv_map_iInf

theorem inv_map_iSup {ι : Sort*} {x : ι → ℝ≥0∞} : (iSup x)⁻¹ = ⨅ i, (x i)⁻¹ :=
  OrderIso.invENNReal.map_iSup x
#align ennreal.inv_map_supr ENNReal.inv_map_iSup

theorem inv_limsup {ι : Sort _} {x : ι → ℝ≥0∞} {l : Filter ι} :
    (limsup x l)⁻¹ = liminf (fun i => (x i)⁻¹) l :=
  OrderIso.invENNReal.limsup_apply
#align ennreal.inv_limsup ENNReal.inv_limsup

theorem inv_liminf {ι : Sort _} {x : ι → ℝ≥0∞} {l : Filter ι} :
    (liminf x l)⁻¹ = limsup (fun i => (x i)⁻¹) l :=
  OrderIso.invENNReal.liminf_apply
#align ennreal.inv_liminf ENNReal.inv_liminf

instance : ContinuousInv ℝ≥0∞ := ⟨OrderIso.invENNReal.continuous⟩

@[simp] -- Porting note (#11215): TODO: generalize to `[InvolutiveInv _] [ContinuousInv _]`
protected theorem tendsto_inv_iff {f : Filter α} {m : α → ℝ≥0∞} {a : ℝ≥0∞} :
    Tendsto (fun x => (m x)⁻¹) f (𝓝 a⁻¹) ↔ Tendsto m f (𝓝 a) :=
  ⟨fun h => by simpa only [inv_inv] using Tendsto.inv h, Tendsto.inv⟩
#align ennreal.tendsto_inv_iff ENNReal.tendsto_inv_iff

protected theorem Tendsto.div {f : Filter α} {ma : α → ℝ≥0∞} {mb : α → ℝ≥0∞} {a b : ℝ≥0∞}
    (hma : Tendsto ma f (𝓝 a)) (ha : a ≠ 0 ∨ b ≠ 0) (hmb : Tendsto mb f (𝓝 b))
    (hb : b ≠ ∞ ∨ a ≠ ∞) : Tendsto (fun a => ma a / mb a) f (𝓝 (a / b)) := by
  apply Tendsto.mul hma _ (ENNReal.tendsto_inv_iff.2 hmb) _ <;> simp [ha, hb]
#align ennreal.tendsto.div ENNReal.Tendsto.div

protected theorem Tendsto.const_div {f : Filter α} {m : α → ℝ≥0∞} {a b : ℝ≥0∞}
    (hm : Tendsto m f (𝓝 b)) (hb : b ≠ ∞ ∨ a ≠ ∞) : Tendsto (fun b => a / m b) f (𝓝 (a / b)) := by
  apply Tendsto.const_mul (ENNReal.tendsto_inv_iff.2 hm)
  simp [hb]
#align ennreal.tendsto.const_div ENNReal.Tendsto.const_div

protected theorem Tendsto.div_const {f : Filter α} {m : α → ℝ≥0∞} {a b : ℝ≥0∞}
    (hm : Tendsto m f (𝓝 a)) (ha : a ≠ 0 ∨ b ≠ 0) : Tendsto (fun x => m x / b) f (𝓝 (a / b)) := by
  apply Tendsto.mul_const hm
  simp [ha]
#align ennreal.tendsto.div_const ENNReal.Tendsto.div_const

protected theorem tendsto_inv_nat_nhds_zero : Tendsto (fun n : ℕ => (n : ℝ≥0∞)⁻¹) atTop (𝓝 0) :=
  ENNReal.inv_top ▸ ENNReal.tendsto_inv_iff.2 tendsto_nat_nhds_top
#align ennreal.tendsto_inv_nat_nhds_zero ENNReal.tendsto_inv_nat_nhds_zero

theorem iSup_add {ι : Sort*} {s : ι → ℝ≥0∞} [Nonempty ι] : iSup s + a = ⨆ b, s b + a :=
  Monotone.map_iSup_of_continuousAt' (continuousAt_id.add continuousAt_const) <|
    monotone_id.add monotone_const
#align ennreal.supr_add ENNReal.iSup_add

theorem biSup_add' {ι : Sort*} {p : ι → Prop} (h : ∃ i, p i) {f : ι → ℝ≥0∞} :
    (⨆ (i) (_ : p i), f i) + a = ⨆ (i) (_ : p i), f i + a := by
  haveI : Nonempty { i // p i } := nonempty_subtype.2 h
  simp only [iSup_subtype', iSup_add]
#align ennreal.bsupr_add' ENNReal.biSup_add'

theorem add_biSup' {ι : Sort*} {p : ι → Prop} (h : ∃ i, p i) {f : ι → ℝ≥0∞} :
    (a + ⨆ (i) (_ : p i), f i) = ⨆ (i) (_ : p i), a + f i := by
  simp only [add_comm a, biSup_add' h]
#align ennreal.add_bsupr' ENNReal.add_biSup'

theorem biSup_add {ι} {s : Set ι} (hs : s.Nonempty) {f : ι → ℝ≥0∞} :
    (⨆ i ∈ s, f i) + a = ⨆ i ∈ s, f i + a :=
  biSup_add' hs
#align ennreal.bsupr_add ENNReal.biSup_add

theorem add_biSup {ι} {s : Set ι} (hs : s.Nonempty) {f : ι → ℝ≥0∞} :
    (a + ⨆ i ∈ s, f i) = ⨆ i ∈ s, a + f i :=
  add_biSup' hs
#align ennreal.add_bsupr ENNReal.add_biSup

theorem sSup_add {s : Set ℝ≥0∞} (hs : s.Nonempty) : sSup s + a = ⨆ b ∈ s, b + a := by
  rw [sSup_eq_iSup, biSup_add hs]
#align ennreal.Sup_add ENNReal.sSup_add

theorem add_iSup {ι : Sort*} {s : ι → ℝ≥0∞} [Nonempty ι] : a + iSup s = ⨆ b, a + s b := by
  rw [add_comm, iSup_add]; simp [add_comm]
#align ennreal.add_supr ENNReal.add_iSup

theorem iSup_add_iSup_le {ι ι' : Sort*} [Nonempty ι] [Nonempty ι'] {f : ι → ℝ≥0∞} {g : ι' → ℝ≥0∞}
    {a : ℝ≥0∞} (h : ∀ i j, f i + g j ≤ a) : iSup f + iSup g ≤ a := by
  simp_rw [iSup_add, add_iSup]; exact iSup₂_le h
#align ennreal.supr_add_supr_le ENNReal.iSup_add_iSup_le

theorem biSup_add_biSup_le' {ι ι'} {p : ι → Prop} {q : ι' → Prop} (hp : ∃ i, p i) (hq : ∃ j, q j)
    {f : ι → ℝ≥0∞} {g : ι' → ℝ≥0∞} {a : ℝ≥0∞} (h : ∀ i, p i → ∀ j, q j → f i + g j ≤ a) :
    ((⨆ (i) (_ : p i), f i) + ⨆ (j) (_ : q j), g j) ≤ a := by
  simp_rw [biSup_add' hp, add_biSup' hq]
  exact iSup₂_le fun i hi => iSup₂_le (h i hi)
#align ennreal.bsupr_add_bsupr_le' ENNReal.biSup_add_biSup_le'

theorem biSup_add_biSup_le {ι ι'} {s : Set ι} {t : Set ι'} (hs : s.Nonempty) (ht : t.Nonempty)
    {f : ι → ℝ≥0∞} {g : ι' → ℝ≥0∞} {a : ℝ≥0∞} (h : ∀ i ∈ s, ∀ j ∈ t, f i + g j ≤ a) :
    ((⨆ i ∈ s, f i) + ⨆ j ∈ t, g j) ≤ a :=
  biSup_add_biSup_le' hs ht h
#align ennreal.bsupr_add_bsupr_le ENNReal.biSup_add_biSup_le

theorem iSup_add_iSup {ι : Sort*} {f g : ι → ℝ≥0∞} (h : ∀ i j, ∃ k, f i + g j ≤ f k + g k) :
    iSup f + iSup g = ⨆ a, f a + g a := by
  cases isEmpty_or_nonempty ι
  · simp only [iSup_of_empty, bot_eq_zero, zero_add]
  · refine le_antisymm ?_ (iSup_le fun a => add_le_add (le_iSup _ _) (le_iSup _ _))
    refine iSup_add_iSup_le fun i j => ?_
    rcases h i j with ⟨k, hk⟩
    exact le_iSup_of_le k hk
#align ennreal.supr_add_supr ENNReal.iSup_add_iSup

theorem iSup_add_iSup_of_monotone {ι : Type*} [SemilatticeSup ι] {f g : ι → ℝ≥0∞} (hf : Monotone f)
    (hg : Monotone g) : iSup f + iSup g = ⨆ a, f a + g a :=
  iSup_add_iSup fun i j => ⟨i ⊔ j, add_le_add (hf <| le_sup_left) (hg <| le_sup_right)⟩
#align ennreal.supr_add_supr_of_monotone ENNReal.iSup_add_iSup_of_monotone

theorem finset_sum_iSup_nat {α} {ι} [SemilatticeSup ι] {s : Finset α} {f : α → ι → ℝ≥0∞}
    (hf : ∀ a, Monotone (f a)) : (∑ a ∈ s, iSup (f a)) = ⨆ n, ∑ a ∈ s, f a n := by
  refine Finset.induction_on s ?_ ?_
  · simp
  · intro a s has ih
    simp only [Finset.sum_insert has]
    rw [ih, iSup_add_iSup_of_monotone (hf a)]
    intro i j h
    exact Finset.sum_le_sum fun a _ => hf a h
#align ennreal.finset_sum_supr_nat ENNReal.finset_sum_iSup_nat

theorem mul_iSup {ι : Sort*} {f : ι → ℝ≥0∞} {a : ℝ≥0∞} : a * iSup f = ⨆ i, a * f i := by
  by_cases hf : ∀ i, f i = 0
  · obtain rfl : f = fun _ => 0 := funext hf
    simp only [iSup_zero_eq_zero, mul_zero]
  · refine (monotone_id.const_mul' _).map_iSup_of_continuousAt ?_ (mul_zero a)
    refine ENNReal.Tendsto.const_mul tendsto_id (Or.inl ?_)
    exact mt iSup_eq_zero.1 hf
#align ennreal.mul_supr ENNReal.mul_iSup

theorem mul_sSup {s : Set ℝ≥0∞} {a : ℝ≥0∞} : a * sSup s = ⨆ i ∈ s, a * i := by
  simp only [sSup_eq_iSup, mul_iSup]
#align ennreal.mul_Sup ENNReal.mul_sSup

theorem iSup_mul {ι : Sort*} {f : ι → ℝ≥0∞} {a : ℝ≥0∞} : iSup f * a = ⨆ i, f i * a := by
  rw [mul_comm, mul_iSup]; congr; funext; rw [mul_comm]
#align ennreal.supr_mul ENNReal.iSup_mul

theorem smul_iSup {ι : Sort*} {R} [SMul R ℝ≥0∞] [IsScalarTower R ℝ≥0∞ ℝ≥0∞] (f : ι → ℝ≥0∞)
    (c : R) : (c • ⨆ i, f i) = ⨆ i, c • f i := by
  -- Porting note: replaced `iSup _` with `iSup f`
  simp only [← smul_one_mul c (f _), ← smul_one_mul c (iSup f), ENNReal.mul_iSup]
#align ennreal.smul_supr ENNReal.smul_iSup

theorem smul_sSup {R} [SMul R ℝ≥0∞] [IsScalarTower R ℝ≥0∞ ℝ≥0∞] (s : Set ℝ≥0∞) (c : R) :
    c • sSup s = ⨆ i ∈ s, c • i := by
  -- Porting note: replaced `_` with `s`
  simp_rw [← smul_one_mul c (sSup s), ENNReal.mul_sSup, smul_one_mul]
#align ennreal.smul_Sup ENNReal.smul_sSup

theorem iSup_div {ι : Sort*} {f : ι → ℝ≥0∞} {a : ℝ≥0∞} : iSup f / a = ⨆ i, f i / a :=
  iSup_mul
#align ennreal.supr_div ENNReal.iSup_div

protected theorem tendsto_coe_sub {b : ℝ≥0∞} :
    Tendsto (fun b : ℝ≥0∞ => ↑r - b) (𝓝 b) (𝓝 (↑r - b)) :=
  continuous_nnreal_sub.tendsto _
#align ennreal.tendsto_coe_sub ENNReal.tendsto_coe_sub

theorem sub_iSup {ι : Sort*} [Nonempty ι] {b : ι → ℝ≥0∞} (hr : a < ∞) :
    (a - ⨆ i, b i) = ⨅ i, a - b i :=
  antitone_const_tsub.map_iSup_of_continuousAt' (continuous_sub_left hr.ne).continuousAt
#align ennreal.sub_supr ENNReal.sub_iSup

theorem exists_countable_dense_no_zero_top :
    ∃ s : Set ℝ≥0∞, s.Countable ∧ Dense s ∧ 0 ∉ s ∧ ∞ ∉ s := by
  obtain ⟨s, s_count, s_dense, hs⟩ :
    ∃ s : Set ℝ≥0∞, s.Countable ∧ Dense s ∧ (∀ x, IsBot x → x ∉ s) ∧ ∀ x, IsTop x → x ∉ s :=
    exists_countable_dense_no_bot_top ℝ≥0∞
  exact ⟨s, s_count, s_dense, fun h => hs.1 0 (by simp) h, fun h => hs.2 ∞ (by simp) h⟩
#align ennreal.exists_countable_dense_no_zero_top ENNReal.exists_countable_dense_no_zero_top

theorem exists_lt_add_of_lt_add {x y z : ℝ≥0∞} (h : x < y + z) (hy : y ≠ 0) (hz : z ≠ 0) :
    ∃ y' z', y' < y ∧ z' < z ∧ x < y' + z' := by
  have : NeZero y := ⟨hy⟩
  have : NeZero z := ⟨hz⟩
  have A : Tendsto (fun p : ℝ≥0∞ × ℝ≥0∞ => p.1 + p.2) (𝓝[<] y ×ˢ 𝓝[<] z) (𝓝 (y + z)) := by
    apply Tendsto.mono_left _ (Filter.prod_mono nhdsWithin_le_nhds nhdsWithin_le_nhds)
    rw [← nhds_prod_eq]
    exact tendsto_add
  rcases ((A.eventually (lt_mem_nhds h)).and
      (Filter.prod_mem_prod self_mem_nhdsWithin self_mem_nhdsWithin)).exists with
    ⟨⟨y', z'⟩, hx, hy', hz'⟩
  exact ⟨y', z', hy', hz', hx⟩
#align ennreal.exists_lt_add_of_lt_add ENNReal.exists_lt_add_of_lt_add

theorem ofReal_cinfi (f : α → ℝ) [Nonempty α] :
    ENNReal.ofReal (⨅ i, f i) = ⨅ i, ENNReal.ofReal (f i) := by
  by_cases hf : BddBelow (range f)
  · exact
      Monotone.map_ciInf_of_continuousAt ENNReal.continuous_ofReal.continuousAt
        (fun i j hij => ENNReal.ofReal_le_ofReal hij) hf
  · symm
    rw [Real.iInf_of_not_bddBelow hf, ENNReal.ofReal_zero, ← ENNReal.bot_eq_zero, iInf_eq_bot]
    obtain ⟨y, hy_mem, hy_neg⟩ := not_bddBelow_iff.mp hf 0
    obtain ⟨i, rfl⟩ := mem_range.mpr hy_mem
    refine fun x hx => ⟨i, ?_⟩
    rwa [ENNReal.ofReal_of_nonpos hy_neg.le]
#align ennreal.of_real_cinfi ENNReal.ofReal_cinfi

end TopologicalSpace

section Liminf

theorem exists_frequently_lt_of_liminf_ne_top {ι : Type*} {l : Filter ι} {x : ι → ℝ}
    (hx : liminf (fun n => (Real.nnabs (x n) : ℝ≥0∞)) l ≠ ∞) : ∃ R, ∃ᶠ n in l, x n < R := by
  by_contra h
  simp_rw [not_exists, not_frequently, not_lt] at h
  refine hx (ENNReal.eq_top_of_forall_nnreal_le fun r => le_limsInf_of_le (by isBoundedDefault) ?_)
  simp only [eventually_map, ENNReal.coe_le_coe]
  filter_upwards [h r] with i hi using hi.trans (le_abs_self (x i))
#align ennreal.exists_frequently_lt_of_liminf_ne_top ENNReal.exists_frequently_lt_of_liminf_ne_top

theorem exists_frequently_lt_of_liminf_ne_top' {ι : Type*} {l : Filter ι} {x : ι → ℝ}
    (hx : liminf (fun n => (Real.nnabs (x n) : ℝ≥0∞)) l ≠ ∞) : ∃ R, ∃ᶠ n in l, R < x n := by
  by_contra h
  simp_rw [not_exists, not_frequently, not_lt] at h
  refine hx (ENNReal.eq_top_of_forall_nnreal_le fun r => le_limsInf_of_le (by isBoundedDefault) ?_)
  simp only [eventually_map, ENNReal.coe_le_coe]
  filter_upwards [h (-r)] with i hi using(le_neg.1 hi).trans (neg_le_abs _)
#align ennreal.exists_frequently_lt_of_liminf_ne_top' ENNReal.exists_frequently_lt_of_liminf_ne_top'

theorem exists_upcrossings_of_not_bounded_under {ι : Type*} {l : Filter ι} {x : ι → ℝ}
    (hf : liminf (fun i => (Real.nnabs (x i) : ℝ≥0∞)) l ≠ ∞)
    (hbdd : ¬IsBoundedUnder (· ≤ ·) l fun i => |x i|) :
    ∃ a b : ℚ, a < b ∧ (∃ᶠ i in l, x i < a) ∧ ∃ᶠ i in l, ↑b < x i := by
  rw [isBoundedUnder_le_abs, not_and_or] at hbdd
  obtain hbdd | hbdd := hbdd
  · obtain ⟨R, hR⟩ := exists_frequently_lt_of_liminf_ne_top hf
    obtain ⟨q, hq⟩ := exists_rat_gt R
    refine ⟨q, q + 1, (lt_add_iff_pos_right _).2 zero_lt_one, ?_, ?_⟩
    · refine fun hcon => hR ?_
      filter_upwards [hcon] with x hx using not_lt.2 (lt_of_lt_of_le hq (not_lt.1 hx)).le
    · simp only [IsBoundedUnder, IsBounded, eventually_map, eventually_atTop, ge_iff_le,
        not_exists, not_forall, not_le, exists_prop] at hbdd
      refine fun hcon => hbdd ↑(q + 1) ?_
      filter_upwards [hcon] with x hx using not_lt.1 hx
  · obtain ⟨R, hR⟩ := exists_frequently_lt_of_liminf_ne_top' hf
    obtain ⟨q, hq⟩ := exists_rat_lt R
    refine ⟨q - 1, q, (sub_lt_self_iff _).2 zero_lt_one, ?_, ?_⟩
    · simp only [IsBoundedUnder, IsBounded, eventually_map, eventually_atTop, ge_iff_le,
        not_exists, not_forall, not_le, exists_prop] at hbdd
      refine fun hcon => hbdd ↑(q - 1) ?_
      filter_upwards [hcon] with x hx using not_lt.1 hx
    · refine fun hcon => hR ?_
      filter_upwards [hcon] with x hx using not_lt.2 ((not_lt.1 hx).trans hq.le)
#align ennreal.exists_upcrossings_of_not_bounded_under ENNReal.exists_upcrossings_of_not_bounded_under

end Liminf

section tsum

variable {f g : α → ℝ≥0∞}

@[norm_cast]
protected theorem hasSum_coe {f : α → ℝ≥0} {r : ℝ≥0} :
    HasSum (fun a => (f a : ℝ≥0∞)) ↑r ↔ HasSum f r := by
  simp only [HasSum, ← coe_finset_sum, tendsto_coe]
#align ennreal.has_sum_coe ENNReal.hasSum_coe

protected theorem tsum_coe_eq {f : α → ℝ≥0} (h : HasSum f r) : (∑' a, (f a : ℝ≥0∞)) = r :=
  (ENNReal.hasSum_coe.2 h).tsum_eq
#align ennreal.tsum_coe_eq ENNReal.tsum_coe_eq

protected theorem coe_tsum {f : α → ℝ≥0} : Summable f → ↑(tsum f) = ∑' a, (f a : ℝ≥0∞)
  | ⟨r, hr⟩ => by rw [hr.tsum_eq, ENNReal.tsum_coe_eq hr]
#align ennreal.coe_tsum ENNReal.coe_tsum

protected theorem hasSum : HasSum f (⨆ s : Finset α, ∑ a ∈ s, f a) :=
  tendsto_atTop_iSup fun _ _ => Finset.sum_le_sum_of_subset
#align ennreal.has_sum ENNReal.hasSum

@[simp]
protected theorem summable : Summable f :=
  ⟨_, ENNReal.hasSum⟩
#align ennreal.summable ENNReal.summable

theorem tsum_coe_ne_top_iff_summable {f : β → ℝ≥0} : (∑' b, (f b : ℝ≥0∞)) ≠ ∞ ↔ Summable f := by
  refine ⟨fun h => ?_, fun h => ENNReal.coe_tsum h ▸ ENNReal.coe_ne_top⟩
  lift ∑' b, (f b : ℝ≥0∞) to ℝ≥0 using h with a ha
  refine ⟨a, ENNReal.hasSum_coe.1 ?_⟩
  rw [ha]
  exact ENNReal.summable.hasSum
#align ennreal.tsum_coe_ne_top_iff_summable ENNReal.tsum_coe_ne_top_iff_summable

protected theorem tsum_eq_iSup_sum : ∑' a, f a = ⨆ s : Finset α, ∑ a ∈ s, f a :=
  ENNReal.hasSum.tsum_eq
#align ennreal.tsum_eq_supr_sum ENNReal.tsum_eq_iSup_sum

protected theorem tsum_eq_iSup_sum' {ι : Type*} (s : ι → Finset α) (hs : ∀ t, ∃ i, t ⊆ s i) :
    ∑' a, f a = ⨆ i, ∑ a ∈ s i, f a := by
  rw [ENNReal.tsum_eq_iSup_sum]
  symm
  change ⨆ i : ι, (fun t : Finset α => ∑ a ∈ t, f a) (s i) = ⨆ s : Finset α, ∑ a ∈ s, f a
  exact (Finset.sum_mono_set f).iSup_comp_eq hs
#align ennreal.tsum_eq_supr_sum' ENNReal.tsum_eq_iSup_sum'

protected theorem tsum_sigma {β : α → Type*} (f : ∀ a, β a → ℝ≥0∞) :
    ∑' p : Σa, β a, f p.1 p.2 = ∑' (a) (b), f a b :=
  tsum_sigma' (fun _ => ENNReal.summable) ENNReal.summable
#align ennreal.tsum_sigma ENNReal.tsum_sigma

protected theorem tsum_sigma' {β : α → Type*} (f : (Σa, β a) → ℝ≥0∞) :
    ∑' p : Σa, β a, f p = ∑' (a) (b), f ⟨a, b⟩ :=
  tsum_sigma' (fun _ => ENNReal.summable) ENNReal.summable
#align ennreal.tsum_sigma' ENNReal.tsum_sigma'

protected theorem tsum_prod {f : α → β → ℝ≥0∞} : ∑' p : α × β, f p.1 p.2 = ∑' (a) (b), f a b :=
  tsum_prod' ENNReal.summable fun _ => ENNReal.summable
#align ennreal.tsum_prod ENNReal.tsum_prod

protected theorem tsum_prod' {f : α × β → ℝ≥0∞} : ∑' p : α × β, f p = ∑' (a) (b), f (a, b) :=
  tsum_prod' ENNReal.summable fun _ => ENNReal.summable
#align ennreal.tsum_prod' ENNReal.tsum_prod'

protected theorem tsum_comm {f : α → β → ℝ≥0∞} : ∑' a, ∑' b, f a b = ∑' b, ∑' a, f a b :=
  tsum_comm' ENNReal.summable (fun _ => ENNReal.summable) fun _ => ENNReal.summable
#align ennreal.tsum_comm ENNReal.tsum_comm

protected theorem tsum_add : ∑' a, (f a + g a) = ∑' a, f a + ∑' a, g a :=
  tsum_add ENNReal.summable ENNReal.summable
#align ennreal.tsum_add ENNReal.tsum_add

protected theorem tsum_le_tsum (h : ∀ a, f a ≤ g a) : ∑' a, f a ≤ ∑' a, g a :=
  tsum_le_tsum h ENNReal.summable ENNReal.summable
#align ennreal.tsum_le_tsum ENNReal.tsum_le_tsum

@[gcongr]
protected theorem _root_.GCongr.ennreal_tsum_le_tsum (h : ∀ a, f a ≤ g a) : tsum f ≤ tsum g :=
  ENNReal.tsum_le_tsum h

protected theorem sum_le_tsum {f : α → ℝ≥0∞} (s : Finset α) : ∑ x ∈ s, f x ≤ ∑' x, f x :=
  sum_le_tsum s (fun _ _ => zero_le _) ENNReal.summable
#align ennreal.sum_le_tsum ENNReal.sum_le_tsum

protected theorem tsum_eq_iSup_nat' {f : ℕ → ℝ≥0∞} {N : ℕ → ℕ} (hN : Tendsto N atTop atTop) :
    ∑' i : ℕ, f i = ⨆ i : ℕ, ∑ a ∈ Finset.range (N i), f a :=
  ENNReal.tsum_eq_iSup_sum' _ fun t =>
    let ⟨n, hn⟩ := t.exists_nat_subset_range
    let ⟨k, _, hk⟩ := exists_le_of_tendsto_atTop hN 0 n
    ⟨k, Finset.Subset.trans hn (Finset.range_mono hk)⟩
#align ennreal.tsum_eq_supr_nat' ENNReal.tsum_eq_iSup_nat'

protected theorem tsum_eq_iSup_nat {f : ℕ → ℝ≥0∞} :
    ∑' i : ℕ, f i = ⨆ i : ℕ, ∑ a ∈ Finset.range i, f a :=
  ENNReal.tsum_eq_iSup_sum' _ Finset.exists_nat_subset_range
#align ennreal.tsum_eq_supr_nat ENNReal.tsum_eq_iSup_nat

protected theorem tsum_eq_liminf_sum_nat {f : ℕ → ℝ≥0∞} :
    ∑' i, f i = liminf (fun n => ∑ i ∈ Finset.range n, f i) atTop :=
  ENNReal.summable.hasSum.tendsto_sum_nat.liminf_eq.symm
#align ennreal.tsum_eq_liminf_sum_nat ENNReal.tsum_eq_liminf_sum_nat

protected theorem tsum_eq_limsup_sum_nat {f : ℕ → ℝ≥0∞} :
    ∑' i, f i = limsup (fun n => ∑ i ∈ Finset.range n, f i) atTop :=
  ENNReal.summable.hasSum.tendsto_sum_nat.limsup_eq.symm

protected theorem le_tsum (a : α) : f a ≤ ∑' a, f a :=
  le_tsum' ENNReal.summable a
#align ennreal.le_tsum ENNReal.le_tsum

@[simp]
protected theorem tsum_eq_zero : ∑' i, f i = 0 ↔ ∀ i, f i = 0 :=
  tsum_eq_zero_iff ENNReal.summable
#align ennreal.tsum_eq_zero ENNReal.tsum_eq_zero

protected theorem tsum_eq_top_of_eq_top : (∃ a, f a = ∞) → ∑' a, f a = ∞
  | ⟨a, ha⟩ => top_unique <| ha ▸ ENNReal.le_tsum a
#align ennreal.tsum_eq_top_of_eq_top ENNReal.tsum_eq_top_of_eq_top

protected theorem lt_top_of_tsum_ne_top {a : α → ℝ≥0∞} (tsum_ne_top : ∑' i, a i ≠ ∞) (j : α) :
    a j < ∞ := by
  contrapose! tsum_ne_top with h
  exact ENNReal.tsum_eq_top_of_eq_top ⟨j, top_unique h⟩
#align ennreal.lt_top_of_tsum_ne_top ENNReal.lt_top_of_tsum_ne_top

@[simp]
protected theorem tsum_top [Nonempty α] : ∑' _ : α, ∞ = ∞ :=
  let ⟨a⟩ := ‹Nonempty α›
  ENNReal.tsum_eq_top_of_eq_top ⟨a, rfl⟩
#align ennreal.tsum_top ENNReal.tsum_top

theorem tsum_const_eq_top_of_ne_zero {α : Type*} [Infinite α] {c : ℝ≥0∞} (hc : c ≠ 0) :
    ∑' _ : α, c = ∞ := by
  have A : Tendsto (fun n : ℕ => (n : ℝ≥0∞) * c) atTop (𝓝 (∞ * c)) := by
    apply ENNReal.Tendsto.mul_const tendsto_nat_nhds_top
    simp only [true_or_iff, top_ne_zero, Ne, not_false_iff]
  have B : ∀ n : ℕ, (n : ℝ≥0∞) * c ≤ ∑' _ : α, c := fun n => by
    rcases Infinite.exists_subset_card_eq α n with ⟨s, hs⟩
    simpa [hs] using @ENNReal.sum_le_tsum α (fun _ => c) s
  simpa [hc] using le_of_tendsto' A B
#align ennreal.tsum_const_eq_top_of_ne_zero ENNReal.tsum_const_eq_top_of_ne_zero

protected theorem ne_top_of_tsum_ne_top (h : ∑' a, f a ≠ ∞) (a : α) : f a ≠ ∞ := fun ha =>
  h <| ENNReal.tsum_eq_top_of_eq_top ⟨a, ha⟩
#align ennreal.ne_top_of_tsum_ne_top ENNReal.ne_top_of_tsum_ne_top

protected theorem tsum_mul_left : ∑' i, a * f i = a * ∑' i, f i := by
  by_cases hf : ∀ i, f i = 0
  · simp [hf]
  · rw [← ENNReal.tsum_eq_zero] at hf
    have : Tendsto (fun s : Finset α => ∑ j ∈ s, a * f j) atTop (𝓝 (a * ∑' i, f i)) := by
      simp only [← Finset.mul_sum]
      exact ENNReal.Tendsto.const_mul ENNReal.summable.hasSum (Or.inl hf)
    exact HasSum.tsum_eq this
#align ennreal.tsum_mul_left ENNReal.tsum_mul_left

protected theorem tsum_mul_right : ∑' i, f i * a = (∑' i, f i) * a := by
  simp [mul_comm, ENNReal.tsum_mul_left]
#align ennreal.tsum_mul_right ENNReal.tsum_mul_right

protected theorem tsum_const_smul {R} [SMul R ℝ≥0∞] [IsScalarTower R ℝ≥0∞ ℝ≥0∞] (a : R) :
    ∑' i, a • f i = a • ∑' i, f i := by
  simpa only [smul_one_mul] using @ENNReal.tsum_mul_left _ (a • (1 : ℝ≥0∞)) _
#align ennreal.tsum_const_smul ENNReal.tsum_const_smul

@[simp]
theorem tsum_iSup_eq {α : Type*} (a : α) {f : α → ℝ≥0∞} : (∑' b : α, ⨆ _ : a = b, f b) = f a :=
  (tsum_eq_single a fun _ h => by simp [h.symm]).trans <| by simp
#align ennreal.tsum_supr_eq ENNReal.tsum_iSup_eq

theorem hasSum_iff_tendsto_nat {f : ℕ → ℝ≥0∞} (r : ℝ≥0∞) :
    HasSum f r ↔ Tendsto (fun n : ℕ => ∑ i ∈ Finset.range n, f i) atTop (𝓝 r) := by
  refine ⟨HasSum.tendsto_sum_nat, fun h => ?_⟩
  rw [← iSup_eq_of_tendsto _ h, ← ENNReal.tsum_eq_iSup_nat]
  · exact ENNReal.summable.hasSum
  · exact fun s t hst => Finset.sum_le_sum_of_subset (Finset.range_subset.2 hst)
#align ennreal.has_sum_iff_tendsto_nat ENNReal.hasSum_iff_tendsto_nat

theorem tendsto_nat_tsum (f : ℕ → ℝ≥0∞) :
    Tendsto (fun n : ℕ => ∑ i ∈ Finset.range n, f i) atTop (𝓝 (∑' n, f n)) := by
  rw [← hasSum_iff_tendsto_nat]
  exact ENNReal.summable.hasSum
#align ennreal.tendsto_nat_tsum ENNReal.tendsto_nat_tsum

theorem toNNReal_apply_of_tsum_ne_top {α : Type*} {f : α → ℝ≥0∞} (hf : ∑' i, f i ≠ ∞) (x : α) :
    (((ENNReal.toNNReal ∘ f) x : ℝ≥0) : ℝ≥0∞) = f x :=
  coe_toNNReal <| ENNReal.ne_top_of_tsum_ne_top hf _
#align ennreal.to_nnreal_apply_of_tsum_ne_top ENNReal.toNNReal_apply_of_tsum_ne_top

theorem summable_toNNReal_of_tsum_ne_top {α : Type*} {f : α → ℝ≥0∞} (hf : ∑' i, f i ≠ ∞) :
    Summable (ENNReal.toNNReal ∘ f) := by
  simpa only [← tsum_coe_ne_top_iff_summable, toNNReal_apply_of_tsum_ne_top hf] using hf
#align ennreal.summable_to_nnreal_of_tsum_ne_top ENNReal.summable_toNNReal_of_tsum_ne_top

theorem tendsto_cofinite_zero_of_tsum_ne_top {α} {f : α → ℝ≥0∞} (hf : ∑' x, f x ≠ ∞) :
    Tendsto f cofinite (𝓝 0) := by
  have f_ne_top : ∀ n, f n ≠ ∞ := ENNReal.ne_top_of_tsum_ne_top hf
  have h_f_coe : f = fun n => ((f n).toNNReal : ENNReal) :=
    funext fun n => (coe_toNNReal (f_ne_top n)).symm
  rw [h_f_coe, ← @coe_zero, tendsto_coe]
  exact NNReal.tendsto_cofinite_zero_of_summable (summable_toNNReal_of_tsum_ne_top hf)
#align ennreal.tendsto_cofinite_zero_of_tsum_ne_top ENNReal.tendsto_cofinite_zero_of_tsum_ne_top

theorem tendsto_atTop_zero_of_tsum_ne_top {f : ℕ → ℝ≥0∞} (hf : ∑' x, f x ≠ ∞) :
    Tendsto f atTop (𝓝 0) := by
  rw [← Nat.cofinite_eq_atTop]
  exact tendsto_cofinite_zero_of_tsum_ne_top hf
#align ennreal.tendsto_at_top_zero_of_tsum_ne_top ENNReal.tendsto_atTop_zero_of_tsum_ne_top

/-- The sum over the complement of a finset tends to `0` when the finset grows to cover the whole
space. This does not need a summability assumption, as otherwise all sums are zero. -/
theorem tendsto_tsum_compl_atTop_zero {α : Type*} {f : α → ℝ≥0∞} (hf : ∑' x, f x ≠ ∞) :
    Tendsto (fun s : Finset α => ∑' b : { x // x ∉ s }, f b) atTop (𝓝 0) := by
  lift f to α → ℝ≥0 using ENNReal.ne_top_of_tsum_ne_top hf
  convert ENNReal.tendsto_coe.2 (NNReal.tendsto_tsum_compl_atTop_zero f)
  rw [ENNReal.coe_tsum]
  exact NNReal.summable_comp_injective (tsum_coe_ne_top_iff_summable.1 hf) Subtype.coe_injective
#align ennreal.tendsto_tsum_compl_at_top_zero ENNReal.tendsto_tsum_compl_atTop_zero

protected theorem tsum_apply {ι α : Type*} {f : ι → α → ℝ≥0∞} {x : α} :
    (∑' i, f i) x = ∑' i, f i x :=
  tsum_apply <| Pi.summable.mpr fun _ => ENNReal.summable
#align ennreal.tsum_apply ENNReal.tsum_apply

theorem tsum_sub {f : ℕ → ℝ≥0∞} {g : ℕ → ℝ≥0∞} (h₁ : ∑' i, g i ≠ ∞) (h₂ : g ≤ f) :
    ∑' i, (f i - g i) = ∑' i, f i - ∑' i, g i :=
  have : ∀ i, f i - g i + g i = f i := fun i => tsub_add_cancel_of_le (h₂ i)
  ENNReal.eq_sub_of_add_eq h₁ <| by simp only [← ENNReal.tsum_add, this]
#align ennreal.tsum_sub ENNReal.tsum_sub

theorem tsum_comp_le_tsum_of_injective {f : α → β} (hf : Injective f) (g : β → ℝ≥0∞) :
    ∑' x, g (f x) ≤ ∑' y, g y :=
  tsum_le_tsum_of_inj f hf (fun _ _ => zero_le _) (fun _ => le_rfl) ENNReal.summable
    ENNReal.summable

theorem tsum_le_tsum_comp_of_surjective {f : α → β} (hf : Surjective f) (g : β → ℝ≥0∞) :
    ∑' y, g y ≤ ∑' x, g (f x) :=
  calc ∑' y, g y = ∑' y, g (f (surjInv hf y)) := by simp only [surjInv_eq hf]
  _ ≤ ∑' x, g (f x) := tsum_comp_le_tsum_of_injective (injective_surjInv hf) _

theorem tsum_mono_subtype (f : α → ℝ≥0∞) {s t : Set α} (h : s ⊆ t) :
    ∑' x : s, f x ≤ ∑' x : t, f x :=
  tsum_comp_le_tsum_of_injective (inclusion_injective h) _
#align ennreal.tsum_mono_subtype ENNReal.tsum_mono_subtype

theorem tsum_iUnion_le_tsum {ι : Type*} (f : α → ℝ≥0∞) (t : ι → Set α) :
    ∑' x : ⋃ i, t i, f x ≤ ∑' i, ∑' x : t i, f x :=
  calc ∑' x : ⋃ i, t i, f x ≤ ∑' x : Σ i, t i, f x.2 :=
    tsum_le_tsum_comp_of_surjective (sigmaToiUnion_surjective t) _
  _ = ∑' i, ∑' x : t i, f x := ENNReal.tsum_sigma' _

theorem tsum_biUnion_le_tsum {ι : Type*} (f : α → ℝ≥0∞) (s : Set ι) (t : ι → Set α) :
    ∑' x : ⋃ i ∈ s , t i, f x ≤ ∑' i : s, ∑' x : t i, f x :=
  calc ∑' x : ⋃ i ∈ s, t i, f x = ∑' x : ⋃ i : s, t i, f x := tsum_congr_set_coe _ <| by simp
  _ ≤ ∑' i : s, ∑' x : t i, f x := tsum_iUnion_le_tsum _ _

theorem tsum_biUnion_le {ι : Type*} (f : α → ℝ≥0∞) (s : Finset ι) (t : ι → Set α) :
    ∑' x : ⋃ i ∈ s, t i, f x ≤ ∑ i ∈ s, ∑' x : t i, f x :=
  (tsum_biUnion_le_tsum f s.toSet t).trans_eq (Finset.tsum_subtype s fun i => ∑' x : t i, f x)
#align ennreal.tsum_bUnion_le ENNReal.tsum_biUnion_le

theorem tsum_iUnion_le {ι : Type*} [Fintype ι] (f : α → ℝ≥0∞) (t : ι → Set α) :
    ∑' x : ⋃ i, t i, f x ≤ ∑ i, ∑' x : t i, f x := by
  rw [← tsum_fintype]
  exact tsum_iUnion_le_tsum f t
#align ennreal.tsum_Union_le ENNReal.tsum_iUnion_le

theorem tsum_union_le (f : α → ℝ≥0∞) (s t : Set α) :
    ∑' x : ↑(s ∪ t), f x ≤ ∑' x : s, f x + ∑' x : t, f x :=
  calc ∑' x : ↑(s ∪ t), f x = ∑' x : ⋃ b, cond b s t, f x := tsum_congr_set_coe _ union_eq_iUnion
  _ ≤ _ := by simpa using tsum_iUnion_le f (cond · s t)
#align ennreal.tsum_union_le ENNReal.tsum_union_le

theorem tsum_eq_add_tsum_ite {f : β → ℝ≥0∞} (b : β) :
    ∑' x, f x = f b + ∑' x, ite (x = b) 0 (f x) :=
  tsum_eq_add_tsum_ite' b ENNReal.summable
#align ennreal.tsum_eq_add_tsum_ite ENNReal.tsum_eq_add_tsum_ite

theorem tsum_add_one_eq_top {f : ℕ → ℝ≥0∞} (hf : ∑' n, f n = ∞) (hf0 : f 0 ≠ ∞) :
    ∑' n, f (n + 1) = ∞ := by
  rw [tsum_eq_zero_add' ENNReal.summable, add_eq_top] at hf
  exact hf.resolve_left hf0
#align ennreal.tsum_add_one_eq_top ENNReal.tsum_add_one_eq_top

/-- A sum of extended nonnegative reals which is finite can have only finitely many terms
above any positive threshold. -/
theorem finite_const_le_of_tsum_ne_top {ι : Type*} {a : ι → ℝ≥0∞} (tsum_ne_top : ∑' i, a i ≠ ∞)
    {ε : ℝ≥0∞} (ε_ne_zero : ε ≠ 0) : { i : ι | ε ≤ a i }.Finite := by
  by_contra h
  have := Infinite.to_subtype h
  refine tsum_ne_top (top_unique ?_)
  calc ∞ = ∑' _ : { i | ε ≤ a i }, ε := (tsum_const_eq_top_of_ne_zero ε_ne_zero).symm
  _ ≤ ∑' i, a i := tsum_le_tsum_of_inj (↑) Subtype.val_injective (fun _ _ => zero_le _)
    (fun i => i.2) ENNReal.summable ENNReal.summable
#align ennreal.finite_const_le_of_tsum_ne_top ENNReal.finite_const_le_of_tsum_ne_top

/-- Markov's inequality for `Finset.card` and `tsum` in `ℝ≥0∞`. -/
theorem finset_card_const_le_le_of_tsum_le {ι : Type*} {a : ι → ℝ≥0∞} {c : ℝ≥0∞} (c_ne_top : c ≠ ∞)
    (tsum_le_c : ∑' i, a i ≤ c) {ε : ℝ≥0∞} (ε_ne_zero : ε ≠ 0) :
    ∃ hf : { i : ι | ε ≤ a i }.Finite, ↑hf.toFinset.card ≤ c / ε := by
  have hf : { i : ι | ε ≤ a i }.Finite :=
    finite_const_le_of_tsum_ne_top (ne_top_of_le_ne_top c_ne_top tsum_le_c) ε_ne_zero
  refine ⟨hf, (ENNReal.le_div_iff_mul_le (.inl ε_ne_zero) (.inr c_ne_top)).2 ?_⟩
  calc ↑hf.toFinset.card * ε = ∑ _i ∈ hf.toFinset, ε := by rw [Finset.sum_const, nsmul_eq_mul]
    _ ≤ ∑ i ∈ hf.toFinset, a i := Finset.sum_le_sum fun i => hf.mem_toFinset.1
    _ ≤ ∑' i, a i := ENNReal.sum_le_tsum _
    _ ≤ c := tsum_le_c
#align ennreal.finset_card_const_le_le_of_tsum_le ENNReal.finset_card_const_le_le_of_tsum_le

end tsum

theorem tendsto_toReal_iff {ι} {fi : Filter ι} {f : ι → ℝ≥0∞} (hf : ∀ i, f i ≠ ∞) {x : ℝ≥0∞}
    (hx : x ≠ ∞) : Tendsto (fun n => (f n).toReal) fi (𝓝 x.toReal) ↔ Tendsto f fi (𝓝 x) := by
  lift f to ι → ℝ≥0 using hf
  lift x to ℝ≥0 using hx
  simp [tendsto_coe]
#align ennreal.tendsto_to_real_iff ENNReal.tendsto_toReal_iff

theorem tsum_coe_ne_top_iff_summable_coe {f : α → ℝ≥0} :
    (∑' a, (f a : ℝ≥0∞)) ≠ ∞ ↔ Summable fun a => (f a : ℝ) := by
  rw [NNReal.summable_coe]
  exact tsum_coe_ne_top_iff_summable
#align ennreal.tsum_coe_ne_top_iff_summable_coe ENNReal.tsum_coe_ne_top_iff_summable_coe

theorem tsum_coe_eq_top_iff_not_summable_coe {f : α → ℝ≥0} :
    (∑' a, (f a : ℝ≥0∞)) = ∞ ↔ ¬Summable fun a => (f a : ℝ) :=
  tsum_coe_ne_top_iff_summable_coe.not_right
#align ennreal.tsum_coe_eq_top_iff_not_summable_coe ENNReal.tsum_coe_eq_top_iff_not_summable_coe

theorem hasSum_toReal {f : α → ℝ≥0∞} (hsum : ∑' x, f x ≠ ∞) :
    HasSum (fun x => (f x).toReal) (∑' x, (f x).toReal) := by
  lift f to α → ℝ≥0 using ENNReal.ne_top_of_tsum_ne_top hsum
  simp only [coe_toReal, ← NNReal.coe_tsum, NNReal.hasSum_coe]
  exact (tsum_coe_ne_top_iff_summable.1 hsum).hasSum
#align ennreal.has_sum_to_real ENNReal.hasSum_toReal

theorem summable_toReal {f : α → ℝ≥0∞} (hsum : ∑' x, f x ≠ ∞) : Summable fun x => (f x).toReal :=
  (hasSum_toReal hsum).summable
#align ennreal.summable_to_real ENNReal.summable_toReal

end ENNReal

namespace NNReal

theorem tsum_eq_toNNReal_tsum {f : β → ℝ≥0} : ∑' b, f b = (∑' b, (f b : ℝ≥0∞)).toNNReal := by
  by_cases h : Summable f
  · rw [← ENNReal.coe_tsum h, ENNReal.toNNReal_coe]
  · have A := tsum_eq_zero_of_not_summable h
    simp only [← ENNReal.tsum_coe_ne_top_iff_summable, Classical.not_not] at h
    simp only [h, ENNReal.top_toNNReal, A]
#align nnreal.tsum_eq_to_nnreal_tsum NNReal.tsum_eq_toNNReal_tsum

/-- Comparison test of convergence of `ℝ≥0`-valued series. -/
theorem exists_le_hasSum_of_le {f g : β → ℝ≥0} {r : ℝ≥0} (hgf : ∀ b, g b ≤ f b) (hfr : HasSum f r) :
    ∃ p ≤ r, HasSum g p :=
  have : (∑' b, (g b : ℝ≥0∞)) ≤ r := by
    refine hasSum_le (fun b => ?_) ENNReal.summable.hasSum (ENNReal.hasSum_coe.2 hfr)
    exact ENNReal.coe_le_coe.2 (hgf _)
  let ⟨p, Eq, hpr⟩ := ENNReal.le_coe_iff.1 this
  ⟨p, hpr, ENNReal.hasSum_coe.1 <| Eq ▸ ENNReal.summable.hasSum⟩
#align nnreal.exists_le_has_sum_of_le NNReal.exists_le_hasSum_of_le

/-- Comparison test of convergence of `ℝ≥0`-valued series. -/
theorem summable_of_le {f g : β → ℝ≥0} (hgf : ∀ b, g b ≤ f b) : Summable f → Summable g
  | ⟨_r, hfr⟩ =>
    let ⟨_p, _, hp⟩ := exists_le_hasSum_of_le hgf hfr
    hp.summable
#align nnreal.summable_of_le NNReal.summable_of_le

/-- Summable non-negative functions have countable support -/
theorem _root_.Summable.countable_support_nnreal (f : α → ℝ≥0) (h : Summable f) :
    f.support.Countable := by
  rw [← NNReal.summable_coe] at h
  simpa [support] using h.countable_support

/-- A series of non-negative real numbers converges to `r` in the sense of `HasSum` if and only if
the sequence of partial sum converges to `r`. -/
theorem hasSum_iff_tendsto_nat {f : ℕ → ℝ≥0} {r : ℝ≥0} :
    HasSum f r ↔ Tendsto (fun n : ℕ => ∑ i ∈ Finset.range n, f i) atTop (𝓝 r) := by
  rw [← ENNReal.hasSum_coe, ENNReal.hasSum_iff_tendsto_nat]
  simp only [← ENNReal.coe_finset_sum]
  exact ENNReal.tendsto_coe
#align nnreal.has_sum_iff_tendsto_nat NNReal.hasSum_iff_tendsto_nat

theorem not_summable_iff_tendsto_nat_atTop {f : ℕ → ℝ≥0} :
    ¬Summable f ↔ Tendsto (fun n : ℕ => ∑ i ∈ Finset.range n, f i) atTop atTop := by
  constructor
  · intro h
    refine ((tendsto_of_monotone ?_).resolve_right h).comp ?_
    exacts [Finset.sum_mono_set _, tendsto_finset_range]
  · rintro hnat ⟨r, hr⟩
    exact not_tendsto_nhds_of_tendsto_atTop hnat _ (hasSum_iff_tendsto_nat.1 hr)
#align nnreal.not_summable_iff_tendsto_nat_at_top NNReal.not_summable_iff_tendsto_nat_atTop

theorem summable_iff_not_tendsto_nat_atTop {f : ℕ → ℝ≥0} :
    Summable f ↔ ¬Tendsto (fun n : ℕ => ∑ i ∈ Finset.range n, f i) atTop atTop := by
  rw [← not_iff_not, Classical.not_not, not_summable_iff_tendsto_nat_atTop]
#align nnreal.summable_iff_not_tendsto_nat_at_top NNReal.summable_iff_not_tendsto_nat_atTop

theorem summable_of_sum_range_le {f : ℕ → ℝ≥0} {c : ℝ≥0}
    (h : ∀ n, ∑ i ∈ Finset.range n, f i ≤ c) : Summable f := by
  refine summable_iff_not_tendsto_nat_atTop.2 fun H => ?_
  rcases exists_lt_of_tendsto_atTop H 0 c with ⟨n, -, hn⟩
  exact lt_irrefl _ (hn.trans_le (h n))
#align nnreal.summable_of_sum_range_le NNReal.summable_of_sum_range_le

theorem tsum_le_of_sum_range_le {f : ℕ → ℝ≥0} {c : ℝ≥0}
    (h : ∀ n, ∑ i ∈ Finset.range n, f i ≤ c) : ∑' n, f n ≤ c :=
  _root_.tsum_le_of_sum_range_le (summable_of_sum_range_le h) h
#align nnreal.tsum_le_of_sum_range_le NNReal.tsum_le_of_sum_range_le

theorem tsum_comp_le_tsum_of_inj {β : Type*} {f : α → ℝ≥0} (hf : Summable f) {i : β → α}
    (hi : Function.Injective i) : (∑' x, f (i x)) ≤ ∑' x, f x :=
  tsum_le_tsum_of_inj i hi (fun _ _ => zero_le _) (fun _ => le_rfl) (summable_comp_injective hf hi)
    hf
#align nnreal.tsum_comp_le_tsum_of_inj NNReal.tsum_comp_le_tsum_of_inj

theorem summable_sigma {β : α → Type*} {f : (Σ x, β x) → ℝ≥0} :
    Summable f ↔ (∀ x, Summable fun y => f ⟨x, y⟩) ∧ Summable fun x => ∑' y, f ⟨x, y⟩ := by
  constructor
  · simp only [← NNReal.summable_coe, NNReal.coe_tsum]
    exact fun h => ⟨h.sigma_factor, h.sigma⟩
  · rintro ⟨h₁, h₂⟩
    simpa only [← ENNReal.tsum_coe_ne_top_iff_summable, ENNReal.tsum_sigma',
      ENNReal.coe_tsum (h₁ _)] using h₂
#align nnreal.summable_sigma NNReal.summable_sigma

theorem indicator_summable {f : α → ℝ≥0} (hf : Summable f) (s : Set α) :
    Summable (s.indicator f) := by
  refine NNReal.summable_of_le (fun a => le_trans (le_of_eq (s.indicator_apply f a)) ?_) hf
  split_ifs
  · exact le_refl (f a)
  · exact zero_le_coe
#align nnreal.indicator_summable NNReal.indicator_summable

theorem tsum_indicator_ne_zero {f : α → ℝ≥0} (hf : Summable f) {s : Set α} (h : ∃ a ∈ s, f a ≠ 0) :
    (∑' x, (s.indicator f) x) ≠ 0 := fun h' =>
  let ⟨a, ha, hap⟩ := h
  hap ((Set.indicator_apply_eq_self.mpr (absurd ha)).symm.trans
    ((tsum_eq_zero_iff (indicator_summable hf s)).1 h' a))
#align nnreal.tsum_indicator_ne_zero NNReal.tsum_indicator_ne_zero

open Finset

/-- For `f : ℕ → ℝ≥0`, then `∑' k, f (k + i)` tends to zero. This does not require a summability
assumption on `f`, as otherwise all sums are zero. -/
theorem tendsto_sum_nat_add (f : ℕ → ℝ≥0) : Tendsto (fun i => ∑' k, f (k + i)) atTop (𝓝 0) := by
  rw [← tendsto_coe]
  convert _root_.tendsto_sum_nat_add fun i => (f i : ℝ)
  norm_cast
#align nnreal.tendsto_sum_nat_add NNReal.tendsto_sum_nat_add

nonrec theorem hasSum_lt {f g : α → ℝ≥0} {sf sg : ℝ≥0} {i : α} (h : ∀ a : α, f a ≤ g a)
    (hi : f i < g i) (hf : HasSum f sf) (hg : HasSum g sg) : sf < sg := by
  have A : ∀ a : α, (f a : ℝ) ≤ g a := fun a => NNReal.coe_le_coe.2 (h a)
  have : (sf : ℝ) < sg := hasSum_lt A (NNReal.coe_lt_coe.2 hi) (hasSum_coe.2 hf) (hasSum_coe.2 hg)
  exact NNReal.coe_lt_coe.1 this
#align nnreal.has_sum_lt NNReal.hasSum_lt

@[mono]
theorem hasSum_strict_mono {f g : α → ℝ≥0} {sf sg : ℝ≥0} (hf : HasSum f sf) (hg : HasSum g sg)
    (h : f < g) : sf < sg :=
  let ⟨hle, _i, hi⟩ := Pi.lt_def.mp h
  hasSum_lt hle hi hf hg
#align nnreal.has_sum_strict_mono NNReal.hasSum_strict_mono

theorem tsum_lt_tsum {f g : α → ℝ≥0} {i : α} (h : ∀ a : α, f a ≤ g a) (hi : f i < g i)
    (hg : Summable g) : ∑' n, f n < ∑' n, g n :=
  hasSum_lt h hi (summable_of_le h hg).hasSum hg.hasSum
#align nnreal.tsum_lt_tsum NNReal.tsum_lt_tsum

@[mono]
theorem tsum_strict_mono {f g : α → ℝ≥0} (hg : Summable g) (h : f < g) : ∑' n, f n < ∑' n, g n :=
  let ⟨hle, _i, hi⟩ := Pi.lt_def.mp h
  tsum_lt_tsum hle hi hg
#align nnreal.tsum_strict_mono NNReal.tsum_strict_mono

theorem tsum_pos {g : α → ℝ≥0} (hg : Summable g) (i : α) (hi : 0 < g i) : 0 < ∑' b, g b := by
  rw [← tsum_zero]
  exact tsum_lt_tsum (fun a => zero_le _) hi hg
#align nnreal.tsum_pos NNReal.tsum_pos

theorem tsum_eq_add_tsum_ite {f : α → ℝ≥0} (hf : Summable f) (i : α) :
    ∑' x, f x = f i + ∑' x, ite (x = i) 0 (f x) := by
  refine tsum_eq_add_tsum_ite' i (NNReal.summable_of_le (fun i' => ?_) hf)
  rw [Function.update_apply]
  split_ifs <;> simp only [zero_le', le_rfl]
#align nnreal.tsum_eq_add_tsum_ite NNReal.tsum_eq_add_tsum_ite

end NNReal

namespace ENNReal

theorem tsum_toNNReal_eq {f : α → ℝ≥0∞} (hf : ∀ a, f a ≠ ∞) :
    (∑' a, f a).toNNReal = ∑' a, (f a).toNNReal :=
  (congr_arg ENNReal.toNNReal (tsum_congr fun x => (coe_toNNReal (hf x)).symm)).trans
    NNReal.tsum_eq_toNNReal_tsum.symm
#align ennreal.tsum_to_nnreal_eq ENNReal.tsum_toNNReal_eq

theorem tsum_toReal_eq {f : α → ℝ≥0∞} (hf : ∀ a, f a ≠ ∞) :
    (∑' a, f a).toReal = ∑' a, (f a).toReal := by
  simp only [ENNReal.toReal, tsum_toNNReal_eq hf, NNReal.coe_tsum]
#align ennreal.tsum_to_real_eq ENNReal.tsum_toReal_eq

theorem tendsto_sum_nat_add (f : ℕ → ℝ≥0∞) (hf : ∑' i, f i ≠ ∞) :
    Tendsto (fun i => ∑' k, f (k + i)) atTop (𝓝 0) := by
  lift f to ℕ → ℝ≥0 using ENNReal.ne_top_of_tsum_ne_top hf
  replace hf : Summable f := tsum_coe_ne_top_iff_summable.1 hf
  simp only [← ENNReal.coe_tsum, NNReal.summable_nat_add _ hf, ← ENNReal.coe_zero]
  exact mod_cast NNReal.tendsto_sum_nat_add f
#align ennreal.tendsto_sum_nat_add ENNReal.tendsto_sum_nat_add

theorem tsum_le_of_sum_range_le {f : ℕ → ℝ≥0∞} {c : ℝ≥0∞}
    (h : ∀ n, ∑ i ∈ Finset.range n, f i ≤ c) : ∑' n, f n ≤ c :=
  _root_.tsum_le_of_sum_range_le ENNReal.summable h
#align ennreal.tsum_le_of_sum_range_le ENNReal.tsum_le_of_sum_range_le

theorem hasSum_lt {f g : α → ℝ≥0∞} {sf sg : ℝ≥0∞} {i : α} (h : ∀ a : α, f a ≤ g a) (hi : f i < g i)
    (hsf : sf ≠ ∞) (hf : HasSum f sf) (hg : HasSum g sg) : sf < sg := by
  by_cases hsg : sg = ∞
  · exact hsg.symm ▸ lt_of_le_of_ne le_top hsf
  · have hg' : ∀ x, g x ≠ ∞ := ENNReal.ne_top_of_tsum_ne_top (hg.tsum_eq.symm ▸ hsg)
    lift f to α → ℝ≥0 using fun x =>
      ne_of_lt (lt_of_le_of_lt (h x) <| lt_of_le_of_ne le_top (hg' x))
    lift g to α → ℝ≥0 using hg'
    lift sf to ℝ≥0 using hsf
    lift sg to ℝ≥0 using hsg
    simp only [coe_le_coe, coe_lt_coe] at h hi ⊢
    exact NNReal.hasSum_lt h hi (ENNReal.hasSum_coe.1 hf) (ENNReal.hasSum_coe.1 hg)
#align ennreal.has_sum_lt ENNReal.hasSum_lt

theorem tsum_lt_tsum {f g : α → ℝ≥0∞} {i : α} (hfi : tsum f ≠ ∞) (h : ∀ a : α, f a ≤ g a)
    (hi : f i < g i) : ∑' x, f x < ∑' x, g x :=
  hasSum_lt h hi hfi ENNReal.summable.hasSum ENNReal.summable.hasSum
#align ennreal.tsum_lt_tsum ENNReal.tsum_lt_tsum

end ENNReal

theorem tsum_comp_le_tsum_of_inj {β : Type*} {f : α → ℝ} (hf : Summable f) (hn : ∀ a, 0 ≤ f a)
    {i : β → α} (hi : Function.Injective i) : tsum (f ∘ i) ≤ tsum f := by
  lift f to α → ℝ≥0 using hn
  rw [NNReal.summable_coe] at hf
  simpa only [(· ∘ ·), ← NNReal.coe_tsum] using NNReal.tsum_comp_le_tsum_of_inj hf hi
#align tsum_comp_le_tsum_of_inj tsum_comp_le_tsum_of_inj

/-- Comparison test of convergence of series of non-negative real numbers. -/
theorem Summable.of_nonneg_of_le {f g : β → ℝ} (hg : ∀ b, 0 ≤ g b) (hgf : ∀ b, g b ≤ f b)
    (hf : Summable f) : Summable g := by
  lift f to β → ℝ≥0 using fun b => (hg b).trans (hgf b)
  lift g to β → ℝ≥0 using hg
  rw [NNReal.summable_coe] at hf ⊢
  exact NNReal.summable_of_le (fun b => NNReal.coe_le_coe.1 (hgf b)) hf
#align summable_of_nonneg_of_le Summable.of_nonneg_of_le

theorem Summable.toNNReal {f : α → ℝ} (hf : Summable f) : Summable fun n => (f n).toNNReal := by
  apply NNReal.summable_coe.1
  refine .of_nonneg_of_le (fun n => NNReal.coe_nonneg _) (fun n => ?_) hf.abs
  simp only [le_abs_self, Real.coe_toNNReal', max_le_iff, abs_nonneg, and_self_iff]
#align summable.to_nnreal Summable.toNNReal

/-- Finitely summable non-negative functions have countable support -/
theorem _root_.Summable.countable_support_ennreal {f : α → ℝ≥0∞} (h : ∑' (i : α), f i ≠ ∞) :
    f.support.Countable := by
  lift f to α → ℝ≥0 using ENNReal.ne_top_of_tsum_ne_top h
  simpa [support] using (ENNReal.tsum_coe_ne_top_iff_summable.1 h).countable_support_nnreal

/-- A series of non-negative real numbers converges to `r` in the sense of `HasSum` if and only if
the sequence of partial sum converges to `r`. -/
theorem hasSum_iff_tendsto_nat_of_nonneg {f : ℕ → ℝ} (hf : ∀ i, 0 ≤ f i) (r : ℝ) :
    HasSum f r ↔ Tendsto (fun n : ℕ => ∑ i ∈ Finset.range n, f i) atTop (𝓝 r) := by
  lift f to ℕ → ℝ≥0 using hf
  simp only [HasSum, ← NNReal.coe_sum, NNReal.tendsto_coe']
  exact exists_congr fun hr => NNReal.hasSum_iff_tendsto_nat
#align has_sum_iff_tendsto_nat_of_nonneg hasSum_iff_tendsto_nat_of_nonneg

theorem ENNReal.ofReal_tsum_of_nonneg {f : α → ℝ} (hf_nonneg : ∀ n, 0 ≤ f n) (hf : Summable f) :
    ENNReal.ofReal (∑' n, f n) = ∑' n, ENNReal.ofReal (f n) := by
  simp_rw [ENNReal.ofReal, ENNReal.tsum_coe_eq (NNReal.hasSum_real_toNNReal_of_nonneg hf_nonneg hf)]
#align ennreal.of_real_tsum_of_nonneg ENNReal.ofReal_tsum_of_nonneg

section

variable [EMetricSpace β]

open ENNReal Filter EMetric

/-- In an emetric ball, the distance between points is everywhere finite -/
theorem edist_ne_top_of_mem_ball {a : β} {r : ℝ≥0∞} (x y : ball a r) : edist x.1 y.1 ≠ ∞ :=
  ne_of_lt <|
    calc
      edist x y ≤ edist a x + edist a y := edist_triangle_left x.1 y.1 a
      _ < r + r := by rw [edist_comm a x, edist_comm a y]; exact add_lt_add x.2 y.2
      _ ≤ ∞ := le_top
#align edist_ne_top_of_mem_ball edist_ne_top_of_mem_ball

/-- Each ball in an extended metric space gives us a metric space, as the edist
is everywhere finite. -/
def metricSpaceEMetricBall (a : β) (r : ℝ≥0∞) : MetricSpace (ball a r) :=
  EMetricSpace.toMetricSpace edist_ne_top_of_mem_ball
#align metric_space_emetric_ball metricSpaceEMetricBall

theorem nhds_eq_nhds_emetric_ball (a x : β) (r : ℝ≥0∞) (h : x ∈ ball a r) :
    𝓝 x = map ((↑) : ball a r → β) (𝓝 ⟨x, h⟩) :=
  (map_nhds_subtype_coe_eq_nhds _ <| IsOpen.mem_nhds EMetric.isOpen_ball h).symm
#align nhds_eq_nhds_emetric_ball nhds_eq_nhds_emetric_ball

end

section

variable [PseudoEMetricSpace α]

open EMetric

theorem tendsto_iff_edist_tendsto_0 {l : Filter β} {f : β → α} {y : α} :
    Tendsto f l (𝓝 y) ↔ Tendsto (fun x => edist (f x) y) l (𝓝 0) := by
  simp only [EMetric.nhds_basis_eball.tendsto_right_iff, EMetric.mem_ball,
    @tendsto_order ℝ≥0∞ β _ _, forall_prop_of_false ENNReal.not_lt_zero, forall_const, true_and_iff]
#align tendsto_iff_edist_tendsto_0 tendsto_iff_edist_tendsto_0

/-- Yet another metric characterization of Cauchy sequences on integers. This one is often the
most efficient. -/
theorem EMetric.cauchySeq_iff_le_tendsto_0 [Nonempty β] [SemilatticeSup β] {s : β → α} :
    CauchySeq s ↔ ∃ b : β → ℝ≥0∞, (∀ n m N : β, N ≤ n → N ≤ m → edist (s n) (s m) ≤ b N) ∧
      Tendsto b atTop (𝓝 0) := EMetric.cauchySeq_iff.trans <| by
  constructor
  · intro hs
    /- `s` is Cauchy sequence. Let `b n` be the diameter of the set `s '' Set.Ici n`. -/
    refine ⟨fun N => EMetric.diam (s '' Ici N), fun n m N hn hm => ?_, ?_⟩
    -- Prove that it bounds the distances of points in the Cauchy sequence
    · exact EMetric.edist_le_diam_of_mem (mem_image_of_mem _ hn) (mem_image_of_mem _ hm)
    -- Prove that it tends to `0`, by using the Cauchy property of `s`
    · refine ENNReal.tendsto_nhds_zero.2 fun ε ε0 => ?_
      rcases hs ε ε0 with ⟨N, hN⟩
      refine (eventually_ge_atTop N).mono fun n hn => EMetric.diam_le ?_
      rintro _ ⟨k, hk, rfl⟩ _ ⟨l, hl, rfl⟩
      exact (hN _ (hn.trans hk) _ (hn.trans hl)).le
  · rintro ⟨b, ⟨b_bound, b_lim⟩⟩ ε εpos
    have : ∀ᶠ n in atTop, b n < ε := b_lim.eventually (gt_mem_nhds εpos)
    rcases this.exists with ⟨N, hN⟩
    refine ⟨N, fun m hm n hn => ?_⟩
    calc edist (s m) (s n) ≤ b N := b_bound m n N hm hn
    _ < ε := hN
#align emetric.cauchy_seq_iff_le_tendsto_0 EMetric.cauchySeq_iff_le_tendsto_0

theorem continuous_of_le_add_edist {f : α → ℝ≥0∞} (C : ℝ≥0∞) (hC : C ≠ ∞)
    (h : ∀ x y, f x ≤ f y + C * edist x y) : Continuous f := by
  refine continuous_iff_continuousAt.2 fun x => ENNReal.tendsto_nhds_of_Icc fun ε ε0 => ?_
  rcases ENNReal.exists_nnreal_pos_mul_lt hC ε0.ne' with ⟨δ, δ0, hδ⟩
  rw [mul_comm] at hδ
  filter_upwards [EMetric.closedBall_mem_nhds x (ENNReal.coe_pos.2 δ0)] with y hy
  refine ⟨tsub_le_iff_right.2 <| (h x y).trans ?_, (h y x).trans ?_⟩ <;>
    refine add_le_add_left (le_trans (mul_le_mul_left' ?_ _) hδ.le) _
  exacts [EMetric.mem_closedBall'.1 hy, EMetric.mem_closedBall.1 hy]
#align continuous_of_le_add_edist continuous_of_le_add_edist

theorem continuous_edist : Continuous fun p : α × α => edist p.1 p.2 := by
  apply continuous_of_le_add_edist 2 (by decide)
  rintro ⟨x, y⟩ ⟨x', y'⟩
  calc
    edist x y ≤ edist x x' + edist x' y' + edist y' y := edist_triangle4 _ _ _ _
    _ = edist x' y' + (edist x x' + edist y y') := by simp only [edist_comm]; ac_rfl
    _ ≤ edist x' y' + (edist (x, y) (x', y') + edist (x, y) (x', y')) :=
      (add_le_add_left (add_le_add (le_max_left _ _) (le_max_right _ _)) _)
    _ = edist x' y' + 2 * edist (x, y) (x', y') := by rw [← mul_two, mul_comm]
#align continuous_edist continuous_edist

@[continuity, fun_prop]
theorem Continuous.edist [TopologicalSpace β] {f g : β → α} (hf : Continuous f)
    (hg : Continuous g) : Continuous fun b => edist (f b) (g b) :=
  continuous_edist.comp (hf.prod_mk hg : _)
#align continuous.edist Continuous.edist

theorem Filter.Tendsto.edist {f g : β → α} {x : Filter β} {a b : α} (hf : Tendsto f x (𝓝 a))
    (hg : Tendsto g x (𝓝 b)) : Tendsto (fun x => edist (f x) (g x)) x (𝓝 (edist a b)) :=
  (continuous_edist.tendsto (a, b)).comp (hf.prod_mk_nhds hg)
#align filter.tendsto.edist Filter.Tendsto.edist

/-- If the extended distance between consecutive points of a sequence is estimated
by a summable series of `NNReal`s, then the original sequence is a Cauchy sequence. -/
theorem cauchySeq_of_edist_le_of_summable [PseudoEMetricSpace α] {f : ℕ → α} (d : ℕ → ℝ≥0)
    (hf : ∀ n, edist (f n) (f n.succ) ≤ d n) (hd : Summable d) : CauchySeq f := by
  refine EMetric.cauchySeq_iff_NNReal.2 fun ε εpos ↦ ?_
  -- Actually we need partial sums of `d` to be a Cauchy sequence.
  replace hd : CauchySeq fun n : ℕ ↦ ∑ x ∈ Finset.range n, d x :=
    let ⟨_, H⟩ := hd
    H.tendsto_sum_nat.cauchySeq
  -- Now we take the same `N` as in one of the definitions of a Cauchy sequence.
  refine (Metric.cauchySeq_iff'.1 hd ε (NNReal.coe_pos.2 εpos)).imp fun N hN n hn ↦ ?_
  specialize hN n hn
  -- We simplify the known inequality.
  rw [dist_nndist, NNReal.nndist_eq, ← Finset.sum_range_add_sum_Ico _ hn, add_tsub_cancel_left,
    NNReal.coe_lt_coe, max_lt_iff] at hN
  rw [edist_comm]
  -- Then use `hf` to simplify the goal to the same form.
  refine lt_of_le_of_lt (edist_le_Ico_sum_of_edist_le hn fun _ _ ↦ hf _) ?_
  exact mod_cast hN.1
#align cauchy_seq_of_edist_le_of_summable cauchySeq_of_edist_le_of_summable

theorem cauchySeq_of_edist_le_of_tsum_ne_top {f : ℕ → α} (d : ℕ → ℝ≥0∞)
    (hf : ∀ n, edist (f n) (f n.succ) ≤ d n) (hd : tsum d ≠ ∞) : CauchySeq f := by
  lift d to ℕ → NNReal using fun i => ENNReal.ne_top_of_tsum_ne_top hd i
  rw [ENNReal.tsum_coe_ne_top_iff_summable] at hd
  exact cauchySeq_of_edist_le_of_summable d hf hd
#align cauchy_seq_of_edist_le_of_tsum_ne_top cauchySeq_of_edist_le_of_tsum_ne_top

theorem EMetric.isClosed_ball {a : α} {r : ℝ≥0∞} : IsClosed (closedBall a r) :=
  isClosed_le (continuous_id.edist continuous_const) continuous_const
#align emetric.is_closed_ball EMetric.isClosed_ball

@[simp]
theorem EMetric.diam_closure (s : Set α) : diam (closure s) = diam s := by
  refine le_antisymm (diam_le fun x hx y hy => ?_) (diam_mono subset_closure)
  have : edist x y ∈ closure (Iic (diam s)) :=
    map_mem_closure₂ continuous_edist hx hy fun x hx y hy => edist_le_diam_of_mem hx hy
  rwa [closure_Iic] at this
#align emetric.diam_closure EMetric.diam_closure

@[simp]
theorem Metric.diam_closure {α : Type*} [PseudoMetricSpace α] (s : Set α) :
    Metric.diam (closure s) = diam s := by simp only [Metric.diam, EMetric.diam_closure]
#align metric.diam_closure Metric.diam_closure

theorem isClosed_setOf_lipschitzOnWith {α β} [PseudoEMetricSpace α] [PseudoEMetricSpace β] (K : ℝ≥0)
    (s : Set α) : IsClosed { f : α → β | LipschitzOnWith K f s } := by
  simp only [LipschitzOnWith, setOf_forall]
  refine isClosed_biInter fun x _ => isClosed_biInter fun y _ => isClosed_le ?_ ?_
  exacts [.edist (continuous_apply x) (continuous_apply y), continuous_const]
#align is_closed_set_of_lipschitz_on_with isClosed_setOf_lipschitzOnWith

theorem isClosed_setOf_lipschitzWith {α β} [PseudoEMetricSpace α] [PseudoEMetricSpace β] (K : ℝ≥0) :
    IsClosed { f : α → β | LipschitzWith K f } := by
  simp only [← lipschitzOn_univ, isClosed_setOf_lipschitzOnWith]
#align is_closed_set_of_lipschitz_with isClosed_setOf_lipschitzWith

namespace Real

/-- For a bounded set `s : Set ℝ`, its `EMetric.diam` is equal to `sSup s - sInf s` reinterpreted as
`ℝ≥0∞`. -/
theorem ediam_eq {s : Set ℝ} (h : Bornology.IsBounded s) :
    EMetric.diam s = ENNReal.ofReal (sSup s - sInf s) := by
  rcases eq_empty_or_nonempty s with (rfl | hne)
  · simp
  refine le_antisymm (Metric.ediam_le_of_forall_dist_le fun x hx y hy => ?_) ?_
  · have := Real.subset_Icc_sInf_sSup_of_isBounded h
    exact Real.dist_le_of_mem_Icc (this hx) (this hy)
  · apply ENNReal.ofReal_le_of_le_toReal
    rw [← Metric.diam, ← Metric.diam_closure]
    have h' := Real.isBounded_iff_bddBelow_bddAbove.1 h
    calc sSup s - sInf s ≤ dist (sSup s) (sInf s) := le_abs_self _
    _ ≤ Metric.diam (closure s) := dist_le_diam_of_mem h.closure (csSup_mem_closure hne h'.2)
        (csInf_mem_closure hne h'.1)
#align real.ediam_eq Real.ediam_eq

/-- For a bounded set `s : Set ℝ`, its `Metric.diam` is equal to `sSup s - sInf s`. -/
theorem diam_eq {s : Set ℝ} (h : Bornology.IsBounded s) : Metric.diam s = sSup s - sInf s := by
  rw [Metric.diam, Real.ediam_eq h, ENNReal.toReal_ofReal]
  rw [Real.isBounded_iff_bddBelow_bddAbove] at h
  exact sub_nonneg.2 (Real.sInf_le_sSup s h.1 h.2)
#align real.diam_eq Real.diam_eq

@[simp]
theorem ediam_Ioo (a b : ℝ) : EMetric.diam (Ioo a b) = ENNReal.ofReal (b - a) := by
  rcases le_or_lt b a with (h | h)
  · simp [h]
  · rw [Real.ediam_eq (isBounded_Ioo _ _), csSup_Ioo h, csInf_Ioo h]
#align real.ediam_Ioo Real.ediam_Ioo

@[simp]
theorem ediam_Icc (a b : ℝ) : EMetric.diam (Icc a b) = ENNReal.ofReal (b - a) := by
  rcases le_or_lt a b with (h | h)
  · rw [Real.ediam_eq (isBounded_Icc _ _), csSup_Icc h, csInf_Icc h]
  · simp [h, h.le]
#align real.ediam_Icc Real.ediam_Icc

@[simp]
theorem ediam_Ico (a b : ℝ) : EMetric.diam (Ico a b) = ENNReal.ofReal (b - a) :=
  le_antisymm (ediam_Icc a b ▸ diam_mono Ico_subset_Icc_self)
    (ediam_Ioo a b ▸ diam_mono Ioo_subset_Ico_self)
#align real.ediam_Ico Real.ediam_Ico

@[simp]
theorem ediam_Ioc (a b : ℝ) : EMetric.diam (Ioc a b) = ENNReal.ofReal (b - a) :=
  le_antisymm (ediam_Icc a b ▸ diam_mono Ioc_subset_Icc_self)
    (ediam_Ioo a b ▸ diam_mono Ioo_subset_Ioc_self)
#align real.ediam_Ioc Real.ediam_Ioc

theorem diam_Icc {a b : ℝ} (h : a ≤ b) : Metric.diam (Icc a b) = b - a := by
  simp [Metric.diam, ENNReal.toReal_ofReal (sub_nonneg.2 h)]
#align real.diam_Icc Real.diam_Icc

theorem diam_Ico {a b : ℝ} (h : a ≤ b) : Metric.diam (Ico a b) = b - a := by
  simp [Metric.diam, ENNReal.toReal_ofReal (sub_nonneg.2 h)]
#align real.diam_Ico Real.diam_Ico

theorem diam_Ioc {a b : ℝ} (h : a ≤ b) : Metric.diam (Ioc a b) = b - a := by
  simp [Metric.diam, ENNReal.toReal_ofReal (sub_nonneg.2 h)]
#align real.diam_Ioc Real.diam_Ioc

theorem diam_Ioo {a b : ℝ} (h : a ≤ b) : Metric.diam (Ioo a b) = b - a := by
  simp [Metric.diam, ENNReal.toReal_ofReal (sub_nonneg.2 h)]
#align real.diam_Ioo Real.diam_Ioo

end Real

/-- If `edist (f n) (f (n+1))` is bounded above by a function `d : ℕ → ℝ≥0∞`,
then the distance from `f n` to the limit is bounded by `∑'_{k=n}^∞ d k`. -/
theorem edist_le_tsum_of_edist_le_of_tendsto {f : ℕ → α} (d : ℕ → ℝ≥0∞)
    (hf : ∀ n, edist (f n) (f n.succ) ≤ d n) {a : α} (ha : Tendsto f atTop (𝓝 a)) (n : ℕ) :
    edist (f n) a ≤ ∑' m, d (n + m) := by
  refine le_of_tendsto (tendsto_const_nhds.edist ha) (mem_atTop_sets.2 ⟨n, fun m hnm => ?_⟩)
  refine' le_trans (edist_le_Ico_sum_of_edist_le hnm fun _ _ => hf _) _
  rw [Finset.sum_Ico_eq_sum_range]
  exact sum_le_tsum _ (fun _ _ => zero_le _) ENNReal.summable
#align edist_le_tsum_of_edist_le_of_tendsto edist_le_tsum_of_edist_le_of_tendsto

/-- If `edist (f n) (f (n+1))` is bounded above by a function `d : ℕ → ℝ≥0∞`,
then the distance from `f 0` to the limit is bounded by `∑'_{k=0}^∞ d k`. -/
theorem edist_le_tsum_of_edist_le_of_tendsto₀ {f : ℕ → α} (d : ℕ → ℝ≥0∞)
    (hf : ∀ n, edist (f n) (f n.succ) ≤ d n) {a : α} (ha : Tendsto f atTop (𝓝 a)) :
    edist (f 0) a ≤ ∑' m, d m := by simpa using edist_le_tsum_of_edist_le_of_tendsto d hf ha 0
#align edist_le_tsum_of_edist_le_of_tendsto₀ edist_le_tsum_of_edist_le_of_tendsto₀

end

namespace ENNReal

section truncateToReal

/-- With truncation level `t`, the truncated cast `ℝ≥0∞ → ℝ` is given by `x ↦ (min t x).toReal`.
Unlike `ENNReal.toReal`, this cast is continuous and monotone when `t ≠ ∞`. -/
noncomputable def truncateToReal (t x : ℝ≥0∞) : ℝ := (min t x).toReal

lemma truncateToReal_eq_toReal {t x : ℝ≥0∞} (t_ne_top : t ≠ ∞) (x_le : x ≤ t) :
    truncateToReal t x = x.toReal := by
  have x_lt_top : x < ∞ := lt_of_le_of_lt x_le t_ne_top.lt_top
  have obs : min t x ≠ ∞ := by
    simp_all only [ne_eq, ge_iff_le, min_eq_top, false_and, not_false_eq_true]
  exact (ENNReal.toReal_eq_toReal obs x_lt_top.ne).mpr (min_eq_right x_le)

lemma truncateToReal_le {t : ℝ≥0∞} (t_ne_top : t ≠ ∞) {x : ℝ≥0∞} :
    truncateToReal t x ≤ t.toReal := by
  rw [truncateToReal]
  apply (toReal_le_toReal _ t_ne_top).mpr (min_le_left t x)
  simp_all only [ne_eq, ge_iff_le, min_eq_top, false_and, not_false_eq_true]

lemma truncateToReal_nonneg {t x : ℝ≥0∞} : 0 ≤ truncateToReal t x := toReal_nonneg

/-- The truncated cast `ENNReal.truncateToReal t : ℝ≥0∞ → ℝ` is monotone when `t ≠ ∞`. -/
lemma monotone_truncateToReal {t : ℝ≥0∞} (t_ne_top : t ≠ ∞) : Monotone (truncateToReal t) := by
  intro x y x_le_y
  have obs_x : min t x ≠ ∞ := by
    simp_all only [ne_eq, ge_iff_le, min_eq_top, false_and, not_false_eq_true]
  have obs_y : min t y ≠ ∞ := by
    simp_all only [ne_eq, ge_iff_le, min_eq_top, false_and, not_false_eq_true]
  exact (ENNReal.toReal_le_toReal obs_x obs_y).mpr (min_le_min_left t x_le_y)

/-- The truncated cast `ENNReal.truncateToReal t : ℝ≥0∞ → ℝ` is continuous when `t ≠ ∞`. -/
lemma continuous_truncateToReal {t : ℝ≥0∞} (t_ne_top : t ≠ ∞) : Continuous (truncateToReal t) := by
  apply continuousOn_toReal.comp_continuous (continuous_min.comp (Continuous.Prod.mk t))
  simp [t_ne_top]

end truncateToReal

section LimsupLiminf

variable {ι : Type*}

lemma limsup_sub_const (F : Filter ι) [NeBot F] (f : ι → ℝ≥0∞) (c : ℝ≥0∞) :
    Filter.limsup (fun i ↦ f i - c) F = Filter.limsup f F - c :=
  (Monotone.map_limsSup_of_continuousAt (F := F.map f) (f := fun (x : ℝ≥0∞) ↦ x - c)
    (fun _ _ h ↦ tsub_le_tsub_right h c) (continuous_sub_right c).continuousAt).symm

lemma liminf_sub_const (F : Filter ι) [NeBot F] (f : ι → ℝ≥0∞) (c : ℝ≥0∞) :
    Filter.liminf (fun i ↦ f i - c) F = Filter.liminf f F - c :=
  (Monotone.map_limsInf_of_continuousAt (F := F.map f) (f := fun (x : ℝ≥0∞) ↦ x - c)
    (fun _ _ h ↦ tsub_le_tsub_right h c) (continuous_sub_right c).continuousAt).symm

lemma limsup_const_sub (F : Filter ι) [NeBot F] (f : ι → ℝ≥0∞)
    {c : ℝ≥0∞} (c_ne_top : c ≠ ∞):
    Filter.limsup (fun i ↦ c - f i) F = c - Filter.liminf f F :=
  (Antitone.map_limsInf_of_continuousAt (F := F.map f) (f := fun (x : ℝ≥0∞) ↦ c - x)
    (fun _ _ h ↦ tsub_le_tsub_left h c) (continuous_sub_left c_ne_top).continuousAt).symm

lemma liminf_const_sub (F : Filter ι) [NeBot F] (f : ι → ℝ≥0∞)
    {c : ℝ≥0∞} (c_ne_top : c ≠ ∞):
    Filter.liminf (fun i ↦ c - f i) F = c - Filter.limsup f F :=
  (Antitone.map_limsSup_of_continuousAt (F := F.map f) (f := fun (x : ℝ≥0∞) ↦ c - x)
    (fun _ _ h ↦ tsub_le_tsub_left h c) (continuous_sub_left c_ne_top).continuousAt).symm

/-- If `xs : ι → ℝ≥0∞` is bounded, then we have `liminf (toReal ∘ xs) = toReal (liminf xs)`. -/
lemma liminf_toReal_eq {ι : Type*} {F : Filter ι} [NeBot F] {b : ℝ≥0∞} (b_ne_top : b ≠ ∞)
    {xs : ι → ℝ≥0∞} (le_b : ∀ᶠ i in F, xs i ≤ b) :
    F.liminf (fun i ↦ (xs i).toReal) = (F.liminf xs).toReal := by
  have liminf_le : F.liminf xs ≤ b := by
    apply liminf_le_of_le ⟨0, by simp⟩
    intro y h
    obtain ⟨i, hi⟩ := (Eventually.and h le_b).exists
    exact hi.1.trans hi.2
  have aux : ∀ᶠ i in F, (xs i).toReal = ENNReal.truncateToReal b (xs i) := by
    filter_upwards [le_b] with i i_le_b
    simp only [truncateToReal_eq_toReal b_ne_top i_le_b, implies_true]
  have aux' : (F.liminf xs).toReal = ENNReal.truncateToReal b (F.liminf xs) := by
    rw [truncateToReal_eq_toReal b_ne_top liminf_le]
  simp_rw [liminf_congr aux, aux']
  have key := Monotone.map_liminf_of_continuousAt (F := F) (monotone_truncateToReal b_ne_top) xs
          (continuous_truncateToReal b_ne_top).continuousAt
          ⟨b, by simpa only [eventually_map] using le_b⟩ ⟨0, eventually_of_forall (by simp)⟩
  rw [key]
  rfl

/-- If `xs : ι → ℝ≥0∞` is bounded, then we have `liminf (toReal ∘ xs) = toReal (liminf xs)`. -/
lemma limsup_toReal_eq {ι : Type*} {F : Filter ι} [NeBot F] {b : ℝ≥0∞} (b_ne_top : b ≠ ∞)
    {xs : ι → ℝ≥0∞} (le_b : ∀ᶠ i in F, xs i ≤ b) :
    F.limsup (fun i ↦ (xs i).toReal) = (F.limsup xs).toReal := by
  have aux : ∀ᶠ i in F, (xs i).toReal = ENNReal.truncateToReal b (xs i) := by
    filter_upwards [le_b] with i i_le_b
    simp only [truncateToReal_eq_toReal b_ne_top i_le_b, implies_true]
  have aux' : (F.limsup xs).toReal = ENNReal.truncateToReal b (F.limsup xs) := by
    rw [truncateToReal_eq_toReal b_ne_top (limsup_le_of_le ⟨0, by simp⟩ le_b)]
  simp_rw [limsup_congr aux, aux']
  have key := Monotone.map_limsup_of_continuousAt (F := F) (monotone_truncateToReal b_ne_top) xs
          (continuous_truncateToReal b_ne_top).continuousAt
          ⟨b, by simpa only [eventually_map] using le_b⟩ ⟨0, eventually_of_forall (by simp)⟩
  rw [key]
  rfl

end LimsupLiminf

end ENNReal -- namespace<|MERGE_RESOLUTION|>--- conflicted
+++ resolved
@@ -392,13 +392,8 @@
 
 theorem tendsto_finset_prod_of_ne_top {ι : Type*} {f : ι → α → ℝ≥0∞} {x : Filter α} {a : ι → ℝ≥0∞}
     (s : Finset ι) (h : ∀ i ∈ s, Tendsto (f i) x (𝓝 (a i))) (h' : ∀ i ∈ s, a i ≠ ∞) :
-<<<<<<< HEAD
-    Tendsto (fun b => ∏ c in s, f c b) x (𝓝 (∏ c in s, a c)) := by
+    Tendsto (fun b => ∏ c ∈ s, f c b) x (𝓝 (∏ c ∈ s, a c)) := by
   induction' s with a s has IH
-=======
-    Tendsto (fun b => ∏ c ∈ s, f c b) x (𝓝 (∏ c ∈ s, a c)) := by
-  induction' s using Finset.induction with a s has IH
->>>>>>> e512aa98
   · simp [tendsto_const_nhds]
   simp only [Finset.prod_insert has]
   apply Tendsto.mul (h _ (Finset.mem_insert_self _ _))
