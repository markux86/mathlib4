--- conflicted
+++ resolved
@@ -491,11 +491,7 @@
 lemma orbit_mk_eq_smul (x : α) : MulAction.orbitRel.Quotient.orbit (x : α ⧸ s) = x • s := by
   ext
   rw [orbitRel.Quotient.mem_orbit]
-<<<<<<< HEAD
-  simpa [mem_smul_set_iff_inv_smul_mem, ← leftRel_apply] using Setoid.comm' _
-=======
   simpa [mem_smul_set_iff_inv_smul_mem, ← leftRel_apply, Quotient.eq''] using Setoid.comm' _
->>>>>>> 0dedd92e
 
 @[to_additive]
 lemma orbit_eq_out'_smul (x : α ⧸ s) : MulAction.orbitRel.Quotient.orbit x = x.out' • s := by
