--- conflicted
+++ resolved
@@ -235,17 +235,9 @@
 instance nontrivial : Nontrivial Ordinal.{u} :=
   ⟨⟨1, 0, Ordinal.one_ne_zero⟩⟩
 
-<<<<<<< HEAD
-@[simp]
-theorem type_preimage {α β : Type u} (r : α → α → Prop) [IsWellOrder α r] (f : β ≃ α) :
-    type (f ⁻¹'o r) = type r :=
-  (RelIso.preimage f r).ordinal_type_eq
-
 /-- `Quotient.inductionOn` specialized to ordinals.
 
 Not to be confused with well-founded recursion `Ordinal.induction`. -/
-=======
->>>>>>> ea7ecf3d
 @[elab_as_elim]
 theorem inductionOn {C : Ordinal → Prop} (o : Ordinal)
     (H : ∀ (α r) [IsWellOrder α r], C (type r)) : C o :=
@@ -268,9 +260,6 @@
       C (type r) (type s) (type t)) : C o₁ o₂ o₃ :=
   Quotient.inductionOn₃ o₁ o₂ o₃ fun ⟨α, r, wo₁⟩ ⟨β, s, wo₂⟩ ⟨γ, t, wo₃⟩ =>
     @H α r wo₁ β s wo₂ γ t wo₃
-
-<<<<<<< HEAD
-instance test {α : Type*} [LinearOrder α] [WellFoundedLT α] : IsWellOrder α (· < ·) where
 
 open Classical in
 /-- To prove a result on ordinals, it suffices to prove it for order types of well-orders. -/
@@ -303,8 +292,6 @@
   congr
   exact LinearOrder.ext_lt fun _ _ ↦ Iff.rfl
 
-=======
->>>>>>> ea7ecf3d
 /-! ### The order on ordinals -/
 
 /--
