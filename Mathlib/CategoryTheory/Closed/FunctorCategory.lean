--- conflicted
+++ resolved
@@ -62,24 +62,13 @@
 instance closed (F : D ⥤ C) : Closed F where
   rightAdj := closedIhom F
   adj :=
-<<<<<<< HEAD
-    Adjunction.mkOfUnitCounit
-      { unit := closedUnit F
-        counit := closedCounit F }
-#align category_theory.functor.closed CategoryTheory.Functor.closed
-=======
     { unit := closedUnit F
       counit := closedCounit F }
->>>>>>> 99508fb5
 
 /-- If `C` is a monoidal closed category and `D` is groupoid, then the functor category `D ⥤ C`,
 with the pointwise monoidal structure, is monoidal closed. -/
 @[simps! closed_adj]
 instance monoidalClosed : MonoidalClosed (D ⥤ C) where
-<<<<<<< HEAD
-#align category_theory.functor.monoidal_closed CategoryTheory.Functor.monoidalClosed
-=======
->>>>>>> 99508fb5
 
 theorem ihom_map (F : D ⥤ C) {G H : D ⥤ C} (f : G ⟶ H) : (ihom F).map f = (closedIhom F).map f :=
   rfl
