--- conflicted
+++ resolved
@@ -93,9 +93,4 @@
 
 -- Note, `CompHaus` is too strong. We only need `T0Space`.
 instance CompHausOpToFrame.faithful : (compHausToTop.op ⋙ topCatOpToFrm.{u}).Faithful :=
-<<<<<<< HEAD
-  ⟨fun h => Quiver.Hom.unop_inj <| Opens.comap_injective h⟩
-#align CompHaus_op_to_Frame.faithful CompHausOpToFrame.faithful
-=======
-  ⟨fun h => Quiver.Hom.unop_inj <| Opens.comap_injective h⟩
->>>>>>> 59de845a
+  ⟨fun h => Quiver.Hom.unop_inj <| Opens.comap_injective h⟩