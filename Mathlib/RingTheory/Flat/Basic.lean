--- conflicted
+++ resolved
@@ -112,13 +112,6 @@
   rw [rTensor_injective_iff_subtype (fun _ _ ↦ (Subtype.ext <| hf <| Subtype.ext_iff.mp ·)) se]
   exact (flat_iff R M).mp ‹_› _ (Finite.iff_fg.mp inferInstance)
 
-@[deprecated (since := "2024-03-29")]
-alias preserves_injective_linearMap := rTensor_preserves_injective_linearMap
-
-<<<<<<< HEAD
-@[deprecated (since := "2024-03-29")]
-alias lTensor_inj_iff_rTensor_inj := LinearMap.lTensor_inj_iff_rTensor_inj
-
 /-- If `M` is a flat module, then `𝟙 M ⊗ f` is injective for all injective linear maps `f`. -/
 theorem lTensor_preserves_injective_linearMap [Flat R M] (f : N →ₗ[R] P)
     (hf : Function.Injective f) : Function.Injective (f.lTensor M) :=
@@ -159,19 +152,6 @@
     rw [← (TensorProduct.rid R I).symm.injective_comp, ← (TensorProduct.rid R _).comp_injective]
     convert Subtype.coe_injective using 1
     ext; simp
-=======
-/-- The `lTensor`-variant of `iff_rTensor_injective`. . -/
-theorem iff_lTensor_injective :
-    Module.Flat R M ↔ ∀ ⦃I : Ideal R⦄ (_ : I.FG), Function.Injective (lTensor M I.subtype) := by
-  simpa [← comm_comp_rTensor_comp_comm_eq] using Module.Flat.iff_rTensor_injective R M
-
-/-- The `lTensor`-variant of `iff_rTensor_injective'`. . -/
-theorem iff_lTensor_injective' :
-    Module.Flat R M ↔ ∀ (I : Ideal R), Function.Injective (lTensor M I.subtype) := by
-  simpa [← comm_comp_rTensor_comp_comm_eq] using Module.Flat.iff_rTensor_injective' R M
-
-variable (N : Type w) [AddCommGroup N] [Module R N]
->>>>>>> c8899bb8
 
 /-- A retract of a flat `R`-module is flat. -/
 lemma of_retract [f : Flat R M] (i : N →ₗ[R] M) (r : M →ₗ[R] N) (h : r.comp i = LinearMap.id) :
@@ -225,23 +205,14 @@
 
 end DirectSum
 
-<<<<<<< HEAD
 /-- Free `R`-modules over discrete types are flat. -/
 instance finsupp (ι : Type v) : Flat R (ι →₀ R) := by
   classical exact of_linearEquiv (finsuppLEquivDirectSum R R ι)
-=======
-/-- `CharacterModule M` is an injective module iff `M` is flat.
-See [Lambek_1964] for a self-contained proof. -/
-theorem iff_characterModule_injective [Small.{v} R] :
-    Flat R M ↔ Module.Injective R (CharacterModule M) :=
-  iff_characterModule_baer.trans Module.Baer.iff_injective
->>>>>>> c8899bb8
 
 instance of_projective [Projective R M] : Flat R M :=
   have ⟨e, he⟩:= Module.projective_def'.mp ‹_›
   of_retract _ _ he
 
-<<<<<<< HEAD
 @[deprecated (since := "2024-12-26")] alias of_projective_surjective := of_projective
 
 instance of_free [Free R M] : Flat R M := inferInstance
@@ -252,11 +223,6 @@
     letI := RestrictScalars.moduleOrig R S P
     change Submodule S (RestrictScalars R S P) at I
     change Function.Injective (rTensor _ I.subtype)
-=======
-instance {S} [CommRing S] [Algebra R S] [Module S M] [IsScalarTower R S M] [Flat S M] [Flat R N] :
-    Flat S (M ⊗[R] N) :=
-  (iff_rTensor_injective' _ _).mpr fun I ↦ by
->>>>>>> c8899bb8
     simpa [AlgebraTensorModule.rTensor_tensor] using
       rTensor_preserves_injective_linearMap (.restrictScalars R <| I.subtype.rTensor M)
       (rTensor_preserves_injective_linearMap _ I.injective_subtype)
@@ -333,7 +299,8 @@
       (f : N →ₗ[R] N'), Function.Injective f → Function.Injective (f.rTensor M) := by
   simp_rw [injective_iff, rTensor_injective_iff_lcomp_surjective, Surjective, DFunLike.ext_iff]; rfl
 
-/-- `CharacterModule M` is an injective module iff `M` is flat. -/
+/-- `CharacterModule M` is an injective module iff `M` is flat.
+See [Lambek_1964] for a self-contained proof. -/
 theorem iff_characterModule_injective [Small.{v} R] :
     Flat R M ↔ Module.Injective R (CharacterModule M) := by
   rw [injective_characterModule_iff_rTensor_preserves_injective_linearMap,
