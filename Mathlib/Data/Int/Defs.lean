/-
Copyright (c) 2016 Jeremy Avigad. All rights reserved.
Released under Apache 2.0 license as described in the file LICENSE.
Authors: Jeremy Avigad
-/
import Mathlib.Data.Int.Notation
import Mathlib.Data.Nat.Defs
import Mathlib.Algebra.Group.ZeroOne
import Mathlib.Logic.Nontrivial.Defs
import Mathlib.Tactic.Convert
import Mathlib.Tactic.Lift

/-!
# Basic operations on the integers

This file contains some basic lemmas about integers.

See note [foundational algebra order theory].

## TODO

Split this file into:
* `Data.Int.Init` (or maybe `Data.Int.Batteries`?) for lemmas that could go to Batteries
* `Data.Int.Basic` for the lemmas that require mathlib definitions
-/

open Nat

namespace Int
<<<<<<< HEAD
variable {m n : ℕ}

#noalign int.ne_neg_of_ne
#noalign int.neg_ne_zero_of_ne
#noalign int.zero_ne_neg_of_ne
#noalign int.neg_ne_of_pos
#noalign int.ne_neg_of_pos
#noalign int.bit0_nonneg
#noalign int.bit1_nonneg
#noalign int.nonneg_of_pos
#noalign int.ne_of_nat_abs_ne_nat_abs_of_nonneg
#noalign int.ne_of_nat_ne_nonneg_case
#noalign int.nat_abs_bit0
#noalign int.nat_abs_bit0_step
#noalign int.nat_abs_bit1_nonneg
#noalign int.nat_abs_bit1_nonneg_step
#align int.neg_succ_lt_zero Int.negSucc_lt_zero
#align int.of_nat_nat_abs_eq_of_nonneg Int.ofNat_natAbs_eq_of_nonnegₓ
#align int.nat_abs_of_neg_succ_of_nat Int.natAbs_negSucc
=======
variable {a b c d m n : ℤ}

section Order
variable {a b c : ℤ}

protected lemma le_rfl : a ≤ a := a.le_refl
protected lemma lt_or_lt_of_ne : a ≠ b → a < b ∨ b < a := Int.lt_or_gt_of_ne
protected lemma lt_or_le (a b : ℤ) : a < b ∨ b ≤ a := by rw [← Int.not_lt]; exact em _
protected lemma le_or_lt (a b : ℤ) : a ≤ b ∨ b < a := (b.lt_or_le a).symm
protected lemma lt_asymm : a < b → ¬ b < a := by rw [Int.not_lt]; exact Int.le_of_lt
protected lemma le_of_eq (hab : a = b) : a ≤ b := by rw [hab]; exact Int.le_rfl
protected lemma ge_of_eq (hab : a = b) : b ≤ a := Int.le_of_eq hab.symm
protected lemma le_antisymm_iff : a = b ↔ a ≤ b ∧ b ≤ a :=
  ⟨fun h ↦ ⟨Int.le_of_eq h, Int.ge_of_eq h⟩, fun h ↦ Int.le_antisymm h.1 h.2⟩
protected lemma le_iff_eq_or_lt : a ≤ b ↔ a = b ∨ a < b := by
  rw [Int.le_antisymm_iff, Int.lt_iff_le_not_le, ← and_or_left]; simp [em]
protected lemma le_iff_lt_or_eq : a ≤ b ↔ a < b ∨ a = b := by rw [Int.le_iff_eq_or_lt, or_comm]

end Order
>>>>>>> 99508fb5

-- TODO: Tag in Lean
attribute [simp] natAbs_pos

protected lemma one_pos : 0 < (1 : Int) := Int.zero_lt_one

protected lemma one_ne_zero : (1 : ℤ) ≠ 0 := by decide

protected lemma one_nonneg : 0 ≤ (1 : ℤ) := Int.le_of_lt Int.zero_lt_one

lemma zero_le_ofNat (n : ℕ) : 0 ≤ ofNat n := @le.intro _ _ n (by rw [Int.zero_add]; rfl)

protected theorem neg_eq_neg {a b : ℤ} (h : -a = -b) : a = b := Int.neg_inj.1 h

-- We want to use these lemmas earlier than the lemmas simp can prove them with
@[simp, nolint simpNF]
protected lemma neg_pos : 0 < -a ↔ a < 0 := ⟨Int.neg_of_neg_pos, Int.neg_pos_of_neg⟩

@[simp, nolint simpNF]
protected lemma neg_nonneg : 0 ≤ -a ↔ a ≤ 0 := ⟨Int.nonpos_of_neg_nonneg, Int.neg_nonneg_of_nonpos⟩

@[simp, nolint simpNF]
protected lemma neg_neg_iff_pos : -a < 0 ↔ 0 < a := ⟨Int.pos_of_neg_neg, Int.neg_neg_of_pos⟩

@[simp, nolint simpNF]
protected lemma neg_nonpos_iff_nonneg : -a ≤ 0 ↔ 0 ≤ a :=
  ⟨Int.nonneg_of_neg_nonpos, Int.neg_nonpos_of_nonneg⟩

@[simp, nolint simpNF]
protected lemma sub_pos : 0 < a - b ↔ b < a := ⟨Int.lt_of_sub_pos, Int.sub_pos_of_lt⟩

@[simp, nolint simpNF]
protected lemma sub_nonneg : 0 ≤ a - b ↔ b ≤ a := ⟨Int.le_of_sub_nonneg, Int.sub_nonneg_of_le⟩

instance instNontrivial : Nontrivial ℤ := ⟨⟨0, 1, Int.zero_ne_one⟩⟩

protected theorem ofNat_add_out (m n : ℕ) : ↑m + ↑n = (↑(m + n) : ℤ) := rfl

protected theorem ofNat_mul_out (m n : ℕ) : ↑m * ↑n = (↑(m * n) : ℤ) := rfl

protected theorem ofNat_add_one_out (n : ℕ) : ↑n + (1 : ℤ) = ↑(succ n) := rfl

@[simp] lemma ofNat_injective : Function.Injective ofNat := @Int.ofNat.inj

@[simp] lemma ofNat_eq_natCast (n : ℕ) : Int.ofNat n = n := rfl

@[deprecated ofNat_eq_natCast (since := "2024-03-24")]
protected lemma natCast_eq_ofNat (n : ℕ) : ↑n = Int.ofNat n := rfl

@[norm_cast] lemma natCast_inj {m n : ℕ} : (m : ℤ) = (n : ℤ) ↔ m = n := ofNat_inj

@[simp, norm_cast] lemma natAbs_cast (n : ℕ) : natAbs ↑n = n := rfl

@[norm_cast]
protected lemma natCast_sub {n m : ℕ} : n ≤ m → (↑(m - n) : ℤ) = ↑m - ↑n := ofNat_sub

-- We want to use this lemma earlier than the lemmas simp can prove it with
@[simp, nolint simpNF] lemma natCast_eq_zero {n : ℕ} : (n : ℤ) = 0 ↔ n = 0 := by omega

lemma natCast_ne_zero {n : ℕ} : (n : ℤ) ≠ 0 ↔ n ≠ 0 := by omega

lemma natCast_ne_zero_iff_pos {n : ℕ} : (n : ℤ) ≠ 0 ↔ 0 < n := by omega

-- We want to use this lemma earlier than the lemmas simp can prove it with
@[simp, nolint simpNF] lemma natCast_pos {n : ℕ} : (0 : ℤ) < n ↔ 0 < n := by omega

lemma natCast_succ_pos (n : ℕ) : 0 < (n.succ : ℤ) := natCast_pos.2 n.succ_pos

@[simp] lemma natCast_nonpos_iff {n : ℕ} : (n : ℤ) ≤ 0 ↔ n = 0 := by omega

lemma natCast_nonneg (n : ℕ) : 0 ≤ (n : ℤ) := ofNat_le.2 (Nat.zero_le _)

@[simp] lemma sign_natCast_add_one (n : ℕ) : sign (n + 1) = 1 := rfl

@[simp, norm_cast] lemma cast_id {n : ℤ} : Int.cast n = n := rfl

protected lemma two_mul : ∀ n : ℤ, 2 * n = n + n
  | (n : ℕ) => by norm_cast; exact n.two_mul
  | -[n+1] => by
    change (2 : ℕ) * (_ : ℤ) = _
    rw [Int.ofNat_mul_negSucc, Nat.two_mul, ofNat_add, Int.neg_add]
    rfl

protected lemma mul_le_mul_iff_of_pos_right (ha : 0 < a) : b * a ≤ c * a ↔ b ≤ c :=
  ⟨(le_of_mul_le_mul_right · ha), (Int.mul_le_mul_of_nonneg_right · (Int.le_of_lt ha))⟩

protected lemma mul_nonneg_iff_of_pos_right (hb : 0 < b) : 0 ≤ a * b ↔ 0 ≤ a := by
  simpa using (Int.mul_le_mul_iff_of_pos_right hb : 0 * b ≤ a * b ↔ 0 ≤ a)

/-! ### succ and pred -/

/-- Immediate successor of an integer: `succ n = n + 1` -/
def succ (a : ℤ) := a + 1

/-- Immediate predecessor of an integer: `pred n = n - 1` -/
def pred (a : ℤ) := a - 1

lemma natCast_succ (n : ℕ) : (Nat.succ n : ℤ) = Int.succ n := rfl

lemma pred_succ (a : ℤ) : pred (succ a) = a := Int.add_sub_cancel _ _

lemma succ_pred (a : ℤ) : succ (pred a) = a := Int.sub_add_cancel _ _

lemma neg_succ (a : ℤ) : -succ a = pred (-a) := Int.neg_add

lemma succ_neg_succ (a : ℤ) : succ (-succ a) = -a := by rw [neg_succ, succ_pred]

lemma neg_pred (a : ℤ) : -pred a = succ (-a) := by
  rw [← Int.neg_eq_comm.mp (neg_succ (-a)), Int.neg_neg]

lemma pred_neg_pred (a : ℤ) : pred (-pred a) = -a := by rw [neg_pred, pred_succ]

lemma pred_nat_succ (n : ℕ) : pred (Nat.succ n) = n := pred_succ n

lemma neg_nat_succ (n : ℕ) : -(Nat.succ n : ℤ) = pred (-n) := neg_succ n

lemma succ_neg_natCast_succ (n : ℕ) : succ (-Nat.succ n) = -n := succ_neg_succ n

@[norm_cast] lemma natCast_pred_of_pos {n : ℕ} (h : 0 < n) : ((n - 1 : ℕ) : ℤ) = (n : ℤ) - 1 := by
  cases n; cases h; simp [ofNat_succ]

lemma lt_succ_self (a : ℤ) : a < succ a := by unfold succ; omega

lemma pred_self_lt (a : ℤ) : pred a < a := by unfold pred; omega

lemma le_add_one_iff : m ≤ n + 1 ↔ m ≤ n ∨ m = n + 1 := by omega

lemma sub_one_lt_iff : m - 1 < n ↔ m ≤ n := by omega

lemma le_sub_one_iff : m ≤ n - 1 ↔ m < n := by omega

section
open Lean.Omega.Int

/-!
The following few lemmas are proved in the core implementation of the `omega` tactic. We expose
them here with nice user-facing names.
-/

protected lemma add_le_iff_le_sub : a + b ≤ c ↔ a ≤ c - b := add_le_iff_le_sub ..
protected lemma le_add_iff_sub_le : a ≤ b + c ↔ a - c ≤ b := le_add_iff_sub_le ..
protected lemma add_le_zero_iff_le_neg : a + b ≤ 0 ↔ a ≤ - b := add_le_zero_iff_le_neg ..
protected lemma add_le_zero_iff_le_neg' : a + b ≤ 0 ↔ b ≤ -a := add_le_zero_iff_le_neg' ..
protected lemma add_nonnneg_iff_neg_le : 0 ≤ a + b ↔ -b ≤ a := add_nonnneg_iff_neg_le ..
protected lemma add_nonnneg_iff_neg_le' : 0 ≤ a + b ↔ -a ≤ b := add_nonnneg_iff_neg_le' ..

end

@[elab_as_elim] protected lemma induction_on {p : ℤ → Prop} (i : ℤ)
    (hz : p 0) (hp : ∀ i : ℕ, p i → p (i + 1)) (hn : ∀ i : ℕ, p (-i) → p (-i - 1)) : p i := by
  induction i with
  | ofNat i =>
    induction i with
    | zero => exact hz
    | succ i ih => exact hp _ ih
  | negSucc i =>
    suffices ∀ n : ℕ, p (-n) from this (i + 1)
    intro n; induction n with
    | zero => simp [hz]
    | succ n ih => convert hn _ ih using 1; simp [ofNat_succ, Int.neg_add, Int.sub_eq_add_neg]

section inductionOn'

variable {C : ℤ → Sort*} (z b : ℤ)
  (H0 : C b) (Hs : ∀ k, b ≤ k → C k → C (k + 1)) (Hp : ∀ k ≤ b, C k → C (k - 1))

/-- Inductively define a function on `ℤ` by defining it at `b`, for the `succ` of a number greater
than `b`, and the `pred` of a number less than `b`. -/
@[elab_as_elim] protected def inductionOn' : C z :=
  cast (congr_arg C <| show b + (z - b) = z by rw [Int.add_comm, z.sub_add_cancel b]) <|
  match z - b with
  | .ofNat n => pos n
  | .negSucc n => neg n
where
  /-- The positive case of `Int.inductionOn'`. -/
  pos : ∀ n : ℕ, C (b + n)
  | 0 => cast (by erw [Int.add_zero]) H0
  | n+1 => cast (by rw [Int.add_assoc]; rfl) <|
    Hs _ (Int.le_add_of_nonneg_right (ofNat_nonneg _)) (pos n)

  /-- The negative case of `Int.inductionOn'`. -/
  neg : ∀ n : ℕ, C (b + -[n+1])
  | 0 => Hp _ Int.le_rfl H0
  | n+1 => by
    refine cast (by rw [Int.add_sub_assoc]; rfl) (Hp _ (Int.le_of_lt ?_) (neg n))
    conv => rhs; exact b.add_zero.symm
    rw [Int.add_lt_add_iff_left]; apply negSucc_lt_zero

variable {z b H0 Hs Hp}

lemma inductionOn'_self : b.inductionOn' b H0 Hs Hp = H0 :=
  cast_eq_iff_heq.mpr <| .symm <| by rw [b.sub_self, ← cast_eq_iff_heq]; rfl

lemma inductionOn'_add_one (hz : b ≤ z) :
    (z + 1).inductionOn' b H0 Hs Hp = Hs z hz (z.inductionOn' b H0 Hs Hp) := by
  apply cast_eq_iff_heq.mpr
  lift z - b to ℕ using Int.sub_nonneg.mpr hz with zb hzb
  rw [show z + 1 - b = zb + 1 by omega]
  have : b + zb = z := by omega
  subst this
  convert cast_heq _ _
  rw [Int.inductionOn', cast_eq_iff_heq, ← hzb]

lemma inductionOn'_sub_one (hz : z ≤ b) :
    (z - 1).inductionOn' b H0 Hs Hp = Hp z hz (z.inductionOn' b H0 Hs Hp) := by
  apply cast_eq_iff_heq.mpr
  obtain ⟨n, hn⟩ := Int.eq_negSucc_of_lt_zero (show z - 1 - b < 0 by omega)
  rw [hn]
  obtain _|n := n
  · change _ = -1 at hn
    have : z = b := by omega
    subst this; rw [inductionOn'_self]; exact heq_of_eq rfl
  · have : z = b + -[n+1] := by rw [Int.negSucc_eq] at hn ⊢; omega
    subst this
    convert cast_heq _ _
    rw [Int.inductionOn', cast_eq_iff_heq, show b + -[n+1] - b = -[n+1] by omega]

end inductionOn'

/-- Inductively define a function on `ℤ` by defining it on `ℕ` and extending it from `n` to `-n`. -/
@[elab_as_elim] protected def negInduction {C : ℤ → Sort*} (nat : ∀ n : ℕ, C n)
    (neg : ∀ n : ℕ, C n → C (-n)) : ∀ n : ℤ, C n
  | .ofNat n => nat n
  | .negSucc n => neg _ <| nat <| n + 1

/-- See `Int.inductionOn'` for an induction in both directions. -/
protected lemma le_induction {P : ℤ → Prop} {m : ℤ} (h0 : P m)
    (h1 : ∀ n : ℤ, m ≤ n → P n → P (n + 1)) (n : ℤ) : m ≤ n → P n := by
  refine Int.inductionOn' n m ?_ ?_ ?_
  · intro
    exact h0
  · intro k hle hi _
    exact h1 k hle (hi hle)
  · intro k hle _ hle'
    omega

/-- See `Int.inductionOn'` for an induction in both directions. -/
protected theorem le_induction_down {P : ℤ → Prop} {m : ℤ} (h0 : P m)
    (h1 : ∀ n : ℤ, n ≤ m → P n → P (n - 1)) (n : ℤ) : n ≤ m → P n :=
  Int.inductionOn' n m (fun _ ↦ h0) (fun k hle _ hle' ↦ by omega)
    fun k hle hi _ ↦ h1 k hle (hi hle)

section strongRec

variable {P : ℤ → Sort*} (lt : ∀ n < m, P n) (ge : ∀ n ≥ m, (∀ k < n, P k) → P n)

/-- A strong recursor for `Int` that specifies explicit values for integers below a threshold,
and is analogous to `Nat.strongRec` for integers on or above the threshold. -/
@[elab_as_elim] protected def strongRec (n : ℤ) : P n := by
  refine if hnm : n < m then lt n hnm else ge n (by omega) (n.inductionOn' m lt ?_ ?_)
  · intro _n _ ih l _
    exact if hlm : l < m then lt l hlm else ge l (by omega) fun k _ ↦ ih k (by omega)
  · exact fun n _ hn l _ ↦ hn l (by omega)

variable {lt ge}
lemma strongRec_of_lt (hn : n < m) : m.strongRec lt ge n = lt n hn := dif_pos _

lemma strongRec_of_ge :
    ∀ hn : m ≤ n, m.strongRec lt ge n = ge n hn fun k _ ↦ m.strongRec lt ge k := by
  refine m.strongRec (fun n hnm hmn ↦ (Int.not_lt.mpr hmn hnm).elim) (fun n _ ih hn ↦ ?_) n
  rw [Int.strongRec, dif_neg (Int.not_lt.mpr hn)]
  congr; revert ih
  refine n.inductionOn' m (fun _ ↦ ?_) (fun k hmk ih' ih ↦ ?_) (fun k hkm ih' _ ↦ ?_) <;> ext l hl
  · rw [inductionOn'_self, strongRec_of_lt hl]
  · rw [inductionOn'_add_one hmk]; split_ifs with hlm
    · rw [strongRec_of_lt hlm]
    · rw [ih' fun l hl ↦ ih l (Int.lt_trans hl k.lt_succ), ih _ hl]
  · rw [inductionOn'_sub_one hkm, ih']
    exact fun l hlk hml ↦ (Int.not_lt.mpr hkm <| Int.lt_of_le_of_lt hml hlk).elim

end strongRec

/-! ### nat abs -/

-- TODO: Rename `natAbs_ofNat` to `natAbs_natCast`
@[simp] lemma natAbs_ofNat' (n : ℕ) : natAbs (ofNat n) = n := rfl

lemma natAbs_add_of_nonneg : ∀ {a b : Int}, 0 ≤ a → 0 ≤ b → natAbs (a + b) = natAbs a + natAbs b
  | ofNat _, ofNat _, _, _ => rfl

lemma natAbs_add_of_nonpos {a b : Int} (ha : a ≤ 0) (hb : b ≤ 0) :
    natAbs (a + b) = natAbs a + natAbs b := by
  omega

lemma natAbs_surjective : natAbs.Surjective := fun n => ⟨n, natAbs_ofNat n⟩

lemma natAbs_pow (n : ℤ) (k : ℕ) : Int.natAbs (n ^ k) = Int.natAbs n ^ k := by
  induction k with
  | zero => rfl
  | succ k ih => rw [Int.pow_succ, natAbs_mul, Nat.pow_succ, ih, Nat.mul_comm]

lemma pow_right_injective (h : 1 < a.natAbs) : ((a ^ ·) : ℕ → ℤ).Injective := by
  refine (?_ : (natAbs ∘ (a ^ · : ℕ → ℤ)).Injective).of_comp
  convert Nat.pow_right_injective h using 2
  rw [Function.comp_apply, natAbs_pow]

lemma natAbs_sq (x : ℤ) : (x.natAbs : ℤ) ^ 2 = x ^ 2 := by
  simp [Int.pow_succ, Int.pow_zero, Int.natAbs_mul_self']

alias natAbs_pow_two := natAbs_sq

/-! ### `/`  -/

@[simp, norm_cast] lemma natCast_div (m n : ℕ) : ((m / n : ℕ) : ℤ) = m / n := rfl

lemma natCast_ediv (m n : ℕ) : ((m / n : ℕ) : ℤ) = ediv m n := rfl

lemma ediv_of_neg_of_pos {a b : ℤ} (Ha : a < 0) (Hb : 0 < b) : ediv a b = -((-a - 1) / b + 1) :=
  match a, b, eq_negSucc_of_lt_zero Ha, eq_succ_of_zero_lt Hb with
  | _, _, ⟨m, rfl⟩, ⟨n, rfl⟩ => by
    rw [show (- -[m+1] : ℤ) = (m + 1 : ℤ) by rfl]; rw [Int.add_sub_cancel]; rfl

/-! ### mod -/

@[simp, norm_cast] lemma natCast_mod (m n : ℕ) : (↑(m % n) : ℤ) = ↑m % ↑n := rfl

lemma add_emod_eq_add_mod_right {m n k : ℤ} (i : ℤ) (H : m % n = k % n) :
    (m + i) % n = (k + i) % n := by rw [← emod_add_emod, ← emod_add_emod k, H]

@[simp] lemma neg_emod_two (i : ℤ) : -i % 2 = i % 2 := by
  apply Int.emod_eq_emod_iff_emod_sub_eq_zero.mpr
  convert Int.mul_emod_right 2 (-i) using 2
  rw [Int.two_mul, Int.sub_eq_add_neg]

/-! ### properties of `/` and `%` -/

lemma emod_two_eq_zero_or_one (n : ℤ) : n % 2 = 0 ∨ n % 2 = 1 :=
  have h : n % 2 < 2 :=  by omega
  have h₁ : 0 ≤ n % 2 := Int.emod_nonneg _ (by decide)
  match n % 2, h, h₁ with
  | (0 : ℕ), _ ,_ => Or.inl rfl
  | (1 : ℕ), _ ,_ => Or.inr rfl
  | (k + 2 : ℕ), h₁, _ => by omega
  | -[a+1], _, h₁ => by cases h₁

/-! ### dvd -/

attribute [simp] Int.dvd_zero Int.dvd_mul_left Int.dvd_mul_right

protected lemma mul_dvd_mul : a ∣ b → c ∣ d → a * c ∣ b * d
  | ⟨e, he⟩, ⟨f, hf⟩ => ⟨e * f, by simp [he, hf, Int.mul_assoc, Int.mul_left_comm, Nat.mul_comm]⟩

protected lemma mul_dvd_mul_left (a : ℤ) (h : b ∣ c) : a * b ∣ a * c := Int.mul_dvd_mul a.dvd_refl h

protected lemma mul_dvd_mul_right (a : ℤ) (h : b ∣ c) : b * a ∣ c * a :=
  Int.mul_dvd_mul h a.dvd_refl

lemma dvd_mul_of_div_dvd (h : b ∣ a) (hdiv : a / b ∣ c) : a ∣ b * c := by
  obtain ⟨e, rfl⟩ := hdiv
  rw [← Int.mul_assoc, Int.mul_comm _ (a / b), Int.ediv_mul_cancel h]
  exact Int.dvd_mul_right a e

@[simp] lemma div_dvd_iff_dvd_mul (h : b ∣ a) (hb : b ≠ 0) : a / b ∣ c ↔ a ∣ b * c :=
  exists_congr <| fun d ↦ by
  have := Int.dvd_trans (Int.dvd_mul_left _ _) (Int.mul_dvd_mul_left d h)
  rw [eq_comm, Int.mul_comm, ← Int.mul_ediv_assoc d h, Int.ediv_eq_iff_eq_mul_right hb this,
    Int.mul_comm, eq_comm]

lemma mul_dvd_of_dvd_div (hcb : c ∣ b) (h : a ∣ b / c) : c * a ∣ b :=
  have ⟨d, hd⟩ := h
  ⟨d, by simpa [Int.mul_comm, Int.mul_left_comm] using Int.eq_mul_of_ediv_eq_left hcb hd⟩

lemma dvd_div_of_mul_dvd (h : a * b ∣ c) : b ∣ c / a := by
  obtain rfl | ha := eq_or_ne a 0
  · simp
  · obtain ⟨d, rfl⟩ := h
    simp [Int.mul_assoc, ha]

@[simp] lemma dvd_div_iff_mul_dvd (hbc : c ∣ b) : a ∣ b / c ↔ c * a ∣ b :=
  ⟨mul_dvd_of_dvd_div hbc, dvd_div_of_mul_dvd⟩

lemma ediv_dvd_ediv : ∀ {a b c : ℤ}, a ∣ b → b ∣ c → b / a ∣ c / a
  | a, _, _, ⟨b, rfl⟩, ⟨c, rfl⟩ =>
    if az : a = 0 then by simp [az]
    else by
      rw [Int.mul_ediv_cancel_left _ az, Int.mul_assoc, Int.mul_ediv_cancel_left _ az]
      apply Int.dvd_mul_right

/-- If `n > 0` then `m` is not divisible by `n` iff it is between `n * k` and `n * (k + 1)`
  for some `k`. -/
lemma exists_lt_and_lt_iff_not_dvd (m : ℤ) (hn : 0 < n) :
    (∃ k, n * k < m ∧ m < n * (k + 1)) ↔ ¬n ∣ m := by
  refine ⟨?_, fun h ↦ ?_⟩
  · rintro ⟨k, h1k, h2k⟩ ⟨l, rfl⟩
    replace h1k := lt_of_mul_lt_mul_left h1k (by omega)
    replace h2k := lt_of_mul_lt_mul_left h2k (by omega)
    rw [Int.lt_add_one_iff, ← Int.not_lt] at h2k
    exact h2k h1k
  · rw [dvd_iff_emod_eq_zero, ← Ne] at h
    rw [← emod_add_ediv m n]
    refine ⟨m / n, Int.lt_add_of_pos_left _ ?_, ?_⟩
    · have := emod_nonneg m (Int.ne_of_gt hn)
      omega
    · rw [Int.add_comm _ (1 : ℤ), Int.mul_add, Int.mul_one]
      exact Int.add_lt_add_right (emod_lt_of_pos _ hn) _

@[norm_cast] lemma natCast_dvd_natCast {m n : ℕ} : (↑m : ℤ) ∣ ↑n ↔ m ∣ n where
  mp := by
    rintro ⟨a, h⟩
    obtain rfl | hm := m.eq_zero_or_pos
    · simpa using h
    have ha : 0 ≤ a := Int.not_lt.1 fun ha ↦ by
      simpa [← h, Int.not_lt.2 (Int.natCast_nonneg _)]
        using Int.mul_neg_of_pos_of_neg (natCast_pos.2 hm) ha
    lift a to ℕ using ha
    norm_cast at h
    exact ⟨a, h⟩
  mpr := by rintro ⟨a, rfl⟩; simp [Int.dvd_mul_right]

lemma natCast_dvd {m : ℕ} : (m : ℤ) ∣ n ↔ m ∣ n.natAbs := by
  obtain hn | hn := natAbs_eq n <;> rw [hn] <;> simp [← natCast_dvd_natCast, Int.dvd_neg]

lemma dvd_natCast {n : ℕ} : m ∣ (n : ℤ) ↔ m.natAbs ∣ n := by
  obtain hn | hn := natAbs_eq m <;> rw [hn] <;> simp [← natCast_dvd_natCast, Int.neg_dvd]

lemma natAbs_ediv (a b : ℤ) (H : b ∣ a) : natAbs (a / b) = natAbs a / natAbs b := by
  rcases Nat.eq_zero_or_pos (natAbs b) with (h | h)
  · rw [natAbs_eq_zero.1 h]
    simp [Int.ediv_zero]
  calc
    natAbs (a / b) = natAbs (a / b) * 1 := by rw [Nat.mul_one]
    _ = natAbs (a / b) * (natAbs b / natAbs b) := by rw [Nat.div_self h]
    _ = natAbs (a / b) * natAbs b / natAbs b := by rw [Nat.mul_div_assoc _ b.natAbs.dvd_refl]
    _ = natAbs (a / b * b) / natAbs b := by rw [natAbs_mul (a / b) b]
    _ = natAbs a / natAbs b := by rw [Int.ediv_mul_cancel H]

lemma dvd_of_mul_dvd_mul_left (ha : a ≠ 0) (h : a * m ∣ a * n) : m ∣ n := by
  obtain ⟨b, hb⟩ := h
  rw [Int.mul_assoc, Int.mul_eq_mul_left_iff ha] at hb
  exact ⟨_, hb⟩

lemma dvd_of_mul_dvd_mul_right (ha : a ≠ 0) (h : m * a ∣ n * a) : m ∣ n :=
  dvd_of_mul_dvd_mul_left ha (by simpa [Int.mul_comm] using h)

lemma eq_mul_div_of_mul_eq_mul_of_dvd_left (hb : b ≠ 0) (hbc : b ∣ c) (h : b * a = c * d) :
    a = c / b * d := by
  obtain ⟨k, rfl⟩ := hbc
  rw [Int.mul_ediv_cancel_left _ hb]
  rwa [Int.mul_assoc, Int.mul_eq_mul_left_iff hb] at h

/-- If an integer with larger absolute value divides an integer, it is zero. -/
lemma eq_zero_of_dvd_of_natAbs_lt_natAbs (hmn : m ∣ n) (hnm : natAbs n < natAbs m) : n = 0 := by
  rw [← natAbs_dvd, ← dvd_natAbs, natCast_dvd_natCast] at hmn
  rw [← natAbs_eq_zero]
  exact Nat.eq_zero_of_dvd_of_lt hmn hnm

lemma eq_zero_of_dvd_of_nonneg_of_lt (hm : 0 ≤ m) (hmn : m < n) (hnm : n ∣ m) : m = 0 :=
  eq_zero_of_dvd_of_natAbs_lt_natAbs hnm (natAbs_lt_natAbs_of_nonneg_of_lt hm hmn)

/-- If two integers are congruent to a sufficiently large modulus, they are equal. -/
lemma eq_of_mod_eq_of_natAbs_sub_lt_natAbs {a b c : ℤ} (h1 : a % b = c)
    (h2 : natAbs (a - c) < natAbs b) : a = c :=
  Int.eq_of_sub_eq_zero (eq_zero_of_dvd_of_natAbs_lt_natAbs (dvd_sub_of_emod_eq h1) h2)

lemma ofNat_add_negSucc_of_ge {m n : ℕ} (h : n.succ ≤ m) :
    ofNat m + -[n+1] = ofNat (m - n.succ) := by
  rw [negSucc_eq, ofNat_eq_natCast, ofNat_eq_natCast, ← natCast_one, ← natCast_add,
    ← Int.sub_eq_add_neg, ← Int.natCast_sub h]

lemma natAbs_le_of_dvd_ne_zero (hmn : m ∣ n) (hn : n ≠ 0) : natAbs m ≤ natAbs n :=
  not_lt.mp (mt (eq_zero_of_dvd_of_natAbs_lt_natAbs hmn) hn)

@[deprecated (since := "2024-04-02")] alias coe_nat_dvd := natCast_dvd_natCast
@[deprecated (since := "2024-04-02")] alias coe_nat_dvd_right := dvd_natCast
@[deprecated (since := "2024-04-02")] alias coe_nat_dvd_left := natCast_dvd

/-! #### `/` and ordering -/

lemma natAbs_eq_of_dvd_dvd (hmn : m ∣ n) (hnm : n ∣ m) : natAbs m = natAbs n :=
  Nat.dvd_antisymm (natAbs_dvd_natAbs.2 hmn) (natAbs_dvd_natAbs.2 hnm)

lemma ediv_dvd_of_dvd (hmn : m ∣ n) : n / m ∣ n := by
  obtain rfl | hm := eq_or_ne m 0
  · simpa using hmn
  · obtain ⟨a, ha⟩ := hmn
    simp [ha, Int.mul_ediv_cancel_left _ hm, Int.dvd_mul_left]

lemma le_iff_pos_of_dvd (ha : 0 < a) (hab : a ∣ b) : a ≤ b ↔ 0 < b :=
  ⟨Int.lt_of_lt_of_le ha, (Int.le_of_dvd · hab)⟩

lemma le_add_iff_lt_of_dvd_sub (ha : 0 < a) (hab : a ∣ c - b) : a + b ≤ c ↔ b < c := by
  rw [Int.add_le_iff_le_sub, ← Int.sub_pos, le_iff_pos_of_dvd ha hab]

/-! ### sign -/

lemma sign_natCast_of_ne_zero {n : ℕ} (hn : n ≠ 0) : Int.sign n = 1 := sign_ofNat_of_nonzero hn

lemma sign_add_eq_of_sign_eq : ∀ {m n : ℤ}, m.sign = n.sign → (m + n).sign = n.sign := by
  have : (1 : ℤ) ≠ -1 := by decide
  rintro ((_ | m) | m) ((_ | n) | n) <;> simp [this, this.symm, Int.negSucc_add_negSucc]
  rw [Int.sign_eq_one_iff_pos]
  apply Int.add_pos <;> omega

/-! ### toNat -/

@[simp] lemma toNat_natCast (n : ℕ) : toNat ↑n = n := rfl

@[simp] lemma toNat_natCast_add_one {n : ℕ} : ((n : ℤ) + 1).toNat = n + 1 := rfl

@[simp] lemma toNat_le {n : ℕ} : toNat m ≤ n ↔ m ≤ n := by
  rw [ofNat_le.symm, toNat_eq_max, Int.max_le]; exact and_iff_left (ofNat_zero_le _)

@[simp]
lemma lt_toNat {m : ℕ} : m < toNat n ↔ (m : ℤ) < n := by rw [← Int.not_le, ← Nat.not_le, toNat_le]

lemma toNat_le_toNat {a b : ℤ} (h : a ≤ b) : toNat a ≤ toNat b := by
  rw [toNat_le]; exact Int.le_trans h (self_le_toNat b)

lemma toNat_lt_toNat {a b : ℤ} (hb : 0 < b) : toNat a < toNat b ↔ a < b where
  mp h := by cases a; exacts [lt_toNat.1 h, Int.lt_trans (neg_of_sign_eq_neg_one rfl) hb]
  mpr h := by rw [lt_toNat]; cases a; exacts [h, hb]

lemma lt_of_toNat_lt {a b : ℤ} (h : toNat a < toNat b) : a < b :=
  (toNat_lt_toNat <| lt_toNat.1 <| Nat.lt_of_le_of_lt (Nat.zero_le _) h).1 h

@[simp] lemma toNat_pred_coe_of_pos {i : ℤ} (h : 0 < i) : ((i.toNat - 1 : ℕ) : ℤ) = i - 1 := by
  simp only [lt_toNat, Nat.cast_ofNat_Int, h, natCast_pred_of_pos, Int.le_of_lt h, toNat_of_nonneg]

@[simp] lemma toNat_eq_zero : ∀ {n : ℤ}, n.toNat = 0 ↔ n ≤ 0
  | (n : ℕ) => by simp
  | -[n+1] => by simpa [toNat] using Int.le_of_lt (negSucc_lt_zero n)

theorem toNat_sub_of_le {a b : ℤ} (h : b ≤ a) : (toNat (a - b) : ℤ) = a - b :=
  Int.toNat_of_nonneg (Int.sub_nonneg_of_le h)

@[deprecated (since := "2024-04-05")] alias coe_nat_pos := natCast_pos
@[deprecated (since := "2024-04-05")] alias coe_nat_succ_pos := natCast_succ_pos

lemma toNat_lt' {n : ℕ} (hn : n ≠ 0) : m.toNat < n ↔ m < n := by
  rw [← toNat_lt_toNat, toNat_natCast]; omega

/-- The modulus of an integer by another as a natural. Uses the E-rounding convention. -/
def natMod (m n : ℤ) : ℕ := (m % n).toNat

lemma natMod_lt {n : ℕ} (hn : n ≠ 0) : m.natMod n < n :=
  (toNat_lt' hn).2 <| emod_lt_of_pos _ <| by omega

attribute [simp] natCast_pow

@[deprecated (since := "2024-05-25")] alias coe_nat_pow := natCast_pow

-- Porting note: this was added in an ad hoc port for use in `Tactic/NormNum/Basic`
@[simp] lemma pow_eq (m : ℤ) (n : ℕ) : m.pow n = m ^ n := rfl

@[deprecated (since := "2024-04-02")] alias ofNat_eq_cast := ofNat_eq_natCast
@[deprecated (since := "2024-04-02")] alias cast_eq_cast_iff_Nat := natCast_inj
@[deprecated (since := "2024-04-02")] alias coe_nat_sub := Int.natCast_sub
@[deprecated (since := "2024-04-02")] alias coe_nat_nonneg := natCast_nonneg
@[deprecated (since := "2024-04-02")] alias sign_coe_add_one := sign_natCast_add_one
@[deprecated (since := "2024-04-02")] alias nat_succ_eq_int_succ := natCast_succ
@[deprecated (since := "2024-04-02")] alias succ_neg_nat_succ := succ_neg_natCast_succ
@[deprecated (since := "2024-04-02")] alias coe_pred_of_pos := natCast_pred_of_pos
@[deprecated (since := "2024-04-02")] alias coe_nat_div := natCast_div
@[deprecated (since := "2024-04-02")] alias coe_nat_ediv := natCast_ediv
@[deprecated (since := "2024-04-02")] alias sign_coe_nat_of_nonzero := sign_natCast_of_ne_zero
@[deprecated (since := "2024-04-02")] alias toNat_coe_nat := toNat_natCast
@[deprecated (since := "2024-04-02")] alias toNat_coe_nat_add_one := toNat_natCast_add_one

end Int<|MERGE_RESOLUTION|>--- conflicted
+++ resolved
@@ -27,27 +27,6 @@
 open Nat
 
 namespace Int
-<<<<<<< HEAD
-variable {m n : ℕ}
-
-#noalign int.ne_neg_of_ne
-#noalign int.neg_ne_zero_of_ne
-#noalign int.zero_ne_neg_of_ne
-#noalign int.neg_ne_of_pos
-#noalign int.ne_neg_of_pos
-#noalign int.bit0_nonneg
-#noalign int.bit1_nonneg
-#noalign int.nonneg_of_pos
-#noalign int.ne_of_nat_abs_ne_nat_abs_of_nonneg
-#noalign int.ne_of_nat_ne_nonneg_case
-#noalign int.nat_abs_bit0
-#noalign int.nat_abs_bit0_step
-#noalign int.nat_abs_bit1_nonneg
-#noalign int.nat_abs_bit1_nonneg_step
-#align int.neg_succ_lt_zero Int.negSucc_lt_zero
-#align int.of_nat_nat_abs_eq_of_nonneg Int.ofNat_natAbs_eq_of_nonnegₓ
-#align int.nat_abs_of_neg_succ_of_nat Int.natAbs_negSucc
-=======
 variable {a b c d m n : ℤ}
 
 section Order
@@ -67,7 +46,6 @@
 protected lemma le_iff_lt_or_eq : a ≤ b ↔ a < b ∨ a = b := by rw [Int.le_iff_eq_or_lt, or_comm]
 
 end Order
->>>>>>> 99508fb5
 
 -- TODO: Tag in Lean
 attribute [simp] natAbs_pos
