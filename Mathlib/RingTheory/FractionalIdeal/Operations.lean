/-
Copyright (c) 2020 Anne Baanen. All rights reserved.
Released under Apache 2.0 license as described in the file LICENSE.
Authors: Anne Baanen, Filippo A. E. Nuccio
-/
import Mathlib.RingTheory.FractionalIdeal.Basic
import Mathlib.RingTheory.IntegralClosure.IsIntegral.Basic

/-!
# More operations on fractional ideals

## Main definitions
 * `map` is the pushforward of a fractional ideal along an algebra morphism

Let `K` be the localization of `R` at `R⁰ = R \ {0}` (i.e. the field of fractions).
 * `FractionalIdeal R⁰ K` is the type of fractional ideals in the field of fractions
 * `Div (FractionalIdeal R⁰ K)` instance:
   the ideal quotient `I / J` (typically written $I : J$, but a `:` operator cannot be defined)

## Main statement

  * `isNoetherian` states that every fractional ideal of a noetherian integral domain is noetherian

## References

  * https://en.wikipedia.org/wiki/Fractional_ideal

## Tags

fractional ideal, fractional ideals, invertible ideal
-/


open IsLocalization Pointwise nonZeroDivisors

namespace FractionalIdeal

open Set Submodule

variable {R : Type*} [CommRing R] {S : Submonoid R} {P : Type*} [CommRing P]
variable [Algebra R P] [loc : IsLocalization S P]

section

variable {P' : Type*} [CommRing P'] [Algebra R P'] [loc' : IsLocalization S P']
variable {P'' : Type*} [CommRing P''] [Algebra R P''] [loc'' : IsLocalization S P'']

theorem _root_.IsFractional.map (g : P →ₐ[R] P') {I : Submodule R P} :
    IsFractional S I → IsFractional S (Submodule.map g.toLinearMap I)
  | ⟨a, a_nonzero, hI⟩ =>
    ⟨a, a_nonzero, fun b hb => by
      obtain ⟨b', b'_mem, hb'⟩ := Submodule.mem_map.mp hb
      rw [AlgHom.toLinearMap_apply] at hb'
      obtain ⟨x, hx⟩ := hI b' b'_mem
      use x
      rw [← g.commutes, hx, _root_.map_smul, hb']⟩

/-- `I.map g` is the pushforward of the fractional ideal `I` along the algebra morphism `g` -/
def map (g : P →ₐ[R] P') : FractionalIdeal S P → FractionalIdeal S P' := fun I =>
  ⟨Submodule.map g.toLinearMap I, I.isFractional.map g⟩

@[simp, norm_cast]
theorem coe_map (g : P →ₐ[R] P') (I : FractionalIdeal S P) :
    ↑(map g I) = Submodule.map g.toLinearMap I :=
  rfl

@[simp]
theorem mem_map {I : FractionalIdeal S P} {g : P →ₐ[R] P'} {y : P'} :
    y ∈ I.map g ↔ ∃ x, x ∈ I ∧ g x = y :=
  Submodule.mem_map

variable (I J : FractionalIdeal S P) (g : P →ₐ[R] P')

@[simp]
theorem map_id : I.map (AlgHom.id _ _) = I :=
  coeToSubmodule_injective (Submodule.map_id (I : Submodule R P))

@[simp]
theorem map_comp (g' : P' →ₐ[R] P'') : I.map (g'.comp g) = (I.map g).map g' :=
  coeToSubmodule_injective (Submodule.map_comp g.toLinearMap g'.toLinearMap I)

@[simp, norm_cast]
theorem map_coeIdeal (I : Ideal R) : (I : FractionalIdeal S P).map g = I := by
  ext x
  simp only [mem_coeIdeal]
  constructor
  · rintro ⟨_, ⟨y, hy, rfl⟩, rfl⟩
    exact ⟨y, hy, (g.commutes y).symm⟩
  · rintro ⟨y, hy, rfl⟩
    exact ⟨_, ⟨y, hy, rfl⟩, g.commutes y⟩

@[simp]
theorem map_one : (1 : FractionalIdeal S P).map g = 1 :=
  map_coeIdeal g ⊤

@[simp]
theorem map_zero : (0 : FractionalIdeal S P).map g = 0 :=
  map_coeIdeal g 0

@[simp]
theorem map_add : (I + J).map g = I.map g + J.map g :=
  coeToSubmodule_injective (Submodule.map_sup _ _ _)

@[simp]
theorem map_mul : (I * J).map g = I.map g * J.map g := by
  simp only [mul_def]
  exact coeToSubmodule_injective (Submodule.map_mul _ _ _)

@[simp]
theorem map_map_symm (g : P ≃ₐ[R] P') : (I.map (g : P →ₐ[R] P')).map (g.symm : P' →ₐ[R] P) = I := by
  rw [← map_comp, g.symm_comp, map_id]

@[simp]
theorem map_symm_map (I : FractionalIdeal S P') (g : P ≃ₐ[R] P') :
    (I.map (g.symm : P' →ₐ[R] P)).map (g : P →ₐ[R] P') = I := by
  rw [← map_comp, g.comp_symm, map_id]

theorem map_mem_map {f : P →ₐ[R] P'} (h : Function.Injective f) {x : P} {I : FractionalIdeal S P} :
    f x ∈ map f I ↔ x ∈ I :=
  mem_map.trans ⟨fun ⟨_, hx', x'_eq⟩ => h x'_eq ▸ hx', fun h => ⟨x, h, rfl⟩⟩

theorem map_injective (f : P →ₐ[R] P') (h : Function.Injective f) :
    Function.Injective (map f : FractionalIdeal S P → FractionalIdeal S P') := fun _ _ hIJ =>
  ext fun _ => (map_mem_map h).symm.trans (hIJ.symm ▸ map_mem_map h)

/-- If `g` is an equivalence, `map g` is an isomorphism -/
def mapEquiv (g : P ≃ₐ[R] P') : FractionalIdeal S P ≃+* FractionalIdeal S P' where
  toFun := map g
  invFun := map g.symm
  map_add' I J := map_add I J _
  map_mul' I J := map_mul I J _
  left_inv I := by rw [← map_comp, AlgEquiv.symm_comp, map_id]
  right_inv I := by rw [← map_comp, AlgEquiv.comp_symm, map_id]

@[simp]
theorem coeFun_mapEquiv (g : P ≃ₐ[R] P') :
    (mapEquiv g : FractionalIdeal S P → FractionalIdeal S P') = map g :=
  rfl

@[simp]
theorem mapEquiv_apply (g : P ≃ₐ[R] P') (I : FractionalIdeal S P) : mapEquiv g I = map (↑g) I :=
  rfl

@[simp]
theorem mapEquiv_symm (g : P ≃ₐ[R] P') :
    ((mapEquiv g).symm : FractionalIdeal S P' ≃+* _) = mapEquiv g.symm :=
  rfl

@[simp]
theorem mapEquiv_refl : mapEquiv AlgEquiv.refl = RingEquiv.refl (FractionalIdeal S P) :=
  RingEquiv.ext fun x => by simp

theorem isFractional_span_iff {s : Set P} :
    IsFractional S (span R s) ↔ ∃ a ∈ S, ∀ b : P, b ∈ s → IsInteger R (a • b) :=
  ⟨fun ⟨a, a_mem, h⟩ => ⟨a, a_mem, fun b hb => h b (subset_span hb)⟩, fun ⟨a, a_mem, h⟩ =>
    ⟨a, a_mem, fun b hb =>
      span_induction hb h
        (by
          rw [smul_zero]
          exact isInteger_zero)
        (fun x y hx hy => by
          rw [smul_add]
          exact isInteger_add hx hy)
        fun s x hx => by
        rw [smul_comm]
        exact isInteger_smul hx⟩⟩

theorem isFractional_of_fg {I : Submodule R P} (hI : I.FG) : IsFractional S I := by
  rcases hI with ⟨I, rfl⟩
  rcases exist_integer_multiples_of_finset S I with ⟨⟨s, hs1⟩, hs⟩
  rw [isFractional_span_iff]
  exact ⟨s, hs1, hs⟩

theorem mem_span_mul_finite_of_mem_mul {I J : FractionalIdeal S P} {x : P} (hx : x ∈ I * J) :
    ∃ T T' : Finset P, (T : Set P) ⊆ I ∧ (T' : Set P) ⊆ J ∧ x ∈ span R (T * T' : Set P) :=
  Submodule.mem_span_mul_finite_of_mem_mul (by simpa using mem_coe.mpr hx)

variable (S)

theorem coeIdeal_fg (inj : Function.Injective (algebraMap R P)) (I : Ideal R) :
    FG ((I : FractionalIdeal S P) : Submodule R P) ↔ I.FG :=
  coeSubmodule_fg _ inj _

variable {S}

theorem fg_unit (I : (FractionalIdeal S P)ˣ) : FG (I : Submodule R P) :=
  Submodule.fg_unit <| Units.map (coeSubmoduleHom S P).toMonoidHom I

theorem fg_of_isUnit (I : FractionalIdeal S P) (h : IsUnit I) : FG (I : Submodule R P) :=
  fg_unit h.unit

theorem _root_.Ideal.fg_of_isUnit (inj : Function.Injective (algebraMap R P)) (I : Ideal R)
    (h : IsUnit (I : FractionalIdeal S P)) : I.FG := by
  rw [← coeIdeal_fg S inj I]
  exact FractionalIdeal.fg_of_isUnit I h

variable (S P P')

/-- `canonicalEquiv f f'` is the canonical equivalence between the fractional
ideals in `P` and in `P'`, which are both localizations of `R` at `S`. -/
noncomputable irreducible_def canonicalEquiv : FractionalIdeal S P ≃+* FractionalIdeal S P' :=
  mapEquiv
    { ringEquivOfRingEquiv P P' (RingEquiv.refl R)
        (show S.map _ = S by rw [RingEquiv.toMonoidHom_refl, Submonoid.map_id]) with
      commutes' := fun r => ringEquivOfRingEquiv_eq _ _ }

@[simp]
theorem mem_canonicalEquiv_apply {I : FractionalIdeal S P} {x : P'} :
    x ∈ canonicalEquiv S P P' I ↔
      ∃ y ∈ I,
        IsLocalization.map P' (RingHom.id R) (fun y (hy : y ∈ S) => show RingHom.id R y ∈ S from hy)
            (y : P) =
          x := by
  rw [canonicalEquiv, mapEquiv_apply, mem_map]
  exact ⟨fun ⟨y, mem, Eq⟩ => ⟨y, mem, Eq⟩, fun ⟨y, mem, Eq⟩ => ⟨y, mem, Eq⟩⟩

@[simp]
theorem canonicalEquiv_symm : (canonicalEquiv S P P').symm = canonicalEquiv S P' P :=
  RingEquiv.ext fun I =>
    SetLike.ext_iff.mpr fun x => by
      rw [mem_canonicalEquiv_apply, canonicalEquiv, mapEquiv_symm, mapEquiv_apply,
        mem_map]
      exact ⟨fun ⟨y, mem, Eq⟩ => ⟨y, mem, Eq⟩, fun ⟨y, mem, Eq⟩ => ⟨y, mem, Eq⟩⟩

theorem canonicalEquiv_flip (I) : canonicalEquiv S P P' (canonicalEquiv S P' P I) = I := by
  rw [← canonicalEquiv_symm]; erw [RingEquiv.apply_symm_apply]

@[simp]
theorem canonicalEquiv_canonicalEquiv (P'' : Type*) [CommRing P''] [Algebra R P'']
    [IsLocalization S P''] (I : FractionalIdeal S P) :
    canonicalEquiv S P' P'' (canonicalEquiv S P P' I) = canonicalEquiv S P P'' I := by
  ext
  simp only [IsLocalization.map_map, RingHomInvPair.comp_eq₂, mem_canonicalEquiv_apply,
    exists_prop, exists_exists_and_eq_and]

theorem canonicalEquiv_trans_canonicalEquiv (P'' : Type*) [CommRing P''] [Algebra R P'']
    [IsLocalization S P''] :
    (canonicalEquiv S P P').trans (canonicalEquiv S P' P'') = canonicalEquiv S P P'' :=
  RingEquiv.ext (canonicalEquiv_canonicalEquiv S P P' P'')

@[simp]
theorem canonicalEquiv_coeIdeal (I : Ideal R) : canonicalEquiv S P P' I = I := by
  ext
  simp [IsLocalization.map_eq]

@[simp]
theorem canonicalEquiv_self : canonicalEquiv S P P = RingEquiv.refl _ := by
  rw [← canonicalEquiv_trans_canonicalEquiv S P P]
  convert (canonicalEquiv S P P).symm_trans_self
  exact (canonicalEquiv_symm S P P).symm

end

section IsFractionRing

/-!
### `IsFractionRing` section

This section concerns fractional ideals in the field of fractions,
i.e. the type `FractionalIdeal R⁰ K` where `IsFractionRing R K`.
-/


variable {K K' : Type*} [Field K] [Field K']
variable [Algebra R K] [IsFractionRing R K] [Algebra R K'] [IsFractionRing R K']
variable {I J : FractionalIdeal R⁰ K} (h : K →ₐ[R] K')

/-- Nonzero fractional ideals contain a nonzero integer. -/
theorem exists_ne_zero_mem_isInteger [Nontrivial R] (hI : I ≠ 0) :
    ∃ x, x ≠ 0 ∧ algebraMap R K x ∈ I := by
  obtain ⟨y : K, y_mem, y_not_mem⟩ :=
    SetLike.exists_of_lt (by simpa only using bot_lt_iff_ne_bot.mpr hI)
  have y_ne_zero : y ≠ 0 := by simpa using y_not_mem
  obtain ⟨z, ⟨x, hx⟩⟩ := exists_integer_multiple R⁰ y
<<<<<<< HEAD
  refine' ⟨x, _, _⟩
=======
  refine ⟨x, ?_, ?_⟩
>>>>>>> 59de845a
  · rw [Ne, ← @IsFractionRing.to_map_eq_zero_iff R _ K, hx, Algebra.smul_def]
    exact mul_ne_zero (IsFractionRing.to_map_ne_zero_of_mem_nonZeroDivisors z.2) y_ne_zero
  · rw [hx]
    exact smul_mem _ _ y_mem

theorem map_ne_zero [Nontrivial R] (hI : I ≠ 0) : I.map h ≠ 0 := by
  obtain ⟨x, x_ne_zero, hx⟩ := exists_ne_zero_mem_isInteger hI
  contrapose! x_ne_zero with map_eq_zero
  refine IsFractionRing.to_map_eq_zero_iff.mp (eq_zero_iff.mp map_eq_zero _ (mem_map.mpr ?_))
  exact ⟨algebraMap R K x, hx, h.commutes x⟩

@[simp]
theorem map_eq_zero_iff [Nontrivial R] : I.map h = 0 ↔ I = 0 :=
  ⟨not_imp_not.mp (map_ne_zero _), fun hI => hI.symm ▸ map_zero h⟩

theorem coeIdeal_injective : Function.Injective (fun (I : Ideal R) ↦ (I : FractionalIdeal R⁰ K)) :=
  coeIdeal_injective' le_rfl

theorem coeIdeal_inj {I J : Ideal R} :
    (I : FractionalIdeal R⁰ K) = (J : FractionalIdeal R⁰ K) ↔ I = J :=
  coeIdeal_inj' le_rfl

@[simp]
theorem coeIdeal_eq_zero {I : Ideal R} : (I : FractionalIdeal R⁰ K) = 0 ↔ I = ⊥ :=
  coeIdeal_eq_zero' le_rfl

theorem coeIdeal_ne_zero {I : Ideal R} : (I : FractionalIdeal R⁰ K) ≠ 0 ↔ I ≠ ⊥ :=
  coeIdeal_ne_zero' le_rfl

@[simp]
theorem coeIdeal_eq_one {I : Ideal R} : (I : FractionalIdeal R⁰ K) = 1 ↔ I = 1 := by
  simpa only [Ideal.one_eq_top] using coeIdeal_inj

theorem coeIdeal_ne_one {I : Ideal R} : (I : FractionalIdeal R⁰ K) ≠ 1 ↔ I ≠ 1 :=
  not_iff_not.mpr coeIdeal_eq_one

theorem num_eq_zero_iff [Nontrivial R] {I : FractionalIdeal R⁰ K} : I.num = 0 ↔ I = 0 :=
   ⟨fun h ↦ zero_of_num_eq_bot zero_not_mem_nonZeroDivisors h,
     fun h ↦ h ▸ num_zero_eq (IsFractionRing.injective R K)⟩

end IsFractionRing

section Quotient

/-!
### `quotient` section

This section defines the ideal quotient of fractional ideals.

In this section we need that each non-zero `y : R` has an inverse in
the localization, i.e. that the localization is a field. We satisfy this
assumption by taking `S = nonZeroDivisors R`, `R`'s localization at which
is a field because `R` is a domain.
-/


open scoped Classical

variable {R₁ : Type*} [CommRing R₁] {K : Type*} [Field K]
variable [Algebra R₁ K] [frac : IsFractionRing R₁ K]

instance : Nontrivial (FractionalIdeal R₁⁰ K) :=
  ⟨⟨0, 1, fun h =>
      have this : (1 : K) ∈ (0 : FractionalIdeal R₁⁰ K) := by
        rw [← (algebraMap R₁ K).map_one]
        simpa only [h] using coe_mem_one R₁⁰ 1
      one_ne_zero ((mem_zero_iff _).mp this)⟩⟩

theorem ne_zero_of_mul_eq_one (I J : FractionalIdeal R₁⁰ K) (h : I * J = 1) : I ≠ 0 := fun hI =>
  zero_ne_one' (FractionalIdeal R₁⁰ K)
    (by
      convert h
      simp [hI])

variable [IsDomain R₁]

theorem _root_.IsFractional.div_of_nonzero {I J : Submodule R₁ K} :
    IsFractional R₁⁰ I → IsFractional R₁⁰ J → J ≠ 0 → IsFractional R₁⁰ (I / J)
  | ⟨aI, haI, hI⟩, ⟨aJ, haJ, hJ⟩, h => by
    obtain ⟨y, mem_J, not_mem_zero⟩ :=
      SetLike.exists_of_lt (show 0 < J by simpa only using bot_lt_iff_ne_bot.mpr h)
    obtain ⟨y', hy'⟩ := hJ y mem_J
    use aI * y'
    constructor
    · apply (nonZeroDivisors R₁).mul_mem haI (mem_nonZeroDivisors_iff_ne_zero.mpr _)
      intro y'_eq_zero
      have : algebraMap R₁ K aJ * y = 0 := by
        rw [← Algebra.smul_def, ← hy', y'_eq_zero, RingHom.map_zero]
      have y_zero :=
        (mul_eq_zero.mp this).resolve_left
          (mt ((injective_iff_map_eq_zero (algebraMap R₁ K)).1 (IsFractionRing.injective _ _) _)
            (mem_nonZeroDivisors_iff_ne_zero.mp haJ))
      apply not_mem_zero
      simpa
    intro b hb
    convert hI _ (hb _ (Submodule.smul_mem _ aJ mem_J)) using 1
    rw [← hy', mul_comm b, ← Algebra.smul_def, mul_smul]

theorem fractional_div_of_nonzero {I J : FractionalIdeal R₁⁰ K} (h : J ≠ 0) :
    IsFractional R₁⁰ (I / J : Submodule R₁ K) :=
  I.isFractional.div_of_nonzero J.isFractional fun H =>
    h <| coeToSubmodule_injective <| H.trans coe_zero.symm

noncomputable instance : Div (FractionalIdeal R₁⁰ K) :=
  ⟨fun I J => if h : J = 0 then 0 else ⟨I / J, fractional_div_of_nonzero h⟩⟩

variable {I J : FractionalIdeal R₁⁰ K}

@[simp]
theorem div_zero {I : FractionalIdeal R₁⁰ K} : I / 0 = 0 :=
  dif_pos rfl

theorem div_nonzero {I J : FractionalIdeal R₁⁰ K} (h : J ≠ 0) :
    I / J = ⟨I / J, fractional_div_of_nonzero h⟩ :=
  dif_neg h

@[simp]
theorem coe_div {I J : FractionalIdeal R₁⁰ K} (hJ : J ≠ 0) :
    (↑(I / J) : Submodule R₁ K) = ↑I / (↑J : Submodule R₁ K) :=
  congr_arg _ (dif_neg hJ)

theorem mem_div_iff_of_nonzero {I J : FractionalIdeal R₁⁰ K} (h : J ≠ 0) {x} :
    x ∈ I / J ↔ ∀ y ∈ J, x * y ∈ I := by
  rw [div_nonzero h]
  exact Submodule.mem_div_iff_forall_mul_mem

theorem mul_one_div_le_one {I : FractionalIdeal R₁⁰ K} : I * (1 / I) ≤ 1 := by
  by_cases hI : I = 0
  · rw [hI, div_zero, mul_zero]
    exact zero_le 1
  · rw [← coe_le_coe, coe_mul, coe_div hI, coe_one]
    apply Submodule.mul_one_div_le_one

theorem le_self_mul_one_div {I : FractionalIdeal R₁⁰ K} (hI : I ≤ (1 : FractionalIdeal R₁⁰ K)) :
    I ≤ I * (1 / I) := by
  by_cases hI_nz : I = 0
  · rw [hI_nz, div_zero, mul_zero]
  · rw [← coe_le_coe, coe_mul, coe_div hI_nz, coe_one]
    rw [← coe_le_coe, coe_one] at hI
    exact Submodule.le_self_mul_one_div hI

theorem le_div_iff_of_nonzero {I J J' : FractionalIdeal R₁⁰ K} (hJ' : J' ≠ 0) :
    I ≤ J / J' ↔ ∀ x ∈ I, ∀ y ∈ J', x * y ∈ J :=
  ⟨fun h _ hx => (mem_div_iff_of_nonzero hJ').mp (h hx), fun h x hx =>
    (mem_div_iff_of_nonzero hJ').mpr (h x hx)⟩

theorem le_div_iff_mul_le {I J J' : FractionalIdeal R₁⁰ K} (hJ' : J' ≠ 0) :
    I ≤ J / J' ↔ I * J' ≤ J := by
  rw [div_nonzero hJ']
  -- Porting note: this used to be { convert; rw }, flipped the order.
  rw [← coe_le_coe (I := I * J') (J := J), coe_mul]
  exact Submodule.le_div_iff_mul_le

@[simp]
theorem div_one {I : FractionalIdeal R₁⁰ K} : I / 1 = I := by
  rw [div_nonzero (one_ne_zero' (FractionalIdeal R₁⁰ K))]
  ext
  constructor <;> intro h
  · simpa using mem_div_iff_forall_mul_mem.mp h 1 ((algebraMap R₁ K).map_one ▸ coe_mem_one R₁⁰ 1)
  · apply mem_div_iff_forall_mul_mem.mpr
    rintro y ⟨y', _, rfl⟩
    -- Porting note: this used to be { convert; rw }, flipped the order.
    rw [mul_comm, Algebra.linearMap_apply, ← Algebra.smul_def]
    exact Submodule.smul_mem _ y' h

theorem eq_one_div_of_mul_eq_one_right (I J : FractionalIdeal R₁⁰ K) (h : I * J = 1) :
    J = 1 / I := by
  have hI : I ≠ 0 := ne_zero_of_mul_eq_one I J h
  suffices h' : I * (1 / I) = 1 from
    congr_arg Units.inv <| @Units.ext _ _ (Units.mkOfMulEqOne _ _ h) (Units.mkOfMulEqOne _ _ h') rfl
  apply le_antisymm
  · apply mul_le.mpr _
    intro x hx y hy
    rw [mul_comm]
    exact (mem_div_iff_of_nonzero hI).mp hy x hx
  rw [← h]
  apply mul_left_mono I
  apply (le_div_iff_of_nonzero hI).mpr _
  intro y hy x hx
  rw [mul_comm]
  exact mul_mem_mul hx hy

theorem mul_div_self_cancel_iff {I : FractionalIdeal R₁⁰ K} : I * (1 / I) = 1 ↔ ∃ J, I * J = 1 :=
  ⟨fun h => ⟨1 / I, h⟩, fun ⟨J, hJ⟩ => by rwa [← eq_one_div_of_mul_eq_one_right I J hJ]⟩

variable {K' : Type*} [Field K'] [Algebra R₁ K'] [IsFractionRing R₁ K']

@[simp]
theorem map_div (I J : FractionalIdeal R₁⁰ K) (h : K ≃ₐ[R₁] K') :
    (I / J).map (h : K →ₐ[R₁] K') = I.map h / J.map h := by
  by_cases H : J = 0
  · rw [H, div_zero, map_zero, div_zero]
  · -- Porting note: `simp` wouldn't apply these lemmas so do them manually using `rw`
    rw [← coeToSubmodule_inj, div_nonzero H, div_nonzero (map_ne_zero _ H)]
    simp [Submodule.map_div]

-- Porting note: doesn't need to be @[simp] because this follows from `map_one` and `map_div`
theorem map_one_div (I : FractionalIdeal R₁⁰ K) (h : K ≃ₐ[R₁] K') :
    (1 / I).map (h : K →ₐ[R₁] K') = 1 / I.map h := by rw [map_div, map_one]

end Quotient

section Field

variable {R₁ K L : Type*} [CommRing R₁] [Field K] [Field L]
variable [Algebra R₁ K] [IsFractionRing R₁ K] [Algebra K L] [IsFractionRing K L]

theorem eq_zero_or_one (I : FractionalIdeal K⁰ L) : I = 0 ∨ I = 1 := by
  rw [or_iff_not_imp_left]
  intro hI
  simp_rw [@SetLike.ext_iff _ _ _ I 1, mem_one_iff]
  intro x
  constructor
  · intro x_mem
    obtain ⟨n, d, rfl⟩ := IsLocalization.mk'_surjective K⁰ x
    refine ⟨n / d, ?_⟩
    rw [map_div₀, IsFractionRing.mk'_eq_div]
  · rintro ⟨x, rfl⟩
    obtain ⟨y, y_ne, y_mem⟩ := exists_ne_zero_mem_isInteger hI
    rw [← div_mul_cancel₀ x y_ne, RingHom.map_mul, ← Algebra.smul_def]
    exact smul_mem (M := L) I (x / y) y_mem

theorem eq_zero_or_one_of_isField (hF : IsField R₁) (I : FractionalIdeal R₁⁰ K) : I = 0 ∨ I = 1 :=
  letI : Field R₁ := hF.toField
  eq_zero_or_one I

end Field

section PrincipalIdeal

variable {R₁ : Type*} [CommRing R₁] {K : Type*} [Field K]
variable [Algebra R₁ K] [IsFractionRing R₁ K]

open scoped Classical

variable (R₁)

/-- `FractionalIdeal.span_finset R₁ s f` is the fractional ideal of `R₁` generated by `f '' s`. -/
-- Porting note: `@[simps]` generated a `Subtype.val` coercion instead of a
-- `FractionalIdeal.coeToSubmodule` coercion
def spanFinset {ι : Type*} (s : Finset ι) (f : ι → K) : FractionalIdeal R₁⁰ K :=
  ⟨Submodule.span R₁ (f '' s), by
    obtain ⟨a', ha'⟩ := IsLocalization.exist_integer_multiples R₁⁰ s f
    refine ⟨a', a'.2, fun x hx => Submodule.span_induction hx ?_ ?_ ?_ ?_⟩
    · rintro _ ⟨i, hi, rfl⟩
      exact ha' i hi
    · rw [smul_zero]
      exact IsLocalization.isInteger_zero
    · intro x y hx hy
      rw [smul_add]
      exact IsLocalization.isInteger_add hx hy
    · intro c x hx
      rw [smul_comm]
      exact IsLocalization.isInteger_smul hx⟩

@[simp] lemma spanFinset_coe {ι : Type*} (s : Finset ι) (f : ι → K) :
    (spanFinset R₁ s f : Submodule R₁ K) = Submodule.span R₁ (f '' s) :=
  rfl

variable {R₁}

@[simp]
theorem spanFinset_eq_zero {ι : Type*} {s : Finset ι} {f : ι → K} :
    spanFinset R₁ s f = 0 ↔ ∀ j ∈ s, f j = 0 := by
  simp only [← coeToSubmodule_inj, spanFinset_coe, coe_zero, Submodule.span_eq_bot,
    Set.mem_image, Finset.mem_coe, forall_exists_index, and_imp, forall_apply_eq_imp_iff₂]

theorem spanFinset_ne_zero {ι : Type*} {s : Finset ι} {f : ι → K} :
    spanFinset R₁ s f ≠ 0 ↔ ∃ j ∈ s, f j ≠ 0 := by simp

open Submodule.IsPrincipal

theorem isFractional_span_singleton (x : P) : IsFractional S (span R {x} : Submodule R P) :=
  let ⟨a, ha⟩ := exists_integer_multiple S x
  isFractional_span_iff.mpr ⟨a, a.2, fun _ hx' => (Set.mem_singleton_iff.mp hx').symm ▸ ha⟩

variable (S)

/-- `spanSingleton x` is the fractional ideal generated by `x` if `0 ∉ S` -/
irreducible_def spanSingleton (x : P) : FractionalIdeal S P :=
  ⟨span R {x}, isFractional_span_singleton x⟩

-- local attribute [semireducible] span_singleton
@[simp]
theorem coe_spanSingleton (x : P) : (spanSingleton S x : Submodule R P) = span R {x} := by
  rw [spanSingleton]
  rfl

@[simp]
theorem mem_spanSingleton {x y : P} : x ∈ spanSingleton S y ↔ ∃ z : R, z • y = x := by
  rw [spanSingleton]
  exact Submodule.mem_span_singleton

theorem mem_spanSingleton_self (x : P) : x ∈ spanSingleton S x :=
  (mem_spanSingleton S).mpr ⟨1, one_smul _ _⟩

variable (P) in
/-- A version of `FractionalIdeal.den_mul_self_eq_num` in terms of fractional ideals. -/
theorem den_mul_self_eq_num' (I : FractionalIdeal S P) :
    spanSingleton S (algebraMap R P I.den) * I = I.num := by
  apply coeToSubmodule_injective
  dsimp only
  rw [coe_mul, ← smul_eq_mul, coe_spanSingleton, smul_eq_mul, Submodule.span_singleton_mul]
  convert I.den_mul_self_eq_num using 1
  ext
  erw [Set.mem_smul_set, Set.mem_smul_set]
  simp [Algebra.smul_def]

variable {S}

@[simp]
theorem spanSingleton_le_iff_mem {x : P} {I : FractionalIdeal S P} :
    spanSingleton S x ≤ I ↔ x ∈ I := by
  rw [← coe_le_coe, coe_spanSingleton, Submodule.span_singleton_le_iff_mem, mem_coe]

theorem spanSingleton_eq_spanSingleton [NoZeroSMulDivisors R P] {x y : P} :
    spanSingleton S x = spanSingleton S y ↔ ∃ z : Rˣ, z • x = y := by
  rw [← Submodule.span_singleton_eq_span_singleton, spanSingleton, spanSingleton]
  exact Subtype.mk_eq_mk

theorem eq_spanSingleton_of_principal (I : FractionalIdeal S P) [IsPrincipal (I : Submodule R P)] :
    I = spanSingleton S (generator (I : Submodule R P)) := by
  -- Porting note: this used to be `coeToSubmodule_injective (span_singleton_generator ↑I).symm`
  -- but Lean 4 struggled to unify everything. Turned it into an explicit `rw`.
  rw [spanSingleton, ← coeToSubmodule_inj, coe_mk, span_singleton_generator]

theorem isPrincipal_iff (I : FractionalIdeal S P) :
    IsPrincipal (I : Submodule R P) ↔ ∃ x, I = spanSingleton S x :=
  ⟨fun h => ⟨@generator _ _ _ _ _ (↑I) h, @eq_spanSingleton_of_principal _ _ _ _ _ _ _ I h⟩,
    fun ⟨x, hx⟩ => { principal' := ⟨x, Eq.trans (congr_arg _ hx) (coe_spanSingleton _ x)⟩ }⟩

@[simp]
theorem spanSingleton_zero : spanSingleton S (0 : P) = 0 := by
  ext
  simp [Submodule.mem_span_singleton, eq_comm]

theorem spanSingleton_eq_zero_iff {y : P} : spanSingleton S y = 0 ↔ y = 0 :=
  ⟨fun h =>
    span_eq_bot.mp (by simpa using congr_arg Subtype.val h : span R {y} = ⊥) y (mem_singleton y),
    fun h => by simp [h]⟩

theorem spanSingleton_ne_zero_iff {y : P} : spanSingleton S y ≠ 0 ↔ y ≠ 0 :=
  not_congr spanSingleton_eq_zero_iff

@[simp]
theorem spanSingleton_one : spanSingleton S (1 : P) = 1 := by
  ext
  refine (mem_spanSingleton S).trans ((exists_congr ?_).trans (mem_one_iff S).symm)
  intro x'
  rw [Algebra.smul_def, mul_one]

@[simp]
theorem spanSingleton_mul_spanSingleton (x y : P) :
    spanSingleton S x * spanSingleton S y = spanSingleton S (x * y) := by
  apply coeToSubmodule_injective
  simp only [coe_mul, coe_spanSingleton, span_mul_span, singleton_mul_singleton]

@[simp]
theorem spanSingleton_pow (x : P) (n : ℕ) : spanSingleton S x ^ n = spanSingleton S (x ^ n) := by
  induction' n with n hn
  · rw [pow_zero, pow_zero, spanSingleton_one]
  · rw [pow_succ, hn, spanSingleton_mul_spanSingleton, pow_succ]

@[simp]
theorem coeIdeal_span_singleton (x : R) :
    (↑(Ideal.span {x} : Ideal R) : FractionalIdeal S P) = spanSingleton S (algebraMap R P x) := by
  ext y
  refine (mem_coeIdeal S).trans (Iff.trans ?_ (mem_spanSingleton S).symm)
  constructor
  · rintro ⟨y', hy', rfl⟩
    obtain ⟨x', rfl⟩ := Submodule.mem_span_singleton.mp hy'
    use x'
    rw [smul_eq_mul, RingHom.map_mul, Algebra.smul_def]
  · rintro ⟨y', rfl⟩
    refine ⟨y' * x, Submodule.mem_span_singleton.mpr ⟨y', rfl⟩, ?_⟩
    rw [RingHom.map_mul, Algebra.smul_def]

@[simp]
theorem canonicalEquiv_spanSingleton {P'} [CommRing P'] [Algebra R P'] [IsLocalization S P']
    (x : P) :
    canonicalEquiv S P P' (spanSingleton S x) =
      spanSingleton S
        (IsLocalization.map P' (RingHom.id R)
          (fun y (hy : y ∈ S) => show RingHom.id R y ∈ S from hy) x) := by
  apply SetLike.ext_iff.mpr
  intro y
  constructor <;> intro h
  · rw [mem_spanSingleton]
    obtain ⟨x', hx', rfl⟩ := (mem_canonicalEquiv_apply _ _ _).mp h
    obtain ⟨z, rfl⟩ := (mem_spanSingleton _).mp hx'
    use z
    rw [IsLocalization.map_smul, RingHom.id_apply]
  · rw [mem_canonicalEquiv_apply]
    obtain ⟨z, rfl⟩ := (mem_spanSingleton _).mp h
    use z • x
    use (mem_spanSingleton _).mpr ⟨z, rfl⟩
    simp [IsLocalization.map_smul]

theorem mem_singleton_mul {x y : P} {I : FractionalIdeal S P} :
    y ∈ spanSingleton S x * I ↔ ∃ y' ∈ I, y = x * y' := by
  constructor
  · intro h
    refine FractionalIdeal.mul_induction_on h ?_ ?_
    · intro x' hx' y' hy'
      obtain ⟨a, ha⟩ := (mem_spanSingleton S).mp hx'
      use a • y', Submodule.smul_mem (I : Submodule R P) a hy'
      rw [← ha, Algebra.mul_smul_comm, Algebra.smul_mul_assoc]
    · rintro _ _ ⟨y, hy, rfl⟩ ⟨y', hy', rfl⟩
      exact ⟨y + y', Submodule.add_mem (I : Submodule R P) hy hy', (mul_add _ _ _).symm⟩
  · rintro ⟨y', hy', rfl⟩
    exact mul_mem_mul ((mem_spanSingleton S).mpr ⟨1, one_smul _ _⟩) hy'

variable (K)

theorem mk'_mul_coeIdeal_eq_coeIdeal {I J : Ideal R₁} {x y : R₁} (hy : y ∈ R₁⁰) :
    spanSingleton R₁⁰ (IsLocalization.mk' K x ⟨y, hy⟩) * I = (J : FractionalIdeal R₁⁰ K) ↔
      Ideal.span {x} * I = Ideal.span {y} * J := by
  have :
    spanSingleton R₁⁰ (IsLocalization.mk' _ (1 : R₁) ⟨y, hy⟩) *
        spanSingleton R₁⁰ (algebraMap R₁ K y) =
      1 := by
    rw [spanSingleton_mul_spanSingleton, mul_comm, ← IsLocalization.mk'_eq_mul_mk'_one,
      IsLocalization.mk'_self, spanSingleton_one]
  let y' : (FractionalIdeal R₁⁰ K)ˣ := Units.mkOfMulEqOne _ _ this
  have coe_y' : ↑y' = spanSingleton R₁⁰ (IsLocalization.mk' K (1 : R₁) ⟨y, hy⟩) := rfl
  refine Iff.trans ?_ (y'.mul_right_inj.trans coeIdeal_inj)
  rw [coe_y', coeIdeal_mul, coeIdeal_span_singleton, coeIdeal_mul, coeIdeal_span_singleton, ←
    mul_assoc, spanSingleton_mul_spanSingleton, ← mul_assoc, spanSingleton_mul_spanSingleton,
    mul_comm (mk' _ _ _), ← IsLocalization.mk'_eq_mul_mk'_one, mul_comm (mk' _ _ _), ←
    IsLocalization.mk'_eq_mul_mk'_one, IsLocalization.mk'_self, spanSingleton_one, one_mul]

variable {K}

theorem spanSingleton_mul_coeIdeal_eq_coeIdeal {I J : Ideal R₁} {z : K} :
    spanSingleton R₁⁰ z * (I : FractionalIdeal R₁⁰ K) = J ↔
      Ideal.span {((IsLocalization.sec R₁⁰ z).1 : R₁)} * I =
        Ideal.span {((IsLocalization.sec R₁⁰ z).2 : R₁)} * J := by
  rw [← mk'_mul_coeIdeal_eq_coeIdeal K (IsLocalization.sec R₁⁰ z).2.prop,
    IsLocalization.mk'_sec K z]

variable [IsDomain R₁]

theorem one_div_spanSingleton (x : K) : 1 / spanSingleton R₁⁰ x = spanSingleton R₁⁰ x⁻¹ :=
  if h : x = 0 then by simp [h] else (eq_one_div_of_mul_eq_one_right _ _ (by simp [h])).symm

@[simp]
theorem div_spanSingleton (J : FractionalIdeal R₁⁰ K) (d : K) :
    J / spanSingleton R₁⁰ d = spanSingleton R₁⁰ d⁻¹ * J := by
  rw [← one_div_spanSingleton]
  by_cases hd : d = 0
  · simp only [hd, spanSingleton_zero, div_zero, zero_mul]
  have h_spand : spanSingleton R₁⁰ d ≠ 0 := mt spanSingleton_eq_zero_iff.mp hd
  apply le_antisymm
  · intro x hx
    dsimp only [val_eq_coe] at hx ⊢ -- Porting note: get rid of the partially applied `coe`s
    rw [coe_div h_spand, Submodule.mem_div_iff_forall_mul_mem] at hx
    specialize hx d (mem_spanSingleton_self R₁⁰ d)
    have h_xd : x = d⁻¹ * (x * d) := by field_simp
    rw [coe_mul, one_div_spanSingleton, h_xd]
    exact Submodule.mul_mem_mul (mem_spanSingleton_self R₁⁰ _) hx
  · rw [le_div_iff_mul_le h_spand, mul_assoc, mul_left_comm, one_div_spanSingleton,
      spanSingleton_mul_spanSingleton, inv_mul_cancel hd, spanSingleton_one, mul_one]

theorem exists_eq_spanSingleton_mul (I : FractionalIdeal R₁⁰ K) :
    ∃ (a : R₁) (aI : Ideal R₁), a ≠ 0 ∧ I = spanSingleton R₁⁰ (algebraMap R₁ K a)⁻¹ * aI := by
  obtain ⟨a_inv, nonzero, ha⟩ := I.isFractional
  have nonzero := mem_nonZeroDivisors_iff_ne_zero.mp nonzero
  have map_a_nonzero : algebraMap R₁ K a_inv ≠ 0 :=
    mt IsFractionRing.to_map_eq_zero_iff.mp nonzero
  refine
    ⟨a_inv,
      Submodule.comap (Algebra.linearMap R₁ K) ↑(spanSingleton R₁⁰ (algebraMap R₁ K a_inv) * I),
      nonzero, ext fun x => Iff.trans ⟨?_, ?_⟩ mem_singleton_mul.symm⟩
  · intro hx
    obtain ⟨x', hx'⟩ := ha x hx
    rw [Algebra.smul_def] at hx'
    refine ⟨algebraMap R₁ K x', (mem_coeIdeal _).mpr ⟨x', mem_singleton_mul.mpr ?_, rfl⟩, ?_⟩
    · exact ⟨x, hx, hx'⟩
    · rw [hx', ← mul_assoc, inv_mul_cancel map_a_nonzero, one_mul]
  · rintro ⟨y, hy, rfl⟩
    obtain ⟨x', hx', rfl⟩ := (mem_coeIdeal _).mp hy
    obtain ⟨y', hy', hx'⟩ := mem_singleton_mul.mp hx'
    rw [Algebra.linearMap_apply] at hx'
    rwa [hx', ← mul_assoc, inv_mul_cancel map_a_nonzero, one_mul]


/-- If `I` is a nonzero fractional ideal, `a ∈ R`, and `J` is an ideal of `R` such that
`I = a⁻¹J`, then `J` is nonzero. -/
theorem ideal_factor_ne_zero {R} [CommRing R] {K : Type*} [Field K] [Algebra R K]
    [IsFractionRing R K] {I : FractionalIdeal R⁰ K} (hI : I ≠ 0) {a : R} {J : Ideal R}
    (haJ : I = spanSingleton R⁰ ((algebraMap R K) a)⁻¹ * ↑J) : J ≠ 0 := fun h ↦ by
  rw [h, Ideal.zero_eq_bot, coeIdeal_bot, MulZeroClass.mul_zero] at haJ
  exact hI haJ

/-- If `I` is a nonzero fractional ideal, `a ∈ R`, and `J` is an ideal of `R` such that
`I = a⁻¹J`, then `a` is nonzero. -/
theorem constant_factor_ne_zero {R} [CommRing R] {K : Type*} [Field K] [Algebra R K]
    [IsFractionRing R K] {I : FractionalIdeal R⁰ K} (hI : I ≠ 0) {a : R} {J : Ideal R}
    (haJ : I = spanSingleton R⁰ ((algebraMap R K) a)⁻¹ * ↑J) :
    (Ideal.span {a} : Ideal R) ≠ 0 := fun h ↦ by
  rw [Ideal.zero_eq_bot, Ideal.span_singleton_eq_bot] at h
  rw [h, RingHom.map_zero, inv_zero, spanSingleton_zero, MulZeroClass.zero_mul] at haJ
  exact hI haJ

instance isPrincipal {R} [CommRing R] [IsDomain R] [IsPrincipalIdealRing R] [Algebra R K]
    [IsFractionRing R K] (I : FractionalIdeal R⁰ K) : (I : Submodule R K).IsPrincipal := by
  obtain ⟨a, aI, -, ha⟩ := exists_eq_spanSingleton_mul I
  use (algebraMap R K a)⁻¹ * algebraMap R K (generator aI)
  suffices I = spanSingleton R⁰ ((algebraMap R K a)⁻¹ * algebraMap R K (generator aI)) by
    rw [spanSingleton] at this
    exact congr_arg Subtype.val this
  conv_lhs => rw [ha, ← span_singleton_generator aI]
  rw [Ideal.submodule_span_eq, coeIdeal_span_singleton (generator aI),
    spanSingleton_mul_spanSingleton]

theorem le_spanSingleton_mul_iff {x : P} {I J : FractionalIdeal S P} :
    I ≤ spanSingleton S x * J ↔ ∀ zI ∈ I, ∃ zJ ∈ J, x * zJ = zI :=
  show (∀ {zI} (hzI : zI ∈ I), zI ∈ spanSingleton _ x * J) ↔ ∀ zI ∈ I, ∃ zJ ∈ J, x * zJ = zI by
    simp only [mem_singleton_mul, eq_comm]

theorem spanSingleton_mul_le_iff {x : P} {I J : FractionalIdeal S P} :
    spanSingleton _ x * I ≤ J ↔ ∀ z ∈ I, x * z ∈ J := by
  simp only [mul_le, mem_singleton_mul, mem_spanSingleton]
  constructor
  · intro h zI hzI
    exact h x ⟨1, one_smul _ _⟩ zI hzI
  · rintro h _ ⟨z, rfl⟩ zI hzI
    rw [Algebra.smul_mul_assoc]
    exact Submodule.smul_mem J.1 _ (h zI hzI)

theorem eq_spanSingleton_mul {x : P} {I J : FractionalIdeal S P} :
    I = spanSingleton _ x * J ↔ (∀ zI ∈ I, ∃ zJ ∈ J, x * zJ = zI) ∧ ∀ z ∈ J, x * z ∈ I := by
  simp only [le_antisymm_iff, le_spanSingleton_mul_iff, spanSingleton_mul_le_iff]

theorem num_le (I : FractionalIdeal S P) :
    (I.num : FractionalIdeal S P) ≤ I := by
  rw [← I.den_mul_self_eq_num', spanSingleton_mul_le_iff]
  intro _ h
  rw [← Algebra.smul_def]
  exact Submodule.smul_mem _ _ h

end PrincipalIdeal

variable {R₁ : Type*} [CommRing R₁]
variable {K : Type*} [Field K] [Algebra R₁ K] [frac : IsFractionRing R₁ K]

attribute [local instance] Classical.propDecidable

theorem isNoetherian_zero : IsNoetherian R₁ (0 : FractionalIdeal R₁⁰ K) :=
  isNoetherian_submodule.mpr fun I (hI : I ≤ (0 : FractionalIdeal R₁⁰ K)) => by
    rw [coe_zero, le_bot_iff] at hI
    rw [hI]
    exact fg_bot

theorem isNoetherian_iff {I : FractionalIdeal R₁⁰ K} :
    IsNoetherian R₁ I ↔ ∀ J ≤ I, (J : Submodule R₁ K).FG :=
  isNoetherian_submodule.trans ⟨fun h _ hJ => h _ hJ, fun h J hJ => h ⟨J, isFractional_of_le hJ⟩ hJ⟩

theorem isNoetherian_coeIdeal [IsNoetherianRing R₁] (I : Ideal R₁) :
    IsNoetherian R₁ (I : FractionalIdeal R₁⁰ K) := by
  rw [isNoetherian_iff]
  intro J hJ
  obtain ⟨J, rfl⟩ := le_one_iff_exists_coeIdeal.mp (le_trans hJ coeIdeal_le_one)
  exact (IsNoetherian.noetherian J).map _

variable [IsDomain R₁]

theorem isNoetherian_spanSingleton_inv_to_map_mul (x : R₁) {I : FractionalIdeal R₁⁰ K}
    (hI : IsNoetherian R₁ I) :
    IsNoetherian R₁ (spanSingleton R₁⁰ (algebraMap R₁ K x)⁻¹ * I : FractionalIdeal R₁⁰ K) := by
  by_cases hx : x = 0
  · rw [hx, RingHom.map_zero, inv_zero, spanSingleton_zero, zero_mul]
    exact isNoetherian_zero
  have h_gx : algebraMap R₁ K x ≠ 0 :=
    mt ((injective_iff_map_eq_zero (algebraMap R₁ K)).mp (IsFractionRing.injective _ _) x) hx
  have h_spanx : spanSingleton R₁⁰ (algebraMap R₁ K x) ≠ 0 := spanSingleton_ne_zero_iff.mpr h_gx
  rw [isNoetherian_iff] at hI ⊢
  intro J hJ
  rw [← div_spanSingleton, le_div_iff_mul_le h_spanx] at hJ
  obtain ⟨s, hs⟩ := hI _ hJ
  use s * {(algebraMap R₁ K x)⁻¹}
  rw [Finset.coe_mul, Finset.coe_singleton, ← span_mul_span, hs, ← coe_spanSingleton R₁⁰, ←
    coe_mul, mul_assoc, spanSingleton_mul_spanSingleton, mul_inv_cancel h_gx, spanSingleton_one,
    mul_one]

/-- Every fractional ideal of a noetherian integral domain is noetherian. -/
theorem isNoetherian [IsNoetherianRing R₁] (I : FractionalIdeal R₁⁰ K) : IsNoetherian R₁ I := by
  obtain ⟨d, J, _, rfl⟩ := exists_eq_spanSingleton_mul I
  apply isNoetherian_spanSingleton_inv_to_map_mul
  apply isNoetherian_coeIdeal

section Adjoin

variable (S)
variable (x : P) (hx : IsIntegral R x)

/-- `A[x]` is a fractional ideal for every integral `x`. -/
theorem isFractional_adjoin_integral :
    IsFractional S (Subalgebra.toSubmodule (Algebra.adjoin R ({x} : Set P))) :=
  isFractional_of_fg hx.fg_adjoin_singleton

/-- `FractionalIdeal.adjoinIntegral (S : Submonoid R) x hx` is `R[x]` as a fractional ideal,
where `hx` is a proof that `x : P` is integral over `R`. -/
-- Porting note: `@[simps]` generated a `Subtype.val` coercion instead of a
-- `FractionalIdeal.coeToSubmodule` coercion
def adjoinIntegral : FractionalIdeal S P :=
  ⟨_, isFractional_adjoin_integral S x hx⟩

@[simp]
theorem adjoinIntegral_coe :
    (adjoinIntegral S x hx : Submodule R P) =
      (Subalgebra.toSubmodule (Algebra.adjoin R ({x} : Set P))) :=
  rfl

theorem mem_adjoinIntegral_self : x ∈ adjoinIntegral S x hx :=
  Algebra.subset_adjoin (Set.mem_singleton x)

end Adjoin

end FractionalIdeal<|MERGE_RESOLUTION|>--- conflicted
+++ resolved
@@ -272,11 +272,7 @@
     SetLike.exists_of_lt (by simpa only using bot_lt_iff_ne_bot.mpr hI)
   have y_ne_zero : y ≠ 0 := by simpa using y_not_mem
   obtain ⟨z, ⟨x, hx⟩⟩ := exists_integer_multiple R⁰ y
-<<<<<<< HEAD
-  refine' ⟨x, _, _⟩
-=======
   refine ⟨x, ?_, ?_⟩
->>>>>>> 59de845a
   · rw [Ne, ← @IsFractionRing.to_map_eq_zero_iff R _ K, hx, Algebra.smul_def]
     exact mul_ne_zero (IsFractionRing.to_map_ne_zero_of_mem_nonZeroDivisors z.2) y_ne_zero
   · rw [hx]
