--- conflicted
+++ resolved
@@ -6,12 +6,7 @@
 import Mathlib.Data.List.Lex
 import Mathlib.Data.Char
 import Mathlib.Tactic.AdaptationNote
-<<<<<<< HEAD
-
-#align_import data.string.basic from "leanprover-community/mathlib"@"d13b3a4a392ea7273dfa4727dbd1892e26cfd518"
-=======
 import Mathlib.Algebra.Order.Group.Nat
->>>>>>> 99508fb5
 
 /-!
 # Strings
@@ -81,11 +76,7 @@
     · rename_i c₂ cs₂; apply iff_of_true
       · unfold ltb
         #adaptation_note /-- v4.7.0-rc1 exclude reduceMk from simp -/
-<<<<<<< HEAD
-        simp [-reduceMk, Iterator.hasNext, csize_pos]
-=======
         simp [-reduceMk, Iterator.hasNext, Char.utf8Size_pos]
->>>>>>> 99508fb5
       · apply List.nil_lt_cons
     · rename_i c₁ cs₁ ih; apply iff_of_false
       · unfold ltb
