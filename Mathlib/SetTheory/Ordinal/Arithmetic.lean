/-
Copyright (c) 2017 Johannes Hölzl. All rights reserved.
Released under Apache 2.0 license as described in the file LICENSE.
Authors: Mario Carneiro, Floris van Doorn, Violeta Hernández Palacios
-/
import Mathlib.Algebra.GroupWithZero.Divisibility
import Mathlib.Data.Nat.SuccPred
import Mathlib.Order.SuccPred.InitialSeg
import Mathlib.SetTheory.Cardinal.UnivLE
import Mathlib.SetTheory.Ordinal.Basic

/-!
# Ordinal arithmetic

Ordinals have an addition (corresponding to disjoint union) that turns them into an additive
monoid, and a multiplication (corresponding to the lexicographic order on the product) that turns
them into a monoid. One can also define correspondingly a subtraction, a division, a successor
function, a power function and a logarithm function.

We also define limit ordinals and prove the basic induction principle on ordinals separating
successor ordinals and limit ordinals, in `limitRecOn`.

## Main definitions and results

* `o₁ + o₂` is the order on the disjoint union of `o₁` and `o₂` obtained by declaring that
  every element of `o₁` is smaller than every element of `o₂`.
* `o₁ - o₂` is the unique ordinal `o` such that `o₂ + o = o₁`, when `o₂ ≤ o₁`.
* `o₁ * o₂` is the lexicographic order on `o₂ × o₁`.
* `o₁ / o₂` is the ordinal `o` such that `o₁ = o₂ * o + o'` with `o' < o₂`. We also define the
  divisibility predicate, and a modulo operation.
* `Order.succ o = o + 1` is the successor of `o`.
* `pred o` if the predecessor of `o`. If `o` is not a successor, we set `pred o = o`.

We discuss the properties of casts of natural numbers of and of `ω` with respect to these
operations.

Some properties of the operations are also used to discuss general tools on ordinals:

* `IsLimit o`: an ordinal is a limit ordinal if it is neither `0` nor a successor.
* `limitRecOn` is the main induction principle of ordinals: if one can prove a property by
  induction at successor ordinals and at limit ordinals, then it holds for all ordinals.
* `IsNormal`: a function `f : Ordinal → Ordinal` satisfies `IsNormal` if it is strictly increasing
  and order-continuous, i.e., the image `f o` of a limit ordinal `o` is the sup of `f a` for
  `a < o`.
* `sup`, `lsub`: the supremum / least strict upper bound of an indexed family of ordinals in
  `Type u`, as an ordinal in `Type u`.
* `bsup`, `blsub`: the supremum / least strict upper bound of a set of ordinals indexed by ordinals
  less than a given ordinal `o`.

Various other basic arithmetic results are given in `Principal.lean` instead.
-/

assert_not_exists Field
assert_not_exists Module

noncomputable section

open Function Cardinal Set Equiv Order
open scoped Ordinal

universe u v w

namespace Ordinal

variable {α β γ : Type*} {r : α → α → Prop} {s : β → β → Prop} {t : γ → γ → Prop}

/-! ### Further properties of addition on ordinals -/

@[simp]
theorem lift_add (a b : Ordinal.{v}) : lift.{u} (a + b) = lift.{u} a + lift.{u} b :=
  Quotient.inductionOn₂ a b fun ⟨_α, _r, _⟩ ⟨_β, _s, _⟩ =>
    Quotient.sound
      ⟨(RelIso.preimage Equiv.ulift _).trans
          (RelIso.sumLexCongr (RelIso.preimage Equiv.ulift _) (RelIso.preimage Equiv.ulift _)).symm⟩

@[simp]
theorem lift_succ (a : Ordinal.{v}) : lift.{u} (succ a) = succ (lift.{u} a) := by
  rw [← add_one_eq_succ, lift_add, lift_one]
  rfl

instance : AddLeftReflectLE Ordinal.{u} where
  elim c a b := by
    refine inductionOn₃ a b c fun α r _ β s _ γ t _ ⟨f⟩ ↦ ?_
    have H₁ a : f (Sum.inl a) = Sum.inl a := by
      simpa using ((InitialSeg.leAdd t r).trans f).eq (InitialSeg.leAdd t s) a
    have H₂ a : ∃ b, f (Sum.inr a) = Sum.inr b := by
      generalize hx : f (Sum.inr a) = x
      obtain x | x := x
      · rw [← H₁, f.inj] at hx
        contradiction
      · exact ⟨x, rfl⟩
    choose g hg using H₂
    refine (RelEmbedding.ofMonotone g fun _ _ h ↦ ?_).ordinal_type_le
    rwa [← @Sum.lex_inr_inr _ t _ s, ← hg, ← hg, f.map_rel_iff, Sum.lex_inr_inr]

instance : IsLeftCancelAdd Ordinal where
  add_left_cancel a b c h := by simpa only [le_antisymm_iff, add_le_add_iff_left] using h

<<<<<<< HEAD
theorem add_left_cancel (a) {b c : Ordinal} : a + b = a + c ↔ b = c := by
  simp only [le_antisymm_iff, add_le_add_iff_left]
=======
@[deprecated add_left_cancel_iff (since := "2024-12-11")]
protected theorem add_left_cancel (a) {b c : Ordinal} : a + b = a + c ↔ b = c :=
  add_left_cancel_iff
>>>>>>> 490d538a

private theorem add_lt_add_iff_left' (a) {b c : Ordinal} : a + b < a + c ↔ b < c := by
  rw [← not_le, ← not_le, add_le_add_iff_left]

instance : AddLeftStrictMono Ordinal.{u} :=
  ⟨fun a _b _c ↦ (add_lt_add_iff_left' a).2⟩

instance : AddLeftReflectLT Ordinal.{u} :=
  ⟨fun a _b _c ↦ (add_lt_add_iff_left' a).1⟩

instance : AddRightReflectLT Ordinal.{u} :=
  ⟨fun _a _b _c ↦ lt_imp_lt_of_le_imp_le fun h => add_le_add_right h _⟩

theorem add_le_add_iff_right {a b : Ordinal} : ∀ n : ℕ, a + n ≤ b + n ↔ a ≤ b
  | 0 => by simp
  | n + 1 => by
    simp only [natCast_succ, add_succ, add_succ, succ_le_succ_iff, add_le_add_iff_right]

theorem add_right_cancel {a b : Ordinal} (n : ℕ) : a + n = b + n ↔ a = b := by
  simp only [le_antisymm_iff, add_le_add_iff_right]

theorem add_eq_zero_iff {a b : Ordinal} : a + b = 0 ↔ a = 0 ∧ b = 0 :=
  inductionOn₂ a b fun α r _ β s _ => by
    simp_rw [← type_sum_lex, type_eq_zero_iff_isEmpty]
    exact isEmpty_sum

theorem left_eq_zero_of_add_eq_zero {a b : Ordinal} (h : a + b = 0) : a = 0 :=
  (add_eq_zero_iff.1 h).1

theorem right_eq_zero_of_add_eq_zero {a b : Ordinal} (h : a + b = 0) : b = 0 :=
  (add_eq_zero_iff.1 h).2

/-! ### The predecessor of an ordinal -/

open Classical in
/-- The ordinal predecessor of `o` is `o'` if `o = succ o'`,
  and `o` otherwise. -/
def pred (o : Ordinal) : Ordinal :=
  if h : ∃ a, o = succ a then Classical.choose h else o

@[simp]
theorem pred_succ (o) : pred (succ o) = o := by
  have h : ∃ a, succ o = succ a := ⟨_, rfl⟩
  simpa only [pred, dif_pos h] using (succ_injective <| Classical.choose_spec h).symm

theorem pred_le_self (o) : pred o ≤ o := by
  classical
  exact if h : ∃ a, o = succ a then by
    let ⟨a, e⟩ := h
    rw [e, pred_succ]; exact le_succ a
  else by rw [pred, dif_neg h]

theorem pred_eq_iff_not_succ {o} : pred o = o ↔ ¬∃ a, o = succ a :=
  ⟨fun e ⟨a, e'⟩ => by rw [e', pred_succ] at e; exact (lt_succ a).ne e, fun h => dif_neg h⟩

theorem pred_eq_iff_not_succ' {o} : pred o = o ↔ ∀ a, o ≠ succ a := by
  simpa using pred_eq_iff_not_succ

theorem pred_lt_iff_is_succ {o} : pred o < o ↔ ∃ a, o = succ a :=
  Iff.trans (by simp only [le_antisymm_iff, pred_le_self, true_and, not_le])
    (iff_not_comm.1 pred_eq_iff_not_succ).symm

@[simp]
theorem pred_zero : pred 0 = 0 :=
  pred_eq_iff_not_succ'.2 fun a => (succ_ne_zero a).symm

theorem succ_pred_iff_is_succ {o} : succ (pred o) = o ↔ ∃ a, o = succ a :=
  ⟨fun e => ⟨_, e.symm⟩, fun ⟨a, e⟩ => by simp only [e, pred_succ]⟩

theorem succ_lt_of_not_succ {o b : Ordinal} (h : ¬∃ a, o = succ a) : succ b < o ↔ b < o :=
  ⟨(lt_succ b).trans, fun l => lt_of_le_of_ne (succ_le_of_lt l) fun e => h ⟨_, e.symm⟩⟩

theorem lt_pred {a b} : a < pred b ↔ succ a < b := by
  classical
  exact if h : ∃ a, b = succ a then by
    let ⟨c, e⟩ := h
    rw [e, pred_succ, succ_lt_succ_iff]
  else by simp only [pred, dif_neg h, succ_lt_of_not_succ h]

theorem pred_le {a b} : pred a ≤ b ↔ a ≤ succ b :=
  le_iff_le_iff_lt_iff_lt.2 lt_pred

@[simp]
theorem lift_is_succ {o : Ordinal.{v}} : (∃ a, lift.{u} o = succ a) ↔ ∃ a, o = succ a :=
  ⟨fun ⟨a, h⟩ =>
    let ⟨b, e⟩ := mem_range_lift_of_le <| show a ≤ lift.{u} o from le_of_lt <| h.symm ▸ lt_succ a
    ⟨b, (lift_inj.{u,v}).1 <| by rw [h, ← e, lift_succ]⟩,
    fun ⟨a, h⟩ => ⟨lift.{u} a, by simp only [h, lift_succ]⟩⟩

@[simp]
theorem lift_pred (o : Ordinal.{v}) : lift.{u} (pred o) = pred (lift.{u} o) := by
  classical
  exact if h : ∃ a, o = succ a then by cases' h with a e; simp only [e, pred_succ, lift_succ]
  else by rw [pred_eq_iff_not_succ.2 h, pred_eq_iff_not_succ.2 (mt lift_is_succ.1 h)]

/-! ### Limit ordinals -/


/-- A limit ordinal is an ordinal which is not zero and not a successor.

TODO: deprecate this in favor of `Order.IsSuccLimit`. -/
def IsLimit (o : Ordinal) : Prop :=
  IsSuccLimit o

theorem isLimit_iff {o} : IsLimit o ↔ o ≠ 0 ∧ IsSuccPrelimit o := by
  simp [IsLimit, IsSuccLimit]

theorem IsLimit.isSuccPrelimit {o} (h : IsLimit o) : IsSuccPrelimit o :=
  IsSuccLimit.isSuccPrelimit h

@[deprecated IsLimit.isSuccPrelimit (since := "2024-09-05")]
alias IsLimit.isSuccLimit := IsLimit.isSuccPrelimit

theorem IsLimit.succ_lt {o a : Ordinal} (h : IsLimit o) : a < o → succ a < o :=
  IsSuccLimit.succ_lt h

theorem isSuccPrelimit_zero : IsSuccPrelimit (0 : Ordinal) := isSuccPrelimit_bot

@[deprecated isSuccPrelimit_zero (since := "2024-09-05")]
alias isSuccLimit_zero := isSuccPrelimit_zero

theorem not_zero_isLimit : ¬IsLimit 0 :=
  not_isSuccLimit_bot

theorem not_succ_isLimit (o) : ¬IsLimit (succ o) :=
  not_isSuccLimit_succ o

theorem not_succ_of_isLimit {o} (h : IsLimit o) : ¬∃ a, o = succ a
  | ⟨a, e⟩ => not_succ_isLimit a (e ▸ h)

theorem succ_lt_of_isLimit {o a : Ordinal} (h : IsLimit o) : succ a < o ↔ a < o :=
  IsSuccLimit.succ_lt_iff h

theorem le_succ_of_isLimit {o} (h : IsLimit o) {a} : o ≤ succ a ↔ o ≤ a :=
  le_iff_le_iff_lt_iff_lt.2 <| succ_lt_of_isLimit h

theorem limit_le {o} (h : IsLimit o) {a} : o ≤ a ↔ ∀ x < o, x ≤ a :=
  ⟨fun h _x l => l.le.trans h, fun H =>
    (le_succ_of_isLimit h).1 <| le_of_not_lt fun hn => not_lt_of_le (H _ hn) (lt_succ a)⟩

theorem lt_limit {o} (h : IsLimit o) {a} : a < o ↔ ∃ x < o, a < x := by
  -- Porting note: `bex_def` is required.
  simpa only [not_forall₂, not_le, bex_def] using not_congr (@limit_le _ h a)

@[simp]
theorem lift_isLimit (o : Ordinal.{v}) : IsLimit (lift.{u,v} o) ↔ IsLimit o :=
  liftInitialSeg.isSuccLimit_apply_iff

theorem IsLimit.pos {o : Ordinal} (h : IsLimit o) : 0 < o :=
  IsSuccLimit.bot_lt h

theorem IsLimit.ne_zero {o : Ordinal} (h : IsLimit o) : o ≠ 0 :=
  h.pos.ne'

theorem IsLimit.one_lt {o : Ordinal} (h : IsLimit o) : 1 < o := by
  simpa only [succ_zero] using h.succ_lt h.pos

theorem IsLimit.nat_lt {o : Ordinal} (h : IsLimit o) : ∀ n : ℕ, (n : Ordinal) < o
  | 0 => h.pos
  | n + 1 => h.succ_lt (IsLimit.nat_lt h n)

theorem zero_or_succ_or_limit (o : Ordinal) : o = 0 ∨ (∃ a, o = succ a) ∨ IsLimit o := by
  simpa [eq_comm] using isMin_or_mem_range_succ_or_isSuccLimit o

theorem isLimit_of_not_succ_of_ne_zero {o : Ordinal} (h : ¬∃ a, o = succ a) (h' : o ≠ 0) :
    IsLimit o := ((zero_or_succ_or_limit o).resolve_left h').resolve_left h

-- TODO: this is an iff with `IsSuccPrelimit`
theorem IsLimit.sSup_Iio {o : Ordinal} (h : IsLimit o) : sSup (Iio o) = o := by
  apply (csSup_le' (fun a ha ↦ le_of_lt ha)).antisymm
  apply le_of_forall_lt
  intro a ha
  exact (lt_succ a).trans_le (le_csSup bddAbove_Iio (h.succ_lt ha))

theorem IsLimit.iSup_Iio {o : Ordinal} (h : IsLimit o) : ⨆ a : Iio o, a.1 = o := by
  rw [← sSup_eq_iSup', h.sSup_Iio]

/-- Main induction principle of ordinals: if one can prove a property by
  induction at successor ordinals and at limit ordinals, then it holds for all ordinals. -/
@[elab_as_elim]
def limitRecOn {C : Ordinal → Sort*} (o : Ordinal) (H₁ : C 0) (H₂ : ∀ o, C o → C (succ o))
    (H₃ : ∀ o, IsLimit o → (∀ o' < o, C o') → C o) : C o := by
  refine SuccOrder.limitRecOn o (fun a ha ↦ ?_) (fun a _ ↦ H₂ a) H₃
  convert H₁
  simpa using ha

@[simp]
theorem limitRecOn_zero {C} (H₁ H₂ H₃) : @limitRecOn C 0 H₁ H₂ H₃ = H₁ :=
  SuccOrder.limitRecOn_isMin _ _ _ isMin_bot

@[simp]
theorem limitRecOn_succ {C} (o H₁ H₂ H₃) :
    @limitRecOn C (succ o) H₁ H₂ H₃ = H₂ o (@limitRecOn C o H₁ H₂ H₃) :=
  SuccOrder.limitRecOn_succ ..

@[simp]
theorem limitRecOn_limit {C} (o H₁ H₂ H₃ h) :
    @limitRecOn C o H₁ H₂ H₃ = H₃ o h fun x _h => @limitRecOn C x H₁ H₂ H₃ :=
  SuccOrder.limitRecOn_of_isSuccLimit ..

/-- Bounded recursion on ordinals. Similar to `limitRecOn`, with the assumption `o < l`
  added to all cases. The final term's domain is the ordinals below `l`. -/
@[elab_as_elim]
def boundedLimitRecOn {l : Ordinal} (lLim : l.IsLimit) {C : Iio l → Sort*} (o : Iio l)
    (H₁ : C ⟨0, lLim.pos⟩) (H₂ : (o : Iio l) → C o → C ⟨succ o, lLim.succ_lt o.2⟩)
    (H₃ : (o : Iio l) → IsLimit o → (Π o' < o, C o') → C o) : C o :=
  limitRecOn (C := fun p ↦ (h : p < l) → C ⟨p, h⟩) o.1 (fun _ ↦ H₁)
    (fun o ih h ↦ H₂ ⟨o, _⟩ <| ih <| (lt_succ o).trans h)
    (fun _o ho ih _ ↦ H₃ _ ho fun _o' h ↦ ih _ h _) o.2

@[simp]
theorem boundedLimitRec_zero {l} (lLim : l.IsLimit) {C} (H₁ H₂ H₃) :
    @boundedLimitRecOn l lLim C ⟨0, lLim.pos⟩ H₁ H₂ H₃ = H₁ := by
  rw [boundedLimitRecOn, limitRecOn_zero]

@[simp]
theorem boundedLimitRec_succ {l} (lLim : l.IsLimit) {C} (o H₁ H₂ H₃) :
    @boundedLimitRecOn l lLim C ⟨succ o.1, lLim.succ_lt o.2⟩ H₁ H₂ H₃ = H₂ o
    (@boundedLimitRecOn l lLim C o H₁ H₂ H₃) := by
  rw [boundedLimitRecOn, limitRecOn_succ]
  rfl

theorem boundedLimitRec_limit {l} (lLim : l.IsLimit) {C} (o H₁ H₂ H₃ oLim) :
    @boundedLimitRecOn l lLim C o H₁ H₂ H₃ = H₃ o oLim (fun x _ ↦
    @boundedLimitRecOn l lLim C x H₁ H₂ H₃) := by
  rw [boundedLimitRecOn, limitRecOn_limit]
  rfl

instance orderTopToTypeSucc (o : Ordinal) : OrderTop (succ o).toType :=
  @OrderTop.mk _ _ (Top.mk _) le_enum_succ

theorem enum_succ_eq_top {o : Ordinal} :
    enum (α := (succ o).toType) (· < ·) ⟨o, type_toType _ ▸ lt_succ o⟩ = ⊤ :=
  rfl

theorem has_succ_of_type_succ_lt {α} {r : α → α → Prop} [wo : IsWellOrder α r]
    (h : ∀ a < type r, succ a < type r) (x : α) : ∃ y, r x y := by
  use enum r ⟨succ (typein r x), h _ (typein_lt_type r x)⟩
  convert enum_lt_enum (o₁ := ⟨_, typein_lt_type r x⟩) (o₂ := ⟨_, h _ (typein_lt_type r x)⟩).mpr _
  · rw [enum_typein]
  · rw [Subtype.mk_lt_mk, lt_succ_iff]

theorem toType_noMax_of_succ_lt {o : Ordinal} (ho : ∀ a < o, succ a < o) : NoMaxOrder o.toType :=
  ⟨has_succ_of_type_succ_lt (type_toType _ ▸ ho)⟩

@[deprecated toType_noMax_of_succ_lt (since := "2024-08-26")]
alias out_no_max_of_succ_lt := toType_noMax_of_succ_lt

theorem bounded_singleton {r : α → α → Prop} [IsWellOrder α r] (hr : (type r).IsLimit) (x) :
    Bounded r {x} := by
  refine ⟨enum r ⟨succ (typein r x), hr.succ_lt (typein_lt_type r x)⟩, ?_⟩
  intro b hb
  rw [mem_singleton_iff.1 hb]
  nth_rw 1 [← enum_typein r x]
  rw [@enum_lt_enum _ r, Subtype.mk_lt_mk]
  apply lt_succ

@[simp]
theorem typein_ordinal (o : Ordinal.{u}) :
    @typein Ordinal (· < ·) _ o = Ordinal.lift.{u + 1} o := by
  refine Quotient.inductionOn o ?_
  rintro ⟨α, r, wo⟩; apply Quotient.sound
  constructor; refine ((RelIso.preimage Equiv.ulift r).trans (enum r).symm).symm

-- Porting note: `· < ·` requires a type ascription for an `IsWellOrder` instance.
@[deprecated typein_ordinal (since := "2024-09-19")]
theorem type_subrel_lt (o : Ordinal.{u}) :
    type (@Subrel Ordinal (· < ·) { o' : Ordinal | o' < o }) = Ordinal.lift.{u + 1} o :=
  typein_ordinal o

theorem mk_Iio_ordinal (o : Ordinal.{u}) :
    #(Iio o) = Cardinal.lift.{u + 1} o.card := by
  rw [lift_card, ← typein_ordinal]
  rfl

@[deprecated mk_Iio_ordinal (since := "2024-09-19")]
theorem mk_initialSeg (o : Ordinal.{u}) :
    #{ o' : Ordinal | o' < o } = Cardinal.lift.{u + 1} o.card := mk_Iio_ordinal o


/-! ### Normal ordinal functions -/


/-- A normal ordinal function is a strictly increasing function which is
  order-continuous, i.e., the image `f o` of a limit ordinal `o` is the sup of `f a` for
  `a < o`. -/
def IsNormal (f : Ordinal → Ordinal) : Prop :=
  (∀ o, f o < f (succ o)) ∧ ∀ o, IsLimit o → ∀ a, f o ≤ a ↔ ∀ b < o, f b ≤ a

theorem IsNormal.limit_le {f} (H : IsNormal f) :
    ∀ {o}, IsLimit o → ∀ {a}, f o ≤ a ↔ ∀ b < o, f b ≤ a :=
  @H.2

theorem IsNormal.limit_lt {f} (H : IsNormal f) {o} (h : IsLimit o) {a} :
    a < f o ↔ ∃ b < o, a < f b :=
  not_iff_not.1 <| by simpa only [exists_prop, not_exists, not_and, not_lt] using H.2 _ h a

theorem IsNormal.strictMono {f} (H : IsNormal f) : StrictMono f := fun a b =>
  limitRecOn b (Not.elim (not_lt_of_le <| Ordinal.zero_le _))
    (fun _b IH h =>
      (lt_or_eq_of_le (le_of_lt_succ h)).elim (fun h => (IH h).trans (H.1 _)) fun e => e ▸ H.1 _)
    fun _b l _IH h => lt_of_lt_of_le (H.1 a) ((H.2 _ l _).1 le_rfl _ (l.succ_lt h))

theorem IsNormal.monotone {f} (H : IsNormal f) : Monotone f :=
  H.strictMono.monotone

theorem isNormal_iff_strictMono_limit (f : Ordinal → Ordinal) :
    IsNormal f ↔ StrictMono f ∧ ∀ o, IsLimit o → ∀ a, (∀ b < o, f b ≤ a) → f o ≤ a :=
  ⟨fun hf => ⟨hf.strictMono, fun a ha c => (hf.2 a ha c).2⟩, fun ⟨hs, hl⟩ =>
    ⟨fun a => hs (lt_succ a), fun a ha c =>
      ⟨fun hac _b hba => ((hs hba).trans_le hac).le, hl a ha c⟩⟩⟩

theorem IsNormal.lt_iff {f} (H : IsNormal f) {a b} : f a < f b ↔ a < b :=
  StrictMono.lt_iff_lt <| H.strictMono

theorem IsNormal.le_iff {f} (H : IsNormal f) {a b} : f a ≤ f b ↔ a ≤ b :=
  le_iff_le_iff_lt_iff_lt.2 H.lt_iff

theorem IsNormal.inj {f} (H : IsNormal f) {a b} : f a = f b ↔ a = b := by
  simp only [le_antisymm_iff, H.le_iff]

theorem IsNormal.id_le {f} (H : IsNormal f) : id ≤ f :=
  H.strictMono.id_le

theorem IsNormal.le_apply {f} (H : IsNormal f) {a} : a ≤ f a :=
  H.strictMono.le_apply

@[deprecated IsNormal.le_apply (since := "2024-09-11")]
theorem IsNormal.self_le {f} (H : IsNormal f) (a) : a ≤ f a :=
  H.strictMono.le_apply

theorem IsNormal.le_iff_eq {f} (H : IsNormal f) {a} : f a ≤ a ↔ f a = a :=
  H.le_apply.le_iff_eq

theorem IsNormal.le_set {f o} (H : IsNormal f) (p : Set Ordinal) (p0 : p.Nonempty) (b)
    (H₂ : ∀ o, b ≤ o ↔ ∀ a ∈ p, a ≤ o) : f b ≤ o ↔ ∀ a ∈ p, f a ≤ o :=
  ⟨fun h _ pa => (H.le_iff.2 ((H₂ _).1 le_rfl _ pa)).trans h, fun h => by
    -- Porting note: `refine'` didn't work well so `induction` is used
    induction b using limitRecOn with
    | H₁ =>
      cases' p0 with x px
      have := Ordinal.le_zero.1 ((H₂ _).1 (Ordinal.zero_le _) _ px)
      rw [this] at px
      exact h _ px
    | H₂ S _ =>
      rcases not_forall₂.1 (mt (H₂ S).2 <| (lt_succ S).not_le) with ⟨a, h₁, h₂⟩
      exact (H.le_iff.2 <| succ_le_of_lt <| not_le.1 h₂).trans (h _ h₁)
    | H₃ S L _ =>
      refine (H.2 _ L _).2 fun a h' => ?_
      rcases not_forall₂.1 (mt (H₂ a).2 h'.not_le) with ⟨b, h₁, h₂⟩
      exact (H.le_iff.2 <| (not_le.1 h₂).le).trans (h _ h₁)⟩

theorem IsNormal.le_set' {f o} (H : IsNormal f) (p : Set α) (p0 : p.Nonempty) (g : α → Ordinal) (b)
    (H₂ : ∀ o, b ≤ o ↔ ∀ a ∈ p, g a ≤ o) : f b ≤ o ↔ ∀ a ∈ p, f (g a) ≤ o := by
  simpa [H₂] using H.le_set (g '' p) (p0.image g) b

theorem IsNormal.refl : IsNormal id :=
  ⟨lt_succ, fun _o l _a => Ordinal.limit_le l⟩

theorem IsNormal.trans {f g} (H₁ : IsNormal f) (H₂ : IsNormal g) : IsNormal (f ∘ g) :=
  ⟨fun _x => H₁.lt_iff.2 (H₂.1 _), fun o l _a =>
    H₁.le_set' (· < o) ⟨0, l.pos⟩ g _ fun _c => H₂.2 _ l _⟩

theorem IsNormal.isLimit {f} (H : IsNormal f) {o} (ho : IsLimit o) : IsLimit (f o) := by
  rw [isLimit_iff, isSuccPrelimit_iff_succ_lt]
  use (H.lt_iff.2 ho.pos).ne_bot
  intro a ha
  obtain ⟨b, hb, hab⟩ := (H.limit_lt ho).1 ha
  rw [← succ_le_iff] at hab
  apply hab.trans_lt
  rwa [H.lt_iff]

/-! ### Subtraction on ordinals -/

instance existsAddOfLE : ExistsAddOfLE Ordinal where
  exists_add_of_le {a b} := by
    refine inductionOn₂ a b fun α r _ β s _ ⟨f⟩ ↦ ?_
    obtain ⟨γ, t, ⟨g⟩⟩ := f.exists_relIso_sum
    have := ((RelEmbedding.sumLexInr r t).trans g.toRelEmbedding).isWellOrder
    exact ⟨type t, g.ordinal_type_eq.symm⟩

/-- `a - b` is the unique ordinal satisfying `b + (a - b) = a` when `b ≤ a`. -/
instance sub : Sub Ordinal where
  sub a b := if h : b ≤ a then Classical.choose (exists_add_of_le h) else 0

protected theorem add_sub_cancel_of_le {a b : Ordinal} (h : b ≤ a) : b + (a - b) = a := by
  change b + dite _ _ _ = a
  rw [dif_pos h]
  exact (Classical.choose_spec (exists_add_of_le h)).symm

theorem add_sub_cancel (a b : Ordinal) : a + b - a = b := by
  rw [← add_left_cancel a]
  exact Ordinal.add_sub_cancel_of_le (le_add_right a b)

theorem sub_eq_zero {a b : Ordinal} (h : a ≤ b) : a - b = 0 := by
  obtain h | rfl := h.lt_or_eq
  · exact dif_neg h.not_le
  · have := Ordinal.add_sub_cancel_of_le (le_refl a)
    rw [← ]
    rw [add_right_eq_self] at this

  #exit

@[simp]
theorem sub_zero (a : Ordinal) : a - 0 = a := by simpa only [zero_add] using add_sub_cancel 0 a

@[simp]
theorem zero_sub (a : Ordinal) : 0 - a = 0 := by rw [← Ordinal.le_zero]; apply sub_le_self

@[simp]
theorem sub_self (a : Ordinal) : a - a = 0 := by simpa only [add_zero] using add_sub_cancel a 0

theorem le_add_sub (a b : Ordinal) : a ≤ b + (a - b) := by
  obtain h | h := le_or_lt b a
  · exact (Ordinal.add_sub_cancel_of_le h).ge
  · change a ≤ b + dite _ _ _
    rw [dif_neg h.not_le, add_zero]
    exact h.le

theorem sub_le {a b c : Ordinal} : a - b ≤ c ↔ a ≤ b + c where
  mp h := (le_add_sub a b).trans (add_le_add_left h _)
  mpr h := by
    obtain h' | h' := le_or_lt b a
    · rwa [← Ordinal.add_sub_cancel_of_le h', add_le_add_iff_left] at h
    ·

#exit
theorem lt_sub {a b c : Ordinal} : a < b - c ↔ c + a < b :=
  lt_iff_lt_of_le_iff_le sub_le

theorem sub_eq_of_add_eq {a b c : Ordinal} (h : a + b = c) : c - a = b :=
  h ▸ add_sub_cancel _ _

theorem sub_le_self (a b : Ordinal) : a - b ≤ a :=
  sub_le.2 <| le_add_left _ _

theorem le_sub_of_le {a b c : Ordinal} (h : b ≤ a) : c ≤ a - b ↔ b + c ≤ a := by
  rw [← add_le_add_iff_left b, Ordinal.add_sub_cancel_of_le h]

theorem sub_lt_of_le {a b c : Ordinal} (h : b ≤ a) : a - b < c ↔ a < b + c :=
  lt_iff_lt_of_le_iff_le (le_sub_of_le h)

protected theorem sub_eq_zero_iff_le {a b : Ordinal} : a - b = 0 ↔ a ≤ b :=
  ⟨fun h => by simpa only [h, add_zero] using le_add_sub a b, fun h => by
    rwa [← Ordinal.le_zero, sub_le, add_zero]⟩

protected theorem sub_ne_zero_iff_lt {a b : Ordinal} : a - b ≠ 0 ↔ b < a := by
  simpa using Ordinal.sub_eq_zero_iff_le.not

theorem sub_sub (a b c : Ordinal) : a - b - c = a - (b + c) :=
  eq_of_forall_ge_iff fun d => by rw [sub_le, sub_le, sub_le, add_assoc]

@[simp]
theorem add_sub_add_cancel (a b c : Ordinal) : a + b - (a + c) = b - c := by
  rw [← sub_sub, add_sub_cancel]

theorem le_sub_of_add_le {a b c : Ordinal} (h : b + c ≤ a) : c ≤ a - b := by
  rw [← add_le_add_iff_left b]
  exact h.trans (le_add_sub a b)

theorem sub_lt_of_lt_add {a b c : Ordinal} (h : a < b + c) (hc : 0 < c) : a - b < c := by
  obtain hab | hba := lt_or_le a b
  · rwa [Ordinal.sub_eq_zero_iff_le.2 hab.le]
  · rwa [sub_lt_of_le hba]

theorem lt_add_iff {a b c : Ordinal} (hc : c ≠ 0) : a < b + c ↔ ∃ d < c, a ≤ b + d := by
  use fun h ↦ ⟨_, sub_lt_of_lt_add h hc.bot_lt, le_add_sub a b⟩
  rintro ⟨d, hd, ha⟩
  exact ha.trans_lt (add_lt_add_left hd b)

theorem add_le_iff {a b c : Ordinal} (hb : b ≠ 0) : a + b ≤ c ↔ ∀ d < b, a + d < c := by
  simpa using (lt_add_iff hb).not

@[deprecated add_le_iff (since := "2024-12-08")]
theorem add_le_of_forall_add_lt {a b c : Ordinal} (hb : 0 < b) (h : ∀ d < b, a + d < c) :
    a + b ≤ c :=
  (add_le_iff hb.ne').2 h

theorem isNormal_add_right (a : Ordinal) : IsNormal (a + ·) :=
  ⟨fun b => (add_lt_add_iff_left a).2 (lt_succ b), fun _b l _c => add_le_of_limit l⟩

@[deprecated isNormal_add_right (since := "2024-10-11")]
alias add_isNormal := isNormal_add_right

theorem isLimit_add (a) {b} : IsLimit b → IsLimit (a + b) :=
  (isNormal_add_right a).isLimit

@[deprecated isLimit_add (since := "2024-10-11")]
alias add_isLimit := isLimit_add

alias IsLimit.add := add_isLimit

theorem isLimit_sub {a b} (ha : IsLimit a) (h : b < a) : IsLimit (a - b) := by
  rw [isLimit_iff, Ordinal.sub_ne_zero_iff_lt, isSuccPrelimit_iff_succ_lt]
  refine ⟨h, fun c hc ↦ ?_⟩
  rw [lt_sub] at hc ⊢
  rw [add_succ]
  exact ha.succ_lt hc

@[deprecated isLimit_sub (since := "2024-10-11")]
alias sub_isLimit := isLimit_sub


#exit
/-! ### Multiplication of ordinals -/


/-- The multiplication of ordinals `o₁` and `o₂` is the (well founded) lexicographic order on
`o₂ × o₁`. -/
instance monoid : Monoid Ordinal.{u} where
  mul a b :=
    Quotient.liftOn₂ a b
      (fun ⟨α, r, _⟩ ⟨β, s, _⟩ => ⟦⟨β × α, Prod.Lex s r, inferInstance⟩⟧ :
        WellOrder → WellOrder → Ordinal)
      fun ⟨_, _, _⟩ _ _ _ ⟨f⟩ ⟨g⟩ => Quot.sound ⟨RelIso.prodLexCongr g f⟩
  one := 1
  mul_assoc a b c :=
    Quotient.inductionOn₃ a b c fun ⟨α, r, _⟩ ⟨β, s, _⟩ ⟨γ, t, _⟩ =>
      Eq.symm <|
        Quotient.sound
          ⟨⟨prodAssoc _ _ _, @fun a b => by
              rcases a with ⟨⟨a₁, a₂⟩, a₃⟩
              rcases b with ⟨⟨b₁, b₂⟩, b₃⟩
              simp [Prod.lex_def, and_or_left, or_assoc, and_assoc]⟩⟩
  mul_one a :=
    inductionOn a fun α r _ =>
      Quotient.sound
        ⟨⟨punitProd _, @fun a b => by
            rcases a with ⟨⟨⟨⟩⟩, a⟩; rcases b with ⟨⟨⟨⟩⟩, b⟩
            simp only [Prod.lex_def, EmptyRelation, false_or]
            simp only [eq_self_iff_true, true_and]
            rfl⟩⟩
  one_mul a :=
    inductionOn a fun α r _ =>
      Quotient.sound
        ⟨⟨prodPUnit _, @fun a b => by
            rcases a with ⟨a, ⟨⟨⟩⟩⟩; rcases b with ⟨b, ⟨⟨⟩⟩⟩
            simp only [Prod.lex_def, EmptyRelation, and_false, or_false]
            rfl⟩⟩

@[simp]
theorem type_prod_lex {α β : Type u} (r : α → α → Prop) (s : β → β → Prop) [IsWellOrder α r]
    [IsWellOrder β s] : type (Prod.Lex s r) = type r * type s :=
  rfl

private theorem mul_eq_zero' {a b : Ordinal} : a * b = 0 ↔ a = 0 ∨ b = 0 :=
  inductionOn a fun α _ _ =>
    inductionOn b fun β _ _ => by
      simp_rw [← type_prod_lex, type_eq_zero_iff_isEmpty]
      rw [or_comm]
      exact isEmpty_prod

instance monoidWithZero : MonoidWithZero Ordinal :=
  { Ordinal.monoid with
    zero := 0
    mul_zero := fun _a => mul_eq_zero'.2 <| Or.inr rfl
    zero_mul := fun _a => mul_eq_zero'.2 <| Or.inl rfl }

instance noZeroDivisors : NoZeroDivisors Ordinal :=
  ⟨fun {_ _} => mul_eq_zero'.1⟩

@[simp]
theorem lift_mul (a b : Ordinal.{v}) : lift.{u} (a * b) = lift.{u} a * lift.{u} b :=
  Quotient.inductionOn₂ a b fun ⟨_α, _r, _⟩ ⟨_β, _s, _⟩ =>
    Quotient.sound
      ⟨(RelIso.preimage Equiv.ulift _).trans
          (RelIso.prodLexCongr (RelIso.preimage Equiv.ulift _)
              (RelIso.preimage Equiv.ulift _)).symm⟩

@[simp]
theorem card_mul (a b) : card (a * b) = card a * card b :=
  Quotient.inductionOn₂ a b fun ⟨α, _r, _⟩ ⟨β, _s, _⟩ => mul_comm #β #α

instance leftDistribClass : LeftDistribClass Ordinal.{u} :=
  ⟨fun a b c =>
    Quotient.inductionOn₃ a b c fun ⟨α, r, _⟩ ⟨β, s, _⟩ ⟨γ, t, _⟩ =>
      Quotient.sound
        ⟨⟨sumProdDistrib _ _ _, by
          rintro ⟨a₁ | a₁, a₂⟩ ⟨b₁ | b₁, b₂⟩ <;>
            simp only [Prod.lex_def, Sum.lex_inl_inl, Sum.Lex.sep, Sum.lex_inr_inl, Sum.lex_inr_inr,
              sumProdDistrib_apply_left, sumProdDistrib_apply_right, reduceCtorEq] <;>
            -- Porting note: `Sum.inr.inj_iff` is required.
            simp only [Sum.inl.inj_iff, Sum.inr.inj_iff, true_or, false_and, false_or]⟩⟩⟩

theorem mul_succ (a b : Ordinal) : a * succ b = a * b + a :=
  mul_add_one a b

instance mulLeftMono : MulLeftMono Ordinal.{u} :=
  ⟨fun c a b =>
    Quotient.inductionOn₃ a b c fun ⟨α, r, _⟩ ⟨β, s, _⟩ ⟨γ, t, _⟩ ⟨f⟩ => by
      refine
        (RelEmbedding.ofMonotone (fun a : α × γ => (f a.1, a.2)) fun a b h => ?_).ordinal_type_le
      cases' h with a₁ b₁ a₂ b₂ h' a b₁ b₂ h'
      · exact Prod.Lex.left _ _ (f.toRelEmbedding.map_rel_iff.2 h')
      · exact Prod.Lex.right _ h'⟩

instance mulRightMono : MulRightMono Ordinal.{u} :=
  ⟨fun c a b =>
    Quotient.inductionOn₃ a b c fun ⟨α, r, _⟩ ⟨β, s, _⟩ ⟨γ, t, _⟩ ⟨f⟩ => by
      refine
        (RelEmbedding.ofMonotone (fun a : γ × α => (a.1, f a.2)) fun a b h => ?_).ordinal_type_le
      cases' h with a₁ b₁ a₂ b₂ h' a b₁ b₂ h'
      · exact Prod.Lex.left _ _ h'
      · exact Prod.Lex.right _ (f.toRelEmbedding.map_rel_iff.2 h')⟩

theorem le_mul_left (a : Ordinal) {b : Ordinal} (hb : 0 < b) : a ≤ a * b := by
  convert mul_le_mul_left' (one_le_iff_pos.2 hb) a
  rw [mul_one a]

theorem le_mul_right (a : Ordinal) {b : Ordinal} (hb : 0 < b) : a ≤ b * a := by
  convert mul_le_mul_right' (one_le_iff_pos.2 hb) a
  rw [one_mul a]

private theorem mul_le_of_limit_aux {α β r s} [IsWellOrder α r] [IsWellOrder β s] {c}
    (h : IsLimit (type s)) (H : ∀ b' < type s, type r * b' ≤ c) (l : c < type r * type s) :
    False := by
  suffices ∀ a b, Prod.Lex s r (b, a) (enum _ ⟨_, l⟩) by
    cases' enum _ ⟨_, l⟩ with b a
    exact irrefl _ (this _ _)
  intro a b
  rw [← typein_lt_typein (Prod.Lex s r), typein_enum]
  have := H _ (h.succ_lt (typein_lt_type s b))
  rw [mul_succ] at this
  have := ((add_lt_add_iff_left _).2 (typein_lt_type _ a)).trans_le this
  refine (RelEmbedding.ofMonotone (fun a => ?_) fun a b => ?_).ordinal_type_le.trans_lt this
  · rcases a with ⟨⟨b', a'⟩, h⟩
    by_cases e : b = b'
    · refine Sum.inr ⟨a', ?_⟩
      subst e
      cases' h with _ _ _ _ h _ _ _ h
      · exact (irrefl _ h).elim
      · exact h
    · refine Sum.inl (⟨b', ?_⟩, a')
      cases' h with _ _ _ _ h _ _ _ h
      · exact h
      · exact (e rfl).elim
  · rcases a with ⟨⟨b₁, a₁⟩, h₁⟩
    rcases b with ⟨⟨b₂, a₂⟩, h₂⟩
    intro h
    by_cases e₁ : b = b₁ <;> by_cases e₂ : b = b₂
    · substs b₁ b₂
      simpa only [subrel_val, Prod.lex_def, @irrefl _ s _ b, true_and, false_or,
        eq_self_iff_true, dif_pos, Sum.lex_inr_inr] using h
    · subst b₁
      simp only [subrel_val, Prod.lex_def, e₂, Prod.lex_def, dif_pos, subrel_val, eq_self_iff_true,
        or_false, dif_neg, not_false_iff, Sum.lex_inr_inl, false_and] at h ⊢
      cases' h₂ with _ _ _ _ h₂_h h₂_h <;> [exact asymm h h₂_h; exact e₂ rfl]
    · simp [e₂, dif_neg e₁, show b₂ ≠ b₁ from e₂ ▸ e₁]
    · simpa only [dif_neg e₁, dif_neg e₂, Prod.lex_def, subrel_val, Subtype.mk_eq_mk,
        Sum.lex_inl_inl] using h

theorem mul_le_of_limit {a b c : Ordinal} (h : IsLimit b) : a * b ≤ c ↔ ∀ b' < b, a * b' ≤ c :=
  ⟨fun h _ l => (mul_le_mul_left' l.le _).trans h, fun H =>
    -- Porting note: `induction` tactics are required because of the parser bug.
    le_of_not_lt <| by
      induction a using inductionOn with
      | H α r =>
        induction b using inductionOn with
        | H β s =>
          exact mul_le_of_limit_aux h H⟩

theorem isNormal_mul_right {a : Ordinal} (h : 0 < a) : IsNormal (a * ·) :=
  -- Porting note (https://github.com/leanprover-community/mathlib4/issues/12129): additional beta reduction needed
  ⟨fun b => by
      beta_reduce
      rw [mul_succ]
      simpa only [add_zero] using (add_lt_add_iff_left (a * b)).2 h,
    fun _ l _ => mul_le_of_limit l⟩

@[deprecated isNormal_mul_right (since := "2024-10-11")]
alias mul_isNormal := isNormal_mul_right

theorem lt_mul_of_limit {a b c : Ordinal} (h : IsLimit c) : a < b * c ↔ ∃ c' < c, a < b * c' := by
  -- Porting note: `bex_def` is required.
  simpa only [not_forall₂, not_le, bex_def] using not_congr (@mul_le_of_limit b c a h)

theorem mul_lt_mul_iff_left {a b c : Ordinal} (a0 : 0 < a) : a * b < a * c ↔ b < c :=
  (isNormal_mul_right a0).lt_iff

theorem mul_le_mul_iff_left {a b c : Ordinal} (a0 : 0 < a) : a * b ≤ a * c ↔ b ≤ c :=
  (isNormal_mul_right a0).le_iff

theorem mul_lt_mul_of_pos_left {a b c : Ordinal} (h : a < b) (c0 : 0 < c) : c * a < c * b :=
  (mul_lt_mul_iff_left c0).2 h

theorem mul_pos {a b : Ordinal} (h₁ : 0 < a) (h₂ : 0 < b) : 0 < a * b := by
  simpa only [mul_zero] using mul_lt_mul_of_pos_left h₂ h₁

theorem mul_ne_zero {a b : Ordinal} : a ≠ 0 → b ≠ 0 → a * b ≠ 0 := by
  simpa only [Ordinal.pos_iff_ne_zero] using mul_pos

theorem le_of_mul_le_mul_left {a b c : Ordinal} (h : c * a ≤ c * b) (h0 : 0 < c) : a ≤ b :=
  le_imp_le_of_lt_imp_lt (fun h' => mul_lt_mul_of_pos_left h' h0) h

theorem mul_right_inj {a b c : Ordinal} (a0 : 0 < a) : a * b = a * c ↔ b = c :=
  (isNormal_mul_right a0).inj

theorem isLimit_mul {a b : Ordinal} (a0 : 0 < a) : IsLimit b → IsLimit (a * b) :=
  (isNormal_mul_right a0).isLimit

@[deprecated isLimit_mul (since := "2024-10-11")]
alias mul_isLimit := isLimit_mul

theorem isLimit_mul_left {a b : Ordinal} (l : IsLimit a) (b0 : 0 < b) : IsLimit (a * b) := by
  rcases zero_or_succ_or_limit b with (rfl | ⟨b, rfl⟩ | lb)
  · exact b0.false.elim
  · rw [mul_succ]
    exact isLimit_add _ l
  · exact isLimit_mul l.pos lb

@[deprecated isLimit_mul_left (since := "2024-10-11")]
alias mul_isLimit_left := isLimit_mul_left

theorem smul_eq_mul : ∀ (n : ℕ) (a : Ordinal), n • a = a * n
  | 0, a => by rw [zero_nsmul, Nat.cast_zero, mul_zero]
  | n + 1, a => by rw [succ_nsmul, Nat.cast_add, mul_add, Nat.cast_one, mul_one, smul_eq_mul n]

private theorem add_mul_limit_aux {a b c : Ordinal} (ba : b + a = a) (l : IsLimit c)
    (IH : ∀ c' < c, (a + b) * succ c' = a * succ c' + b) : (a + b) * c = a * c :=
  le_antisymm
    ((mul_le_of_limit l).2 fun c' h => by
      apply (mul_le_mul_left' (le_succ c') _).trans
      rw [IH _ h]
      apply (add_le_add_left _ _).trans
      · rw [← mul_succ]
        exact mul_le_mul_left' (succ_le_of_lt <| l.succ_lt h) _
      · rw [← ba]
        exact le_add_right _ _)
    (mul_le_mul_right' (le_add_right _ _) _)

theorem add_mul_succ {a b : Ordinal} (c) (ba : b + a = a) : (a + b) * succ c = a * succ c + b := by
  induction c using limitRecOn with
  | H₁ => simp only [succ_zero, mul_one]
  | H₂ c IH =>
    rw [mul_succ, IH, ← add_assoc, add_assoc _ b, ba, ← mul_succ]
  | H₃ c l IH =>
    rw [mul_succ, add_mul_limit_aux ba l IH, mul_succ, add_assoc]

theorem add_mul_limit {a b c : Ordinal} (ba : b + a = a) (l : IsLimit c) : (a + b) * c = a * c :=
  add_mul_limit_aux ba l fun c' _ => add_mul_succ c' ba

/-! ### Division on ordinals -/


/-- The set in the definition of division is nonempty. -/
private theorem div_nonempty {a b : Ordinal} (h : b ≠ 0) : { o | a < b * succ o }.Nonempty :=
  ⟨a, (succ_le_iff (a := a) (b := b * succ a)).1 <| by
    simpa only [succ_zero, one_mul] using
      mul_le_mul_right' (succ_le_of_lt (Ordinal.pos_iff_ne_zero.2 h)) (succ a)⟩

/-- `a / b` is the unique ordinal `o` satisfying `a = b * o + o'` with `o' < b`. -/
instance div : Div Ordinal :=
  ⟨fun a b => if b = 0 then 0 else sInf { o | a < b * succ o }⟩

@[simp]
theorem div_zero (a : Ordinal) : a / 0 = 0 :=
  dif_pos rfl

private theorem div_def (a) {b : Ordinal} (h : b ≠ 0) : a / b = sInf { o | a < b * succ o } :=
  dif_neg h

theorem lt_mul_succ_div (a) {b : Ordinal} (h : b ≠ 0) : a < b * succ (a / b) := by
  rw [div_def a h]; exact csInf_mem (div_nonempty h)

theorem lt_mul_div_add (a) {b : Ordinal} (h : b ≠ 0) : a < b * (a / b) + b := by
  simpa only [mul_succ] using lt_mul_succ_div a h

theorem div_le {a b c : Ordinal} (b0 : b ≠ 0) : a / b ≤ c ↔ a < b * succ c :=
  ⟨fun h => (lt_mul_succ_div a b0).trans_le (mul_le_mul_left' (succ_le_succ_iff.2 h) _), fun h => by
    rw [div_def a b0]; exact csInf_le' h⟩

theorem lt_div {a b c : Ordinal} (h : c ≠ 0) : a < b / c ↔ c * succ a ≤ b := by
  rw [← not_le, div_le h, not_lt]

theorem div_pos {b c : Ordinal} (h : c ≠ 0) : 0 < b / c ↔ c ≤ b := by simp [lt_div h]

theorem le_div {a b c : Ordinal} (c0 : c ≠ 0) : a ≤ b / c ↔ c * a ≤ b := by
  induction a using limitRecOn with
  | H₁ => simp only [mul_zero, Ordinal.zero_le]
  | H₂ _ _ => rw [succ_le_iff, lt_div c0]
  | H₃ _ h₁ h₂ =>
    revert h₁ h₂
    simp +contextual only [mul_le_of_limit, limit_le, forall_true_iff]

theorem div_lt {a b c : Ordinal} (b0 : b ≠ 0) : a / b < c ↔ a < b * c :=
  lt_iff_lt_of_le_iff_le <| le_div b0

theorem div_le_of_le_mul {a b c : Ordinal} (h : a ≤ b * c) : a / b ≤ c :=
  if b0 : b = 0 then by simp only [b0, div_zero, Ordinal.zero_le]
  else
    (div_le b0).2 <| h.trans_lt <| mul_lt_mul_of_pos_left (lt_succ c) (Ordinal.pos_iff_ne_zero.2 b0)

theorem mul_lt_of_lt_div {a b c : Ordinal} : a < b / c → c * a < b :=
  lt_imp_lt_of_le_imp_le div_le_of_le_mul

@[simp]
theorem zero_div (a : Ordinal) : 0 / a = 0 :=
  Ordinal.le_zero.1 <| div_le_of_le_mul <| Ordinal.zero_le _

theorem mul_div_le (a b : Ordinal) : b * (a / b) ≤ a :=
  if b0 : b = 0 then by simp only [b0, zero_mul, Ordinal.zero_le] else (le_div b0).1 le_rfl

theorem div_le_left {a b : Ordinal} (h : a ≤ b) (c : Ordinal) : a / c ≤ b / c := by
  obtain rfl | hc := eq_or_ne c 0
  · rw [div_zero, div_zero]
  · rw [le_div hc]
    exact (mul_div_le a c).trans h

theorem mul_add_div (a) {b : Ordinal} (b0 : b ≠ 0) (c) : (b * a + c) / b = a + c / b := by
  apply le_antisymm
  · apply (div_le b0).2
    rw [mul_succ, mul_add, add_assoc, add_lt_add_iff_left]
    apply lt_mul_div_add _ b0
  · rw [le_div b0, mul_add, add_le_add_iff_left]
    apply mul_div_le

theorem div_eq_zero_of_lt {a b : Ordinal} (h : a < b) : a / b = 0 := by
  rw [← Ordinal.le_zero, div_le <| Ordinal.pos_iff_ne_zero.1 <| (Ordinal.zero_le _).trans_lt h]
  simpa only [succ_zero, mul_one] using h

@[simp]
theorem mul_div_cancel (a) {b : Ordinal} (b0 : b ≠ 0) : b * a / b = a := by
  simpa only [add_zero, zero_div] using mul_add_div a b0 0

theorem mul_add_div_mul {a c : Ordinal} (hc : c < a) (b d : Ordinal) :
    (a * b + c) / (a * d) = b / d := by
  have ha : a ≠ 0 := ((Ordinal.zero_le c).trans_lt hc).ne'
  obtain rfl | hd := eq_or_ne d 0
  · rw [mul_zero, div_zero, div_zero]
  · have H := mul_ne_zero ha hd
    apply le_antisymm
    · rw [← lt_succ_iff, div_lt H, mul_assoc]
      · apply (add_lt_add_left hc _).trans_le
        rw [← mul_succ]
        apply mul_le_mul_left'
        rw [succ_le_iff]
        exact lt_mul_succ_div b hd
    · rw [le_div H, mul_assoc]
      exact (mul_le_mul_left' (mul_div_le b d) a).trans (le_add_right _ c)

theorem mul_div_mul_cancel {a : Ordinal} (ha : a ≠ 0) (b c) : a * b / (a * c) = b / c := by
  convert mul_add_div_mul (Ordinal.pos_iff_ne_zero.2 ha) b c using 1
  rw [add_zero]

@[simp]
theorem div_one (a : Ordinal) : a / 1 = a := by
  simpa only [one_mul] using mul_div_cancel a Ordinal.one_ne_zero

@[simp]
theorem div_self {a : Ordinal} (h : a ≠ 0) : a / a = 1 := by
  simpa only [mul_one] using mul_div_cancel 1 h

theorem mul_sub (a b c : Ordinal) : a * (b - c) = a * b - a * c :=
  if a0 : a = 0 then by simp only [a0, zero_mul, sub_self]
  else
    eq_of_forall_ge_iff fun d => by rw [sub_le, ← le_div a0, sub_le, ← le_div a0, mul_add_div _ a0]

theorem isLimit_add_iff {a b} : IsLimit (a + b) ↔ IsLimit b ∨ b = 0 ∧ IsLimit a := by
  constructor <;> intro h
  · by_cases h' : b = 0
    · rw [h', add_zero] at h
      right
      exact ⟨h', h⟩
    left
    rw [← add_sub_cancel a b]
    apply isLimit_sub h
    suffices a + 0 < a + b by simpa only [add_zero] using this
    rwa [add_lt_add_iff_left, Ordinal.pos_iff_ne_zero]
  rcases h with (h | ⟨rfl, h⟩)
  · exact isLimit_add a h
  · simpa only [add_zero]

theorem dvd_add_iff : ∀ {a b c : Ordinal}, a ∣ b → (a ∣ b + c ↔ a ∣ c)
  | a, _, c, ⟨b, rfl⟩ =>
    ⟨fun ⟨d, e⟩ => ⟨d - b, by rw [mul_sub, ← e, add_sub_cancel]⟩, fun ⟨d, e⟩ => by
      rw [e, ← mul_add]
      apply dvd_mul_right⟩

theorem div_mul_cancel : ∀ {a b : Ordinal}, a ≠ 0 → a ∣ b → a * (b / a) = b
  | a, _, a0, ⟨b, rfl⟩ => by rw [mul_div_cancel _ a0]

theorem le_of_dvd : ∀ {a b : Ordinal}, b ≠ 0 → a ∣ b → a ≤ b
  -- Porting note: `⟨b, rfl⟩ => by` → `⟨b, e⟩ => by subst e`
  | a, _, b0, ⟨b, e⟩ => by
    subst e
    -- Porting note: `Ne` is required.
    simpa only [mul_one] using
      mul_le_mul_left'
        (one_le_iff_ne_zero.2 fun h : b = 0 => by
          simp only [h, mul_zero, Ne, not_true_eq_false] at b0) a

theorem dvd_antisymm {a b : Ordinal} (h₁ : a ∣ b) (h₂ : b ∣ a) : a = b :=
  if a0 : a = 0 then by subst a; exact (eq_zero_of_zero_dvd h₁).symm
  else
    if b0 : b = 0 then by subst b; exact eq_zero_of_zero_dvd h₂
    else (le_of_dvd b0 h₁).antisymm (le_of_dvd a0 h₂)

instance isAntisymm : IsAntisymm Ordinal (· ∣ ·) :=
  ⟨@dvd_antisymm⟩

/-- `a % b` is the unique ordinal `o'` satisfying
  `a = b * o + o'` with `o' < b`. -/
instance mod : Mod Ordinal :=
  ⟨fun a b => a - b * (a / b)⟩

theorem mod_def (a b : Ordinal) : a % b = a - b * (a / b) :=
  rfl

theorem mod_le (a b : Ordinal) : a % b ≤ a :=
  sub_le_self a _

@[simp]
theorem mod_zero (a : Ordinal) : a % 0 = a := by simp only [mod_def, div_zero, zero_mul, sub_zero]

theorem mod_eq_of_lt {a b : Ordinal} (h : a < b) : a % b = a := by
  simp only [mod_def, div_eq_zero_of_lt h, mul_zero, sub_zero]

@[simp]
theorem zero_mod (b : Ordinal) : 0 % b = 0 := by simp only [mod_def, zero_div, mul_zero, sub_self]

theorem div_add_mod (a b : Ordinal) : b * (a / b) + a % b = a :=
  Ordinal.add_sub_cancel_of_le <| mul_div_le _ _

theorem mod_lt (a) {b : Ordinal} (h : b ≠ 0) : a % b < b :=
  (add_lt_add_iff_left (b * (a / b))).1 <| by rw [div_add_mod]; exact lt_mul_div_add a h

@[simp]
theorem mod_self (a : Ordinal) : a % a = 0 :=
  if a0 : a = 0 then by simp only [a0, zero_mod]
  else by simp only [mod_def, div_self a0, mul_one, sub_self]

@[simp]
theorem mod_one (a : Ordinal) : a % 1 = 0 := by simp only [mod_def, div_one, one_mul, sub_self]

theorem dvd_of_mod_eq_zero {a b : Ordinal} (H : a % b = 0) : b ∣ a :=
  ⟨a / b, by simpa [H] using (div_add_mod a b).symm⟩

theorem mod_eq_zero_of_dvd {a b : Ordinal} (H : b ∣ a) : a % b = 0 := by
  rcases H with ⟨c, rfl⟩
  rcases eq_or_ne b 0 with (rfl | hb)
  · simp
  · simp [mod_def, hb]

theorem dvd_iff_mod_eq_zero {a b : Ordinal} : b ∣ a ↔ a % b = 0 :=
  ⟨mod_eq_zero_of_dvd, dvd_of_mod_eq_zero⟩

@[simp]
theorem mul_add_mod_self (x y z : Ordinal) : (x * y + z) % x = z % x := by
  rcases eq_or_ne x 0 with rfl | hx
  · simp
  · rwa [mod_def, mul_add_div, mul_add, ← sub_sub, add_sub_cancel, mod_def]

@[simp]
theorem mul_mod (x y : Ordinal) : x * y % x = 0 := by
  simpa using mul_add_mod_self x y 0

theorem mul_add_mod_mul {w x : Ordinal} (hw : w < x) (y z : Ordinal) :
    (x * y + w) % (x * z) = x * (y % z) + w := by
  rw [mod_def, mul_add_div_mul hw]
  apply sub_eq_of_add_eq
  rw [← add_assoc, mul_assoc, ← mul_add, div_add_mod]

theorem mul_mod_mul (x y z : Ordinal) : (x * y) % (x * z) = x * (y % z) := by
  obtain rfl | hx := Ordinal.eq_zero_or_pos x
  · simp
  · convert mul_add_mod_mul hx y z using 1 <;>
    rw [add_zero]

theorem mod_mod_of_dvd (a : Ordinal) {b c : Ordinal} (h : c ∣ b) : a % b % c = a % c := by
  nth_rw 2 [← div_add_mod a b]
  rcases h with ⟨d, rfl⟩
  rw [mul_assoc, mul_add_mod_self]

@[simp]
theorem mod_mod (a b : Ordinal) : a % b % b = a % b :=
  mod_mod_of_dvd a dvd_rfl

/-! ### Families of ordinals

There are two kinds of indexed families that naturally arise when dealing with ordinals: those
indexed by some type in the appropriate universe, and those indexed by ordinals less than another.
The following API allows one to convert from one kind of family to the other.

In many cases, this makes it easy to prove claims about one kind of family via the corresponding
claim on the other. -/


/-- Converts a family indexed by a `Type u` to one indexed by an `Ordinal.{u}` using a specified
well-ordering. -/
def bfamilyOfFamily' {ι : Type u} (r : ι → ι → Prop) [IsWellOrder ι r] (f : ι → α) :
    ∀ a < type r, α := fun a ha => f (enum r ⟨a, ha⟩)

/-- Converts a family indexed by a `Type u` to one indexed by an `Ordinal.{u}` using a well-ordering
given by the axiom of choice. -/
def bfamilyOfFamily {ι : Type u} : (ι → α) → ∀ a < type (@WellOrderingRel ι), α :=
  bfamilyOfFamily' WellOrderingRel

/-- Converts a family indexed by an `Ordinal.{u}` to one indexed by a `Type u` using a specified
well-ordering. -/
def familyOfBFamily' {ι : Type u} (r : ι → ι → Prop) [IsWellOrder ι r] {o} (ho : type r = o)
    (f : ∀ a < o, α) : ι → α := fun i =>
  f (typein r i)
    (by
      rw [← ho]
      exact typein_lt_type r i)

/-- Converts a family indexed by an `Ordinal.{u}` to one indexed by a `Type u` using a well-ordering
given by the axiom of choice. -/
def familyOfBFamily (o : Ordinal) (f : ∀ a < o, α) : o.toType → α :=
  familyOfBFamily' (· < ·) (type_toType o) f

@[simp]
theorem bfamilyOfFamily'_typein {ι} (r : ι → ι → Prop) [IsWellOrder ι r] (f : ι → α) (i) :
    bfamilyOfFamily' r f (typein r i) (typein_lt_type r i) = f i := by
  simp only [bfamilyOfFamily', enum_typein]

@[simp]
theorem bfamilyOfFamily_typein {ι} (f : ι → α) (i) :
    bfamilyOfFamily f (typein _ i) (typein_lt_type _ i) = f i :=
  bfamilyOfFamily'_typein _ f i

theorem familyOfBFamily'_enum {ι : Type u} (r : ι → ι → Prop) [IsWellOrder ι r] {o}
    (ho : type r = o) (f : ∀ a < o, α) (i hi) :
    familyOfBFamily' r ho f (enum r ⟨i, by rwa [ho]⟩) = f i hi := by
  simp only [familyOfBFamily', typein_enum]

theorem familyOfBFamily_enum (o : Ordinal) (f : ∀ a < o, α) (i hi) :
    familyOfBFamily o f (enum (α := o.toType) (· < ·) ⟨i, hi.trans_eq (type_toType _).symm⟩)
    = f i hi :=
  familyOfBFamily'_enum _ (type_toType o) f _ _

/-- The range of a family indexed by ordinals. -/
def brange (o : Ordinal) (f : ∀ a < o, α) : Set α :=
  { a | ∃ i hi, f i hi = a }

theorem mem_brange {o : Ordinal} {f : ∀ a < o, α} {a} : a ∈ brange o f ↔ ∃ i hi, f i hi = a :=
  Iff.rfl

theorem mem_brange_self {o} (f : ∀ a < o, α) (i hi) : f i hi ∈ brange o f :=
  ⟨i, hi, rfl⟩

@[simp]
theorem range_familyOfBFamily' {ι : Type u} (r : ι → ι → Prop) [IsWellOrder ι r] {o}
    (ho : type r = o) (f : ∀ a < o, α) : range (familyOfBFamily' r ho f) = brange o f := by
  refine Set.ext fun a => ⟨?_, ?_⟩
  · rintro ⟨b, rfl⟩
    apply mem_brange_self
  · rintro ⟨i, hi, rfl⟩
    exact ⟨_, familyOfBFamily'_enum _ _ _ _ _⟩

@[simp]
theorem range_familyOfBFamily {o} (f : ∀ a < o, α) : range (familyOfBFamily o f) = brange o f :=
  range_familyOfBFamily' _ _ f

@[simp]
theorem brange_bfamilyOfFamily' {ι : Type u} (r : ι → ι → Prop) [IsWellOrder ι r] (f : ι → α) :
    brange _ (bfamilyOfFamily' r f) = range f := by
  refine Set.ext fun a => ⟨?_, ?_⟩
  · rintro ⟨i, hi, rfl⟩
    apply mem_range_self
  · rintro ⟨b, rfl⟩
    exact ⟨_, _, bfamilyOfFamily'_typein _ _ _⟩

@[simp]
theorem brange_bfamilyOfFamily {ι : Type u} (f : ι → α) : brange _ (bfamilyOfFamily f) = range f :=
  brange_bfamilyOfFamily' _ _

@[simp]
theorem brange_const {o : Ordinal} (ho : o ≠ 0) {c : α} : (brange o fun _ _ => c) = {c} := by
  rw [← range_familyOfBFamily]
  exact @Set.range_const _ o.toType (toType_nonempty_iff_ne_zero.2 ho) c

theorem comp_bfamilyOfFamily' {ι : Type u} (r : ι → ι → Prop) [IsWellOrder ι r] (f : ι → α)
    (g : α → β) : (fun i hi => g (bfamilyOfFamily' r f i hi)) = bfamilyOfFamily' r (g ∘ f) :=
  rfl

theorem comp_bfamilyOfFamily {ι : Type u} (f : ι → α) (g : α → β) :
    (fun i hi => g (bfamilyOfFamily f i hi)) = bfamilyOfFamily (g ∘ f) :=
  rfl

theorem comp_familyOfBFamily' {ι : Type u} (r : ι → ι → Prop) [IsWellOrder ι r] {o}
    (ho : type r = o) (f : ∀ a < o, α) (g : α → β) :
    g ∘ familyOfBFamily' r ho f = familyOfBFamily' r ho fun i hi => g (f i hi) :=
  rfl

theorem comp_familyOfBFamily {o} (f : ∀ a < o, α) (g : α → β) :
    g ∘ familyOfBFamily o f = familyOfBFamily o fun i hi => g (f i hi) :=
  rfl

/-! ### Supremum of a family of ordinals -/

/-- The supremum of a family of ordinals -/

@[deprecated iSup (since := "2024-08-27")]
def sup {ι : Type u} (f : ι → Ordinal.{max u v}) : Ordinal.{max u v} :=
  iSup f

set_option linter.deprecated false in
@[deprecated "No deprecation message was provided."  (since := "2024-08-27")]
theorem sSup_eq_sup {ι : Type u} (f : ι → Ordinal.{max u v}) : sSup (Set.range f) = sup.{_, v} f :=
  rfl

/-- The range of an indexed ordinal function, whose outputs live in a higher universe than the
    inputs, is always bounded above. See `Ordinal.lsub` for an explicit bound. -/
theorem bddAbove_range {ι : Type u} (f : ι → Ordinal.{max u v}) : BddAbove (Set.range f) :=
  ⟨(iSup (succ ∘ card ∘ f)).ord, by
    rintro a ⟨i, rfl⟩
    exact le_of_lt (Cardinal.lt_ord.2 ((lt_succ _).trans_le
      (le_ciSup (Cardinal.bddAbove_range _) _)))⟩

theorem bddAbove_of_small (s : Set Ordinal.{u}) [h : Small.{u} s] : BddAbove s := by
  obtain ⟨a, ha⟩ := bddAbove_range (fun x => ((@equivShrink s h).symm x).val)
  use a
  intro b hb
  simpa using ha (mem_range_self (equivShrink s ⟨b, hb⟩))

theorem bddAbove_iff_small {s : Set Ordinal.{u}} : BddAbove s ↔ Small.{u} s :=
  ⟨fun ⟨a, h⟩ => small_subset <| show s ⊆ Iic a from fun _ hx => h hx, fun _ =>
    bddAbove_of_small _⟩

theorem bddAbove_image {s : Set Ordinal.{u}} (hf : BddAbove s)
    (f : Ordinal.{u} → Ordinal.{max u v}) : BddAbove (f '' s) := by
  rw [bddAbove_iff_small] at hf ⊢
  exact small_lift _

theorem bddAbove_range_comp {ι : Type u} {f : ι → Ordinal.{v}} (hf : BddAbove (range f))
    (g : Ordinal.{v} → Ordinal.{max v w}) : BddAbove (range (g ∘ f)) := by
  rw [range_comp]
  exact bddAbove_image hf g

/-- `le_ciSup` whenever the input type is small in the output universe. This lemma sometimes
fails to infer `f` in simple cases and needs it to be given explicitly. -/
protected theorem le_iSup {ι} (f : ι → Ordinal.{u}) [Small.{u} ι] : ∀ i, f i ≤ iSup f :=
  le_ciSup (bddAbove_of_small _)

set_option linter.deprecated false in
@[deprecated Ordinal.le_iSup (since := "2024-08-27")]
theorem le_sup {ι : Type u} (f : ι → Ordinal.{max u v}) : ∀ i, f i ≤ sup.{_, v} f := fun i =>
  Ordinal.le_iSup f i

/-- `ciSup_le_iff'` whenever the input type is small in the output universe. -/
protected theorem iSup_le_iff {ι} {f : ι → Ordinal.{u}} {a : Ordinal.{u}} [Small.{u} ι] :
    iSup f ≤ a ↔ ∀ i, f i ≤ a :=
  ciSup_le_iff' (bddAbove_of_small _)

set_option linter.deprecated false in
@[deprecated Ordinal.iSup_le_iff (since := "2024-08-27")]
theorem sup_le_iff {ι : Type u} {f : ι → Ordinal.{max u v}} {a} : sup.{_, v} f ≤ a ↔ ∀ i, f i ≤ a :=
  Ordinal.iSup_le_iff

/-- An alias of `ciSup_le'` for discoverability. -/
protected theorem iSup_le {ι} {f : ι → Ordinal} {a} :
    (∀ i, f i ≤ a) → iSup f ≤ a :=
  ciSup_le'

set_option linter.deprecated false in
@[deprecated Ordinal.iSup_le (since := "2024-08-27")]
theorem sup_le {ι : Type u} {f : ι → Ordinal.{max u v}} {a} : (∀ i, f i ≤ a) → sup.{_, v} f ≤ a :=
  Ordinal.iSup_le

/-- `lt_ciSup_iff'` whenever the input type is small in the output universe. -/
protected theorem lt_iSup_iff {ι} {f : ι → Ordinal.{u}} {a : Ordinal.{u}} [Small.{u} ι] :
    a < iSup f ↔ ∃ i, a < f i :=
  lt_ciSup_iff' (bddAbove_of_small _)

@[deprecated "No deprecation message was provided." (since := "2024-11-12")]
alias lt_iSup := lt_iSup_iff

set_option linter.deprecated false in
@[deprecated Ordinal.lt_iSup (since := "2024-08-27")]
theorem lt_sup {ι : Type u} {f : ι → Ordinal.{max u v}} {a} : a < sup.{_, v} f ↔ ∃ i, a < f i := by
  simpa only [not_forall, not_le] using not_congr (@sup_le_iff.{_, v} _ f a)

@[deprecated "No deprecation message was provided."  (since := "2024-08-27")]
theorem ne_iSup_iff_lt_iSup {ι : Type u} {f : ι → Ordinal.{max u v}} :
    (∀ i, f i ≠ iSup f) ↔ ∀ i, f i < iSup f :=
  forall_congr' fun i => (Ordinal.le_iSup f i).lt_iff_ne.symm

set_option linter.deprecated false in
@[deprecated ne_iSup_iff_lt_iSup (since := "2024-08-27")]
theorem ne_sup_iff_lt_sup {ι : Type u} {f : ι → Ordinal.{max u v}} :
    (∀ i, f i ≠ sup.{_, v} f) ↔ ∀ i, f i < sup.{_, v} f :=
  ne_iSup_iff_lt_iSup

-- TODO: state in terms of `IsSuccLimit`.
theorem succ_lt_iSup_of_ne_iSup {ι} {f : ι → Ordinal.{u}} [Small.{u} ι]
    (hf : ∀ i, f i ≠ iSup f) {a} (hao : a < iSup f) : succ a < iSup f := by
  by_contra! hoa
  exact hao.not_le (Ordinal.iSup_le fun i => le_of_lt_succ <|
    (lt_of_le_of_ne (Ordinal.le_iSup _ _) (hf i)).trans_le hoa)

set_option linter.deprecated false in
@[deprecated succ_lt_iSup_of_ne_iSup (since := "2024-08-27")]
theorem sup_not_succ_of_ne_sup {ι : Type u} {f : ι → Ordinal.{max u v}}
    (hf : ∀ i, f i ≠ sup.{_, v} f) {a} (hao : a < sup.{_, v} f) : succ a < sup.{_, v} f := by
  by_contra! hoa
  exact
    hao.not_le (sup_le fun i => le_of_lt_succ <| (lt_of_le_of_ne (le_sup _ _) (hf i)).trans_le hoa)

-- TODO: generalize to conditionally complete lattices.
theorem iSup_eq_zero_iff {ι} {f : ι → Ordinal.{u}} [Small.{u} ι] :
    iSup f = 0 ↔ ∀ i, f i = 0 := by
  refine
    ⟨fun h i => ?_, fun h =>
      le_antisymm (Ordinal.iSup_le fun i => Ordinal.le_zero.2 (h i)) (Ordinal.zero_le _)⟩
  rw [← Ordinal.le_zero, ← h]
  exact Ordinal.le_iSup f i

set_option linter.deprecated false in
@[deprecated iSup_eq_zero_iff (since := "2024-08-27")]
theorem sup_eq_zero_iff {ι : Type u} {f : ι → Ordinal.{max u v}} :
    sup.{_, v} f = 0 ↔ ∀ i, f i = 0 := by
  refine
    ⟨fun h i => ?_, fun h =>
      le_antisymm (sup_le fun i => Ordinal.le_zero.2 (h i)) (Ordinal.zero_le _)⟩
  rw [← Ordinal.le_zero, ← h]
  exact le_sup f i

set_option linter.deprecated false in
@[deprecated ciSup_of_empty (since := "2024-08-27")]
theorem sup_empty {ι} [IsEmpty ι] (f : ι → Ordinal) : sup f = 0 :=
  ciSup_of_empty f

set_option linter.deprecated false in
@[deprecated ciSup_const (since := "2024-08-27")]
theorem sup_const {ι} [_hι : Nonempty ι] (o : Ordinal) : (sup fun _ : ι => o) = o :=
  ciSup_const

set_option linter.deprecated false in
@[deprecated ciSup_unique (since := "2024-08-27")]
theorem sup_unique {ι} [Unique ι] (f : ι → Ordinal) : sup f = f default :=
  ciSup_unique

set_option linter.deprecated false in
@[deprecated csSup_le_csSup' (since := "2024-08-27")]
theorem sup_le_of_range_subset {ι ι'} {f : ι → Ordinal} {g : ι' → Ordinal}
    (h : Set.range f ⊆ Set.range g) : sup.{u, max v w} f ≤ sup.{v, max u w} g :=
  csSup_le_csSup' (bddAbove_range.{v, max u w} _) h

-- TODO: generalize or remove
theorem iSup_eq_of_range_eq {ι ι'} {f : ι → Ordinal} {g : ι' → Ordinal}
    (h : Set.range f = Set.range g) : iSup f = iSup g :=
  congr_arg _ h

set_option linter.deprecated false in
@[deprecated iSup_eq_of_range_eq (since := "2024-08-27")]
theorem sup_eq_of_range_eq {ι : Type u} {ι' : Type v}
    {f : ι → Ordinal.{max u v w}} {g : ι' → Ordinal.{max u v w}}
    (h : Set.range f = Set.range g) : sup.{u, max v w} f = sup.{v, max u w} g :=
  Ordinal.iSup_eq_of_range_eq h

-- TODO: generalize to conditionally complete lattices
theorem iSup_sum {α β} (f : α ⊕ β → Ordinal.{u}) [Small.{u} α] [Small.{u} β]:
    iSup f = max (⨆ a, f (Sum.inl a)) (⨆ b, f (Sum.inr b)) := by
  apply (Ordinal.iSup_le _).antisymm (max_le _ _)
  · rintro (i | i)
    · exact le_max_of_le_left (Ordinal.le_iSup (fun x ↦ f (Sum.inl x)) i)
    · exact le_max_of_le_right (Ordinal.le_iSup (fun x ↦ f (Sum.inr x)) i)
  all_goals
    apply csSup_le_csSup' (bddAbove_of_small _)
    rintro i ⟨a, rfl⟩
    apply mem_range_self

set_option linter.deprecated false in
@[deprecated iSup_sum (since := "2024-08-27")]
theorem sup_sum {α : Type u} {β : Type v} (f : α ⊕ β → Ordinal) :
    sup.{max u v, w} f =
      max (sup.{u, max v w} fun a => f (Sum.inl a)) (sup.{v, max u w} fun b => f (Sum.inr b)) := by
  apply (sup_le_iff.2 _).antisymm (max_le_iff.2 ⟨_, _⟩)
  · rintro (i | i)
    · exact le_max_of_le_left (le_sup _ i)
    · exact le_max_of_le_right (le_sup _ i)
  all_goals
    apply sup_le_of_range_subset.{_, max u v, w}
    rintro i ⟨a, rfl⟩
    apply mem_range_self

theorem unbounded_range_of_le_iSup {α β : Type u} (r : α → α → Prop) [IsWellOrder α r] (f : β → α)
    (h : type r ≤ ⨆ i, typein r (f i)) : Unbounded r (range f) :=
  (not_bounded_iff _).1 fun ⟨x, hx⟩ =>
    h.not_lt <| lt_of_le_of_lt
      (Ordinal.iSup_le fun y => ((typein_lt_typein r).2 <| hx _ <| mem_range_self y).le)
      (typein_lt_type r x)

set_option linter.deprecated false in
@[deprecated unbounded_range_of_le_iSup (since := "2024-08-27")]
theorem unbounded_range_of_sup_ge {α β : Type u} (r : α → α → Prop) [IsWellOrder α r] (f : β → α)
    (h : type r ≤ sup.{u, u} (typein r ∘ f)) : Unbounded r (range f) :=
  unbounded_range_of_le_iSup r f h

set_option linter.deprecated false in
@[deprecated "No deprecation message was provided."  (since := "2024-08-27")]
theorem le_sup_shrink_equiv {s : Set Ordinal.{u}} (hs : Small.{u} s) (a) (ha : a ∈ s) :
    a ≤ sup.{u, u} fun x => ((@equivShrink s hs).symm x).val := by
  convert le_sup.{u, u} (fun x => ((@equivShrink s hs).symm x).val) ((@equivShrink s hs) ⟨a, ha⟩)
  rw [symm_apply_apply]

theorem IsNormal.map_iSup_of_bddAbove {f : Ordinal.{u} → Ordinal.{v}} (H : IsNormal f)
    {ι : Type*} (g : ι → Ordinal.{u}) (hg : BddAbove (range g))
    [Nonempty ι] : f (⨆ i, g i) = ⨆ i, f (g i) := eq_of_forall_ge_iff fun a ↦ by
  have := bddAbove_iff_small.mp hg
  have := univLE_of_injective H.strictMono.injective
  have := Small.trans_univLE.{u, v} (range g)
  have hfg : BddAbove (range (f ∘ g)) := bddAbove_iff_small.mpr <| by
    rw [range_comp]
    exact small_image f (range g)
  change _ ↔ ⨆ i, (f ∘ g) i ≤ a
  rw [ciSup_le_iff hfg, H.le_set' _ Set.univ_nonempty g] <;> simp [ciSup_le_iff hg]

theorem IsNormal.map_iSup {f : Ordinal.{u} → Ordinal.{v}} (H : IsNormal f)
    {ι : Type w} (g : ι → Ordinal.{u}) [Small.{u} ι] [Nonempty ι] :
    f (⨆ i, g i) = ⨆ i, f (g i) :=
  H.map_iSup_of_bddAbove g (bddAbove_of_small _)

theorem IsNormal.map_sSup_of_bddAbove {f : Ordinal.{u} → Ordinal.{v}} (H : IsNormal f)
    {s : Set Ordinal.{u}} (hs : BddAbove s) (hn : s.Nonempty) : f (sSup s) = sSup (f '' s) := by
  have := hn.to_subtype
  rw [sSup_eq_iSup', sSup_image', H.map_iSup_of_bddAbove]
  rwa [Subtype.range_coe_subtype, setOf_mem_eq]

theorem IsNormal.map_sSup {f : Ordinal.{u} → Ordinal.{v}} (H : IsNormal f)
    {s : Set Ordinal.{u}} (hn : s.Nonempty) [Small.{u} s] : f (sSup s) = sSup (f '' s) :=
  H.map_sSup_of_bddAbove (bddAbove_of_small s) hn

set_option linter.deprecated false in
@[deprecated IsNormal.map_iSup (since := "2024-08-27")]
theorem IsNormal.sup {f : Ordinal.{max u v} → Ordinal.{max u w}} (H : IsNormal f) {ι : Type u}
    (g : ι → Ordinal.{max u v}) [Nonempty ι] : f (sup.{_, v} g) = sup.{_, w} (f ∘ g) :=
  H.map_iSup g

theorem IsNormal.apply_of_isLimit {f : Ordinal.{u} → Ordinal.{v}} (H : IsNormal f) {o : Ordinal}
    (ho : IsLimit o) : f o = ⨆ a : Iio o, f a := by
  have : Nonempty (Iio o) := ⟨0, ho.pos⟩
  rw [← H.map_iSup, ho.iSup_Iio]

set_option linter.deprecated false in
@[deprecated "No deprecation message was provided."  (since := "2024-08-27")]
theorem sup_eq_sSup {s : Set Ordinal.{u}} (hs : Small.{u} s) :
    (sup.{u, u} fun x => (@equivShrink s hs).symm x) = sSup s :=
  let hs' := bddAbove_iff_small.2 hs
  ((csSup_le_iff' hs').2 (le_sup_shrink_equiv hs)).antisymm'
    (sup_le fun _x => le_csSup hs' (Subtype.mem _))

theorem sSup_ord {s : Set Cardinal.{u}} (hs : BddAbove s) : (sSup s).ord = sSup (ord '' s) :=
  eq_of_forall_ge_iff fun a => by
    rw [csSup_le_iff'
        (bddAbove_iff_small.2 (@small_image _ _ _ s (Cardinal.bddAbove_iff_small.1 hs))),
      ord_le, csSup_le_iff' hs]
    simp [ord_le]

theorem iSup_ord {ι} {f : ι → Cardinal} (hf : BddAbove (range f)) :
    (iSup f).ord = ⨆ i, (f i).ord := by
  unfold iSup
  convert sSup_ord hf
  -- Porting note: `change` is required.
  conv_lhs => change range (ord ∘ f)
  rw [range_comp]

theorem sInf_compl_lt_lift_ord_succ {ι : Type u} (f : ι → Ordinal.{max u v}) :
    sInf (range f)ᶜ < lift.{v} (succ #ι).ord := by
  by_contra! h
  have : Iio (lift.{v} (succ #ι).ord) ⊆ range f := by
    intro o ho
    have := not_mem_of_lt_csInf' (ho.trans_le h)
    rwa [not_mem_compl_iff] at this
  have := mk_le_mk_of_subset this
  rw [mk_Iio_ordinal, ← lift_card, Cardinal.lift_lift, card_ord, Cardinal.lift_succ,
    succ_le_iff, ← Cardinal.lift_id'.{u, max (u + 1) (v + 1)} #_] at this
  exact this.not_le mk_range_le_lift

theorem sInf_compl_lt_ord_succ {ι : Type u} (f : ι → Ordinal.{u}) :
    sInf (range f)ᶜ < (succ #ι).ord :=
  lift_id (succ #ι).ord ▸ sInf_compl_lt_lift_ord_succ f

-- TODO: remove `bsup` in favor of `iSup` in a future refactor.

section bsup

set_option linter.deprecated false in
private theorem sup_le_sup {ι ι' : Type u} (r : ι → ι → Prop) (r' : ι' → ι' → Prop)
    [IsWellOrder ι r] [IsWellOrder ι' r'] {o} (ho : type r = o) (ho' : type r' = o)
    (f : ∀ a < o, Ordinal.{max u v}) :
    sup.{_, v} (familyOfBFamily' r ho f) ≤ sup.{_, v} (familyOfBFamily' r' ho' f) :=
  sup_le fun i => by
    cases'
      typein_surj r'
        (by
          rw [ho', ← ho]
          exact typein_lt_type r i) with
      j hj
    simp_rw [familyOfBFamily', ← hj]
    apply le_sup

set_option linter.deprecated false in
theorem sup_eq_sup {ι ι' : Type u} (r : ι → ι → Prop) (r' : ι' → ι' → Prop) [IsWellOrder ι r]
    [IsWellOrder ι' r'] {o : Ordinal.{u}} (ho : type r = o) (ho' : type r' = o)
    (f : ∀ a < o, Ordinal.{max u v}) :
    sup.{_, v} (familyOfBFamily' r ho f) = sup.{_, v} (familyOfBFamily' r' ho' f) :=
  sup_eq_of_range_eq.{u, u, v} (by simp)

set_option linter.deprecated false in
/-- The supremum of a family of ordinals indexed by the set of ordinals less than some
    `o : Ordinal.{u}`. This is a special case of `sup` over the family provided by
    `familyOfBFamily`. -/
def bsup (o : Ordinal.{u}) (f : ∀ a < o, Ordinal.{max u v}) : Ordinal.{max u v} :=
  sup.{_, v} (familyOfBFamily o f)

set_option linter.deprecated false in
@[simp]
theorem sup_eq_bsup {o : Ordinal.{u}} (f : ∀ a < o, Ordinal.{max u v}) :
    sup.{_, v} (familyOfBFamily o f) = bsup.{_, v} o f :=
  rfl

set_option linter.deprecated false in
@[simp]
theorem sup_eq_bsup' {o : Ordinal.{u}} {ι} (r : ι → ι → Prop) [IsWellOrder ι r] (ho : type r = o)
    (f : ∀ a < o, Ordinal.{max u v}) : sup.{_, v} (familyOfBFamily' r ho f) = bsup.{_, v} o f :=
  sup_eq_sup r _ ho _ f

theorem sSup_eq_bsup {o : Ordinal.{u}} (f : ∀ a < o, Ordinal.{max u v}) :
    sSup (brange o f) = bsup.{_, v} o f := by
  congr
  rw [range_familyOfBFamily]

set_option linter.deprecated false in
@[simp]
theorem bsup_eq_sup' {ι : Type u} (r : ι → ι → Prop) [IsWellOrder ι r] (f : ι → Ordinal.{max u v}) :
    bsup.{_, v} _ (bfamilyOfFamily' r f) = sup.{_, v} f := by
  simp (config := { unfoldPartialApp := true }) only [← sup_eq_bsup' r, enum_typein,
    familyOfBFamily', bfamilyOfFamily']

theorem bsup_eq_bsup {ι : Type u} (r r' : ι → ι → Prop) [IsWellOrder ι r] [IsWellOrder ι r']
    (f : ι → Ordinal.{max u v}) :
    bsup.{_, v} _ (bfamilyOfFamily' r f) = bsup.{_, v} _ (bfamilyOfFamily' r' f) := by
  rw [bsup_eq_sup', bsup_eq_sup']

set_option linter.deprecated false in
@[simp]
theorem bsup_eq_sup {ι : Type u} (f : ι → Ordinal.{max u v}) :
    bsup.{_, v} _ (bfamilyOfFamily f) = sup.{_, v} f :=
  bsup_eq_sup' _ f

@[congr]
theorem bsup_congr {o₁ o₂ : Ordinal.{u}} (f : ∀ a < o₁, Ordinal.{max u v}) (ho : o₁ = o₂) :
    bsup.{_, v} o₁ f = bsup.{_, v} o₂ fun a h => f a (h.trans_eq ho.symm) := by
  subst ho
  -- Porting note: `rfl` is required.
  rfl

set_option linter.deprecated false in
theorem bsup_le_iff {o f a} : bsup.{u, v} o f ≤ a ↔ ∀ i h, f i h ≤ a :=
  sup_le_iff.trans
    ⟨fun h i hi => by
      rw [← familyOfBFamily_enum o f]
      exact h _, fun h _ => h _ _⟩

theorem bsup_le {o : Ordinal} {f : ∀ b < o, Ordinal} {a} :
    (∀ i h, f i h ≤ a) → bsup.{u, v} o f ≤ a :=
  bsup_le_iff.2

theorem le_bsup {o} (f : ∀ a < o, Ordinal) (i h) : f i h ≤ bsup o f :=
  bsup_le_iff.1 le_rfl _ _

theorem lt_bsup {o : Ordinal.{u}} (f : ∀ a < o, Ordinal.{max u v}) {a} :
    a < bsup.{_, v} o f ↔ ∃ i hi, a < f i hi := by
  simpa only [not_forall, not_le] using not_congr (@bsup_le_iff.{_, v} _ f a)

set_option linter.deprecated false in
theorem IsNormal.bsup {f : Ordinal.{max u v} → Ordinal.{max u w}} (H : IsNormal f)
    {o : Ordinal.{u}} :
    ∀ (g : ∀ a < o, Ordinal), o ≠ 0 → f (bsup.{_, v} o g) = bsup.{_, w} o fun a h => f (g a h) :=
  inductionOn o fun α r _ g h => by
    haveI := type_ne_zero_iff_nonempty.1 h
    rw [← sup_eq_bsup' r, IsNormal.sup.{_, v, w} H, ← sup_eq_bsup' r] <;> rfl

theorem lt_bsup_of_ne_bsup {o : Ordinal.{u}} {f : ∀ a < o, Ordinal.{max u v}} :
    (∀ i h, f i h ≠ bsup.{_, v} o f) ↔ ∀ i h, f i h < bsup.{_, v} o f :=
  ⟨fun hf _ _ => lt_of_le_of_ne (le_bsup _ _ _) (hf _ _), fun hf _ _ => ne_of_lt (hf _ _)⟩

set_option linter.deprecated false in
theorem bsup_not_succ_of_ne_bsup {o : Ordinal.{u}} {f : ∀ a < o, Ordinal.{max u v}}
    (hf : ∀ {i : Ordinal} (h : i < o), f i h ≠ bsup.{_, v} o f) (a) :
    a < bsup.{_, v} o f → succ a < bsup.{_, v} o f := by
  rw [← sup_eq_bsup] at *
  exact sup_not_succ_of_ne_sup fun i => hf _

@[simp]
theorem bsup_eq_zero_iff {o} {f : ∀ a < o, Ordinal} : bsup o f = 0 ↔ ∀ i hi, f i hi = 0 := by
  refine
    ⟨fun h i hi => ?_, fun h =>
      le_antisymm (bsup_le fun i hi => Ordinal.le_zero.2 (h i hi)) (Ordinal.zero_le _)⟩
  rw [← Ordinal.le_zero, ← h]
  exact le_bsup f i hi

theorem lt_bsup_of_limit {o : Ordinal} {f : ∀ a < o, Ordinal}
    (hf : ∀ {a a'} (ha : a < o) (ha' : a' < o), a < a' → f a ha < f a' ha')
    (ho : ∀ a < o, succ a < o) (i h) : f i h < bsup o f :=
  (hf _ _ <| lt_succ i).trans_le (le_bsup f (succ i) <| ho _ h)

theorem bsup_succ_of_mono {o : Ordinal} {f : ∀ a < succ o, Ordinal}
    (hf : ∀ {i j} (hi hj), i ≤ j → f i hi ≤ f j hj) : bsup _ f = f o (lt_succ o) :=
  le_antisymm (bsup_le fun _i hi => hf _ _ <| le_of_lt_succ hi) (le_bsup _ _ _)

@[simp]
theorem bsup_zero (f : ∀ a < (0 : Ordinal), Ordinal) : bsup 0 f = 0 :=
  bsup_eq_zero_iff.2 fun i hi => (Ordinal.not_lt_zero i hi).elim

theorem bsup_const {o : Ordinal.{u}} (ho : o ≠ 0) (a : Ordinal.{max u v}) :
    (bsup.{_, v} o fun _ _ => a) = a :=
  le_antisymm (bsup_le fun _ _ => le_rfl) (le_bsup _ 0 (Ordinal.pos_iff_ne_zero.2 ho))

set_option linter.deprecated false in
@[simp]
theorem bsup_one (f : ∀ a < (1 : Ordinal), Ordinal) : bsup 1 f = f 0 zero_lt_one := by
  simp_rw [← sup_eq_bsup, sup_unique, familyOfBFamily, familyOfBFamily', typein_one_toType]

theorem bsup_le_of_brange_subset {o o'} {f : ∀ a < o, Ordinal} {g : ∀ a < o', Ordinal}
    (h : brange o f ⊆ brange o' g) : bsup.{u, max v w} o f ≤ bsup.{v, max u w} o' g :=
  bsup_le fun i hi => by
    obtain ⟨j, hj, hj'⟩ := h ⟨i, hi, rfl⟩
    rw [← hj']
    apply le_bsup

theorem bsup_eq_of_brange_eq {o o'} {f : ∀ a < o, Ordinal} {g : ∀ a < o', Ordinal}
    (h : brange o f = brange o' g) : bsup.{u, max v w} o f = bsup.{v, max u w} o' g :=
  (bsup_le_of_brange_subset.{u, v, w} h.le).antisymm (bsup_le_of_brange_subset.{v, u, w} h.ge)

set_option linter.deprecated false in
theorem iSup_eq_bsup {o} {f : ∀ a < o, Ordinal} : ⨆ a : Iio o, f a.1 a.2 = bsup o f := by
  simp_rw [Iio, bsup, sup, iSup, range_familyOfBFamily, brange, range, Subtype.exists, mem_setOf]

end bsup

-- TODO: bring the lsub API in line with the sSup / iSup API, or deprecate it altogether.

section lsub

set_option linter.deprecated false in
/-- The least strict upper bound of a family of ordinals. -/
def lsub {ι} (f : ι → Ordinal) : Ordinal :=
  sup (succ ∘ f)

set_option linter.deprecated false in
@[simp]
theorem sup_eq_lsub {ι : Type u} (f : ι → Ordinal.{max u v}) :
    sup.{_, v} (succ ∘ f) = lsub.{_, v} f :=
  rfl

set_option linter.deprecated false in
theorem lsub_le_iff {ι : Type u} {f : ι → Ordinal.{max u v}} {a} :
    lsub.{_, v} f ≤ a ↔ ∀ i, f i < a := by
  convert sup_le_iff.{_, v} (f := succ ∘ f) (a := a) using 2
  -- Porting note: `comp_apply` is required.
  simp only [comp_apply, succ_le_iff]

theorem lsub_le {ι} {f : ι → Ordinal} {a} : (∀ i, f i < a) → lsub f ≤ a :=
  lsub_le_iff.2

set_option linter.deprecated false in
theorem lt_lsub {ι} (f : ι → Ordinal) (i) : f i < lsub f :=
  succ_le_iff.1 (le_sup _ i)

theorem lt_lsub_iff {ι : Type u} {f : ι → Ordinal.{max u v}} {a} :
    a < lsub.{_, v} f ↔ ∃ i, a ≤ f i := by
  simpa only [not_forall, not_lt, not_le] using not_congr (@lsub_le_iff.{_, v} _ f a)

set_option linter.deprecated false in
theorem sup_le_lsub {ι : Type u} (f : ι → Ordinal.{max u v}) : sup.{_, v} f ≤ lsub.{_, v} f :=
  sup_le fun i => (lt_lsub f i).le

set_option linter.deprecated false in
theorem lsub_le_sup_succ {ι : Type u} (f : ι → Ordinal.{max u v}) :
    lsub.{_, v} f ≤ succ (sup.{_, v} f) :=
  lsub_le fun i => lt_succ_iff.2 (le_sup f i)

set_option linter.deprecated false in
theorem sup_eq_lsub_or_sup_succ_eq_lsub {ι : Type u} (f : ι → Ordinal.{max u v}) :
    sup.{_, v} f = lsub.{_, v} f ∨ succ (sup.{_, v} f) = lsub.{_, v} f := by
  cases' eq_or_lt_of_le (sup_le_lsub.{_, v} f) with h h
  · exact Or.inl h
  · exact Or.inr ((succ_le_of_lt h).antisymm (lsub_le_sup_succ f))

set_option linter.deprecated false in
theorem sup_succ_le_lsub {ι : Type u} (f : ι → Ordinal.{max u v}) :
    succ (sup.{_, v} f) ≤ lsub.{_, v} f ↔ ∃ i, f i = sup.{_, v} f := by
  refine ⟨fun h => ?_, ?_⟩
  · by_contra! hf
    exact (succ_le_iff.1 h).ne ((sup_le_lsub f).antisymm (lsub_le (ne_sup_iff_lt_sup.1 hf)))
  rintro ⟨_, hf⟩
  rw [succ_le_iff, ← hf]
  exact lt_lsub _ _

set_option linter.deprecated false in
theorem sup_succ_eq_lsub {ι : Type u} (f : ι → Ordinal.{max u v}) :
    succ (sup.{_, v} f) = lsub.{_, v} f ↔ ∃ i, f i = sup.{_, v} f :=
  (lsub_le_sup_succ f).le_iff_eq.symm.trans (sup_succ_le_lsub f)

set_option linter.deprecated false in
theorem sup_eq_lsub_iff_succ {ι : Type u} (f : ι → Ordinal.{max u v}) :
    sup.{_, v} f = lsub.{_, v} f ↔ ∀ a < lsub.{_, v} f, succ a < lsub.{_, v} f := by
  refine ⟨fun h => ?_, fun hf => le_antisymm (sup_le_lsub f) (lsub_le fun i => ?_)⟩
  · rw [← h]
    exact fun a => sup_not_succ_of_ne_sup fun i => (lsub_le_iff.1 (le_of_eq h.symm) i).ne
  by_contra! hle
  have heq := (sup_succ_eq_lsub f).2 ⟨i, le_antisymm (le_sup _ _) hle⟩
  have :=
    hf _
      (by
        rw [← heq]
        exact lt_succ (sup f))
  rw [heq] at this
  exact this.false

set_option linter.deprecated false in
theorem sup_eq_lsub_iff_lt_sup {ι : Type u} (f : ι → Ordinal.{max u v}) :
    sup.{_, v} f = lsub.{_, v} f ↔ ∀ i, f i < sup.{_, v} f :=
  ⟨fun h i => by
    rw [h]
    apply lt_lsub, fun h => le_antisymm (sup_le_lsub f) (lsub_le h)⟩

@[simp]
theorem lsub_empty {ι} [h : IsEmpty ι] (f : ι → Ordinal) : lsub f = 0 := by
  rw [← Ordinal.le_zero, lsub_le_iff]
  exact h.elim

theorem lsub_pos {ι : Type u} [h : Nonempty ι] (f : ι → Ordinal.{max u v}) : 0 < lsub.{_, v} f :=
  h.elim fun i => (Ordinal.zero_le _).trans_lt (lt_lsub f i)

@[simp]
theorem lsub_eq_zero_iff {ι : Type u} (f : ι → Ordinal.{max u v}) :
    lsub.{_, v} f = 0 ↔ IsEmpty ι := by
  refine ⟨fun h => ⟨fun i => ?_⟩, fun h => @lsub_empty _ h _⟩
  have := @lsub_pos.{_, v} _ ⟨i⟩ f
  rw [h] at this
  exact this.false

set_option linter.deprecated false in
@[simp]
theorem lsub_const {ι} [Nonempty ι] (o : Ordinal) : (lsub fun _ : ι => o) = succ o :=
  sup_const (succ o)

set_option linter.deprecated false in
@[simp]
theorem lsub_unique {ι} [Unique ι] (f : ι → Ordinal) : lsub f = succ (f default) :=
  sup_unique _

set_option linter.deprecated false in
theorem lsub_le_of_range_subset {ι ι'} {f : ι → Ordinal} {g : ι' → Ordinal}
    (h : Set.range f ⊆ Set.range g) : lsub.{u, max v w} f ≤ lsub.{v, max u w} g :=
  sup_le_of_range_subset.{u, v, w} (by convert Set.image_subset succ h <;> apply Set.range_comp)

theorem lsub_eq_of_range_eq {ι ι'} {f : ι → Ordinal} {g : ι' → Ordinal}
    (h : Set.range f = Set.range g) : lsub.{u, max v w} f = lsub.{v, max u w} g :=
  (lsub_le_of_range_subset.{u, v, w} h.le).antisymm (lsub_le_of_range_subset.{v, u, w} h.ge)

set_option linter.deprecated false in
@[simp]
theorem lsub_sum {α : Type u} {β : Type v} (f : α ⊕ β → Ordinal) :
    lsub.{max u v, w} f =
      max (lsub.{u, max v w} fun a => f (Sum.inl a)) (lsub.{v, max u w} fun b => f (Sum.inr b)) :=
  sup_sum _

theorem lsub_not_mem_range {ι : Type u} (f : ι → Ordinal.{max u v}) :
    lsub.{_, v} f ∉ Set.range f := fun ⟨i, h⟩ =>
  h.not_lt (lt_lsub f i)

theorem nonempty_compl_range {ι : Type u} (f : ι → Ordinal.{max u v}) : (Set.range f)ᶜ.Nonempty :=
  ⟨_, lsub_not_mem_range.{_, v} f⟩

set_option linter.deprecated false in
@[simp]
theorem lsub_typein (o : Ordinal) : lsub.{u, u} (typein (α := o.toType) (· < ·)) = o :=
  (lsub_le.{u, u} typein_lt_self).antisymm
    (by
      by_contra! h
      -- Porting note: `nth_rw` → `conv_rhs` & `rw`
      conv_rhs at h => rw [← type_lt o]
      simpa [typein_enum] using lt_lsub.{u, u} (typein (· < ·)) (enum (· < ·) ⟨_, h⟩))

set_option linter.deprecated false in
theorem sup_typein_limit {o : Ordinal} (ho : ∀ a, a < o → succ a < o) :
    sup.{u, u} (typein ((· < ·) : o.toType → o.toType → Prop)) = o := by
  -- Porting note: `rwa` → `rw` & `assumption`
  rw [(sup_eq_lsub_iff_succ.{u, u} (typein (· < ·))).2] <;> rw [lsub_typein o]; assumption

set_option linter.deprecated false in
@[simp]
theorem sup_typein_succ {o : Ordinal} :
    sup.{u, u} (typein ((· < ·) : (succ o).toType → (succ o).toType → Prop)) = o := by
  cases'
    sup_eq_lsub_or_sup_succ_eq_lsub.{u, u}
      (typein ((· < ·) : (succ o).toType → (succ o).toType → Prop)) with
    h h
  · rw [sup_eq_lsub_iff_succ] at h
    simp only [lsub_typein] at h
    exact (h o (lt_succ o)).false.elim
  rw [← succ_eq_succ_iff, h]
  apply lsub_typein

end lsub

-- TODO: either deprecate this in favor of `lsub` when its universes are generalized, or deprecate
-- both of them at once.

section blsub

/-- The least strict upper bound of a family of ordinals indexed by the set of ordinals less than
    some `o : Ordinal.{u}`.

    This is to `lsub` as `bsup` is to `sup`. -/
def blsub (o : Ordinal.{u}) (f : ∀ a < o, Ordinal.{max u v}) : Ordinal.{max u v} :=
  bsup.{_, v} o fun a ha => succ (f a ha)

@[simp]
theorem bsup_eq_blsub (o : Ordinal.{u}) (f : ∀ a < o, Ordinal.{max u v}) :
    (bsup.{_, v} o fun a ha => succ (f a ha)) = blsub.{_, v} o f :=
  rfl

theorem lsub_eq_blsub' {ι : Type u} (r : ι → ι → Prop) [IsWellOrder ι r] {o} (ho : type r = o)
    (f : ∀ a < o, Ordinal.{max u v}) : lsub.{_, v} (familyOfBFamily' r ho f) = blsub.{_, v} o f :=
  sup_eq_bsup'.{_, v} r ho fun a ha => succ (f a ha)

theorem lsub_eq_lsub {ι ι' : Type u} (r : ι → ι → Prop) (r' : ι' → ι' → Prop) [IsWellOrder ι r]
    [IsWellOrder ι' r'] {o} (ho : type r = o) (ho' : type r' = o)
    (f : ∀ a < o, Ordinal.{max u v}) :
    lsub.{_, v} (familyOfBFamily' r ho f) = lsub.{_, v} (familyOfBFamily' r' ho' f) := by
  rw [lsub_eq_blsub', lsub_eq_blsub']

@[simp]
theorem lsub_eq_blsub {o : Ordinal.{u}} (f : ∀ a < o, Ordinal.{max u v}) :
    lsub.{_, v} (familyOfBFamily o f) = blsub.{_, v} o f :=
  lsub_eq_blsub' _ _ _

@[simp]
theorem blsub_eq_lsub' {ι : Type u} (r : ι → ι → Prop) [IsWellOrder ι r]
    (f : ι → Ordinal.{max u v}) : blsub.{_, v} _ (bfamilyOfFamily' r f) = lsub.{_, v} f :=
  bsup_eq_sup'.{_, v} r (succ ∘ f)

theorem blsub_eq_blsub {ι : Type u} (r r' : ι → ι → Prop) [IsWellOrder ι r] [IsWellOrder ι r']
    (f : ι → Ordinal.{max u v}) :
    blsub.{_, v} _ (bfamilyOfFamily' r f) = blsub.{_, v} _ (bfamilyOfFamily' r' f) := by
  rw [blsub_eq_lsub', blsub_eq_lsub']

@[simp]
theorem blsub_eq_lsub {ι : Type u} (f : ι → Ordinal.{max u v}) :
    blsub.{_, v} _ (bfamilyOfFamily f) = lsub.{_, v} f :=
  blsub_eq_lsub' _ _

@[congr]
theorem blsub_congr {o₁ o₂ : Ordinal.{u}} (f : ∀ a < o₁, Ordinal.{max u v}) (ho : o₁ = o₂) :
    blsub.{_, v} o₁ f = blsub.{_, v} o₂ fun a h => f a (h.trans_eq ho.symm) := by
  subst ho
  -- Porting note: `rfl` is required.
  rfl

theorem blsub_le_iff {o : Ordinal.{u}} {f : ∀ a < o, Ordinal.{max u v}} {a} :
    blsub.{_, v} o f ≤ a ↔ ∀ i h, f i h < a := by
  convert bsup_le_iff.{_, v} (f := fun a ha => succ (f a ha)) (a := a) using 2
  simp_rw [succ_le_iff]

theorem blsub_le {o : Ordinal} {f : ∀ b < o, Ordinal} {a} : (∀ i h, f i h < a) → blsub o f ≤ a :=
  blsub_le_iff.2

theorem lt_blsub {o} (f : ∀ a < o, Ordinal) (i h) : f i h < blsub o f :=
  blsub_le_iff.1 le_rfl _ _

theorem lt_blsub_iff {o : Ordinal.{u}} {f : ∀ b < o, Ordinal.{max u v}} {a} :
    a < blsub.{_, v} o f ↔ ∃ i hi, a ≤ f i hi := by
  simpa only [not_forall, not_lt, not_le] using not_congr (@blsub_le_iff.{_, v} _ f a)

theorem bsup_le_blsub {o : Ordinal.{u}} (f : ∀ a < o, Ordinal.{max u v}) :
    bsup.{_, v} o f ≤ blsub.{_, v} o f :=
  bsup_le fun i h => (lt_blsub f i h).le

theorem blsub_le_bsup_succ {o : Ordinal.{u}} (f : ∀ a < o, Ordinal.{max u v}) :
    blsub.{_, v} o f ≤ succ (bsup.{_, v} o f) :=
  blsub_le fun i h => lt_succ_iff.2 (le_bsup f i h)

theorem bsup_eq_blsub_or_succ_bsup_eq_blsub {o : Ordinal.{u}} (f : ∀ a < o, Ordinal.{max u v}) :
    bsup.{_, v} o f = blsub.{_, v} o f ∨ succ (bsup.{_, v} o f) = blsub.{_, v} o f := by
  rw [← sup_eq_bsup, ← lsub_eq_blsub]
  exact sup_eq_lsub_or_sup_succ_eq_lsub _

theorem bsup_succ_le_blsub {o : Ordinal.{u}} (f : ∀ a < o, Ordinal.{max u v}) :
    succ (bsup.{_, v} o f) ≤ blsub.{_, v} o f ↔ ∃ i hi, f i hi = bsup.{_, v} o f := by
  refine ⟨fun h => ?_, ?_⟩
  · by_contra! hf
    exact
      ne_of_lt (succ_le_iff.1 h)
        (le_antisymm (bsup_le_blsub f) (blsub_le (lt_bsup_of_ne_bsup.1 hf)))
  rintro ⟨_, _, hf⟩
  rw [succ_le_iff, ← hf]
  exact lt_blsub _ _ _

theorem bsup_succ_eq_blsub {o : Ordinal.{u}} (f : ∀ a < o, Ordinal.{max u v}) :
    succ (bsup.{_, v} o f) = blsub.{_, v} o f ↔ ∃ i hi, f i hi = bsup.{_, v} o f :=
  (blsub_le_bsup_succ f).le_iff_eq.symm.trans (bsup_succ_le_blsub f)

theorem bsup_eq_blsub_iff_succ {o : Ordinal.{u}} (f : ∀ a < o, Ordinal.{max u v}) :
    bsup.{_, v} o f = blsub.{_, v} o f ↔ ∀ a < blsub.{_, v} o f, succ a < blsub.{_, v} o f := by
  rw [← sup_eq_bsup, ← lsub_eq_blsub]
  apply sup_eq_lsub_iff_succ

theorem bsup_eq_blsub_iff_lt_bsup {o : Ordinal.{u}} (f : ∀ a < o, Ordinal.{max u v}) :
    bsup.{_, v} o f = blsub.{_, v} o f ↔ ∀ i hi, f i hi < bsup.{_, v} o f :=
  ⟨fun h i => by
    rw [h]
    apply lt_blsub, fun h => le_antisymm (bsup_le_blsub f) (blsub_le h)⟩

theorem bsup_eq_blsub_of_lt_succ_limit {o : Ordinal.{u}} (ho : IsLimit o)
    {f : ∀ a < o, Ordinal.{max u v}} (hf : ∀ a ha, f a ha < f (succ a) (ho.succ_lt ha)) :
    bsup.{_, v} o f = blsub.{_, v} o f := by
  rw [bsup_eq_blsub_iff_lt_bsup]
  exact fun i hi => (hf i hi).trans_le (le_bsup f _ _)

theorem blsub_succ_of_mono {o : Ordinal.{u}} {f : ∀ a < succ o, Ordinal.{max u v}}
    (hf : ∀ {i j} (hi hj), i ≤ j → f i hi ≤ f j hj) : blsub.{_, v} _ f = succ (f o (lt_succ o)) :=
  bsup_succ_of_mono fun {_ _} hi hj h => succ_le_succ (hf hi hj h)

@[simp]
theorem blsub_eq_zero_iff {o} {f : ∀ a < o, Ordinal} : blsub o f = 0 ↔ o = 0 := by
  rw [← lsub_eq_blsub, lsub_eq_zero_iff]
  exact toType_empty_iff_eq_zero

-- Porting note: `rwa` → `rw`
@[simp]
theorem blsub_zero (f : ∀ a < (0 : Ordinal), Ordinal) : blsub 0 f = 0 := by rw [blsub_eq_zero_iff]

theorem blsub_pos {o : Ordinal} (ho : 0 < o) (f : ∀ a < o, Ordinal) : 0 < blsub o f :=
  (Ordinal.zero_le _).trans_lt (lt_blsub f 0 ho)

theorem blsub_type {α : Type u} (r : α → α → Prop) [IsWellOrder α r]
    (f : ∀ a < type r, Ordinal.{max u v}) :
    blsub.{_, v} (type r) f = lsub.{_, v} fun a => f (typein r a) (typein_lt_type _ _) :=
  eq_of_forall_ge_iff fun o => by
    rw [blsub_le_iff, lsub_le_iff]
    exact ⟨fun H b => H _ _, fun H i h => by simpa only [typein_enum] using H (enum r ⟨i, h⟩)⟩

theorem blsub_const {o : Ordinal} (ho : o ≠ 0) (a : Ordinal) :
    (blsub.{u, v} o fun _ _ => a) = succ a :=
  bsup_const.{u, v} ho (succ a)

@[simp]
theorem blsub_one (f : ∀ a < (1 : Ordinal), Ordinal) : blsub 1 f = succ (f 0 zero_lt_one) :=
  bsup_one _

@[simp]
theorem blsub_id : ∀ o, (blsub.{u, u} o fun x _ => x) = o :=
  lsub_typein

theorem bsup_id_limit {o : Ordinal} : (∀ a < o, succ a < o) → (bsup.{u, u} o fun x _ => x) = o :=
  sup_typein_limit

@[simp]
theorem bsup_id_succ (o) : (bsup.{u, u} (succ o) fun x _ => x) = o :=
  sup_typein_succ

theorem blsub_le_of_brange_subset {o o'} {f : ∀ a < o, Ordinal} {g : ∀ a < o', Ordinal}
    (h : brange o f ⊆ brange o' g) : blsub.{u, max v w} o f ≤ blsub.{v, max u w} o' g :=
  bsup_le_of_brange_subset.{u, v, w} fun a ⟨b, hb, hb'⟩ => by
    obtain ⟨c, hc, hc'⟩ := h ⟨b, hb, rfl⟩
    simp_rw [← hc'] at hb'
    exact ⟨c, hc, hb'⟩

theorem blsub_eq_of_brange_eq {o o'} {f : ∀ a < o, Ordinal} {g : ∀ a < o', Ordinal}
    (h : { o | ∃ i hi, f i hi = o } = { o | ∃ i hi, g i hi = o }) :
    blsub.{u, max v w} o f = blsub.{v, max u w} o' g :=
  (blsub_le_of_brange_subset.{u, v, w} h.le).antisymm (blsub_le_of_brange_subset.{v, u, w} h.ge)

theorem bsup_comp {o o' : Ordinal.{max u v}} {f : ∀ a < o, Ordinal.{max u v w}}
    (hf : ∀ {i j} (hi) (hj), i ≤ j → f i hi ≤ f j hj) {g : ∀ a < o', Ordinal.{max u v}}
    (hg : blsub.{_, u} o' g = o) :
    (bsup.{_, w} o' fun a ha => f (g a ha) (by rw [← hg]; apply lt_blsub)) = bsup.{_, w} o f := by
  apply le_antisymm <;> refine bsup_le fun i hi => ?_
  · apply le_bsup
  · rw [← hg, lt_blsub_iff] at hi
    rcases hi with ⟨j, hj, hj'⟩
    exact (hf _ _ hj').trans (le_bsup _ _ _)

theorem blsub_comp {o o' : Ordinal.{max u v}} {f : ∀ a < o, Ordinal.{max u v w}}
    (hf : ∀ {i j} (hi) (hj), i ≤ j → f i hi ≤ f j hj) {g : ∀ a < o', Ordinal.{max u v}}
    (hg : blsub.{_, u} o' g = o) :
    (blsub.{_, w} o' fun a ha => f (g a ha) (by rw [← hg]; apply lt_blsub)) = blsub.{_, w} o f :=
  @bsup_comp.{u, v, w} o _ (fun a ha => succ (f a ha))
    (fun {_ _} _ _ h => succ_le_succ_iff.2 (hf _ _ h)) g hg

theorem IsNormal.bsup_eq {f : Ordinal.{u} → Ordinal.{max u v}} (H : IsNormal f) {o : Ordinal.{u}}
    (h : IsLimit o) : (Ordinal.bsup.{_, v} o fun x _ => f x) = f o := by
  rw [← IsNormal.bsup.{u, u, v} H (fun x _ => x) h.ne_bot, bsup_id_limit fun _ ↦ h.succ_lt]

theorem IsNormal.blsub_eq {f : Ordinal.{u} → Ordinal.{max u v}} (H : IsNormal f) {o : Ordinal.{u}}
    (h : IsLimit o) : (blsub.{_, v} o fun x _ => f x) = f o := by
  rw [← IsNormal.bsup_eq.{u, v} H h, bsup_eq_blsub_of_lt_succ_limit h]
  exact fun a _ => H.1 a

theorem isNormal_iff_lt_succ_and_bsup_eq {f : Ordinal.{u} → Ordinal.{max u v}} :
    IsNormal f ↔ (∀ a, f a < f (succ a)) ∧ ∀ o, IsLimit o → (bsup.{_, v} o fun x _ => f x) = f o :=
  ⟨fun h => ⟨h.1, @IsNormal.bsup_eq f h⟩, fun ⟨h₁, h₂⟩ =>
    ⟨h₁, fun o ho a => by
      rw [← h₂ o ho]
      exact bsup_le_iff⟩⟩

theorem isNormal_iff_lt_succ_and_blsub_eq {f : Ordinal.{u} → Ordinal.{max u v}} :
    IsNormal f ↔ (∀ a, f a < f (succ a)) ∧
      ∀ o, IsLimit o → (blsub.{_, v} o fun x _ => f x) = f o := by
  rw [isNormal_iff_lt_succ_and_bsup_eq.{u, v}, and_congr_right_iff]
  intro h
  constructor <;> intro H o ho <;> have := H o ho <;>
    rwa [← bsup_eq_blsub_of_lt_succ_limit ho fun a _ => h a] at *

theorem IsNormal.eq_iff_zero_and_succ {f g : Ordinal.{u} → Ordinal.{u}} (hf : IsNormal f)
    (hg : IsNormal g) : f = g ↔ f 0 = g 0 ∧ ∀ a, f a = g a → f (succ a) = g (succ a) :=
  ⟨fun h => by simp [h], fun ⟨h₁, h₂⟩ =>
    funext fun a => by
      induction a using limitRecOn with
      | H₁ => solve_by_elim
      | H₂ => solve_by_elim
      | H₃ _ ho H =>
        rw [← IsNormal.bsup_eq.{u, u} hf ho, ← IsNormal.bsup_eq.{u, u} hg ho]
        congr
        ext b hb
        exact H b hb⟩

/-- A two-argument version of `Ordinal.blsub`.

Deprecated. If you need this value explicitly, write it in terms of `iSup`. If you just want an
upper bound for the image of `op`, use that `Iio a ×ˢ Iio b` is a small set. -/
@[deprecated "No deprecation message was provided."  (since := "2024-10-11")]
def blsub₂ (o₁ o₂ : Ordinal) (op : {a : Ordinal} → (a < o₁) → {b : Ordinal} → (b < o₂) → Ordinal) :
    Ordinal :=
  lsub (fun x : o₁.toType × o₂.toType => op (typein_lt_self x.1) (typein_lt_self x.2))

set_option linter.deprecated false in
@[deprecated "No deprecation message was provided."  (since := "2024-10-11")]
theorem lt_blsub₂ {o₁ o₂ : Ordinal}
    (op : {a : Ordinal} → (a < o₁) → {b : Ordinal} → (b < o₂) → Ordinal) {a b : Ordinal}
    (ha : a < o₁) (hb : b < o₂) : op ha hb < blsub₂ o₁ o₂ op := by
  convert lt_lsub _ (Prod.mk (enum (· < ·) ⟨a, by rwa [type_lt]⟩)
    (enum (· < ·) ⟨b, by rwa [type_lt]⟩))
  simp only [typein_enum]

end blsub

section mex

/-! ### Minimum excluded ordinals -/


/-- The minimum excluded ordinal in a family of ordinals. -/
@[deprecated "use sInf sᶜ instead" (since := "2024-09-20")]
def mex {ι : Type u} (f : ι → Ordinal.{max u v}) : Ordinal :=
  sInf (Set.range f)ᶜ

set_option linter.deprecated false in
@[deprecated "No deprecation message was provided."  (since := "2024-09-20")]
theorem mex_not_mem_range {ι : Type u} (f : ι → Ordinal.{max u v}) : mex.{_, v} f ∉ Set.range f :=
  csInf_mem (nonempty_compl_range.{_, v} f)

set_option linter.deprecated false in
@[deprecated "No deprecation message was provided."  (since := "2024-09-20")]
theorem le_mex_of_forall {ι : Type u} {f : ι → Ordinal.{max u v}} {a : Ordinal}
    (H : ∀ b < a, ∃ i, f i = b) : a ≤ mex.{_, v} f := by
  by_contra! h
  exact mex_not_mem_range f (H _ h)

set_option linter.deprecated false in
@[deprecated "No deprecation message was provided."  (since := "2024-09-20")]
theorem ne_mex {ι : Type u} (f : ι → Ordinal.{max u v}) : ∀ i, f i ≠ mex.{_, v} f := by
  simpa using mex_not_mem_range.{_, v} f

set_option linter.deprecated false in
@[deprecated "No deprecation message was provided."  (since := "2024-09-20")]
theorem mex_le_of_ne {ι} {f : ι → Ordinal} {a} (ha : ∀ i, f i ≠ a) : mex f ≤ a :=
  csInf_le' (by simp [ha])

set_option linter.deprecated false in
@[deprecated "No deprecation message was provided."  (since := "2024-09-20")]
theorem exists_of_lt_mex {ι} {f : ι → Ordinal} {a} (ha : a < mex f) : ∃ i, f i = a := by
  by_contra! ha'
  exact ha.not_le (mex_le_of_ne ha')

set_option linter.deprecated false in
@[deprecated "No deprecation message was provided."  (since := "2024-09-20")]
theorem mex_le_lsub {ι : Type u} (f : ι → Ordinal.{max u v}) : mex.{_, v} f ≤ lsub.{_, v} f :=
  csInf_le' (lsub_not_mem_range f)

set_option linter.deprecated false in
@[deprecated "No deprecation message was provided."  (since := "2024-09-20")]
theorem mex_monotone {α β : Type u} {f : α → Ordinal.{max u v}} {g : β → Ordinal.{max u v}}
    (h : Set.range f ⊆ Set.range g) : mex.{_, v} f ≤ mex.{_, v} g := by
  refine mex_le_of_ne fun i hi => ?_
  cases' h ⟨i, rfl⟩ with j hj
  rw [← hj] at hi
  exact ne_mex g j hi

set_option linter.deprecated false in
@[deprecated sInf_compl_lt_ord_succ (since := "2024-09-20")]
theorem mex_lt_ord_succ_mk {ι : Type u} (f : ι → Ordinal.{u}) :
    mex.{_, u} f < (succ #ι).ord := by
  by_contra! h
  apply (lt_succ #ι).not_le
  have H := fun a => exists_of_lt_mex ((typein_lt_self a).trans_le h)
  let g : (succ #ι).ord.toType → ι := fun a => Classical.choose (H a)
  have hg : Injective g := fun a b h' => by
    have Hf : ∀ x, f (g x) =
        typein ((· < ·) : (succ #ι).ord.toType → (succ #ι).ord.toType → Prop) x :=
      fun a => Classical.choose_spec (H a)
    apply_fun f at h'
    rwa [Hf, Hf, typein_inj] at h'
  convert Cardinal.mk_le_of_injective hg
  rw [Cardinal.mk_ord_toType (succ #ι)]

set_option linter.deprecated false in
/-- The minimum excluded ordinal of a family of ordinals indexed by the set of ordinals less than
    some `o : Ordinal.{u}`. This is a special case of `mex` over the family provided by
    `familyOfBFamily`.

    This is to `mex` as `bsup` is to `sup`. -/
@[deprecated "use sInf sᶜ instead" (since := "2024-09-20")]
def bmex (o : Ordinal) (f : ∀ a < o, Ordinal) : Ordinal :=
  mex (familyOfBFamily o f)

set_option linter.deprecated false in
@[deprecated "No deprecation message was provided."  (since := "2024-09-20")]
theorem bmex_not_mem_brange {o : Ordinal} (f : ∀ a < o, Ordinal) : bmex o f ∉ brange o f := by
  rw [← range_familyOfBFamily]
  apply mex_not_mem_range

set_option linter.deprecated false in
@[deprecated "No deprecation message was provided."  (since := "2024-09-20")]
theorem le_bmex_of_forall {o : Ordinal} (f : ∀ a < o, Ordinal) {a : Ordinal}
    (H : ∀ b < a, ∃ i hi, f i hi = b) : a ≤ bmex o f := by
  by_contra! h
  exact bmex_not_mem_brange f (H _ h)

set_option linter.deprecated false in
@[deprecated "No deprecation message was provided."  (since := "2024-09-20")]
theorem ne_bmex {o : Ordinal.{u}} (f : ∀ a < o, Ordinal.{max u v}) {i} (hi) :
    f i hi ≠ bmex.{_, v} o f := by
  convert (config := {transparency := .default})
    ne_mex.{_, v} (familyOfBFamily o f) (enum (α := o.toType) (· < ·) ⟨i, by rwa [type_lt]⟩) using 2
  -- Porting note: `familyOfBFamily_enum` → `typein_enum`
  rw [typein_enum]

set_option linter.deprecated false in
@[deprecated "No deprecation message was provided."  (since := "2024-09-20")]
theorem bmex_le_of_ne {o : Ordinal} {f : ∀ a < o, Ordinal} {a} (ha : ∀ i hi, f i hi ≠ a) :
    bmex o f ≤ a :=
  mex_le_of_ne fun _i => ha _ _

set_option linter.deprecated false in
@[deprecated "No deprecation message was provided."  (since := "2024-09-20")]
theorem exists_of_lt_bmex {o : Ordinal} {f : ∀ a < o, Ordinal} {a} (ha : a < bmex o f) :
    ∃ i hi, f i hi = a := by
  cases' exists_of_lt_mex ha with i hi
  exact ⟨_, typein_lt_self i, hi⟩

set_option linter.deprecated false in
@[deprecated "No deprecation message was provided."  (since := "2024-09-20")]
theorem bmex_le_blsub {o : Ordinal.{u}} (f : ∀ a < o, Ordinal.{max u v}) :
    bmex.{_, v} o f ≤ blsub.{_, v} o f :=
  mex_le_lsub _

set_option linter.deprecated false in
@[deprecated "No deprecation message was provided."  (since := "2024-09-20")]
theorem bmex_monotone {o o' : Ordinal.{u}}
    {f : ∀ a < o, Ordinal.{max u v}} {g : ∀ a < o', Ordinal.{max u v}}
    (h : brange o f ⊆ brange o' g) : bmex.{_, v} o f ≤ bmex.{_, v} o' g :=
  mex_monotone (by rwa [range_familyOfBFamily, range_familyOfBFamily])

set_option linter.deprecated false in
@[deprecated sInf_compl_lt_ord_succ (since := "2024-09-20")]
theorem bmex_lt_ord_succ_card {o : Ordinal.{u}} (f : ∀ a < o, Ordinal.{u}) :
    bmex.{_, u} o f < (succ o.card).ord := by
  rw [← mk_toType]
  exact mex_lt_ord_succ_mk (familyOfBFamily o f)

end mex

end Ordinal

/-! ### Results about injectivity and surjectivity -/


theorem not_surjective_of_ordinal {α : Type u} (f : α → Ordinal.{u}) : ¬Surjective f := fun h =>
  Ordinal.lsub_not_mem_range.{u, u} f (h _)

theorem not_injective_of_ordinal {α : Type u} (f : Ordinal.{u} → α) : ¬Injective f := fun h =>
  not_surjective_of_ordinal _ (invFun_surjective h)

theorem not_surjective_of_ordinal_of_small {α : Type v} [Small.{u} α] (f : α → Ordinal.{u}) :
    ¬Surjective f := fun h => not_surjective_of_ordinal _ (h.comp (equivShrink _).symm.surjective)

theorem not_injective_of_ordinal_of_small {α : Type v} [Small.{u} α] (f : Ordinal.{u} → α) :
    ¬Injective f := fun h => not_injective_of_ordinal _ ((equivShrink _).injective.comp h)

/-- The type of ordinals in universe `u` is not `Small.{u}`. This is the type-theoretic analog of
the Burali-Forti paradox. -/
theorem not_small_ordinal : ¬Small.{u} Ordinal.{max u v} := fun h =>
  @not_injective_of_ordinal_of_small _ h _ fun _a _b => Ordinal.lift_inj.{v, u}.1

theorem Ordinal.not_bddAbove_compl_of_small (s : Set Ordinal.{u}) [hs : Small.{u} s] :
    ¬BddAbove sᶜ := by
  rw [bddAbove_iff_small]
  intro h
  have := small_union s sᶜ
  rw [union_compl_self, small_univ_iff] at this
  exact not_small_ordinal this

/-! ### Casting naturals into ordinals, compatibility with operations -/


namespace Ordinal

instance instCharZero : CharZero Ordinal := by
  refine ⟨fun a b h ↦ ?_⟩
  rwa [← Cardinal.ord_nat, ← Cardinal.ord_nat, Cardinal.ord_inj, Nat.cast_inj] at h

@[simp]
theorem one_add_natCast (m : ℕ) : 1 + (m : Ordinal) = succ m := by
  rw [← Nat.cast_one, ← Nat.cast_add, add_comm]
  rfl

@[deprecated "No deprecation message was provided."  (since := "2024-04-17")]
alias one_add_nat_cast := one_add_natCast

-- See note [no_index around OfNat.ofNat]
@[simp]
theorem one_add_ofNat (m : ℕ) [m.AtLeastTwo] :
    1 + (no_index (OfNat.ofNat m : Ordinal)) = Order.succ (OfNat.ofNat m : Ordinal) :=
  one_add_natCast m

@[simp, norm_cast]
theorem natCast_mul (m : ℕ) : ∀ n : ℕ, ((m * n : ℕ) : Ordinal) = m * n
  | 0 => by simp
  | n + 1 => by rw [Nat.mul_succ, Nat.cast_add, natCast_mul m n, Nat.cast_succ, mul_add_one]

@[deprecated "No deprecation message was provided."  (since := "2024-04-17")]
alias nat_cast_mul := natCast_mul

@[deprecated Nat.cast_le (since := "2024-10-17")]
theorem natCast_le {m n : ℕ} : (m : Ordinal) ≤ n ↔ m ≤ n := Nat.cast_le

@[deprecated "No deprecation message was provided."  (since := "2024-04-17")]
alias nat_cast_le := natCast_le

@[deprecated Nat.cast_inj (since := "2024-10-17")]
theorem natCast_inj {m n : ℕ} : (m : Ordinal) = n ↔ m = n := Nat.cast_inj

@[deprecated "No deprecation message was provided."  (since := "2024-04-17")]
alias nat_cast_inj := natCast_inj

@[deprecated Nat.cast_lt (since := "2024-10-17")]
theorem natCast_lt {m n : ℕ} : (m : Ordinal) < n ↔ m < n := Nat.cast_lt

@[deprecated "No deprecation message was provided."  (since := "2024-04-17")]
alias nat_cast_lt := natCast_lt

@[deprecated Nat.cast_eq_zero (since := "2024-10-17")]
theorem natCast_eq_zero {n : ℕ} : (n : Ordinal) = 0 ↔ n = 0 := Nat.cast_eq_zero

@[deprecated "No deprecation message was provided."  (since := "2024-04-17")]
alias nat_cast_eq_zero := natCast_eq_zero

@[deprecated Nat.cast_ne_zero (since := "2024-10-17")]
theorem natCast_ne_zero {n : ℕ} : (n : Ordinal) ≠ 0 ↔ n ≠ 0 := Nat.cast_ne_zero

@[deprecated "No deprecation message was provided."  (since := "2024-04-17")]
alias nat_cast_ne_zero := natCast_ne_zero

@[deprecated Nat.cast_pos' (since := "2024-10-17")]
theorem natCast_pos {n : ℕ} : (0 : Ordinal) < n ↔ 0 < n := Nat.cast_pos'

@[deprecated "No deprecation message was provided."  (since := "2024-04-17")]
alias nat_cast_pos := natCast_pos

@[simp, norm_cast]
theorem natCast_sub (m n : ℕ) : ((m - n : ℕ) : Ordinal) = m - n := by
  rcases le_total m n with h | h
  · rw [tsub_eq_zero_iff_le.2 h, Ordinal.sub_eq_zero_iff_le.2 (Nat.cast_le.2 h), Nat.cast_zero]
  · rw [← add_left_cancel_iff (a := ↑n), ← Nat.cast_add, add_tsub_cancel_of_le h,
      Ordinal.add_sub_cancel_of_le (Nat.cast_le.2 h)]

@[deprecated "No deprecation message was provided."  (since := "2024-04-17")]
alias nat_cast_sub := natCast_sub

@[simp, norm_cast]
theorem natCast_div (m n : ℕ) : ((m / n : ℕ) : Ordinal) = m / n := by
  rcases eq_or_ne n 0 with (rfl | hn)
  · simp
  · have hn' : (n : Ordinal) ≠ 0 := Nat.cast_ne_zero.2 hn
    apply le_antisymm
    · rw [le_div hn', ← natCast_mul, Nat.cast_le, mul_comm]
      apply Nat.div_mul_le_self
    · rw [div_le hn', ← add_one_eq_succ, ← Nat.cast_succ, ← natCast_mul, Nat.cast_lt, mul_comm,
        ← Nat.div_lt_iff_lt_mul (Nat.pos_of_ne_zero hn)]
      apply Nat.lt_succ_self

@[deprecated "No deprecation message was provided."  (since := "2024-04-17")]
alias nat_cast_div := natCast_div

@[simp, norm_cast]
theorem natCast_mod (m n : ℕ) : ((m % n : ℕ) : Ordinal) = m % n := by
  rw [← add_left_cancel_iff, div_add_mod, ← natCast_div, ← natCast_mul, ← Nat.cast_add,
    Nat.div_add_mod]

@[deprecated "No deprecation message was provided."  (since := "2024-04-17")]
alias nat_cast_mod := natCast_mod

@[simp]
theorem lift_natCast : ∀ n : ℕ, lift.{u, v} n = n
  | 0 => by simp
  | n + 1 => by simp [lift_natCast n]

@[deprecated "No deprecation message was provided."  (since := "2024-04-17")]
alias lift_nat_cast := lift_natCast

-- See note [no_index around OfNat.ofNat]
@[simp]
theorem lift_ofNat (n : ℕ) [n.AtLeastTwo] :
    lift.{u, v} (no_index (OfNat.ofNat n)) = OfNat.ofNat n :=
  lift_natCast n

/-! ### Properties of ω -/

theorem lt_add_of_limit {a b c : Ordinal.{u}} (h : IsLimit c) :
    a < b + c ↔ ∃ c' < c, a < b + c' := by
  -- Porting note: `bex_def` is required.
  rw [← IsNormal.bsup_eq.{u, u} (isNormal_add_right b) h, lt_bsup, bex_def]

theorem lt_omega0 {o : Ordinal} : o < ω ↔ ∃ n : ℕ, o = n := by
  simp_rw [← Cardinal.ord_aleph0, Cardinal.lt_ord, lt_aleph0, card_eq_nat]

@[deprecated "No deprecation message was provided."  (since := "2024-09-30")]
alias lt_omega := lt_omega0

theorem nat_lt_omega0 (n : ℕ) : ↑n < ω :=
  lt_omega0.2 ⟨_, rfl⟩

@[deprecated "No deprecation message was provided."  (since := "2024-09-30")]
alias nat_lt_omega := nat_lt_omega0

theorem omega0_pos : 0 < ω :=
  nat_lt_omega0 0

theorem omega0_ne_zero : ω ≠ 0 :=
  omega0_pos.ne'

@[deprecated "No deprecation message was provided."  (since := "2024-09-30")]
alias omega_ne_zero := omega0_ne_zero

theorem one_lt_omega0 : 1 < ω := by simpa only [Nat.cast_one] using nat_lt_omega0 1

@[deprecated "No deprecation message was provided."  (since := "2024-09-30")]
alias one_lt_omega := one_lt_omega0

theorem isLimit_omega0 : IsLimit ω := by
  rw [isLimit_iff, isSuccPrelimit_iff_succ_lt]
  refine ⟨omega0_ne_zero, fun o h => ?_⟩
  obtain ⟨n, rfl⟩ := lt_omega0.1 h
  exact nat_lt_omega0 (n + 1)

@[deprecated "No deprecation message was provided."  (since := "2024-10-14")]
alias omega0_isLimit := isLimit_omega0

@[deprecated "No deprecation message was provided."  (since := "2024-09-30")]
alias omega_isLimit := isLimit_omega0

theorem omega0_le {o : Ordinal} : ω ≤ o ↔ ∀ n : ℕ, ↑n ≤ o :=
  ⟨fun h n => (nat_lt_omega0 _).le.trans h, fun H =>
    le_of_forall_lt fun a h => by
      let ⟨n, e⟩ := lt_omega0.1 h
      rw [e, ← succ_le_iff]; exact H (n + 1)⟩

@[deprecated "No deprecation message was provided."  (since := "2024-09-30")]
alias omega_le := omega0_le

@[simp]
theorem iSup_natCast : iSup Nat.cast = ω :=
  (Ordinal.iSup_le fun n => (nat_lt_omega0 n).le).antisymm <| omega0_le.2 <| Ordinal.le_iSup _

set_option linter.deprecated false in
@[deprecated iSup_natCast (since := "2024-04-17")]
theorem sup_natCast : sup Nat.cast = ω :=
  iSup_natCast

@[deprecated "No deprecation message was provided."  (since := "2024-04-17")]
alias sup_nat_cast := sup_natCast

theorem nat_lt_limit {o} (h : IsLimit o) : ∀ n : ℕ, ↑n < o
  | 0 => h.pos
  | n + 1 => h.succ_lt (nat_lt_limit h n)

theorem omega0_le_of_isLimit {o} (h : IsLimit o) : ω ≤ o :=
  omega0_le.2 fun n => le_of_lt <| nat_lt_limit h n

@[deprecated "No deprecation message was provided."  (since := "2024-09-30")]
alias omega_le_of_isLimit := omega0_le_of_isLimit

theorem natCast_add_omega0 (n : ℕ) : n + ω = ω := by
  refine le_antisymm (le_of_forall_lt fun a ha ↦ ?_) (le_add_left _ _)
  obtain ⟨b, hb', hb⟩ := (lt_add_iff omega0_ne_zero).1 ha
  obtain ⟨m, rfl⟩ := lt_omega0.1 hb'
  apply hb.trans_lt
  exact_mod_cast nat_lt_omega0 (n + m)

theorem one_add_omega0 : 1 + ω = ω :=
  mod_cast natCast_add_omega0 1

@[deprecated "No deprecation message was provided."  (since := "2024-09-30")]
alias one_add_omega := one_add_omega0

theorem add_omega0 {a : Ordinal} (h : a < ω) : a + ω = ω := by
  obtain ⟨n, rfl⟩ := lt_omega0.1 h
  exact natCast_add_omega0 n

@[deprecated (since := "2024-09-30")]
alias add_omega := add_omega0

@[simp]
theorem natCast_add_of_omega0_le {o} (h : ω ≤ o) (n : ℕ) : n + o = o := by
  rw [← Ordinal.add_sub_cancel_of_le h, ← add_assoc, natCast_add_omega0]

@[simp]
theorem one_add_of_omega0_le {o} (h : ω ≤ o) : 1 + o = o :=
  mod_cast natCast_add_of_omega0_le h 1

@[deprecated "No deprecation message was provided."  (since := "2024-09-30")]
alias one_add_of_omega_le := one_add_of_omega0_le

theorem isLimit_iff_omega0_dvd {a : Ordinal} : IsLimit a ↔ a ≠ 0 ∧ ω ∣ a := by
  refine ⟨fun l => ⟨l.ne_zero, ⟨a / ω, le_antisymm ?_ (mul_div_le _ _)⟩⟩, fun h => ?_⟩
  · refine (limit_le l).2 fun x hx => le_of_lt ?_
    rw [← div_lt omega0_ne_zero, ← succ_le_iff, le_div omega0_ne_zero, mul_succ,
      add_le_of_limit isLimit_omega0]
    intro b hb
    rcases lt_omega0.1 hb with ⟨n, rfl⟩
    exact
      (add_le_add_right (mul_div_le _ _) _).trans
        (lt_sub.1 <| nat_lt_limit (isLimit_sub l hx) _).le
  · rcases h with ⟨a0, b, rfl⟩
    refine isLimit_mul_left isLimit_omega0 (Ordinal.pos_iff_ne_zero.2 <| mt ?_ a0)
    intro e
    simp only [e, mul_zero]

@[deprecated "No deprecation message was provided."  (since := "2024-09-30")]
alias isLimit_iff_omega_dvd := isLimit_iff_omega0_dvd

theorem IsNormal.apply_omega0 {f : Ordinal.{u} → Ordinal.{v}} (hf : IsNormal f) :
    ⨆ n : ℕ, f n = f ω := by rw [← iSup_natCast, hf.map_iSup]

@[deprecated "No deprecation message was provided."  (since := "2024-09-30")]
alias IsNormal.apply_omega := IsNormal.apply_omega0

@[simp]
theorem iSup_add_nat (o : Ordinal) : ⨆ n : ℕ, o + n = o + ω :=
  (isNormal_add_right o).apply_omega0

set_option linter.deprecated false in
@[deprecated iSup_add_nat (since := "2024-08-27")]
theorem sup_add_nat (o : Ordinal) : (sup fun n : ℕ => o + n) = o + ω :=
  (isNormal_add_right o).apply_omega0

@[simp]
theorem iSup_mul_nat (o : Ordinal) : ⨆ n : ℕ, o * n = o * ω := by
  rcases eq_zero_or_pos o with (rfl | ho)
  · rw [zero_mul]
    exact iSup_eq_zero_iff.2 fun n => zero_mul (n : Ordinal)
  · exact (isNormal_mul_right ho).apply_omega0

set_option linter.deprecated false in
@[deprecated iSup_add_nat (since := "2024-08-27")]
theorem sup_mul_nat (o : Ordinal) : (sup fun n : ℕ => o * n) = o * ω := by
  rcases eq_zero_or_pos o with (rfl | ho)
  · rw [zero_mul]
    exact sup_eq_zero_iff.2 fun n => zero_mul (n : Ordinal)
  · exact (mul_isNormal ho).apply_omega0

end Ordinal

namespace Cardinal

open Ordinal

@[simp]
theorem add_one_of_aleph0_le {c} (h : ℵ₀ ≤ c) : c + 1 = c := by
  rw [add_comm, ← card_ord c, ← card_one, ← card_add, one_add_of_omega0_le]
  rwa [← ord_aleph0, ord_le_ord]

theorem isLimit_ord {c} (co : ℵ₀ ≤ c) : (ord c).IsLimit := by
  rw [isLimit_iff, isSuccPrelimit_iff_succ_lt]
  refine ⟨fun h => aleph0_ne_zero ?_, fun a => lt_imp_lt_of_le_imp_le fun h => ?_⟩
  · rw [← Ordinal.le_zero, ord_le] at h
    simpa only [card_zero, nonpos_iff_eq_zero] using co.trans h
  · rw [ord_le] at h ⊢
    rwa [← @add_one_of_aleph0_le (card a), ← card_succ]
    rw [← ord_le, ← le_succ_of_isLimit, ord_le]
    · exact co.trans h
    · rw [ord_aleph0]
      exact Ordinal.isLimit_omega0

@[deprecated "No deprecation message was provided."  (since := "2024-10-14")]
alias ord_isLimit := isLimit_ord

theorem noMaxOrder {c} (h : ℵ₀ ≤ c) : NoMaxOrder c.ord.toType :=
  toType_noMax_of_succ_lt fun _ ↦ (isLimit_ord h).succ_lt

end Cardinal

set_option linter.style.longFile 2600<|MERGE_RESOLUTION|>--- conflicted
+++ resolved
@@ -96,14 +96,9 @@
 instance : IsLeftCancelAdd Ordinal where
   add_left_cancel a b c h := by simpa only [le_antisymm_iff, add_le_add_iff_left] using h
 
-<<<<<<< HEAD
-theorem add_left_cancel (a) {b c : Ordinal} : a + b = a + c ↔ b = c := by
-  simp only [le_antisymm_iff, add_le_add_iff_left]
-=======
 @[deprecated add_left_cancel_iff (since := "2024-12-11")]
 protected theorem add_left_cancel (a) {b c : Ordinal} : a + b = a + c ↔ b = c :=
   add_left_cancel_iff
->>>>>>> 490d538a
 
 private theorem add_lt_add_iff_left' (a) {b c : Ordinal} : a + b < a + c ↔ b < c := by
   rw [← not_le, ← not_le, add_le_add_iff_left]
@@ -494,43 +489,29 @@
   rw [dif_pos h]
   exact (Classical.choose_spec (exists_add_of_le h)).symm
 
+@[simp]
 theorem add_sub_cancel (a b : Ordinal) : a + b - a = b := by
-  rw [← add_left_cancel a]
-  exact Ordinal.add_sub_cancel_of_le (le_add_right a b)
-
-theorem sub_eq_zero {a b : Ordinal} (h : a ≤ b) : a - b = 0 := by
+  simpa using Ordinal.add_sub_cancel_of_le (le_add_right a b)
+
+theorem sub_eq_zero_of_le {a b : Ordinal} (h : a ≤ b) : a - b = 0 := by
   obtain h | rfl := h.lt_or_eq
   · exact dif_neg h.not_le
-  · have := Ordinal.add_sub_cancel_of_le (le_refl a)
-    rw [← ]
-    rw [add_right_eq_self] at this
-
-  #exit
-
-@[simp]
-theorem sub_zero (a : Ordinal) : a - 0 = a := by simpa only [zero_add] using add_sub_cancel 0 a
-
-@[simp]
-theorem zero_sub (a : Ordinal) : 0 - a = 0 := by rw [← Ordinal.le_zero]; apply sub_le_self
-
-@[simp]
-theorem sub_self (a : Ordinal) : a - a = 0 := by simpa only [add_zero] using add_sub_cancel a 0
+  · rw [← add_left_cancel_iff (a := a), add_zero]
+    exact Ordinal.add_sub_cancel_of_le le_rfl
 
 theorem le_add_sub (a b : Ordinal) : a ≤ b + (a - b) := by
-  obtain h | h := le_or_lt b a
+  obtain h | h := le_total b a
   · exact (Ordinal.add_sub_cancel_of_le h).ge
-  · change a ≤ b + dite _ _ _
-    rw [dif_neg h.not_le, add_zero]
-    exact h.le
+  · rwa [sub_eq_zero_of_le h, add_zero]
 
 theorem sub_le {a b c : Ordinal} : a - b ≤ c ↔ a ≤ b + c where
   mp h := (le_add_sub a b).trans (add_le_add_left h _)
   mpr h := by
-    obtain h' | h' := le_or_lt b a
-    · rwa [← Ordinal.add_sub_cancel_of_le h', add_le_add_iff_left] at h
-    ·
-
-#exit
+    obtain h' | h' := le_total b a
+    · rwa [← add_le_add_iff_left b, Ordinal.add_sub_cancel_of_le h']
+    · rw [sub_eq_zero_of_le h']
+      exact Ordinal.zero_le c
+
 theorem lt_sub {a b c : Ordinal} : a < b - c ↔ c + a < b :=
   lt_iff_lt_of_le_iff_le sub_le
 
@@ -545,6 +526,18 @@
 
 theorem sub_lt_of_le {a b c : Ordinal} (h : b ≤ a) : a - b < c ↔ a < b + c :=
   lt_iff_lt_of_le_iff_le (le_sub_of_le h)
+
+@[simp]
+theorem sub_zero (a : Ordinal) : a - 0 = a := by
+  simpa only [zero_add] using add_sub_cancel 0 a
+
+@[simp]
+theorem zero_sub (a : Ordinal) : 0 - a = 0 := by
+  rw [← Ordinal.le_zero]; apply sub_le_self
+
+@[simp]
+theorem sub_self (a : Ordinal) : a - a = 0 := by
+  simpa only [add_zero] using add_sub_cancel a 0
 
 protected theorem sub_eq_zero_iff_le {a b : Ordinal} : a - b = 0 ↔ a ≤ b :=
   ⟨fun h => by simpa only [h, add_zero] using le_add_sub a b, fun h => by
@@ -582,8 +575,20 @@
     a + b ≤ c :=
   (add_le_iff hb.ne').2 h
 
+theorem lt_add_iff_of_isLimit {a b c : Ordinal} (hc : IsLimit c) :
+    a < b + c ↔ ∃ d < c, a < b + d := by
+  rw [lt_add_iff hc.ne_zero]
+  constructor <;> rintro ⟨d, hd, ha⟩
+  · refine ⟨_, hc.succ_lt hd, ?_⟩
+    rwa [add_succ, lt_succ_iff]
+  · exact ⟨d, hd, ha.le⟩
+
+theorem add_le_iff_of_isLimit {a b c : Ordinal} (hb : IsLimit b) :
+    a + b ≤ c ↔ ∀ d < b, a + d ≤ c := by
+  simpa using (lt_add_iff_of_isLimit hb).not
+
 theorem isNormal_add_right (a : Ordinal) : IsNormal (a + ·) :=
-  ⟨fun b => (add_lt_add_iff_left a).2 (lt_succ b), fun _b l _c => add_le_of_limit l⟩
+  ⟨fun b => (add_lt_add_iff_left a).2 (lt_succ b), fun _b l _c => add_le_iff_of_isLimit l⟩
 
 @[deprecated isNormal_add_right (since := "2024-10-11")]
 alias add_isNormal := isNormal_add_right
@@ -606,8 +611,6 @@
 @[deprecated isLimit_sub (since := "2024-10-11")]
 alias sub_isLimit := isLimit_sub
 
-
-#exit
 /-! ### Multiplication of ordinals -/
 
 
@@ -2438,7 +2441,7 @@
   refine ⟨fun l => ⟨l.ne_zero, ⟨a / ω, le_antisymm ?_ (mul_div_le _ _)⟩⟩, fun h => ?_⟩
   · refine (limit_le l).2 fun x hx => le_of_lt ?_
     rw [← div_lt omega0_ne_zero, ← succ_le_iff, le_div omega0_ne_zero, mul_succ,
-      add_le_of_limit isLimit_omega0]
+      add_le_iff_of_isLimit isLimit_omega0]
     intro b hb
     rcases lt_omega0.1 hb with ⟨n, rfl⟩
     exact
