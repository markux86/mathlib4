--- conflicted
+++ resolved
@@ -428,10 +428,6 @@
   rw [archimedean_iff_int_le]
   exact fun x => ⟨⌈x⌉, Int.le_ceil x⟩
 
-<<<<<<< HEAD
-instance Units.mulArchimedean (α) [OrderedCommMonoid α] [MulArchimedean α] :
-=======
 instance Units.instMulArchimedean (α) [OrderedCommMonoid α] [MulArchimedean α] :
->>>>>>> d05648d1
     MulArchimedean αˣ :=
   ⟨fun x {_} h ↦ MulArchimedean.arch x.val h⟩