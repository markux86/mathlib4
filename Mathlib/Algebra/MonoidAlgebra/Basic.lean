/-
Copyright (c) 2017 Johannes Hölzl. All rights reserved.
Released under Apache 2.0 license as described in the file LICENSE.
Authors: Johannes Hölzl, Yury Kudryashov, Kim Morrison
-/
import Mathlib.Algebra.MonoidAlgebra.Defs
import Mathlib.Algebra.Algebra.NonUnitalHom
import Mathlib.Algebra.Algebra.Equiv
import Mathlib.Algebra.BigOperators.Finsupp
import Mathlib.Algebra.Module.BigOperators
import Mathlib.Data.Finsupp.Basic
import Mathlib.LinearAlgebra.Finsupp

/-!
# Monoid algebras

-/

noncomputable section

open Finset

open Finsupp hiding single mapDomain

universe u₁ u₂ u₃ u₄

variable (k : Type u₁) (G : Type u₂) (H : Type*) {R : Type*}

/-! ### Multiplicative monoids -/

namespace MonoidAlgebra

variable {k G}

/-! #### Non-unital, non-associative algebra structure -/


section NonUnitalNonAssocAlgebra

variable (k) [Semiring k] [DistribSMul R k] [Mul G]

variable {A : Type u₃} [NonUnitalNonAssocSemiring A]

/-- A non_unital `k`-algebra homomorphism from `MonoidAlgebra k G` is uniquely defined by its
values on the functions `single a 1`. -/
theorem nonUnitalAlgHom_ext [DistribMulAction k A] {φ₁ φ₂ : MonoidAlgebra k G →ₙₐ[k] A}
    (h : ∀ x, φ₁ (single x 1) = φ₂ (single x 1)) : φ₁ = φ₂ :=
  NonUnitalAlgHom.to_distribMulActionHom_injective <|
    Finsupp.distribMulActionHom_ext' fun a => DistribMulActionHom.ext_ring (h a)

/-- See note [partially-applied ext lemmas]. -/
@[ext high]
theorem nonUnitalAlgHom_ext' [DistribMulAction k A] {φ₁ φ₂ : MonoidAlgebra k G →ₙₐ[k] A}
    (h : φ₁.toMulHom.comp (ofMagma k G) = φ₂.toMulHom.comp (ofMagma k G)) : φ₁ = φ₂ :=
  nonUnitalAlgHom_ext k <| DFunLike.congr_fun h

/-- The functor `G ↦ MonoidAlgebra k G`, from the category of magmas to the category of non-unital,
non-associative algebras over `k` is adjoint to the forgetful functor in the other direction. -/
@[simps apply_apply symm_apply]
def liftMagma [Module k A] [IsScalarTower k A A] [SMulCommClass k A A] :
    (G →ₙ* A) ≃ (MonoidAlgebra k G →ₙₐ[k] A) where
  toFun f :=
    { liftAddHom fun x => (smulAddHom k A).flip (f x) with
      toFun := fun a => a.sum fun m t => t • f m
      map_smul' := fun t' a => by
        -- Porting note(#12129): additional beta reduction needed
        beta_reduce
        rw [Finsupp.smul_sum, sum_smul_index']
        · simp_rw [smul_assoc, MonoidHom.id_apply]
        · intro m
          exact zero_smul k (f m)
      map_mul' := fun a₁ a₂ => by
        let g : G → k → A := fun m t => t • f m
        have h₁ : ∀ m, g m 0 = 0 := by
          intro m
          exact zero_smul k (f m)
        have h₂ : ∀ (m) (t₁ t₂ : k), g m (t₁ + t₂) = g m t₁ + g m t₂ := by
          intros
          rw [← add_smul]
        -- Porting note: `reducible` cannot be `local` so proof gets long.
        simp_rw [Finsupp.mul_sum, Finsupp.sum_mul, smul_mul_smul_comm, ← f.map_mul, mul_def,
          sum_comm a₂ a₁]
        rw [sum_sum_index h₁ h₂]; congr; ext
        rw [sum_sum_index h₁ h₂]; congr; ext
        rw [sum_single_index (h₁ _)] }
  invFun F := F.toMulHom.comp (ofMagma k G)
  left_inv f := by
    ext m
    simp only [NonUnitalAlgHom.coe_mk, ofMagma_apply, NonUnitalAlgHom.toMulHom_eq_coe,
      sum_single_index, Function.comp_apply, one_smul, zero_smul, MulHom.coe_comp,
      NonUnitalAlgHom.coe_to_mulHom]
  right_inv F := by
    -- Porting note (#11041): `ext` → `refine nonUnitalAlgHom_ext' k (MulHom.ext fun m => ?_)`
    refine nonUnitalAlgHom_ext' k (MulHom.ext fun m => ?_)
    simp only [NonUnitalAlgHom.coe_mk, ofMagma_apply, NonUnitalAlgHom.toMulHom_eq_coe,
      sum_single_index, Function.comp_apply, one_smul, zero_smul, MulHom.coe_comp,
      NonUnitalAlgHom.coe_to_mulHom]

end NonUnitalNonAssocAlgebra

/-! #### Algebra structure -/

section Algebra

/-- The instance `Algebra k (MonoidAlgebra A G)` whenever we have `Algebra k A`.

In particular this provides the instance `Algebra k (MonoidAlgebra k G)`.
-/
instance algebra {A : Type*} [CommSemiring k] [Semiring A] [Algebra k A] [Monoid G] :
    Algebra k (MonoidAlgebra A G) :=
  { singleOneRingHom.comp (algebraMap k A) with
    -- Porting note (#11041): `ext` → `refine Finsupp.ext fun _ => ?_`
    smul_def' := fun r a => by
      refine Finsupp.ext fun _ => ?_
      -- Porting note: Newly required.
      rw [Finsupp.coe_smul]
      simp [single_one_mul_apply, Algebra.smul_def, Pi.smul_apply]
    commutes' := fun r f => by
      refine Finsupp.ext fun _ => ?_
      simp [single_one_mul_apply, mul_single_one_apply, Algebra.commutes] }

/-- `Finsupp.single 1` as an `AlgHom` -/
@[simps! apply]
def singleOneAlgHom {A : Type*} [CommSemiring k] [Semiring A] [Algebra k A] [Monoid G] :
    A →ₐ[k] MonoidAlgebra A G :=
  { singleOneRingHom with
    commutes' := fun r => by
      -- Porting note (#11041): `ext` → `refine Finsupp.ext fun _ => ?_`
      refine Finsupp.ext fun _ => ?_
      simp
      rfl }

@[simp]
theorem coe_algebraMap {A : Type*} [CommSemiring k] [Semiring A] [Algebra k A] [Monoid G] :
    ⇑(algebraMap k (MonoidAlgebra A G)) = single 1 ∘ algebraMap k A :=
  rfl

theorem single_eq_algebraMap_mul_of [CommSemiring k] [Monoid G] (a : G) (b : k) :
    single a b = algebraMap k (MonoidAlgebra k G) b * of k G a := by simp

theorem single_algebraMap_eq_algebraMap_mul_of {A : Type*} [CommSemiring k] [Semiring A]
    [Algebra k A] [Monoid G] (a : G) (b : k) :
    single a (algebraMap k A b) = algebraMap k (MonoidAlgebra A G) b * of A G a := by simp

end Algebra

section lift

variable [CommSemiring k] [Monoid G] [Monoid H]
variable {A : Type u₃} [Semiring A] [Algebra k A] {B : Type*} [Semiring B] [Algebra k B]

/-- `liftNCRingHom` as an `AlgHom`, for when `f` is an `AlgHom` -/
def liftNCAlgHom (f : A →ₐ[k] B) (g : G →* B) (h_comm : ∀ x y, Commute (f x) (g y)) :
    MonoidAlgebra A G →ₐ[k] B :=
  { liftNCRingHom (f : A →+* B) g h_comm with
    commutes' := by simp [liftNCRingHom] }

/-- A `k`-algebra homomorphism from `MonoidAlgebra k G` is uniquely defined by its
values on the functions `single a 1`. -/
theorem algHom_ext ⦃φ₁ φ₂ : MonoidAlgebra k G →ₐ[k] A⦄
    (h : ∀ x, φ₁ (single x 1) = φ₂ (single x 1)) : φ₁ = φ₂ :=
  AlgHom.toLinearMap_injective <| Finsupp.lhom_ext' fun a => LinearMap.ext_ring (h a)

-- Porting note: The priority must be `high`.
/-- See note [partially-applied ext lemmas]. -/
@[ext high]
theorem algHom_ext' ⦃φ₁ φ₂ : MonoidAlgebra k G →ₐ[k] A⦄
    (h :
      (φ₁ : MonoidAlgebra k G →* A).comp (of k G) = (φ₂ : MonoidAlgebra k G →* A).comp (of k G)) :
    φ₁ = φ₂ :=
  algHom_ext <| DFunLike.congr_fun h

variable (k G A)

/-- Any monoid homomorphism `G →* A` can be lifted to an algebra homomorphism
`MonoidAlgebra k G →ₐ[k] A`. -/
def lift : (G →* A) ≃ (MonoidAlgebra k G →ₐ[k] A) where
  invFun f := (f : MonoidAlgebra k G →* A).comp (of k G)
  toFun F := liftNCAlgHom (Algebra.ofId k A) F fun _ _ => Algebra.commutes _ _
  left_inv f := by
    ext
    simp [liftNCAlgHom, liftNCRingHom]
  right_inv F := by
    ext
    simp [liftNCAlgHom, liftNCRingHom]

variable {k G H A}

theorem lift_apply' (F : G →* A) (f : MonoidAlgebra k G) :
    lift k G A F f = f.sum fun a b => algebraMap k A b * F a :=
  rfl

theorem lift_apply (F : G →* A) (f : MonoidAlgebra k G) :
    lift k G A F f = f.sum fun a b => b • F a := by simp only [lift_apply', Algebra.smul_def]

theorem lift_def (F : G →* A) : ⇑(lift k G A F) = liftNC ((algebraMap k A : k →+* A) : k →+ A) F :=
  rfl

@[simp]
theorem lift_symm_apply (F : MonoidAlgebra k G →ₐ[k] A) (x : G) :
    (lift k G A).symm F x = F (single x 1) :=
  rfl

@[simp]
theorem lift_single (F : G →* A) (a b) : lift k G A F (single a b) = b • F a := by
  rw [lift_def, liftNC_single, Algebra.smul_def, AddMonoidHom.coe_coe]

theorem lift_of (F : G →* A) (x) : lift k G A F (of k G x) = F x := by simp

theorem lift_unique' (F : MonoidAlgebra k G →ₐ[k] A) :
    F = lift k G A ((F : MonoidAlgebra k G →* A).comp (of k G)) :=
  ((lift k G A).apply_symm_apply F).symm

/-- Decomposition of a `k`-algebra homomorphism from `MonoidAlgebra k G` by
its values on `F (single a 1)`. -/
theorem lift_unique (F : MonoidAlgebra k G →ₐ[k] A) (f : MonoidAlgebra k G) :
    F f = f.sum fun a b => b • F (single a 1) := by
  conv_lhs =>
    rw [lift_unique' F]
    simp [lift_apply]

/-- If `f : G → H` is a homomorphism between two magmas, then
`Finsupp.mapDomain f` is a non-unital algebra homomorphism between their magma algebras. -/
@[simps apply]
def mapDomainNonUnitalAlgHom (k A : Type*) [CommSemiring k] [Semiring A] [Algebra k A]
    {G H F : Type*} [Mul G] [Mul H] [FunLike F G H] [MulHomClass F G H] (f : F) :
    MonoidAlgebra A G →ₙₐ[k] MonoidAlgebra A H :=
  { (Finsupp.mapDomain.addMonoidHom f : MonoidAlgebra A G →+ MonoidAlgebra A H) with
    map_mul' := fun x y => mapDomain_mul f x y
    map_smul' := fun r x => mapDomain_smul r x }

variable (A) in
theorem mapDomain_algebraMap {F : Type*} [FunLike F G H] [MonoidHomClass F G H] (f : F) (r : k) :
    mapDomain f (algebraMap k (MonoidAlgebra A G) r) = algebraMap k (MonoidAlgebra A H) r := by
  simp only [coe_algebraMap, mapDomain_single, map_one, (· ∘ ·)]

/-- If `f : G → H` is a multiplicative homomorphism between two monoids, then
`Finsupp.mapDomain f` is an algebra homomorphism between their monoid algebras. -/
@[simps!]
def mapDomainAlgHom (k A : Type*) [CommSemiring k] [Semiring A] [Algebra k A] {H F : Type*}
    [Monoid H] [FunLike F G H] [MonoidHomClass F G H] (f : F) :
    MonoidAlgebra A G →ₐ[k] MonoidAlgebra A H :=
  { mapDomainRingHom A f with commutes' := mapDomain_algebraMap A f }

@[simp]
lemma mapDomainAlgHom_id (k A) [CommSemiring k] [Semiring A] [Algebra k A] :
    mapDomainAlgHom k A (MonoidHom.id G) = AlgHom.id k (MonoidAlgebra A G) := by
  ext; simp [MonoidHom.id, ← Function.id_def]

@[simp]
lemma mapDomainAlgHom_comp (k A) {G₁ G₂ G₃} [CommSemiring k] [Semiring A] [Algebra k A]
    [Monoid G₁] [Monoid G₂] [Monoid G₃] (f : G₁ →* G₂) (g : G₂ →* G₃) :
    mapDomainAlgHom k A (g.comp f) = (mapDomainAlgHom k A g).comp (mapDomainAlgHom k A f) := by
  ext; simp [mapDomain_comp]

variable (k A)

/-- If `e : G ≃* H` is a multiplicative equivalence between two monoids, then
`MonoidAlgebra.domCongr e` is an algebra equivalence between their monoid algebras. -/
def domCongr (e : G ≃* H) : MonoidAlgebra A G ≃ₐ[k] MonoidAlgebra A H :=
  AlgEquiv.ofLinearEquiv
    (Finsupp.domLCongr e : (G →₀ A) ≃ₗ[k] (H →₀ A))
    ((equivMapDomain_eq_mapDomain _ _).trans <| mapDomain_one e)
    (fun f g => (equivMapDomain_eq_mapDomain _ _).trans <| (mapDomain_mul e f g).trans <|
        congr_arg₂ _ (equivMapDomain_eq_mapDomain _ _).symm (equivMapDomain_eq_mapDomain _ _).symm)

theorem domCongr_toAlgHom (e : G ≃* H) : (domCongr k A e).toAlgHom = mapDomainAlgHom k A e :=
  AlgHom.ext fun _ => equivMapDomain_eq_mapDomain _ _

@[simp] theorem domCongr_apply (e : G ≃* H) (f : MonoidAlgebra A G) (h : H) :
    domCongr k A e f h = f (e.symm h) :=
  rfl

@[simp] theorem domCongr_support (e : G ≃* H) (f : MonoidAlgebra A G) :
    (domCongr k A e f).support = f.support.map e :=
  rfl

@[simp] theorem domCongr_single (e : G ≃* H) (g : G) (a : A) :
    domCongr k A e (single g a) = single (e g) a :=
  Finsupp.equivMapDomain_single _ _ _

@[simp] theorem domCongr_refl : domCongr k A (MulEquiv.refl G) = AlgEquiv.refl :=
  AlgEquiv.ext fun _ => Finsupp.ext fun _ => rfl

@[simp] theorem domCongr_symm (e : G ≃* H) : (domCongr k A e).symm = domCongr k A e.symm := rfl

end lift

section Linear

variable {A : Type*} [Semiring k] [Semiring A] [Module k A]

variable (k A) in
/-- Interpret `single i` as a linear map (but with `MonoidAlgebra` in the type, rather than
`Finsupp`). -/
def lsingle (i : G) : A →ₗ[k] MonoidAlgebra A G :=
  Finsupp.lsingle i

lemma lsingle_def (i : G) :
    lsingle k A i = Finsupp.lsingle i := rfl

lemma lsingle_apply (i : G) (a : A) :
    lsingle k A i a = single i a := rfl

@[ext]
theorem lhom_ext {B : Type*} [AddCommMonoid B] [Module k B]
    {f g : MonoidAlgebra A G →ₗ[k] B}
    (h : ∀ a b, f (single a b) = g (single a b)) : f = g :=
  Finsupp.lhom_ext h

end Linear

section

-- attribute [local reducible] MonoidAlgebra -- Porting note: `reducible` cannot be `local`.

variable (k)

/-- When `V` is a `k[G]`-module, multiplication by a group element `g` is a `k`-linear map. -/
def GroupSMul.linearMap [Monoid G] [CommSemiring k] (V : Type u₃) [AddCommMonoid V] [Module k V]
    [Module (MonoidAlgebra k G) V] [IsScalarTower k (MonoidAlgebra k G) V] (g : G) : V →ₗ[k] V where
  toFun v := single g (1 : k) • v
  map_add' x y := smul_add (single g (1 : k)) x y
  map_smul' _c _x := smul_algebra_smul_comm _ _ _

@[simp]
theorem GroupSMul.linearMap_apply [Monoid G] [CommSemiring k] (V : Type u₃) [AddCommMonoid V]
    [Module k V] [Module (MonoidAlgebra k G) V] [IsScalarTower k (MonoidAlgebra k G) V] (g : G)
    (v : V) : (GroupSMul.linearMap k V g) v = single g (1 : k) • v :=
  rfl

section

variable {k}
variable [Monoid G] [CommSemiring k] {V : Type u₃} {W : Type u₄} [AddCommMonoid V] [Module k V]
  [Module (MonoidAlgebra k G) V] [IsScalarTower k (MonoidAlgebra k G) V] [AddCommMonoid W]
  [Module k W] [Module (MonoidAlgebra k G) W] [IsScalarTower k (MonoidAlgebra k G) W]
  (f : V →ₗ[k] W)

/-- Build a `k[G]`-linear map from a `k`-linear map and evidence that it is `G`-equivariant. -/
def equivariantOfLinearOfComm
    (h : ∀ (g : G) (v : V), f (single g (1 : k) • v) = single g (1 : k) • f v) :
    V →ₗ[MonoidAlgebra k G] W where
  toFun := f
  map_add' v v' := by simp
  map_smul' c v := by
    -- Porting note: Was `apply`.
    refine Finsupp.induction c ?_ ?_
    · simp
    · intro g r c' _nm _nz w
      dsimp at *
      simp only [add_smul, f.map_add, w, add_left_inj, single_eq_algebraMap_mul_of, ← smul_smul]
      erw [algebraMap_smul (MonoidAlgebra k G) r, algebraMap_smul (MonoidAlgebra k G) r, f.map_smul,
        h g v, of_apply]

variable (h : ∀ (g : G) (v : V), f (single g (1 : k) • v) = single g (1 : k) • f v)

@[simp]
theorem equivariantOfLinearOfComm_apply (v : V) : (equivariantOfLinearOfComm f h) v = f v :=
  rfl

end

end

end MonoidAlgebra

namespace AddMonoidAlgebra

variable {k G H}

/-! #### Non-unital, non-associative algebra structure -/

section NonUnitalNonAssocAlgebra

variable (k) [Semiring k] [DistribSMul R k] [Add G]
variable {A : Type u₃} [NonUnitalNonAssocSemiring A]

/-- A non_unital `k`-algebra homomorphism from `k[G]` is uniquely defined by its
values on the functions `single a 1`. -/
theorem nonUnitalAlgHom_ext [DistribMulAction k A] {φ₁ φ₂ : k[G] →ₙₐ[k] A}
    (h : ∀ x, φ₁ (single x 1) = φ₂ (single x 1)) : φ₁ = φ₂ :=
  @MonoidAlgebra.nonUnitalAlgHom_ext k (Multiplicative G) _ _ _ _ _ φ₁ φ₂ h

/-- See note [partially-applied ext lemmas]. -/
@[ext high]
theorem nonUnitalAlgHom_ext' [DistribMulAction k A] {φ₁ φ₂ : k[G] →ₙₐ[k] A}
    (h : φ₁.toMulHom.comp (ofMagma k G) = φ₂.toMulHom.comp (ofMagma k G)) : φ₁ = φ₂ :=
  @MonoidAlgebra.nonUnitalAlgHom_ext' k (Multiplicative G) _ _ _ _ _ φ₁ φ₂ h

/-- The functor `G ↦ k[G]`, from the category of magmas to the category of
non-unital, non-associative algebras over `k` is adjoint to the forgetful functor in the other
direction. -/
@[simps apply_apply symm_apply]
def liftMagma [Module k A] [IsScalarTower k A A] [SMulCommClass k A A] :
    (Multiplicative G →ₙ* A) ≃ (k[G] →ₙₐ[k] A) :=
  { (MonoidAlgebra.liftMagma k : (Multiplicative G →ₙ* A) ≃ (_ →ₙₐ[k] A)) with
    toFun := fun f =>
      { (MonoidAlgebra.liftMagma k f : _) with
        toFun := fun a => sum a fun m t => t • f (Multiplicative.ofAdd m) }
    invFun := fun F => F.toMulHom.comp (ofMagma k G) }

end NonUnitalNonAssocAlgebra

/-! #### Algebra structure -/


section Algebra

/-- The instance `Algebra R k[G]` whenever we have `Algebra R k`.

In particular this provides the instance `Algebra k k[G]`.
-/
instance algebra [CommSemiring R] [Semiring k] [Algebra R k] [AddMonoid G] :
    Algebra R k[G] :=
  { singleZeroRingHom.comp (algebraMap R k) with
    -- Porting note (#11041): `ext` → `refine Finsupp.ext fun _ => ?_`
    smul_def' := fun r a => by
      refine Finsupp.ext fun _ => ?_
      -- Porting note: Newly required.
      rw [Finsupp.coe_smul]
      simp [single_zero_mul_apply, Algebra.smul_def, Pi.smul_apply]
    commutes' := fun r f => by
      refine Finsupp.ext fun _ => ?_
      simp [single_zero_mul_apply, mul_single_zero_apply, Algebra.commutes] }

/-- `Finsupp.single 0` as an `AlgHom` -/
@[simps! apply]
def singleZeroAlgHom [CommSemiring R] [Semiring k] [Algebra R k] [AddMonoid G] : k →ₐ[R] k[G] :=
  { singleZeroRingHom with
    commutes' := fun r => by
      -- Porting note (#11041): `ext` → `refine Finsupp.ext fun _ => ?_`
      refine Finsupp.ext fun _ => ?_
      simp
      rfl }

@[simp]
theorem coe_algebraMap [CommSemiring R] [Semiring k] [Algebra R k] [AddMonoid G] :
    (algebraMap R k[G] : R → k[G]) = single 0 ∘ algebraMap R k :=
  rfl

end Algebra

section lift

variable [CommSemiring k] [AddMonoid G]
variable {A : Type u₃} [Semiring A] [Algebra k A] {B : Type*} [Semiring B] [Algebra k B]

/-- `liftNCRingHom` as an `AlgHom`, for when `f` is an `AlgHom` -/
def liftNCAlgHom (f : A →ₐ[k] B) (g : Multiplicative G →* B) (h_comm : ∀ x y, Commute (f x) (g y)) :
    A[G] →ₐ[k] B :=
  { liftNCRingHom (f : A →+* B) g h_comm with
    commutes' := by simp [liftNCRingHom] }

/-- A `k`-algebra homomorphism from `k[G]` is uniquely defined by its
values on the functions `single a 1`. -/
theorem algHom_ext ⦃φ₁ φ₂ : k[G] →ₐ[k] A⦄
    (h : ∀ x, φ₁ (single x 1) = φ₂ (single x 1)) : φ₁ = φ₂ :=
  @MonoidAlgebra.algHom_ext k (Multiplicative G) _ _ _ _ _ _ _ h

/-- See note [partially-applied ext lemmas]. -/
@[ext high]
theorem algHom_ext' ⦃φ₁ φ₂ : k[G] →ₐ[k] A⦄
    (h : (φ₁ : k[G] →* A).comp (of k G) = (φ₂ : k[G] →* A).comp (of k G)) :
    φ₁ = φ₂ :=
  algHom_ext <| DFunLike.congr_fun h

variable (k G A)

/-- Any monoid homomorphism `G →* A` can be lifted to an algebra homomorphism
`k[G] →ₐ[k] A`. -/
def lift : (Multiplicative G →* A) ≃ (k[G] →ₐ[k] A) :=
  { @MonoidAlgebra.lift k (Multiplicative G) _ _ A _ _ with
    invFun := fun f => (f : k[G] →* A).comp (of k G)
    toFun := fun F =>
      { @MonoidAlgebra.lift k (Multiplicative G) _ _ A _ _ F with
        toFun := liftNCAlgHom (Algebra.ofId k A) F fun _ _ => Algebra.commutes _ _ } }

variable {k G A}

theorem lift_apply' (F : Multiplicative G →* A) (f : MonoidAlgebra k G) :
    lift k G A F f = f.sum fun a b => algebraMap k A b * F (Multiplicative.ofAdd a) :=
  rfl

theorem lift_apply (F : Multiplicative G →* A) (f : MonoidAlgebra k G) :
    lift k G A F f = f.sum fun a b => b • F (Multiplicative.ofAdd a) := by
  simp only [lift_apply', Algebra.smul_def]

theorem lift_def (F : Multiplicative G →* A) :
    ⇑(lift k G A F) = liftNC ((algebraMap k A : k →+* A) : k →+ A) F :=
  rfl

@[simp]
theorem lift_symm_apply (F : k[G] →ₐ[k] A) (x : Multiplicative G) :
    (lift k G A).symm F x = F (single (Multiplicative.toAdd x) 1) :=
  rfl

theorem lift_of (F : Multiplicative G →* A) (x : Multiplicative G) :
    lift k G A F (of k G x) = F x := MonoidAlgebra.lift_of F x

@[simp]
theorem lift_single (F : Multiplicative G →* A) (a b) :
    lift k G A F (single a b) = b • F (Multiplicative.ofAdd a) :=
  MonoidAlgebra.lift_single F (.ofAdd a) b

lemma lift_of' (F : Multiplicative G →* A) (x : G) :
    lift k G A F (of' k G x) = F (Multiplicative.ofAdd x) :=
  lift_of F x

theorem lift_unique' (F : k[G] →ₐ[k] A) :
    F = lift k G A ((F : k[G] →* A).comp (of k G)) :=
  ((lift k G A).apply_symm_apply F).symm

/-- Decomposition of a `k`-algebra homomorphism from `MonoidAlgebra k G` by
its values on `F (single a 1)`. -/
theorem lift_unique (F : k[G] →ₐ[k] A) (f : MonoidAlgebra k G) :
    F f = f.sum fun a b => b • F (single a 1) := by
  conv_lhs =>
    rw [lift_unique' F]
    simp [lift_apply]

theorem algHom_ext_iff {φ₁ φ₂ : k[G] →ₐ[k] A} :
    (∀ x, φ₁ (Finsupp.single x 1) = φ₂ (Finsupp.single x 1)) ↔ φ₁ = φ₂ :=
  ⟨fun h => algHom_ext h, by rintro rfl _; rfl⟩

end lift

<<<<<<< HEAD
section Linear

variable {A : Type*} [Semiring k] [Semiring A] [Module k A]

variable (k A) in
/-- Interpret `single i` as a linear map (but with `AddMonoidAlgebra` in the type, rather than
`Finsupp`). -/
def lsingle (i : G) : A →ₗ[k] A[G] :=
  Finsupp.lsingle i

lemma lsingle_def (i : G) :
    lsingle k A i = Finsupp.lsingle i := rfl

lemma lsingle_apply (i : G) (a : A) :
    lsingle k A i a = single i a := rfl

@[ext]
theorem lhom_ext {B : Type*} [AddCommMonoid B] [Module k B]
    {f g : A[G] →ₗ[k] B}
    (h : ∀ a b, f (single a b) = g (single a b)) : f = g :=
  Finsupp.lhom_ext h

end Linear

section

-- attribute [local reducible] MonoidAlgebra -- Porting note: `reducible` cannot be `local`.

universe ui

variable {ι : Type ui}

theorem prod_single [CommSemiring k] [AddCommMonoid G] {s : Finset ι} {a : ι → G} {b : ι → k} :
    (∏ i ∈ s, single (a i) (b i)) = single (∑ i ∈ s, a i) (∏ i ∈ s, b i) :=
  Finset.cons_induction_on s rfl fun a s has ih => by
    rw [prod_cons has, ih, single_mul_single, sum_cons has, prod_cons has]
#align add_monoid_algebra.prod_single AddMonoidAlgebra.prod_single

end

=======
>>>>>>> 82488782
theorem mapDomain_algebraMap (A : Type*) {H F : Type*} [CommSemiring k] [Semiring A] [Algebra k A]
    [AddMonoid G] [AddMonoid H] [FunLike F G H] [AddMonoidHomClass F G H]
    (f : F) (r : k) :
    mapDomain f (algebraMap k A[G] r) = algebraMap k A[H] r := by
  simp only [Function.comp_apply, mapDomain_single, AddMonoidAlgebra.coe_algebraMap, map_zero]

/-- If `f : G → H` is a homomorphism between two additive magmas, then `Finsupp.mapDomain f` is a
non-unital algebra homomorphism between their additive magma algebras. -/
@[simps apply]
def mapDomainNonUnitalAlgHom (k A : Type*) [CommSemiring k] [Semiring A] [Algebra k A]
    {G H F : Type*} [Add G] [Add H] [FunLike F G H] [AddHomClass F G H] (f : F) :
    A[G] →ₙₐ[k] A[H] :=
  { (Finsupp.mapDomain.addMonoidHom f : MonoidAlgebra A G →+ MonoidAlgebra A H) with
    map_mul' := fun x y => mapDomain_mul f x y
    map_smul' := fun r x => mapDomain_smul r x }

/-- If `f : G → H` is an additive homomorphism between two additive monoids, then
`Finsupp.mapDomain f` is an algebra homomorphism between their add monoid algebras. -/
@[simps!]
def mapDomainAlgHom (k A : Type*) [CommSemiring k] [Semiring A] [Algebra k A] [AddMonoid G]
    {H F : Type*} [AddMonoid H] [FunLike F G H] [AddMonoidHomClass F G H] (f : F) :
    A[G] →ₐ[k] A[H] :=
  { mapDomainRingHom A f with commutes' := mapDomain_algebraMap A f }

@[simp]
lemma mapDomainAlgHom_id (k A) [CommSemiring k] [Semiring A] [Algebra k A] [AddMonoid G] :
    mapDomainAlgHom k A (AddMonoidHom.id G) = AlgHom.id k (AddMonoidAlgebra A G) := by
  ext; simp [AddMonoidHom.id, ← Function.id_def]

@[simp]
lemma mapDomainAlgHom_comp (k A) {G₁ G₂ G₃} [CommSemiring k] [Semiring A] [Algebra k A]
    [AddMonoid G₁] [AddMonoid G₂] [AddMonoid G₃] (f : G₁ →+ G₂) (g : G₂ →+ G₃) :
    mapDomainAlgHom k A (g.comp f) = (mapDomainAlgHom k A g).comp (mapDomainAlgHom k A f) := by
  ext; simp [mapDomain_comp]

variable (k A)
variable [CommSemiring k] [AddMonoid G] [AddMonoid H] [Semiring A] [Algebra k A]


/-- If `e : G ≃* H` is a multiplicative equivalence between two monoids, then
`AddMonoidAlgebra.domCongr e` is an algebra equivalence between their monoid algebras. -/
def domCongr (e : G ≃+ H) : A[G] ≃ₐ[k] A[H] :=
  AlgEquiv.ofLinearEquiv
    (Finsupp.domLCongr e : (G →₀ A) ≃ₗ[k] (H →₀ A))
    ((equivMapDomain_eq_mapDomain _ _).trans <| mapDomain_one e)
    (fun f g => (equivMapDomain_eq_mapDomain _ _).trans <| (mapDomain_mul e f g).trans <|
        congr_arg₂ _ (equivMapDomain_eq_mapDomain _ _).symm (equivMapDomain_eq_mapDomain _ _).symm)

theorem domCongr_toAlgHom (e : G ≃+ H) : (domCongr k A e).toAlgHom = mapDomainAlgHom k A e :=
  AlgHom.ext fun _ => equivMapDomain_eq_mapDomain _ _

@[simp] theorem domCongr_apply (e : G ≃+ H) (f : MonoidAlgebra A G) (h : H) :
    domCongr k A e f h = f (e.symm h) :=
  rfl

@[simp] theorem domCongr_support (e : G ≃+ H) (f : MonoidAlgebra A G) :
    (domCongr k A e f).support = f.support.map e :=
  rfl

@[simp] theorem domCongr_single (e : G ≃+ H) (g : G) (a : A) :
    domCongr k A e (single g a) = single (e g) a :=
  Finsupp.equivMapDomain_single _ _ _

@[simp] theorem domCongr_refl : domCongr k A (AddEquiv.refl G) = AlgEquiv.refl :=
  AlgEquiv.ext fun _ => Finsupp.ext fun _ => rfl

@[simp] theorem domCongr_symm (e : G ≃+ H) : (domCongr k A e).symm = domCongr k A e.symm := rfl

end AddMonoidAlgebra

variable [CommSemiring R]

/-- The algebra equivalence between `AddMonoidAlgebra` and `MonoidAlgebra` in terms of
`Multiplicative`. -/
def AddMonoidAlgebra.toMultiplicativeAlgEquiv [Semiring k] [Algebra R k] [AddMonoid G] :
    AddMonoidAlgebra k G ≃ₐ[R] MonoidAlgebra k (Multiplicative G) :=
  { AddMonoidAlgebra.toMultiplicative k G with
    commutes' := fun r => by simp [AddMonoidAlgebra.toMultiplicative] }

/-- The algebra equivalence between `MonoidAlgebra` and `AddMonoidAlgebra` in terms of
`Additive`. -/
def MonoidAlgebra.toAdditiveAlgEquiv [Semiring k] [Algebra R k] [Monoid G] :
    MonoidAlgebra k G ≃ₐ[R] AddMonoidAlgebra k (Additive G) :=
  { MonoidAlgebra.toAdditive k G with commutes' := fun r => by simp [MonoidAlgebra.toAdditive] }<|MERGE_RESOLUTION|>--- conflicted
+++ resolved
@@ -525,7 +525,6 @@
 
 end lift
 
-<<<<<<< HEAD
 section Linear
 
 variable {A : Type*} [Semiring k] [Semiring A] [Module k A]
@@ -550,24 +549,6 @@
 
 end Linear
 
-section
-
--- attribute [local reducible] MonoidAlgebra -- Porting note: `reducible` cannot be `local`.
-
-universe ui
-
-variable {ι : Type ui}
-
-theorem prod_single [CommSemiring k] [AddCommMonoid G] {s : Finset ι} {a : ι → G} {b : ι → k} :
-    (∏ i ∈ s, single (a i) (b i)) = single (∑ i ∈ s, a i) (∏ i ∈ s, b i) :=
-  Finset.cons_induction_on s rfl fun a s has ih => by
-    rw [prod_cons has, ih, single_mul_single, sum_cons has, prod_cons has]
-#align add_monoid_algebra.prod_single AddMonoidAlgebra.prod_single
-
-end
-
-=======
->>>>>>> 82488782
 theorem mapDomain_algebraMap (A : Type*) {H F : Type*} [CommSemiring k] [Semiring A] [Algebra k A]
     [AddMonoid G] [AddMonoid H] [FunLike F G H] [AddMonoidHomClass F G H]
     (f : F) (r : k) :
