/-
Copyright (c) 2018 Robert Y. Lewis. All rights reserved.
Released under Apache 2.0 license as described in the file LICENSE.
Authors: Robert Y. Lewis, Mario Carneiro, Johan Commelin
-/
import Mathlib.NumberTheory.Padics.PadicNumbers
import Mathlib.RingTheory.DiscreteValuationRing.Basic

/-!
# p-adic integers

This file defines the `p`-adic integers `ℤ_[p]` as the subtype of `ℚ_[p]` with norm `≤ 1`.
We show that `ℤ_[p]`
* is complete,
* is nonarchimedean,
* is a normed ring,
* is a local ring, and
* is a discrete valuation ring.

The relation between `ℤ_[p]` and `ZMod p` is established in another file.

## Important definitions

* `PadicInt` : the type of `p`-adic integers

## Notation

We introduce the notation `ℤ_[p]` for the `p`-adic integers.

## Implementation notes

Much, but not all, of this file assumes that `p` is prime. This assumption is inferred automatically
by taking `[Fact p.Prime]` as a type class argument.

Coercions into `ℤ_[p]` are set up to work with the `norm_cast` tactic.

## References

* [F. Q. Gouvêa, *p-adic numbers*][gouvea1997]
* [R. Y. Lewis, *A formal proof of Hensel's lemma over the p-adic integers*][lewis2019]
* <https://en.wikipedia.org/wiki/P-adic_number>

## Tags

p-adic, p adic, padic, p-adic integer
-/


open Padic Metric LocalRing

noncomputable section

open scoped Classical

/-- The `p`-adic integers `ℤ_[p]` are the `p`-adic numbers with norm `≤ 1`. -/
def PadicInt (p : ℕ) [Fact p.Prime] :=
  { x : ℚ_[p] // ‖x‖ ≤ 1 }

/-- The ring of `p`-adic integers. -/
notation "ℤ_[" p "]" => PadicInt p

namespace PadicInt

/-! ### Ring structure and coercion to `ℚ_[p]` -/


variable {p : ℕ} [Fact p.Prime]

instance : Coe ℤ_[p] ℚ_[p] :=
  ⟨Subtype.val⟩

theorem ext {x y : ℤ_[p]} : (x : ℚ_[p]) = y → x = y :=
  Subtype.ext

variable (p)

/-- The `p`-adic integers as a subring of `ℚ_[p]`. -/
def subring : Subring ℚ_[p] where
  carrier := { x : ℚ_[p] | ‖x‖ ≤ 1 }
  zero_mem' := by norm_num
  one_mem' := by norm_num
  add_mem' hx hy := (padicNormE.nonarchimedean _ _).trans <| max_le_iff.2 ⟨hx, hy⟩
  mul_mem' hx hy := (padicNormE.mul _ _).trans_le <| mul_le_one hx (norm_nonneg _) hy
  neg_mem' hx := (norm_neg _).trans_le hx

@[simp]
theorem mem_subring_iff {x : ℚ_[p]} : x ∈ subring p ↔ ‖x‖ ≤ 1 := Iff.rfl

variable {p}

/-- Addition on `ℤ_[p]` is inherited from `ℚ_[p]`. -/
instance : Add ℤ_[p] := (by infer_instance : Add (subring p))

/-- Multiplication on `ℤ_[p]` is inherited from `ℚ_[p]`. -/
instance : Mul ℤ_[p] := (by infer_instance : Mul (subring p))

/-- Negation on `ℤ_[p]` is inherited from `ℚ_[p]`. -/
instance : Neg ℤ_[p] := (by infer_instance : Neg (subring p))

/-- Subtraction on `ℤ_[p]` is inherited from `ℚ_[p]`. -/
instance : Sub ℤ_[p] := (by infer_instance : Sub (subring p))

/-- Zero on `ℤ_[p]` is inherited from `ℚ_[p]`. -/
instance : Zero ℤ_[p] := (by infer_instance : Zero (subring p))

instance : Inhabited ℤ_[p] := ⟨0⟩

/-- One on `ℤ_[p]` is inherited from `ℚ_[p]`. -/
instance : One ℤ_[p] := ⟨⟨1, by norm_num⟩⟩

@[simp]
theorem mk_zero {h} : (⟨0, h⟩ : ℤ_[p]) = (0 : ℤ_[p]) := rfl

@[simp, norm_cast]
theorem coe_add (z1 z2 : ℤ_[p]) : ((z1 + z2 : ℤ_[p]) : ℚ_[p]) = z1 + z2 := rfl

@[simp, norm_cast]
theorem coe_mul (z1 z2 : ℤ_[p]) : ((z1 * z2 : ℤ_[p]) : ℚ_[p]) = z1 * z2 := rfl

@[simp, norm_cast]
theorem coe_neg (z1 : ℤ_[p]) : ((-z1 : ℤ_[p]) : ℚ_[p]) = -z1 := rfl

@[simp, norm_cast]
theorem coe_sub (z1 z2 : ℤ_[p]) : ((z1 - z2 : ℤ_[p]) : ℚ_[p]) = z1 - z2 := rfl

@[simp, norm_cast]
theorem coe_one : ((1 : ℤ_[p]) : ℚ_[p]) = 1 := rfl

@[simp, norm_cast]
theorem coe_zero : ((0 : ℤ_[p]) : ℚ_[p]) = 0 := rfl

theorem coe_eq_zero (z : ℤ_[p]) : (z : ℚ_[p]) = 0 ↔ z = 0 := by rw [← coe_zero, Subtype.coe_inj]

theorem coe_ne_zero (z : ℤ_[p]) : (z : ℚ_[p]) ≠ 0 ↔ z ≠ 0 := z.coe_eq_zero.not

instance : AddCommGroup ℤ_[p] := (by infer_instance : AddCommGroup (subring p))

instance instCommRing : CommRing ℤ_[p] := (by infer_instance : CommRing (subring p))

@[simp, norm_cast]
theorem coe_natCast (n : ℕ) : ((n : ℤ_[p]) : ℚ_[p]) = n := rfl

@[deprecated (since := "2024-04-17")]
alias coe_nat_cast := coe_natCast

@[simp, norm_cast]
theorem coe_intCast (z : ℤ) : ((z : ℤ_[p]) : ℚ_[p]) = z := rfl

@[deprecated (since := "2024-04-17")]
alias coe_int_cast := coe_intCast

/-- The coercion from `ℤ_[p]` to `ℚ_[p]` as a ring homomorphism. -/
def Coe.ringHom : ℤ_[p] →+* ℚ_[p] := (subring p).subtype

@[simp, norm_cast]
theorem coe_pow (x : ℤ_[p]) (n : ℕ) : (↑(x ^ n) : ℚ_[p]) = (↑x : ℚ_[p]) ^ n := rfl

-- @[simp] -- Porting note: not in simpNF
theorem mk_coe (k : ℤ_[p]) : (⟨k, k.2⟩ : ℤ_[p]) = k := Subtype.coe_eta _ _

/-- The inverse of a `p`-adic integer with norm equal to `1` is also a `p`-adic integer.
Otherwise, the inverse is defined to be `0`. -/
def inv : ℤ_[p] → ℤ_[p]
  | ⟨k, _⟩ => if h : ‖k‖ = 1 then ⟨k⁻¹, by simp [h]⟩ else 0

instance : CharZero ℤ_[p] where
  cast_injective m n h := Nat.cast_injective (by rw [Subtype.ext_iff] at h; norm_cast at h)

@[norm_cast] -- @[simp] -- Porting note: not in simpNF
theorem intCast_eq (z1 z2 : ℤ) : (z1 : ℤ_[p]) = z2 ↔ z1 = z2 := by
  suffices (z1 : ℚ_[p]) = z2 ↔ z1 = z2 from Iff.trans (by norm_cast) this
  norm_cast
<<<<<<< HEAD
#align padic_int.coe_int_eq PadicInt.intCast_eq

-- 2024-04-05
@[deprecated] alias coe_int_eq := intCast_eq
=======

@[deprecated (since := "2024-04-05")] alias coe_int_eq := intCast_eq
>>>>>>> 59de845a

/-- A sequence of integers that is Cauchy with respect to the `p`-adic norm converges to a `p`-adic
integer. -/
def ofIntSeq (seq : ℕ → ℤ) (h : IsCauSeq (padicNorm p) fun n => seq n) : ℤ_[p] :=
  ⟨⟦⟨_, h⟩⟧,
    show ↑(PadicSeq.norm _) ≤ (1 : ℝ) by
      rw [PadicSeq.norm]
      split_ifs with hne <;> norm_cast
      apply padicNorm.of_int⟩

end PadicInt

namespace PadicInt

/-! ### Instances

We now show that `ℤ_[p]` is a
* complete metric space
* normed ring
* integral domain
-/


variable (p : ℕ) [Fact p.Prime]

instance : MetricSpace ℤ_[p] := Subtype.metricSpace

instance completeSpace : CompleteSpace ℤ_[p] :=
  have : IsClosed { x : ℚ_[p] | ‖x‖ ≤ 1 } := isClosed_le continuous_norm continuous_const
  this.completeSpace_coe

instance : Norm ℤ_[p] := ⟨fun z => ‖(z : ℚ_[p])‖⟩

variable {p}

theorem norm_def {z : ℤ_[p]} : ‖z‖ = ‖(z : ℚ_[p])‖ := rfl

variable (p)

instance : NormedCommRing ℤ_[p] :=
  { PadicInt.instCommRing with
    dist_eq := fun ⟨_, _⟩ ⟨_, _⟩ => rfl
    norm_mul := by simp [norm_def]
    norm := norm }

instance : NormOneClass ℤ_[p] :=
  ⟨norm_def.trans norm_one⟩

instance isAbsoluteValue : IsAbsoluteValue fun z : ℤ_[p] => ‖z‖ where
  abv_nonneg' := norm_nonneg
  abv_eq_zero' := by simp [norm_eq_zero]
  abv_add' := fun ⟨_, _⟩ ⟨_, _⟩ => norm_add_le _ _
  abv_mul' _ _ := by simp only [norm_def, padicNormE.mul, PadicInt.coe_mul]

variable {p}

instance : IsDomain ℤ_[p] := Function.Injective.isDomain (subring p).subtype Subtype.coe_injective

end PadicInt

namespace PadicInt

/-! ### Norm -/


variable {p : ℕ} [Fact p.Prime]

theorem norm_le_one (z : ℤ_[p]) : ‖z‖ ≤ 1 := z.2

@[simp]
theorem norm_mul (z1 z2 : ℤ_[p]) : ‖z1 * z2‖ = ‖z1‖ * ‖z2‖ := by simp [norm_def]

@[simp]
theorem norm_pow (z : ℤ_[p]) : ∀ n : ℕ, ‖z ^ n‖ = ‖z‖ ^ n
  | 0 => by simp
  | k + 1 => by
    rw [pow_succ, pow_succ, norm_mul]
    congr
    apply norm_pow

theorem nonarchimedean (q r : ℤ_[p]) : ‖q + r‖ ≤ max ‖q‖ ‖r‖ := padicNormE.nonarchimedean _ _

theorem norm_add_eq_max_of_ne {q r : ℤ_[p]} : ‖q‖ ≠ ‖r‖ → ‖q + r‖ = max ‖q‖ ‖r‖ :=
  padicNormE.add_eq_max_of_ne

theorem norm_eq_of_norm_add_lt_right {z1 z2 : ℤ_[p]} (h : ‖z1 + z2‖ < ‖z2‖) : ‖z1‖ = ‖z2‖ :=
  by_contra fun hne =>
    not_lt_of_ge (by rw [norm_add_eq_max_of_ne hne]; apply le_max_right) h

theorem norm_eq_of_norm_add_lt_left {z1 z2 : ℤ_[p]} (h : ‖z1 + z2‖ < ‖z1‖) : ‖z1‖ = ‖z2‖ :=
  by_contra fun hne =>
    not_lt_of_ge (by rw [norm_add_eq_max_of_ne hne]; apply le_max_left) h

@[simp]
theorem padic_norm_e_of_padicInt (z : ℤ_[p]) : ‖(z : ℚ_[p])‖ = ‖z‖ := by simp [norm_def]

theorem norm_intCast_eq_padic_norm (z : ℤ) : ‖(z : ℤ_[p])‖ = ‖(z : ℚ_[p])‖ := by simp [norm_def]

@[deprecated (since := "2024-04-17")]
alias norm_int_cast_eq_padic_norm := norm_intCast_eq_padic_norm

@[simp]
theorem norm_eq_padic_norm {q : ℚ_[p]} (hq : ‖q‖ ≤ 1) : @norm ℤ_[p] _ ⟨q, hq⟩ = ‖q‖ := rfl

@[simp]
theorem norm_p : ‖(p : ℤ_[p])‖ = (p : ℝ)⁻¹ := padicNormE.norm_p

-- @[simp] -- Porting note: not in simpNF
theorem norm_p_pow (n : ℕ) : ‖(p : ℤ_[p]) ^ n‖ = (p : ℝ) ^ (-n : ℤ) := padicNormE.norm_p_pow n

private def cauSeq_to_rat_cauSeq (f : CauSeq ℤ_[p] norm) : CauSeq ℚ_[p] fun a => ‖a‖ :=
  ⟨fun n => f n, fun _ hε => by simpa [norm, norm_def] using f.cauchy hε⟩

variable (p)

instance complete : CauSeq.IsComplete ℤ_[p] norm :=
  ⟨fun f =>
    have hqn : ‖CauSeq.lim (cauSeq_to_rat_cauSeq f)‖ ≤ 1 :=
      padicNormE_lim_le zero_lt_one fun _ => norm_le_one _
    ⟨⟨_, hqn⟩, fun ε => by
      simpa [norm, norm_def] using CauSeq.equiv_lim (cauSeq_to_rat_cauSeq f) ε⟩⟩

end PadicInt

namespace PadicInt

variable (p : ℕ) [hp : Fact p.Prime]

theorem exists_pow_neg_lt {ε : ℝ} (hε : 0 < ε) : ∃ k : ℕ, (p : ℝ) ^ (-(k : ℤ)) < ε := by
  obtain ⟨k, hk⟩ := exists_nat_gt ε⁻¹
  use k
  rw [← inv_lt_inv hε (_root_.zpow_pos_of_pos _ _)]
  · rw [zpow_neg, inv_inv, zpow_natCast]
    apply lt_of_lt_of_le hk
    norm_cast
    apply le_of_lt
    convert Nat.lt_pow_self _ _ using 1
    exact hp.1.one_lt
  · exact mod_cast hp.1.pos

theorem exists_pow_neg_lt_rat {ε : ℚ} (hε : 0 < ε) : ∃ k : ℕ, (p : ℚ) ^ (-(k : ℤ)) < ε := by
  obtain ⟨k, hk⟩ := @exists_pow_neg_lt p _ ε (mod_cast hε)
  use k
  rw [show (p : ℝ) = (p : ℚ) by simp] at hk
  exact mod_cast hk

variable {p}

theorem norm_int_lt_one_iff_dvd (k : ℤ) : ‖(k : ℤ_[p])‖ < 1 ↔ (p : ℤ) ∣ k :=
  suffices ‖(k : ℚ_[p])‖ < 1 ↔ ↑p ∣ k by rwa [norm_intCast_eq_padic_norm]
  padicNormE.norm_int_lt_one_iff_dvd k

theorem norm_int_le_pow_iff_dvd {k : ℤ} {n : ℕ} :
    ‖(k : ℤ_[p])‖ ≤ (p : ℝ) ^ (-n : ℤ) ↔ (p ^ n : ℤ) ∣ k :=
  suffices ‖(k : ℚ_[p])‖ ≤ (p : ℝ) ^ (-n : ℤ) ↔ (p ^ n : ℤ) ∣ k by
    simpa [norm_intCast_eq_padic_norm]
  padicNormE.norm_int_le_pow_iff_dvd _ _

/-! ### Valuation on `ℤ_[p]` -/


/-- `PadicInt.valuation` lifts the `p`-adic valuation on `ℚ` to `ℤ_[p]`.  -/
def valuation (x : ℤ_[p]) :=
  Padic.valuation (x : ℚ_[p])

theorem norm_eq_pow_val {x : ℤ_[p]} (hx : x ≠ 0) : ‖x‖ = (p : ℝ) ^ (-x.valuation) := by
  refine @Padic.norm_eq_pow_val p hp x ?_
  contrapose! hx
  exact Subtype.val_injective hx

@[simp]
theorem valuation_zero : valuation (0 : ℤ_[p]) = 0 := Padic.valuation_zero

@[simp]
theorem valuation_one : valuation (1 : ℤ_[p]) = 0 := Padic.valuation_one

@[simp]
theorem valuation_p : valuation (p : ℤ_[p]) = 1 := by simp [valuation]

theorem valuation_nonneg (x : ℤ_[p]) : 0 ≤ x.valuation := by
  by_cases hx : x = 0
  · simp [hx]
  have h : (1 : ℝ) < p := mod_cast hp.1.one_lt
  rw [← neg_nonpos, ← (zpow_strictMono h).le_iff_le]
  show (p : ℝ) ^ (-valuation x) ≤ (p : ℝ) ^ (0 : ℤ)
  rw [← norm_eq_pow_val hx]
  simpa using x.property

@[simp]
theorem valuation_p_pow_mul (n : ℕ) (c : ℤ_[p]) (hc : c ≠ 0) :
    ((p : ℤ_[p]) ^ n * c).valuation = n + c.valuation := by
  have : ‖(p : ℤ_[p]) ^ n * c‖ = ‖(p : ℤ_[p]) ^ n‖ * ‖c‖ := norm_mul _ _
  have aux : (p : ℤ_[p]) ^ n * c ≠ 0 := by
    contrapose! hc
    rw [mul_eq_zero] at hc
    cases' hc with hc hc
    · refine (hp.1.ne_zero ?_).elim
      exact_mod_cast pow_eq_zero hc
    · exact hc
  rwa [norm_eq_pow_val aux, norm_p_pow, norm_eq_pow_val hc, ← zpow_add₀, ← neg_add,
    zpow_inj, neg_inj] at this
  · exact mod_cast hp.1.pos
  · exact mod_cast hp.1.ne_one
  · exact mod_cast hp.1.ne_zero

section Units

/-! ### Units of `ℤ_[p]` -/

-- Porting note: `reducible` cannot be local and making it global breaks a lot of things
-- attribute [local reducible] PadicInt

theorem mul_inv : ∀ {z : ℤ_[p]}, ‖z‖ = 1 → z * z.inv = 1
  | ⟨k, _⟩, h => by
    have hk : k ≠ 0 := fun h' => zero_ne_one' ℚ_[p] (by simp [h'] at h)
    unfold PadicInt.inv
    rw [norm_eq_padic_norm] at h
    dsimp only
    rw [dif_pos h]
    apply Subtype.ext_iff_val.2
    simp [mul_inv_cancel hk]

theorem inv_mul {z : ℤ_[p]} (hz : ‖z‖ = 1) : z.inv * z = 1 := by rw [mul_comm, mul_inv hz]

theorem isUnit_iff {z : ℤ_[p]} : IsUnit z ↔ ‖z‖ = 1 :=
  ⟨fun h => by
    rcases isUnit_iff_dvd_one.1 h with ⟨w, eq⟩
    refine le_antisymm (norm_le_one _) ?_
    have := mul_le_mul_of_nonneg_left (norm_le_one w) (norm_nonneg z)
    rwa [mul_one, ← norm_mul, ← eq, norm_one] at this, fun h =>
    ⟨⟨z, z.inv, mul_inv h, inv_mul h⟩, rfl⟩⟩

theorem norm_lt_one_add {z1 z2 : ℤ_[p]} (hz1 : ‖z1‖ < 1) (hz2 : ‖z2‖ < 1) : ‖z1 + z2‖ < 1 :=
  lt_of_le_of_lt (nonarchimedean _ _) (max_lt hz1 hz2)

theorem norm_lt_one_mul {z1 z2 : ℤ_[p]} (hz2 : ‖z2‖ < 1) : ‖z1 * z2‖ < 1 :=
  calc
    ‖z1 * z2‖ = ‖z1‖ * ‖z2‖ := by simp
    _ < 1 := mul_lt_one_of_nonneg_of_lt_one_right (norm_le_one _) (norm_nonneg _) hz2

-- @[simp] -- Porting note: not in simpNF
theorem mem_nonunits {z : ℤ_[p]} : z ∈ nonunits ℤ_[p] ↔ ‖z‖ < 1 := by
  rw [lt_iff_le_and_ne]; simp [norm_le_one z, nonunits, isUnit_iff]

/-- A `p`-adic number `u` with `‖u‖ = 1` is a unit of `ℤ_[p]`. -/
def mkUnits {u : ℚ_[p]} (h : ‖u‖ = 1) : ℤ_[p]ˣ :=
  let z : ℤ_[p] := ⟨u, le_of_eq h⟩
  ⟨z, z.inv, mul_inv h, inv_mul h⟩

@[simp]
theorem mkUnits_eq {u : ℚ_[p]} (h : ‖u‖ = 1) : ((mkUnits h : ℤ_[p]) : ℚ_[p]) = u := rfl

@[simp]
theorem norm_units (u : ℤ_[p]ˣ) : ‖(u : ℤ_[p])‖ = 1 := isUnit_iff.mp <| by simp

/-- `unitCoeff hx` is the unit `u` in the unique representation `x = u * p ^ n`.
See `unitCoeff_spec`. -/
def unitCoeff {x : ℤ_[p]} (hx : x ≠ 0) : ℤ_[p]ˣ :=
  let u : ℚ_[p] := x * (p : ℚ_[p]) ^ (-x.valuation)
  have hu : ‖u‖ = 1 := by
    simp [u, hx, Nat.zpow_ne_zero_of_pos (mod_cast hp.1.pos) x.valuation, norm_eq_pow_val,
      zpow_neg, inv_mul_cancel]
  mkUnits hu

@[simp]
theorem unitCoeff_coe {x : ℤ_[p]} (hx : x ≠ 0) :
    (unitCoeff hx : ℚ_[p]) = x * (p : ℚ_[p]) ^ (-x.valuation) := rfl

theorem unitCoeff_spec {x : ℤ_[p]} (hx : x ≠ 0) :
    x = (unitCoeff hx : ℤ_[p]) * (p : ℤ_[p]) ^ Int.natAbs (valuation x) := by
  apply Subtype.coe_injective
  push_cast
  have repr : (x : ℚ_[p]) = unitCoeff hx * (p : ℚ_[p]) ^ x.valuation := by
    rw [unitCoeff_coe, mul_assoc, ← zpow_add₀]
    · simp
    · exact mod_cast hp.1.ne_zero
  convert repr using 2
  rw [← zpow_natCast, Int.natAbs_of_nonneg (valuation_nonneg x)]

end Units

section NormLeIff

/-! ### Various characterizations of open unit balls -/


theorem norm_le_pow_iff_le_valuation (x : ℤ_[p]) (hx : x ≠ 0) (n : ℕ) :
    ‖x‖ ≤ (p : ℝ) ^ (-n : ℤ) ↔ ↑n ≤ x.valuation := by
  rw [norm_eq_pow_val hx]
  lift x.valuation to ℕ using x.valuation_nonneg with k
  simp only [Int.ofNat_le, zpow_neg, zpow_natCast]
  have aux : ∀ m : ℕ, 0 < (p : ℝ) ^ m := by
    intro m
    refine pow_pos ?_ m
    exact mod_cast hp.1.pos
  rw [inv_le_inv (aux _) (aux _)]
  have : p ^ n ≤ p ^ k ↔ n ≤ k := (pow_right_strictMono hp.1.one_lt).le_iff_le
  rw [← this]
  norm_cast

theorem mem_span_pow_iff_le_valuation (x : ℤ_[p]) (hx : x ≠ 0) (n : ℕ) :
    x ∈ (Ideal.span {(p : ℤ_[p]) ^ n} : Ideal ℤ_[p]) ↔ ↑n ≤ x.valuation := by
  rw [Ideal.mem_span_singleton]
  constructor
  · rintro ⟨c, rfl⟩
    suffices c ≠ 0 by
      rw [valuation_p_pow_mul _ _ this, le_add_iff_nonneg_right]
      apply valuation_nonneg
    contrapose! hx
    rw [hx, mul_zero]
  · nth_rewrite 2 [unitCoeff_spec hx]
    lift x.valuation to ℕ using x.valuation_nonneg with k
    simp only [Int.natAbs_ofNat, Units.isUnit, IsUnit.dvd_mul_left, Int.ofNat_le]
    intro H
    obtain ⟨k, rfl⟩ := Nat.exists_eq_add_of_le H
    simp only [pow_add, dvd_mul_right]

theorem norm_le_pow_iff_mem_span_pow (x : ℤ_[p]) (n : ℕ) :
    ‖x‖ ≤ (p : ℝ) ^ (-n : ℤ) ↔ x ∈ (Ideal.span {(p : ℤ_[p]) ^ n} : Ideal ℤ_[p]) := by
  by_cases hx : x = 0
  · subst hx
    simp only [norm_zero, zpow_neg, zpow_natCast, inv_nonneg, iff_true_iff, Submodule.zero_mem]
    exact mod_cast Nat.zero_le _
  rw [norm_le_pow_iff_le_valuation x hx, mem_span_pow_iff_le_valuation x hx]

theorem norm_le_pow_iff_norm_lt_pow_add_one (x : ℤ_[p]) (n : ℤ) :
    ‖x‖ ≤ (p : ℝ) ^ n ↔ ‖x‖ < (p : ℝ) ^ (n + 1) := by
  rw [norm_def]; exact Padic.norm_le_pow_iff_norm_lt_pow_add_one _ _

theorem norm_lt_pow_iff_norm_le_pow_sub_one (x : ℤ_[p]) (n : ℤ) :
    ‖x‖ < (p : ℝ) ^ n ↔ ‖x‖ ≤ (p : ℝ) ^ (n - 1) := by
  rw [norm_le_pow_iff_norm_lt_pow_add_one, sub_add_cancel]

theorem norm_lt_one_iff_dvd (x : ℤ_[p]) : ‖x‖ < 1 ↔ ↑p ∣ x := by
  have := norm_le_pow_iff_mem_span_pow x 1
  rw [Ideal.mem_span_singleton, pow_one] at this
  rw [← this, norm_le_pow_iff_norm_lt_pow_add_one]
  simp only [zpow_zero, Int.ofNat_zero, Int.ofNat_succ, add_left_neg, zero_add]

@[simp]
theorem pow_p_dvd_int_iff (n : ℕ) (a : ℤ) : (p : ℤ_[p]) ^ n ∣ a ↔ (p ^ n : ℤ) ∣ a := by
  rw [← Nat.cast_pow, ← norm_int_le_pow_iff_dvd, norm_le_pow_iff_mem_span_pow,
    Ideal.mem_span_singleton, Nat.cast_pow]

end NormLeIff

section Dvr

/-! ### Discrete valuation ring -/


instance : LocalRing ℤ_[p] :=
  LocalRing.of_nonunits_add <| by simp only [mem_nonunits]; exact fun x y => norm_lt_one_add

theorem p_nonnunit : (p : ℤ_[p]) ∈ nonunits ℤ_[p] := by
  have : (p : ℝ)⁻¹ < 1 := inv_lt_one <| mod_cast hp.1.one_lt
  rwa [← norm_p, ← mem_nonunits] at this

theorem maximalIdeal_eq_span_p : maximalIdeal ℤ_[p] = Ideal.span {(p : ℤ_[p])} := by
  apply le_antisymm
  · intro x hx
    simp only [LocalRing.mem_maximalIdeal, mem_nonunits] at hx
    rwa [Ideal.mem_span_singleton, ← norm_lt_one_iff_dvd]
  · rw [Ideal.span_le, Set.singleton_subset_iff]
    exact p_nonnunit

theorem prime_p : Prime (p : ℤ_[p]) := by
  rw [← Ideal.span_singleton_prime, ← maximalIdeal_eq_span_p]
  · infer_instance
  · exact mod_cast hp.1.ne_zero

theorem irreducible_p : Irreducible (p : ℤ_[p]) := Prime.irreducible prime_p

instance : DiscreteValuationRing ℤ_[p] :=
  DiscreteValuationRing.ofHasUnitMulPowIrreducibleFactorization
    ⟨p, irreducible_p, fun {x hx} =>
      ⟨x.valuation.natAbs, unitCoeff hx, by rw [mul_comm, ← unitCoeff_spec hx]⟩⟩

theorem ideal_eq_span_pow_p {s : Ideal ℤ_[p]} (hs : s ≠ ⊥) :
    ∃ n : ℕ, s = Ideal.span {(p : ℤ_[p]) ^ n} :=
  DiscreteValuationRing.ideal_eq_span_pow_irreducible hs irreducible_p

open CauSeq

instance : IsAdicComplete (maximalIdeal ℤ_[p]) ℤ_[p] where
  prec' x hx := by
    simp only [← Ideal.one_eq_top, smul_eq_mul, mul_one, SModEq.sub_mem, maximalIdeal_eq_span_p,
      Ideal.span_singleton_pow, ← norm_le_pow_iff_mem_span_pow] at hx ⊢
    let x' : CauSeq ℤ_[p] norm := ⟨x, ?_⟩; swap
    · intro ε hε
      obtain ⟨m, hm⟩ := exists_pow_neg_lt p hε
      refine ⟨m, fun n hn => lt_of_le_of_lt ?_ hm⟩
      rw [← neg_sub, norm_neg]
      exact hx hn
    · refine ⟨x'.lim, fun n => ?_⟩
      have : (0 : ℝ) < (p : ℝ) ^ (-n : ℤ) := by
        apply zpow_pos_of_pos
        exact mod_cast hp.1.pos
      obtain ⟨i, hi⟩ := equiv_def₃ (equiv_lim x') this
      by_cases hin : i ≤ n
      · exact (hi i le_rfl n hin).le
      · push_neg at hin
        specialize hi i le_rfl i le_rfl
        specialize hx hin.le
        have := nonarchimedean (x n - x i : ℤ_[p]) (x i - x'.lim)
        rw [sub_add_sub_cancel] at this
        exact this.trans (max_le_iff.mpr ⟨hx, hi.le⟩)

end Dvr

section FractionRing

instance algebra : Algebra ℤ_[p] ℚ_[p] :=
  Algebra.ofSubring (subring p)

@[simp]
theorem algebraMap_apply (x : ℤ_[p]) : algebraMap ℤ_[p] ℚ_[p] x = x :=
  rfl

instance isFractionRing : IsFractionRing ℤ_[p] ℚ_[p] where
  map_units' := fun ⟨x, hx⟩ => by
    rwa [algebraMap_apply, isUnit_iff_ne_zero, PadicInt.coe_ne_zero, ←
      mem_nonZeroDivisors_iff_ne_zero]
  surj' x := by
    by_cases hx : ‖x‖ ≤ 1
    · use (⟨x, hx⟩, 1)
      rw [Submonoid.coe_one, map_one, mul_one, PadicInt.algebraMap_apply, Subtype.coe_mk]
    · set n := Int.toNat (-x.valuation) with hn
      have hn_coe : (n : ℤ) = -x.valuation := by
        rw [hn, Int.toNat_of_nonneg]
        rw [Right.nonneg_neg_iff]
        rw [Padic.norm_le_one_iff_val_nonneg, not_le] at hx
        exact hx.le
      set a := x * (p : ℚ_[p]) ^ n with ha
      have ha_norm : ‖a‖ = 1 := by
        have hx : x ≠ 0 := by
          intro h0
          rw [h0, norm_zero] at hx
          exact hx zero_le_one
        rw [ha, padicNormE.mul, padicNormE.norm_p_pow, Padic.norm_eq_pow_val hx, ← zpow_add',
          hn_coe, neg_neg, add_left_neg, zpow_zero]
        exact Or.inl (Nat.cast_ne_zero.mpr (NeZero.ne p))
      use
        (⟨a, le_of_eq ha_norm⟩,
          ⟨(p ^ n : ℤ_[p]), mem_nonZeroDivisors_iff_ne_zero.mpr (NeZero.ne _)⟩)
      simp only [map_pow, map_natCast, algebraMap_apply, PadicInt.coe_pow, PadicInt.coe_natCast,
        Subtype.coe_mk, Nat.cast_pow]
  exists_of_eq := by
    simp_rw [algebraMap_apply, Subtype.coe_inj]
    exact fun h => ⟨1, by rw [h]⟩

end FractionRing

end PadicInt<|MERGE_RESOLUTION|>--- conflicted
+++ resolved
@@ -170,15 +170,8 @@
 theorem intCast_eq (z1 z2 : ℤ) : (z1 : ℤ_[p]) = z2 ↔ z1 = z2 := by
   suffices (z1 : ℚ_[p]) = z2 ↔ z1 = z2 from Iff.trans (by norm_cast) this
   norm_cast
-<<<<<<< HEAD
-#align padic_int.coe_int_eq PadicInt.intCast_eq
-
--- 2024-04-05
-@[deprecated] alias coe_int_eq := intCast_eq
-=======
 
 @[deprecated (since := "2024-04-05")] alias coe_int_eq := intCast_eq
->>>>>>> 59de845a
 
 /-- A sequence of integers that is Cauchy with respect to the `p`-adic norm converges to a `p`-adic
 integer. -/
