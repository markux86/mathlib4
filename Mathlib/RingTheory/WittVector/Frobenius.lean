/-
Copyright (c) 2020 Johan Commelin. All rights reserved.
Released under Apache 2.0 license as described in the file LICENSE.
Authors: Johan Commelin
-/
import Mathlib.Data.Nat.Multiplicity
import Mathlib.Data.ZMod.Algebra
import Mathlib.RingTheory.WittVector.Basic
import Mathlib.RingTheory.WittVector.IsPoly
import Mathlib.FieldTheory.Perfect

/-!
## The Frobenius operator

If `R` has characteristic `p`, then there is a ring endomorphism `frobenius R p`
that raises `r : R` to the power `p`.
By applying `WittVector.map` to `frobenius R p`, we obtain a ring endomorphism `𝕎 R →+* 𝕎 R`.
It turns out that this endomorphism can be described by polynomials over `ℤ`
that do not depend on `R` or the fact that it has characteristic `p`.
In this way, we obtain a Frobenius endomorphism `WittVector.frobeniusFun : 𝕎 R → 𝕎 R`
for every commutative ring `R`.

Unfortunately, the aforementioned polynomials can not be obtained using the machinery
of `wittStructureInt` that was developed in `StructurePolynomial.lean`.
We therefore have to define the polynomials by hand, and check that they have the required property.

In case `R` has characteristic `p`, we show in `frobenius_eq_map_frobenius`
that `WittVector.frobeniusFun` is equal to `WittVector.map (frobenius R p)`.

### Main definitions and results

* `frobeniusPoly`: the polynomials that describe the coefficients of `frobeniusFun`;
* `frobeniusFun`: the Frobenius endomorphism on Witt vectors;
* `frobeniusFun_isPoly`: the tautological assertion that Frobenius is a polynomial function;
* `frobenius_eq_map_frobenius`: the fact that in characteristic `p`, Frobenius is equal to
  `WittVector.map (frobenius R p)`.

TODO: Show that `WittVector.frobeniusFun` is a ring homomorphism,
and bundle it into `WittVector.frobenius`.

## References

* [Hazewinkel, *Witt Vectors*][Haze09]

* [Commelin and Lewis, *Formalizing the Ring of Witt Vectors*][CL21]
-/


namespace WittVector

variable {p : ℕ} {R S : Type*} [hp : Fact p.Prime] [CommRing R] [CommRing S]

local notation "𝕎" => WittVector p -- type as `\bbW`

noncomputable section

open MvPolynomial Finset

variable (p)

/-- The rational polynomials that give the coefficients of `frobenius x`,
in terms of the coefficients of `x`.
These polynomials actually have integral coefficients,
see `frobeniusPoly` and `map_frobeniusPoly`. -/
def frobeniusPolyRat (n : ℕ) : MvPolynomial ℕ ℚ :=
  bind₁ (wittPolynomial p ℚ ∘ fun n => n + 1) (xInTermsOfW p ℚ n)

theorem bind₁_frobeniusPolyRat_wittPolynomial (n : ℕ) :
    bind₁ (frobeniusPolyRat p) (wittPolynomial p ℚ n) = wittPolynomial p ℚ (n + 1) := by
  delta frobeniusPolyRat
  rw [← bind₁_bind₁, bind₁_xInTermsOfW_wittPolynomial, bind₁_X_right, Function.comp_apply]

/-- An auxiliary definition, to avoid an excessive amount of finiteness proofs
for `multiplicity p n`. -/
private def pnat_multiplicity (n : ℕ+) : ℕ :=
  (multiplicity p n).get <| multiplicity.finite_nat_iff.mpr <| ⟨ne_of_gt hp.1.one_lt, n.2⟩

local notation "v" => pnat_multiplicity

/-- An auxiliary polynomial over the integers, that satisfies
`p * (frobeniusPolyAux p n) + X n ^ p = frobeniusPoly p n`.
This makes it easy to show that `frobeniusPoly p n` is congruent to `X n ^ p`
modulo `p`. -/
noncomputable def frobeniusPolyAux : ℕ → MvPolynomial ℕ ℤ
  | n => X (n + 1) -  ∑ i : Fin n, have _ := i.is_lt
      ∑ j ∈ range (p ^ (n - i)),
        (((X (i : ℕ) ^ p) ^ (p ^ (n - (i : ℕ)) - (j + 1)) : MvPolynomial ℕ ℤ) *
        (frobeniusPolyAux i) ^ (j + 1)) *
        C (((p ^ (n - i)).choose (j + 1) / (p ^ (n - i - v p ⟨j + 1, Nat.succ_pos j⟩))
          * ↑p ^ (j - v p ⟨j + 1, Nat.succ_pos j⟩) : ℕ) : ℤ)

theorem frobeniusPolyAux_eq (n : ℕ) :
    frobeniusPolyAux p n =
      X (n + 1) - ∑ i ∈ range n,
          ∑ j ∈ range (p ^ (n - i)),
            (X i ^ p) ^ (p ^ (n - i) - (j + 1)) * frobeniusPolyAux p i ^ (j + 1) *
              C ↑((p ^ (n - i)).choose (j + 1) / p ^ (n - i - v p ⟨j + 1, Nat.succ_pos j⟩) *
                ↑p ^ (j - v p ⟨j + 1, Nat.succ_pos j⟩) : ℕ) := by
  rw [frobeniusPolyAux, ← Fin.sum_univ_eq_sum_range]

/-- The polynomials that give the coefficients of `frobenius x`,
in terms of the coefficients of `x`. -/
def frobeniusPoly (n : ℕ) : MvPolynomial ℕ ℤ :=
  X n ^ p + C (p : ℤ) * frobeniusPolyAux p n

/-
Our next goal is to prove
```
lemma map_frobeniusPoly (n : ℕ) :
    MvPolynomial.map (Int.castRingHom ℚ) (frobeniusPoly p n) = frobeniusPolyRat p n
```
This lemma has a rather long proof, but it mostly boils down to applying induction,
and then using the following two key facts at the right point.
-/
/-- A key divisibility fact for the proof of `WittVector.map_frobeniusPoly`. -/
theorem map_frobeniusPoly.key₁ (n j : ℕ) (hj : j < p ^ n) :
    p ^ (n - v p ⟨j + 1, j.succ_pos⟩) ∣ (p ^ n).choose (j + 1) := by
  apply multiplicity.pow_dvd_of_le_multiplicity
  rw [hp.out.multiplicity_choose_prime_pow hj j.succ_ne_zero]
  rfl

/-- A key numerical identity needed for the proof of `WittVector.map_frobeniusPoly`. -/
theorem map_frobeniusPoly.key₂ {n i j : ℕ} (hi : i ≤ n) (hj : j < p ^ (n - i)) :
    j - v p ⟨j + 1, j.succ_pos⟩ + n = i + j + (n - i - v p ⟨j + 1, j.succ_pos⟩) := by
  generalize h : v p ⟨j + 1, j.succ_pos⟩ = m
  rsuffices ⟨h₁, h₂⟩ : m ≤ n - i ∧ m ≤ j
  · rw [tsub_add_eq_add_tsub h₂, add_comm i j, add_tsub_assoc_of_le (h₁.trans (Nat.sub_le n i)),
      add_assoc, tsub_right_comm, add_comm i,
      tsub_add_cancel_of_le (le_tsub_of_add_le_right ((le_tsub_iff_left hi).mp h₁))]
  have hle : p ^ m ≤ j + 1 := h ▸ Nat.le_of_dvd j.succ_pos (multiplicity.pow_multiplicity_dvd _)
  exact ⟨(pow_le_pow_iff_right hp.1.one_lt).1 (hle.trans hj),
     Nat.le_of_lt_succ ((Nat.lt_pow_self hp.1.one_lt m).trans_le hle)⟩

theorem map_frobeniusPoly (n : ℕ) :
    MvPolynomial.map (Int.castRingHom ℚ) (frobeniusPoly p n) = frobeniusPolyRat p n := by
  rw [frobeniusPoly, RingHom.map_add, RingHom.map_mul, RingHom.map_pow, map_C, map_X, eq_intCast,
    Int.cast_natCast, frobeniusPolyRat]
  refine Nat.strong_induction_on n ?_; clear n
  intro n IH
  rw [xInTermsOfW_eq]
  simp only [map_sum, map_sub, map_mul, map_pow (bind₁ _), bind₁_C_right]
  have h1 : (p : ℚ) ^ n * ⅟ (p : ℚ) ^ n = 1 := by rw [← mul_pow, mul_invOf_self, one_pow]
  rw [bind₁_X_right, Function.comp_apply, wittPolynomial_eq_sum_C_mul_X_pow, sum_range_succ,
    sum_range_succ, tsub_self, add_tsub_cancel_left, pow_zero, pow_one, pow_one, sub_mul, add_mul,
    add_mul, mul_right_comm, mul_right_comm (C ((p : ℚ) ^ (n + 1))), ← C_mul, ← C_mul, pow_succ',
    mul_assoc (p : ℚ) ((p : ℚ) ^ n), h1, mul_one, C_1, one_mul, add_comm _ (X n ^ p), add_assoc,
    ← add_sub, add_right_inj, frobeniusPolyAux_eq, RingHom.map_sub, map_X, mul_sub, sub_eq_add_neg,
    add_comm _ (C (p : ℚ) * X (n + 1)), ← add_sub,
    add_right_inj, neg_eq_iff_eq_neg, neg_sub, eq_comm]
  simp only [map_sum, mul_sum, sum_mul, ← sum_sub_distrib]
  apply sum_congr rfl
  intro i hi
  rw [mem_range] at hi
  rw [← IH i hi]
  clear IH
  rw [add_comm (X i ^ p), add_pow, sum_range_succ', pow_zero, tsub_zero, Nat.choose_zero_right,
    one_mul, Nat.cast_one, mul_one, mul_add, add_mul, Nat.succ_sub (le_of_lt hi),
    Nat.succ_eq_add_one (n - i), pow_succ', pow_mul, add_sub_cancel_right, mul_sum, sum_mul]
  apply sum_congr rfl
  intro j hj
  rw [mem_range] at hj
  rw [RingHom.map_mul, RingHom.map_mul, RingHom.map_pow, RingHom.map_pow, RingHom.map_pow,
    RingHom.map_pow, RingHom.map_pow, map_C, map_X, mul_pow]
  rw [mul_comm (C (p : ℚ) ^ i), mul_comm _ ((X i ^ p) ^ _), mul_comm (C (p : ℚ) ^ (j + 1)),
    mul_comm (C (p : ℚ))]
  simp only [mul_assoc]
  apply congr_arg
  apply congr_arg
  rw [← C_eq_coe_nat]
  simp only [← RingHom.map_pow, ← C_mul]
  rw [C_inj]
  simp only [invOf_eq_inv, eq_intCast, inv_pow, Int.cast_natCast, Nat.cast_mul, Int.cast_mul]
  rw [Rat.natCast_div _ _ (map_frobeniusPoly.key₁ p (n - i) j hj)]
  simp only [Nat.cast_pow, pow_add, pow_one]
  suffices
    (((p ^ (n - i)).choose (j + 1) : ℚ) * (p : ℚ) ^ (j - v p ⟨j + 1, j.succ_pos⟩) * ↑p * (p ^ n : ℚ))
      = (p : ℚ) ^ j * p * ↑((p ^ (n - i)).choose (j + 1) * p ^ i) *
        (p : ℚ) ^ (n - i - v p ⟨j + 1, j.succ_pos⟩) by
    have aux : ∀ k : ℕ, (p : ℚ)^ k ≠ 0 := by
      intro; apply pow_ne_zero; exact mod_cast hp.1.ne_zero
    simpa [aux, -one_div, -pow_eq_zero_iff', field_simps] using this.symm
  rw [mul_comm _ (p : ℚ), mul_assoc, mul_assoc, ← pow_add,
    map_frobeniusPoly.key₂ p hi.le hj, Nat.cast_mul, Nat.cast_pow]
  ring

theorem frobeniusPoly_zmod (n : ℕ) :
    MvPolynomial.map (Int.castRingHom (ZMod p)) (frobeniusPoly p n) = X n ^ p := by
  rw [frobeniusPoly, RingHom.map_add, RingHom.map_pow, RingHom.map_mul, map_X, map_C]
  simp only [Int.cast_natCast, add_zero, eq_intCast, ZMod.natCast_self, zero_mul, C_0]

@[simp]
theorem bind₁_frobeniusPoly_wittPolynomial (n : ℕ) :
    bind₁ (frobeniusPoly p) (wittPolynomial p ℤ n) = wittPolynomial p ℤ (n + 1) := by
  apply MvPolynomial.map_injective (Int.castRingHom ℚ) Int.cast_injective
  simp only [map_bind₁, map_frobeniusPoly, bind₁_frobeniusPolyRat_wittPolynomial,
    map_wittPolynomial]

variable {p}

/-- `frobeniusFun` is the function underlying the ring endomorphism
`frobenius : 𝕎 R →+* frobenius 𝕎 R`. -/
def frobeniusFun (x : 𝕎 R) : 𝕎 R :=
  mk p fun n => MvPolynomial.aeval x.coeff (frobeniusPoly p n)

theorem coeff_frobeniusFun (x : 𝕎 R) (n : ℕ) :
    coeff (frobeniusFun x) n = MvPolynomial.aeval x.coeff (frobeniusPoly p n) := by
  rw [frobeniusFun, coeff_mk]

variable (p)

/-- `frobeniusFun` is tautologically a polynomial function.

See also `frobenius_isPoly`. -/
-- Porting note: replaced `@[is_poly]` with `instance`.
instance frobeniusFun_isPoly : IsPoly p fun R _Rcr => @frobeniusFun p R _ _Rcr :=
  ⟨⟨frobeniusPoly p, by intros; funext n; apply coeff_frobeniusFun⟩⟩

variable {p}

@[ghost_simps]
theorem ghostComponent_frobeniusFun (n : ℕ) (x : 𝕎 R) :
    ghostComponent n (frobeniusFun x) = ghostComponent (n + 1) x := by
  simp only [ghostComponent_apply, frobeniusFun, coeff_mk, ← bind₁_frobeniusPoly_wittPolynomial,
    aeval_bind₁]

/-- If `R` has characteristic `p`, then there is a ring endomorphism
that raises `r : R` to the power `p`.
By applying `WittVector.map` to this endomorphism,
we obtain a ring endomorphism `frobenius R p : 𝕎 R →+* 𝕎 R`.

The underlying function of this morphism is `WittVector.frobeniusFun`.
-/
def frobenius : 𝕎 R →+* 𝕎 R where
  toFun := frobeniusFun
  map_zero' := by
    -- Porting note: removing the placeholders give an error
    refine IsPoly.ext (@IsPoly.comp p _ _ (frobeniusFun_isPoly p) WittVector.zeroIsPoly)
      (@IsPoly.comp p _ _ WittVector.zeroIsPoly
      (frobeniusFun_isPoly p)) ?_ _ 0
    simp only [Function.comp_apply, map_zero, forall_const]
    ghost_simp
  map_one' := by
    refine
      -- Porting note: removing the placeholders give an error
      IsPoly.ext (@IsPoly.comp p _ _ (frobeniusFun_isPoly p) WittVector.oneIsPoly)
        (@IsPoly.comp p _ _ WittVector.oneIsPoly (frobeniusFun_isPoly p)) ?_ _ 0
    simp only [Function.comp_apply, map_one, forall_const]
    ghost_simp
  map_add' := by ghost_calc _ _; ghost_simp
  map_mul' := by ghost_calc _ _; ghost_simp

theorem coeff_frobenius (x : 𝕎 R) (n : ℕ) :
    coeff (frobenius x) n = MvPolynomial.aeval x.coeff (frobeniusPoly p n) :=
  coeff_frobeniusFun _ _

@[ghost_simps]
theorem ghostComponent_frobenius (n : ℕ) (x : 𝕎 R) :
    ghostComponent n (frobenius x) = ghostComponent (n + 1) x :=
  ghostComponent_frobeniusFun _ _

variable (p)

/-- `frobenius` is tautologically a polynomial function. -/
-- Porting note: replaced `@[is_poly]` with `instance`.
instance frobenius_isPoly : IsPoly p fun R _Rcr => @frobenius p R _ _Rcr :=
  frobeniusFun_isPoly _

section CharP

variable [CharP R p]

@[simp]
theorem coeff_frobenius_charP (x : 𝕎 R) (n : ℕ) : coeff (frobenius x) n = x.coeff n ^ p := by
  rw [coeff_frobenius]
  letI : Algebra (ZMod p) R := ZMod.algebra _ _
  -- outline of the calculation, proofs follow below
  calc
    aeval (fun k => x.coeff k) (frobeniusPoly p n) =
        aeval (fun k => x.coeff k)
          (MvPolynomial.map (Int.castRingHom (ZMod p)) (frobeniusPoly p n)) := ?_
    _ = aeval (fun k => x.coeff k) (X n ^ p : MvPolynomial ℕ (ZMod p)) := ?_
    _ = x.coeff n ^ p := ?_
  · conv_rhs => rw [aeval_eq_eval₂Hom, eval₂Hom_map_hom]
    apply eval₂Hom_congr (RingHom.ext_int _ _) rfl rfl
  · rw [frobeniusPoly_zmod]
  · rw [map_pow, aeval_X]

theorem frobenius_eq_map_frobenius : @frobenius p R _ _ = map (_root_.frobenius R p) := by
  ext (x n)
  simp only [coeff_frobenius_charP, map_coeff, frobenius_def]

@[simp]
theorem frobenius_zmodp (x : 𝕎 (ZMod p)) : frobenius x = x := by
<<<<<<< HEAD
  simp only [WittVector.ext_iff, coeff_frobenius_charP, ZMod.pow_card, eq_self_iff_true,
    forall_const]
#align witt_vector.frobenius_zmodp WittVector.frobenius_zmodp
=======
  simp only [ext_iff, coeff_frobenius_charP, ZMod.pow_card, eq_self_iff_true, forall_const]
>>>>>>> 2fc87a94

variable (R)

/-- `WittVector.frobenius` as an equiv. -/
@[simps (config := .asFn)]
def frobeniusEquiv [PerfectRing R p] : WittVector p R ≃+* WittVector p R :=
  { (WittVector.frobenius : WittVector p R →+* WittVector p R) with
    toFun := WittVector.frobenius
    invFun := map (_root_.frobeniusEquiv R p).symm
    left_inv := fun f => ext fun n => by
      rw [frobenius_eq_map_frobenius]
      exact frobeniusEquiv_symm_apply_frobenius R p _
    right_inv := fun f => ext fun n => by
      rw [frobenius_eq_map_frobenius]
      exact frobenius_apply_frobeniusEquiv_symm R p _ }

theorem frobenius_bijective [PerfectRing R p] :
    Function.Bijective (@WittVector.frobenius p R _ _) :=
  (frobeniusEquiv p R).bijective

end CharP

end

end WittVector<|MERGE_RESOLUTION|>--- conflicted
+++ resolved
@@ -291,13 +291,7 @@
 
 @[simp]
 theorem frobenius_zmodp (x : 𝕎 (ZMod p)) : frobenius x = x := by
-<<<<<<< HEAD
-  simp only [WittVector.ext_iff, coeff_frobenius_charP, ZMod.pow_card, eq_self_iff_true,
-    forall_const]
-#align witt_vector.frobenius_zmodp WittVector.frobenius_zmodp
-=======
   simp only [ext_iff, coeff_frobenius_charP, ZMod.pow_card, eq_self_iff_true, forall_const]
->>>>>>> 2fc87a94
 
 variable (R)
 
