--- conflicted
+++ resolved
@@ -137,11 +137,7 @@
   mt (congr_arg Complex.im) z.im_ne_zero
 #align upper_half_plane.ne_zero UpperHalfPlane.ne_zero
 
-<<<<<<< HEAD
-/-- Define √-1 as an element on the upper half plane.-/
-=======
 /-- Define I := √-1 as an element on the upper half plane. -/
->>>>>>> f09d5297
 def I : ℍ := ⟨Complex.I, by simp⟩
 
 @[simp]
