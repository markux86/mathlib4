--- conflicted
+++ resolved
@@ -57,32 +57,15 @@
   μ : ∀ X Y : C, F X ⊗ F Y ⟶ F (X ⊗ Y)
   μ_natural_left :
     ∀ {X Y : C} (f : X ⟶ Y) (X' : C),
-<<<<<<< HEAD
-      (map F f ▷ F X') ≫ μ Y X' = μ X X' ≫ map F (f ▷ X') := by
-    aesop_cat
-  μ_natural_right :
-    ∀ {X Y : C} (X' : C) (f : X ⟶ Y) ,
-      (F X' ◁ map F f) ≫ μ X' Y = μ X' X ≫ map F (X' ◁ f) := by
-=======
       map F f ▷ F X' ≫ μ Y X' = μ X X' ≫ map F (f ▷ X') := by
     aesop_cat
   μ_natural_right :
     ∀ {X Y : C} (X' : C) (f : X ⟶ Y) ,
       F X' ◁ map F f ≫ μ X' Y = μ X' X ≫ map F (X' ◁ f) := by
->>>>>>> 37bc4aba
     aesop_cat
   /-- associativity of the tensorator -/
   associativity :
     ∀ X Y Z : C,
-<<<<<<< HEAD
-      (μ X Y ▷ F Z) ≫ μ (X ⊗ Y) Z ≫ map F (α_ X Y Z).hom =
-        (α_ (F X) (F Y) (F Z)).hom ≫ (F X ◁ μ Y Z) ≫ μ X (Y ⊗ Z) := by
-    aesop_cat
-  left_unitality : ∀ X : C, (λ_ (F X)).hom = (ε ▷ F X) ≫ μ (𝟙_ C) X ≫ map F (λ_ X).hom :=
-    by aesop_cat
-  right_unitality : ∀ X : C, (ρ_ (F X)).hom = (F X ◁ ε) ≫ μ X (𝟙_ C) ≫ map F (ρ_ X).hom :=
-    by aesop_cat
-=======
       μ X Y ▷ F Z ≫ μ (X ⊗ Y) Z ≫ map F (α_ X Y Z).hom =
         (α_ (F X) (F Y) (F Z)).hom ≫ F X ◁ μ Y Z ≫ μ X (Y ⊗ Z) := by
     aesop_cat
@@ -93,7 +76,6 @@
   right_unitality : ∀ X : C, (ρ_ (F X)).hom = F X ◁ ε ≫ μ X (𝟙_ C) ≫ map F (ρ_ X).hom :=
     by aesop_cat
 #align category_theory.lax_monoidal CategoryTheory.LaxMonoidal
->>>>>>> 37bc4aba
 
 /-- An unbundled description of lax monoidal functors. -/
 abbrev LaxMonoidal.ofTensorHom (F : C → D) [Functorial.{v₁, v₂} F]
