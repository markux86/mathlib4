/-
Copyright (c) 2022 Thomas Browning. All rights reserved.
Released under Apache 2.0 license as described in the file LICENSE.
Authors: Thomas Browning, Nailin Guan
-/
import Mathlib.Topology.Algebra.Equicontinuity
import Mathlib.Topology.Algebra.Group.Compact
import Mathlib.Topology.ContinuousMap.Algebra
import Mathlib.Topology.UniformSpace.Ascoli

/-!

# Continuous Monoid Homs

This file defines the space of continuous homomorphisms between two topological groups.

## Main definitions

* `ContinuousMonoidHom A B`: The continuous homomorphisms `A →* B`.
* `ContinuousAddMonoidHom A B`: The continuous additive homomorphisms `A →+ B`.
-/

section

open Function Topology
open scoped Pointwise

variable (F A B C D E : Type*) [Monoid A] [Monoid B] [Monoid C] [Monoid D] [CommGroup E]
  [TopologicalSpace A] [TopologicalSpace B] [TopologicalSpace C] [TopologicalSpace D]
  [TopologicalSpace E] [TopologicalGroup E]

/-- The type of continuous additive monoid homomorphisms from `A` to `B`.

When possible, instead of parametrizing results over `(f : ContinuousAddMonoidHom A B)`,
you should parametrize
over `(F : Type*) [FunLike F A B] [ContinuousMapClass F A B] [AddMonoidHomClass F A B] (f : F)`.

When you extend this structure,
make sure to extend `ContinuousMapClass` and/or `AddMonoidHomClass`, if needed. -/
structure ContinuousAddMonoidHom (A B : Type*) [AddMonoid A] [AddMonoid B] [TopologicalSpace A]
  [TopologicalSpace B] extends A →+ B, C(A, B)

/-- The type of continuous monoid homomorphisms from `A` to `B`.

When possible, instead of parametrizing results over `(f : ContinuousMonoidHom A B)`,
you should parametrize
over `(F : Type*) [FunLike F A B] [ContinuousMapClass F A B] [MonoidHomClass F A B] (f : F)`.

When you extend this structure,
make sure to extend `ContinuousMapClass` and/or `MonoidHomClass`, if needed. -/
@[to_additive "The type of continuous additive monoid homomorphisms from `A` to `B`."]
structure ContinuousMonoidHom extends A →* B, C(A, B)

section

/-- `ContinuousAddMonoidHomClass F A B` states that `F` is a type of continuous additive monoid
homomorphisms.

Deprecated and changed from a `class` to a `structure`.
Use `[AddMonoidHomClass F A B] [ContinuousMapClass F A B]` instead. -/
structure ContinuousAddMonoidHomClass (A B : outParam Type*) [AddMonoid A] [AddMonoid B]
    [TopologicalSpace A] [TopologicalSpace B] [FunLike F A B]
    extends AddMonoidHomClass F A B, ContinuousMapClass F A B : Prop

/-- `ContinuousMonoidHomClass F A B` states that `F` is a type of continuous monoid
homomorphisms.

Deprecated and changed from a `class` to a `structure`.
Use `[MonoidHomClass F A B] [ContinuousMapClass F A B]` instead. -/
@[to_additive (attr := deprecated "Use `[MonoidHomClass F A B] [ContinuousMapClass F A B]` instead."
  (since := "2024-10-08"))]
structure ContinuousMonoidHomClass (A B : outParam Type*) [Monoid A] [Monoid B]
    [TopologicalSpace A] [TopologicalSpace B] [FunLike F A B]
    extends MonoidHomClass F A B, ContinuousMapClass F A B : Prop

end

/-- Reinterpret a `ContinuousMonoidHom` as a `MonoidHom`. -/
add_decl_doc ContinuousMonoidHom.toMonoidHom

/-- Reinterpret a `ContinuousAddMonoidHom` as an `AddMonoidHom`. -/
add_decl_doc ContinuousAddMonoidHom.toAddMonoidHom

/-- Reinterpret a `ContinuousMonoidHom` as a `ContinuousMap`. -/
add_decl_doc ContinuousMonoidHom.toContinuousMap

/-- Reinterpret a `ContinuousAddMonoidHom` as a `ContinuousMap`. -/
add_decl_doc ContinuousAddMonoidHom.toContinuousMap

namespace ContinuousMonoidHom

variable {A B C D E}

@[to_additive]
instance instFunLike : FunLike (ContinuousMonoidHom A B) A B where
  coe f := f.toFun
  coe_injective' f g h := by
    obtain ⟨⟨⟨ _ , _ ⟩, _⟩, _⟩ := f
    obtain ⟨⟨⟨ _ , _ ⟩, _⟩, _⟩ := g
    congr

@[to_additive]
instance instMonoidHomClass : MonoidHomClass (ContinuousMonoidHom A B) A B where
  map_mul f := f.map_mul'
  map_one f := f.map_one'

@[to_additive]
instance instContinuousMapClass : ContinuousMapClass (ContinuousMonoidHom A B) A B where
  map_continuous f := f.continuous_toFun

@[to_additive (attr := ext)]
theorem ext {f g : ContinuousMonoidHom A B} (h : ∀ x, f x = g x) : f = g :=
  DFunLike.ext _ _ h

@[to_additive]
theorem toContinuousMap_injective : Injective (toContinuousMap : _ → C(A, B)) := fun f g h =>
  ext <| by convert DFunLike.ext_iff.1 h

@[deprecated (since := "2024-10-08")] protected alias mk' := mk

@[deprecated (since := "2024-10-08")]
protected alias _root_.ContinuousAddMonoidHom.mk' := ContinuousAddMonoidHom.mk

set_option linter.existingAttributeWarning false in
attribute [to_additive existing] ContinuousMonoidHom.mk'

/-- Composition of two continuous homomorphisms. -/
@[to_additive (attr := simps!) "Composition of two continuous homomorphisms."]
def comp (g : ContinuousMonoidHom B C) (f : ContinuousMonoidHom A B) : ContinuousMonoidHom A C :=
  ⟨g.toMonoidHom.comp f.toMonoidHom, (map_continuous g).comp (map_continuous f)⟩

/-- Product of two continuous homomorphisms on the same space. -/
@[to_additive (attr := simps!) prod "Product of two continuous homomorphisms on the same space."]
def prod (f : ContinuousMonoidHom A B) (g : ContinuousMonoidHom A C) :
    ContinuousMonoidHom A (B × C) :=
  ⟨f.toMonoidHom.prod g.toMonoidHom, f.continuous_toFun.prod_mk g.continuous_toFun⟩

/-- Product of two continuous homomorphisms on different spaces. -/
@[to_additive (attr := simps!) prodMap
  "Product of two continuous homomorphisms on different spaces."]
def prodMap (f : ContinuousMonoidHom A C) (g : ContinuousMonoidHom B D) :
    ContinuousMonoidHom (A × B) (C × D) :=
  ⟨f.toMonoidHom.prodMap g.toMonoidHom, f.continuous_toFun.prodMap g.continuous_toFun⟩

@[deprecated (since := "2024-10-05")] alias prod_map := prodMap
@[deprecated (since := "2024-10-05")]
alias _root_.ContinuousAddMonoidHom.sum_map := ContinuousAddMonoidHom.prodMap

set_option linter.existingAttributeWarning false in
attribute [to_additive existing] prod_map

variable (A B C D E)

/-- The trivial continuous homomorphism. -/
@[to_additive (attr := simps!) "The trivial continuous homomorphism."]
def one : ContinuousMonoidHom A B :=
  ⟨1, continuous_const⟩

@[to_additive]
instance : Inhabited (ContinuousMonoidHom A B) :=
  ⟨one A B⟩

/-- The identity continuous homomorphism. -/
@[to_additive (attr := simps!) "The identity continuous homomorphism."]
def id : ContinuousMonoidHom A A :=
  ⟨.id A, continuous_id⟩

/-- The continuous homomorphism given by projection onto the first factor. -/
@[to_additive (attr := simps!)
  "The continuous homomorphism given by projection onto the first factor."]
def fst : ContinuousMonoidHom (A × B) A :=
  ⟨MonoidHom.fst A B, continuous_fst⟩

/-- The continuous homomorphism given by projection onto the second factor. -/
@[to_additive (attr := simps!)
  "The continuous homomorphism given by projection onto the second factor."]
def snd : ContinuousMonoidHom (A × B) B :=
  ⟨MonoidHom.snd A B, continuous_snd⟩

/-- The continuous homomorphism given by inclusion of the first factor. -/
@[to_additive (attr := simps!)
  "The continuous homomorphism given by inclusion of the first factor."]
def inl : ContinuousMonoidHom A (A × B) :=
  prod (id A) (one A B)

/-- The continuous homomorphism given by inclusion of the second factor. -/
@[to_additive (attr := simps!)
  "The continuous homomorphism given by inclusion of the second factor."]
def inr : ContinuousMonoidHom B (A × B) :=
  prod (one B A) (id B)

/-- The continuous homomorphism given by the diagonal embedding. -/
@[to_additive (attr := simps!) "The continuous homomorphism given by the diagonal embedding."]
def diag : ContinuousMonoidHom A (A × A) :=
  prod (id A) (id A)

/-- The continuous homomorphism given by swapping components. -/
@[to_additive (attr := simps!) "The continuous homomorphism given by swapping components."]
def swap : ContinuousMonoidHom (A × B) (B × A) :=
  prod (snd A B) (fst A B)

/-- The continuous homomorphism given by multiplication. -/
@[to_additive (attr := simps!) "The continuous homomorphism given by addition."]
def mul : ContinuousMonoidHom (E × E) E :=
  ⟨mulMonoidHom, continuous_mul⟩

/-- The continuous homomorphism given by inversion. -/
@[to_additive (attr := simps!) "The continuous homomorphism given by negation."]
def inv : ContinuousMonoidHom E E :=
  ⟨invMonoidHom, continuous_inv⟩

variable {A B C D E}

/-- Coproduct of two continuous homomorphisms to the same space. -/
@[to_additive (attr := simps!) "Coproduct of two continuous homomorphisms to the same space."]
def coprod (f : ContinuousMonoidHom A E) (g : ContinuousMonoidHom B E) :
    ContinuousMonoidHom (A × B) E :=
  (mul E).comp (f.prodMap g)

@[to_additive]
instance : CommGroup (ContinuousMonoidHom A E) where
  mul f g := (mul E).comp (f.prod g)
  mul_comm f g := ext fun x => mul_comm (f x) (g x)
  mul_assoc f g h := ext fun x => mul_assoc (f x) (g x) (h x)
  one := one A E
  one_mul f := ext fun x => one_mul (f x)
  mul_one f := ext fun x => mul_one (f x)
  inv f := (inv E).comp f
  inv_mul_cancel f := ext fun x => inv_mul_cancel (f x)

@[to_additive]
instance : TopologicalSpace (ContinuousMonoidHom A B) :=
  TopologicalSpace.induced toContinuousMap ContinuousMap.compactOpen

variable (A B C D E)

@[to_additive]
theorem isInducing_toContinuousMap :
    IsInducing (toContinuousMap : ContinuousMonoidHom A B → C(A, B)) := ⟨rfl⟩

@[deprecated (since := "2024-10-28")] alias inducing_toContinuousMap := isInducing_toContinuousMap

@[to_additive]
theorem isEmbedding_toContinuousMap :
    IsEmbedding (toContinuousMap : ContinuousMonoidHom A B → C(A, B)) :=
  ⟨isInducing_toContinuousMap A B, toContinuousMap_injective⟩

@[deprecated (since := "2024-10-26")]
alias embedding_toContinuousMap := isEmbedding_toContinuousMap

@[to_additive]
instance instContinuousEvalConst : ContinuousEvalConst (ContinuousMonoidHom A B) A B :=
  .of_continuous_forget (isInducing_toContinuousMap A B).continuous

@[to_additive]
instance instContinuousEval [LocallyCompactPair A B] :
    ContinuousEval (ContinuousMonoidHom A B) A B :=
  .of_continuous_forget (isInducing_toContinuousMap A B).continuous

@[to_additive]
lemma range_toContinuousMap :
    Set.range (toContinuousMap : ContinuousMonoidHom A B → C(A, B)) =
      {f : C(A, B) | f 1 = 1 ∧ ∀ x y, f (x * y) = f x * f y} := by
  refine Set.Subset.antisymm (Set.range_subset_iff.2 fun f ↦ ⟨map_one f, map_mul f⟩) ?_
  rintro f ⟨h1, hmul⟩
  exact ⟨{ f with map_one' := h1, map_mul' := hmul }, rfl⟩

@[to_additive]
theorem isClosedEmbedding_toContinuousMap [ContinuousMul B] [T2Space B] :
    IsClosedEmbedding (toContinuousMap : ContinuousMonoidHom A B → C(A, B)) where
  toIsEmbedding := isEmbedding_toContinuousMap A B
  isClosed_range := by
    simp only [range_toContinuousMap, Set.setOf_and, Set.setOf_forall]
    refine .inter (isClosed_singleton.preimage (continuous_eval_const 1)) <|
      isClosed_iInter fun x ↦ isClosed_iInter fun y ↦ ?_
    exact isClosed_eq (continuous_eval_const (x * y)) <|
      .mul (continuous_eval_const x) (continuous_eval_const y)

@[deprecated (since := "2024-10-20")]
alias closedEmbedding_toContinuousMap := isClosedEmbedding_toContinuousMap

variable {A B C D E}

@[to_additive]
instance [T2Space B] : T2Space (ContinuousMonoidHom A B) :=
  (isEmbedding_toContinuousMap A B).t2Space

@[to_additive]
instance : TopologicalGroup (ContinuousMonoidHom A E) :=
  let hi := isInducing_toContinuousMap A E
  let hc := hi.continuous
  { continuous_mul := hi.continuous_iff.mpr (continuous_mul.comp (Continuous.prodMap hc hc))
    continuous_inv := hi.continuous_iff.mpr (continuous_inv.comp hc) }

@[to_additive]
theorem continuous_of_continuous_uncurry {A : Type*} [TopologicalSpace A]
    (f : A → ContinuousMonoidHom B C) (h : Continuous (Function.uncurry fun x y => f x y)) :
    Continuous f :=
  (isInducing_toContinuousMap _ _).continuous_iff.mpr
    (ContinuousMap.continuous_of_continuous_uncurry _ h)

@[to_additive]
theorem continuous_comp [LocallyCompactSpace B] :
    Continuous fun f : ContinuousMonoidHom A B × ContinuousMonoidHom B C => f.2.comp f.1 :=
  (isInducing_toContinuousMap A C).continuous_iff.2 <|
    ContinuousMap.continuous_comp'.comp
      ((isInducing_toContinuousMap A B).prodMap (isInducing_toContinuousMap B C)).continuous

@[to_additive]
theorem continuous_comp_left (f : ContinuousMonoidHom A B) :
    Continuous fun g : ContinuousMonoidHom B C => g.comp f :=
  (isInducing_toContinuousMap A C).continuous_iff.2 <|
    f.toContinuousMap.continuous_precomp.comp (isInducing_toContinuousMap B C).continuous

@[to_additive]
theorem continuous_comp_right (f : ContinuousMonoidHom B C) :
    Continuous fun g : ContinuousMonoidHom A B => f.comp g :=
  (isInducing_toContinuousMap A C).continuous_iff.2 <|
    f.toContinuousMap.continuous_postcomp.comp (isInducing_toContinuousMap A B).continuous

variable (E)

/-- `ContinuousMonoidHom _ f` is a functor. -/
@[to_additive "`ContinuousAddMonoidHom _ f` is a functor."]
def compLeft (f : ContinuousMonoidHom A B) :
    ContinuousMonoidHom (ContinuousMonoidHom B E) (ContinuousMonoidHom A E) where
  toFun g := g.comp f
  map_one' := rfl
  map_mul' _g _h := rfl
  continuous_toFun := f.continuous_comp_left

variable (A) {E}

/-- `ContinuousMonoidHom f _` is a functor. -/
@[to_additive "`ContinuousAddMonoidHom f _` is a functor."]
def compRight {B : Type*} [CommGroup B] [TopologicalSpace B] [TopologicalGroup B]
    (f : ContinuousMonoidHom B E) :
    ContinuousMonoidHom (ContinuousMonoidHom A B) (ContinuousMonoidHom A E) where
  toFun g := f.comp g
  map_one' := ext fun _a => map_one f
  map_mul' g h := ext fun a => map_mul f (g a) (h a)
  continuous_toFun := f.continuous_comp_right

section LocallyCompact

variable {X Y : Type*} [TopologicalSpace X] [Group X] [TopologicalGroup X]
  [UniformSpace Y] [CommGroup Y] [UniformGroup Y] [T0Space Y] [CompactSpace Y]

@[to_additive]
theorem locallyCompactSpace_of_equicontinuousAt (U : Set X) (V : Set Y)
    (hU : IsCompact U) (hV : V ∈ nhds (1 : Y))
    (h : EquicontinuousAt (fun f : {f : X →* Y | Set.MapsTo f U V} ↦ (f : X → Y)) 1) :
    LocallyCompactSpace (ContinuousMonoidHom X Y) := by
  replace h := equicontinuous_of_equicontinuousAt_one _ h
  obtain ⟨W, hWo, hWV, hWc⟩ := local_compact_nhds hV
  let S1 : Set (X →* Y) := {f | Set.MapsTo f U W}
  let S2 : Set (ContinuousMonoidHom X Y) := {f | Set.MapsTo f U W}
  let S3 : Set C(X, Y) := (↑) '' S2
  let S4 : Set (X → Y) := (↑) '' S3
  replace h : Equicontinuous ((↑) : S1 → X → Y) :=
    h.comp (Subtype.map _root_.id fun f hf ↦ hf.mono_right hWV)
  have hS4 : S4 = (↑) '' S1 := by
    ext
    constructor
    · rintro ⟨-, ⟨f, hf, rfl⟩, rfl⟩
      exact ⟨f, hf, rfl⟩
    · rintro ⟨f, hf, rfl⟩
      exact ⟨⟨f, h.continuous ⟨f, hf⟩⟩, ⟨⟨f, h.continuous ⟨f, hf⟩⟩, hf, rfl⟩, rfl⟩
  replace h : Equicontinuous ((↑) : S3 → X → Y) := by
    rw [equicontinuous_iff_range, ← Set.image_eq_range] at h ⊢
    rwa [← hS4] at h
  replace hS4 : S4 = Set.pi U (fun _ ↦ W) ∩ Set.range ((↑) : (X →* Y) → (X → Y)) := by
    simp_rw [hS4, Set.ext_iff, Set.mem_image, S1, Set.mem_setOf_eq]
    exact fun f ↦ ⟨fun ⟨g, hg, hf⟩ ↦ hf ▸ ⟨hg, g, rfl⟩, fun ⟨hg, g, hf⟩ ↦ ⟨g, hf ▸ hg, hf⟩⟩
  replace hS4 : IsClosed S4 :=
    hS4.symm ▸ (isClosed_set_pi (fun _ _ ↦ hWc.isClosed)).inter (MonoidHom.isClosed_range_coe X Y)
  have hS2 : (interior S2).Nonempty := by
    let T : Set (ContinuousMonoidHom X Y) := {f | Set.MapsTo f U (interior W)}
    have h1 : T.Nonempty := ⟨1, fun _ _ ↦ mem_interior_iff_mem_nhds.mpr hWo⟩
    have h2 : T ⊆ S2 := fun f hf ↦ hf.mono_right interior_subset
    have h3 : IsOpen T := isOpen_induced (ContinuousMap.isOpen_setOf_mapsTo hU isOpen_interior)
    exact h1.mono (interior_maximal h2 h3)
  exact TopologicalSpace.PositiveCompacts.locallyCompactSpace_of_group
    ⟨⟨S2, (isInducing_toContinuousMap X Y).isCompact_iff.mpr
      (ArzelaAscoli.isCompact_of_equicontinuous S3 hS4.isCompact h)⟩, hS2⟩

variable [LocallyCompactSpace X]

@[to_additive]
theorem locallyCompactSpace_of_hasBasis (V : ℕ → Set Y)
    (hV : ∀ {n x}, x ∈ V n → x * x ∈ V n → x ∈ V (n + 1))
    (hVo : Filter.HasBasis (nhds 1) (fun _ ↦ True) V) :
    LocallyCompactSpace (ContinuousMonoidHom X Y) := by
  obtain ⟨U0, hU0c, hU0o⟩ := exists_compact_mem_nhds (1 : X)
  let U_aux : ℕ → {S : Set X | S ∈ nhds 1} :=
    Nat.rec ⟨U0, hU0o⟩ <| fun _ S ↦ let h := exists_closed_nhds_one_inv_eq_mul_subset S.2
      ⟨Classical.choose h, (Classical.choose_spec h).1⟩
  let U : ℕ → Set X := fun n ↦ (U_aux n).1
  have hU1 : ∀ n, U n ∈ nhds 1 := fun n ↦ (U_aux n).2
  have hU2 : ∀ n, U (n + 1) * U (n + 1) ⊆ U n :=
    fun n ↦ (Classical.choose_spec (exists_closed_nhds_one_inv_eq_mul_subset (U_aux n).2)).2.2.2
  have hU3 : ∀ n, U (n + 1) ⊆ U n :=
    fun n x hx ↦ hU2 n (mul_one x ▸ Set.mul_mem_mul hx (mem_of_mem_nhds (hU1 (n + 1))))
  have hU4 : ∀ f : X →* Y, Set.MapsTo f (U 0) (V 0) → ∀ n, Set.MapsTo f (U n) (V n) := by
    intro f hf n
    induction' n with n ih
    · exact hf
    · exact fun x hx ↦ hV (ih (hU3 n hx)) (map_mul f x x ▸ ih (hU2 n (Set.mul_mem_mul hx hx)))
  apply locallyCompactSpace_of_equicontinuousAt (U 0) (V 0) hU0c (hVo.mem_of_mem trivial)
  rw [hVo.uniformity_of_nhds_one.equicontinuousAt_iff_right]
  refine fun n _ ↦ Filter.eventually_iff_exists_mem.mpr ⟨U n, hU1 n, fun x hx ⟨f, hf⟩ ↦ ?_⟩
  rw [Set.mem_setOf_eq, map_one, div_one]
  exact hU4 f hf n hx

end LocallyCompact

end ContinuousMonoidHom

end

section

/-!

# Continuous MulEquiv

This section defines the space of continuous isomorphisms between two topological groups.

## Main definitions

-/

universe u v

variable (G : Type u) [TopologicalSpace G] (H : Type v) [TopologicalSpace H]

/-- The structure of two-sided continuous isomorphisms between additive groups.
Note that both the map and its inverse have to be continuous. -/
structure ContinuousAddEquiv [Add G] [Add H] extends G ≃+ H , G ≃ₜ H

/-- The structure of two-sided continuous isomorphisms between groups.
Note that both the map and its inverse have to be continuous. -/
@[to_additive "The structure of two-sided continuous isomorphisms between additive groups.
Note that both the map and its inverse have to be continuous."]
structure ContinuousMulEquiv [Mul G] [Mul H] extends G ≃* H , G ≃ₜ H

/-- The homeomorphism induced from a two-sided continuous isomorphism of groups. -/
add_decl_doc ContinuousMulEquiv.toHomeomorph

/-- The homeomorphism induced from a two-sided continuous isomorphism additive groups. -/
add_decl_doc ContinuousAddEquiv.toHomeomorph

@[inherit_doc]
infixl:25 " ≃ₜ* " => ContinuousMulEquiv

@[inherit_doc]
infixl:25 " ≃ₜ+ " => ContinuousAddEquiv

section

namespace ContinuousMulEquiv

variable {M N : Type*} [TopologicalSpace M] [TopologicalSpace N] [Mul M] [Mul N]

section coe

@[to_additive]
instance : EquivLike (M ≃ₜ* N) M N where
  coe f := f.toFun
  inv f := f.invFun
  left_inv f := f.left_inv
  right_inv f := f.right_inv
  coe_injective' f g h₁ h₂ := by
    cases f
    cases g
    congr
    exact MulEquiv.ext_iff.mpr (congrFun h₁)

@[to_additive]
instance : MulEquivClass (M ≃ₜ* N) M N where
  map_mul f := f.map_mul'

@[to_additive]
instance : HomeomorphClass (M ≃ₜ* N) M N where
  map_continuous f := f.continuous_toFun
  inv_continuous f := f.continuous_invFun

@[to_additive] -- shortcut instance that doesn't generate any subgoals
instance : CoeFun (M ≃ₜ* N) fun _ ↦ M → N where
  coe f := f

/-- Two continuous multiplicative isomorphisms agree if they are defined by the
same underlying function. -/
@[to_additive (attr := ext)
  "Two continuous additive isomorphisms agree if they are defined by the same underlying function."]
theorem ext {f g : M ≃ₜ* N} (h : ∀ x, f x = g x) : f = g :=
  DFunLike.ext f g h

@[to_additive (attr := simp)]
theorem coe_mk (f : M ≃* N) (hf1 hf2) : (mk f hf1 hf2 : M → N) = f := rfl

@[to_additive]
theorem toEquiv_eq_coe (f : M ≃ₜ* N) : f.toEquiv = f :=
  rfl

@[to_additive (attr := simp)]
theorem toMulEquiv_eq_coe (f : M ≃ₜ* N) : f.toMulEquiv = f :=
  rfl

@[to_additive]
theorem toHomeomorph_eq_coe (f : M ≃ₜ* N) : f.toHomeomorph = f :=
  rfl

/-- Makes a continuous multiplicative isomorphism from
a homeomorphism which preserves multiplication. -/
@[to_additive "Makes an continuous additive isomorphism from
a homeomorphism which preserves addition."]
def mk' (f : M ≃ₜ N) (h : ∀ x y, f (x * y) = f x * f y) : M ≃ₜ* N :=
  ⟨⟨f.toEquiv,h⟩, f.continuous_toFun, f.continuous_invFun⟩

/--The coersion for `ContinuousMulEquiv.mk'`, so the name end with `'`-/
@[simp]
lemma coe_mk' (f : M ≃ₜ N) (h : ∀ x y, f (x * y) = f x * f y)  : ⇑(mk' f h) = f := rfl

end coe

section bijective

@[to_additive]
protected theorem bijective (e : M ≃ₜ* N) : Function.Bijective e :=
  EquivLike.bijective e

@[to_additive]
protected theorem injective (e : M ≃ₜ* N) : Function.Injective e :=
  EquivLike.injective e

@[to_additive]
protected theorem surjective (e : M ≃ₜ* N) : Function.Surjective e :=
  EquivLike.surjective e

@[to_additive]
theorem apply_eq_iff_eq (e : M ≃ₜ* N) {x y : M} : e x = e y ↔ x = y :=
  e.injective.eq_iff

end bijective

section refl

variable (M)

/-- The identity map is a continuous multiplicative isomorphism. -/
@[to_additive (attr := refl) "The identity map is a continuous additive isomorphism."]
def refl : M ≃ₜ* M :=
  { MulEquiv.refl _ with }

@[to_additive]
instance : Inhabited (M ≃ₜ* M) := ⟨ContinuousMulEquiv.refl M⟩

@[to_additive (attr := simp)]
theorem coe_refl : ↑(refl M) = id := rfl

@[to_additive (attr := simp)]
theorem refl_apply (m : M) : refl M m = m := rfl

end refl

section symm

/-- The inverse of a ContinuousMulEquiv. -/
@[to_additive (attr := symm) "The inverse of a ContinuousAddEquiv."]
def symm (cme : M ≃ₜ* N) : N ≃ₜ* M :=
  { cme.toMulEquiv.symm with
  continuous_toFun := cme.continuous_invFun
  continuous_invFun := cme.continuous_toFun }
<<<<<<< HEAD
=======
initialize_simps_projections ContinuousMulEquiv (toFun → apply, invFun → symm_apply)
>>>>>>> b3b26c80

@[to_additive]
theorem invFun_eq_symm {f : M ≃ₜ* N} : f.invFun = f.symm := rfl

@[to_additive (attr := simp)]
theorem coe_toHomeomorph_symm (f : M ≃ₜ* N) : (f : M ≃ₜ N).symm = (f.symm : N ≃ₜ M) := rfl

@[to_additive (attr := simp)]
theorem equivLike_inv_eq_symm (f : M ≃ₜ* N) : EquivLike.inv f = f.symm := rfl

@[to_additive (attr := simp)]
theorem symm_symm (f : M ≃ₜ* N) : f.symm.symm = f := rfl

/-- `e.symm` is a right inverse of `e`, written as `e (e.symm y) = y`. -/
@[to_additive (attr := simp) "`e.symm` is a right inverse of `e`, written as `e (e.symm y) = y`."]
theorem apply_symm_apply (e : M ≃ₜ* N) (y : N) : e (e.symm y) = y :=
  e.toEquiv.apply_symm_apply y

/-- `e.symm` is a left inverse of `e`, written as `e.symm (e y) = y`. -/
@[to_additive (attr := simp) "`e.symm` is a left inverse of `e`, written as `e.symm (e y) = y`."]
theorem symm_apply_apply (e : M ≃ₜ* N) (x : M) : e.symm (e x) = x :=
  e.toEquiv.symm_apply_apply x

@[to_additive (attr := simp)]
theorem symm_comp_self (e : M ≃ₜ* N) : e.symm ∘ e = id :=
  funext e.symm_apply_apply

@[to_additive (attr := simp)]
theorem self_comp_symm (e : M ≃ₜ* N) : e ∘ e.symm = id :=
  funext e.apply_symm_apply

@[to_additive]
theorem apply_eq_iff_symm_apply (e : M ≃ₜ* N) {x : M} {y : N} : e x = y ↔ x = e.symm y :=
  e.toEquiv.apply_eq_iff_eq_symm_apply

@[to_additive]
theorem symm_apply_eq (e : M ≃ₜ* N) {x y} : e.symm x = y ↔ x = e y :=
  e.toEquiv.symm_apply_eq

@[to_additive]
theorem eq_symm_apply (e : M ≃ₜ* N) {x y} : y = e.symm x ↔ e y = x :=
  e.toEquiv.eq_symm_apply

@[to_additive]
theorem eq_comp_symm {α : Type*} (e : M ≃ₜ* N) (f : N → α) (g : M → α) :
    f = g ∘ e.symm ↔ f ∘ e = g :=
  e.toEquiv.eq_comp_symm f g

@[to_additive]
theorem comp_symm_eq {α : Type*} (e : M ≃ₜ* N) (f : N → α) (g : M → α) :
    g ∘ e.symm = f ↔ g = f ∘ e :=
  e.toEquiv.comp_symm_eq f g

@[to_additive]
theorem eq_symm_comp {α : Type*} (e : M ≃ₜ* N) (f : α → M) (g : α → N) :
    f = e.symm ∘ g ↔ e ∘ f = g :=
  e.toEquiv.eq_symm_comp f g

@[to_additive]
theorem symm_comp_eq {α : Type*} (e : M ≃ₜ* N) (f : α → M) (g : α → N) :
    e.symm ∘ g = f ↔ g = e ∘ f :=
  e.toEquiv.symm_comp_eq f g

end symm

section trans

variable {L : Type*} [Mul L] [TopologicalSpace L]

/-- The composition of two ContinuousMulEquiv. -/
@[to_additive "The composition of two ContinuousAddEquiv."]
def trans (cme1 : M ≃ₜ* N) (cme2 : N ≃ₜ* L) : M ≃ₜ* L :=
  { cme1.toMulEquiv.trans cme2.toMulEquiv with
  continuous_toFun := by convert Continuous.comp cme2.continuous_toFun cme1.continuous_toFun
  continuous_invFun := by convert Continuous.comp cme1.continuous_invFun cme2.continuous_invFun }

@[to_additive (attr := simp)]
theorem coe_trans (e₁ : M ≃ₜ* N) (e₂ : N ≃ₜ* L) : ↑(e₁.trans e₂) = e₂ ∘ e₁ := rfl

@[to_additive (attr := simp)]
theorem trans_apply (e₁ : M ≃ₜ* N) (e₂ : N ≃ₜ* L) (m : M) : e₁.trans e₂ m = e₂ (e₁ m) := rfl

@[to_additive (attr := simp)]
theorem symm_trans_apply (e₁ : M ≃ₜ* N) (e₂ : N ≃ₜ* L) (l : L) :
    (e₁.trans e₂).symm l = e₁.symm (e₂.symm l) := rfl

@[to_additive (attr := simp)]
theorem symm_trans_self (e : M ≃ₜ* N) : e.symm.trans e = refl N :=
  DFunLike.ext _ _ e.apply_symm_apply

@[to_additive (attr := simp)]
theorem self_trans_symm (e : M ≃ₜ* N) : e.trans e.symm = refl M :=
  DFunLike.ext _ _ e.symm_apply_apply

end trans

section unique

/-- The `MulEquiv` between two monoids with a unique element. -/
@[to_additive "The `AddEquiv` between two `AddMonoid`s with a unique element."]
<<<<<<< HEAD
def continuousMulEquivOfUnique {M N} [Unique M] [Unique N] [Mul M] [Mul N]
=======
def ofUnique {M N} [Unique M] [Unique N] [Mul M] [Mul N]
>>>>>>> b3b26c80
    [TopologicalSpace M] [TopologicalSpace N] : M ≃ₜ* N :=
  { MulEquiv.mulEquivOfUnique with
  continuous_toFun := by continuity
  continuous_invFun := by continuity }

/-- There is a unique monoid homomorphism between two monoids with a unique element. -/
@[to_additive "There is a unique additive monoid homomorphism between two additive monoids with
  a unique element."]
instance {M N} [Unique M] [Unique N] [Mul M] [Mul N]
    [TopologicalSpace M] [TopologicalSpace N] : Unique (M ≃ₜ* N) where
<<<<<<< HEAD
  default := continuousMulEquivOfUnique
=======
  default := ofUnique
>>>>>>> b3b26c80
  uniq _ := ext fun _ ↦ Subsingleton.elim _ _

end unique

end ContinuousMulEquiv

end

end<|MERGE_RESOLUTION|>--- conflicted
+++ resolved
@@ -572,10 +572,7 @@
   { cme.toMulEquiv.symm with
   continuous_toFun := cme.continuous_invFun
   continuous_invFun := cme.continuous_toFun }
-<<<<<<< HEAD
-=======
 initialize_simps_projections ContinuousMulEquiv (toFun → apply, invFun → symm_apply)
->>>>>>> b3b26c80
 
 @[to_additive]
 theorem invFun_eq_symm {f : M ≃ₜ* N} : f.invFun = f.symm := rfl
@@ -676,11 +673,7 @@
 
 /-- The `MulEquiv` between two monoids with a unique element. -/
 @[to_additive "The `AddEquiv` between two `AddMonoid`s with a unique element."]
-<<<<<<< HEAD
-def continuousMulEquivOfUnique {M N} [Unique M] [Unique N] [Mul M] [Mul N]
-=======
 def ofUnique {M N} [Unique M] [Unique N] [Mul M] [Mul N]
->>>>>>> b3b26c80
     [TopologicalSpace M] [TopologicalSpace N] : M ≃ₜ* N :=
   { MulEquiv.mulEquivOfUnique with
   continuous_toFun := by continuity
@@ -691,11 +684,7 @@
   a unique element."]
 instance {M N} [Unique M] [Unique N] [Mul M] [Mul N]
     [TopologicalSpace M] [TopologicalSpace N] : Unique (M ≃ₜ* N) where
-<<<<<<< HEAD
-  default := continuousMulEquivOfUnique
-=======
   default := ofUnique
->>>>>>> b3b26c80
   uniq _ := ext fun _ ↦ Subsingleton.elim _ _
 
 end unique
