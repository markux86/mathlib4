--- conflicted
+++ resolved
@@ -884,34 +884,12 @@
 
 /-! ### map -/
 
-<<<<<<< HEAD
-#align list.map_nil List.map_nil
-
-theorem map_eq_foldr (f : α → β) (l : List α) : map f l = foldr (fun a bs => f a :: bs) [] l := by
-  induction l <;> simp [*]
-#align list.map_eq_foldr List.map_eq_foldr
-
-@[congr]
-theorem map_congr {f g : α → β} : ∀ {l : List α}, (∀ x ∈ l, f x = g x) → map f l = map g l
-  | [], _ => rfl
-  | a :: l, h => by
-    let ⟨h₁, h₂⟩ := forall_mem_cons.1 h
-    rw [map, map, h₁, map_congr h₂]
-#align list.map_congr List.map_congr
-
-theorem map_eq_map_iff {f g : α → β} {l : List α} : map f l = map g l ↔ ∀ x ∈ l, f x = g x := by
-  refine' ⟨_, map_congr⟩; intro h x hx
-  rw [mem_iff_get] at hx; rcases hx with ⟨n, hn, rfl⟩
-  rw [get_map_rev f, get_map_rev g]
-  congr!
-#align list.map_eq_map_iff List.map_eq_map_iff
-=======
 -- `List.map_const` (the version with `Function.const` instead of a lambda) is already tagged
 -- `simp` in Core
 -- TODO: Upstream the tagging to Core?
 attribute [simp] map_const'
->>>>>>> 06cb2ca7
-
+
+-- TODO @[congr]
 @[deprecated (since := "2024-06-21")] alias map_congr := map_congr_left
 
 theorem flatMap_pure_eq_map (f : α → β) (l : List α) : l.flatMap (pure ∘ f) = map f l :=
@@ -924,13 +902,7 @@
 theorem bind_ret_eq_map (f : α → β) (l : List α) : l.bind (List.ret ∘ f) = map f l :=
   bind_pure_eq_map f l
 
-<<<<<<< HEAD
 @[congr]
-theorem bind_congr {l : List α} {f g : α → List β} (h : ∀ x ∈ l, f x = g x) :
-    List.bind l f = List.bind l g :=
-  (congr_arg List.join <| map_congr h : _)
-#align list.bind_congr List.bind_congr
-=======
 theorem flatMap_congr {l : List α} {f g : α → List β} (h : ∀ x ∈ l, f x = g x) :
     List.flatMap l f = List.flatMap l g :=
   (congr_arg List.flatten <| map_congr_left h : _)
@@ -942,7 +914,6 @@
   List.infix_of_mem_flatten (List.mem_map_of_mem f h)
 
 @[deprecated (since := "2024-10-16")] alias infix_bind_of_mem := infix_flatMap_of_mem
->>>>>>> 06cb2ca7
 
 @[simp]
 theorem map_eq_map {α β} (f : α → β) (l : List α) : f <$> l = map f l :=
