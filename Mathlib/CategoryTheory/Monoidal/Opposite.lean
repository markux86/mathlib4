/-
Copyright (c) 2020 Scott Morrison. All rights reserved.
Released under Apache 2.0 license as described in the file LICENSE.
Authors: Scott Morrison
-/
import Mathlib.Tactic.CategoryTheory.Coherence

/-!
# Monoidal opposites

We write `Cᵐᵒᵖ` for the monoidal opposite of a monoidal category `C`.
-/


universe v₁ v₂ u₁ u₂

variable {C : Type u₁}

namespace CategoryTheory

open CategoryTheory.MonoidalCategory

/-- The type of objects of the opposite (or "reverse") monoidal category.
Use the notation `Cᴹᵒᵖ`. -/
-- @[nolint has_nonempty_instance] -- Porting note(#5171): This linter does not exist yet.
structure MonoidalOpposite (C : Type u₁) where
  /-- The object of `MonoidalOpposite C` that represents `x : C`. -/ mop ::
  /-- The object of `C` represented by `x : MonoidalOpposite C`. -/ unmop : C

namespace MonoidalOpposite

@[inherit_doc]
notation:max C "ᴹᵒᵖ" => MonoidalOpposite C

theorem mop_injective : Function.Injective (mop : C → Cᴹᵒᵖ) := @mop.inj C

theorem unmop_injective : Function.Injective (unmop : Cᴹᵒᵖ → C) :=
  fun _ _ h => congrArg mop h

theorem mop_inj_iff (x y : C) : mop x = mop y ↔ x = y := mop_injective.eq_iff

@[simp]
theorem unmop_inj_iff (x y : Cᴹᵒᵖ) : unmop x = unmop y ↔ x = y := unmop_injective.eq_iff

@[simp]
theorem mop_unmop (X : Cᴹᵒᵖ) : mop (unmop X) = X := rfl

-- can't be simp bc after putting the lhs in whnf it's `X = X`
theorem unmop_mop (X : C) : unmop (mop X) = X := rfl

instance monoidalOppositeCategory [Category.{v₁} C] : Category Cᴹᵒᵖ where
  Hom X Y := (unmop X ⟶ unmop Y)ᴹᵒᵖ
  id X := mop (𝟙 (unmop X))
  comp f g := mop (unmop f ≫ unmop g)

end MonoidalOpposite

end CategoryTheory

open CategoryTheory

open CategoryTheory.MonoidalOpposite

variable [Category.{v₁} C]

/-- The monoidal opposite of a morphism `f : X ⟶ Y` is just `f`, thought of as `mop X ⟶ mop Y`. -/
def Quiver.Hom.mop {X Y : C} (f : X ⟶ Y) : mop X ⟶ mop Y := MonoidalOpposite.mop f

/-- We can think of a morphism `f : mop X ⟶ mop Y` as a morphism `X ⟶ Y`. -/
def Quiver.Hom.unmop {X Y : Cᴹᵒᵖ} (f : X ⟶ Y) : unmop X ⟶ unmop Y := MonoidalOpposite.unmop f

namespace Quiver.Hom

open MonoidalOpposite renaming mop → mop', unmop → unmop'

theorem mop_inj {X Y : C} :
    Function.Injective (Quiver.Hom.mop : (X ⟶ Y) → (mop' X ⟶ mop' Y)) :=
  fun _ _ H => congr_arg Quiver.Hom.unmop H

theorem unmop_inj {X Y : Cᴹᵒᵖ} :
    Function.Injective (Quiver.Hom.unmop : (X ⟶ Y) → (unmop' X ⟶ unmop' Y)) :=
  fun _ _ H => congr_arg Quiver.Hom.mop H

@[simp]
theorem unmop_mop {X Y : C} {f : X ⟶ Y} : f.mop.unmop = f :=
  rfl

@[simp]
theorem mop_unmop {X Y : Cᴹᵒᵖ} {f : X ⟶ Y} : f.unmop.mop = f :=
  rfl

end Quiver.Hom

namespace CategoryTheory

@[simp]
theorem mop_comp {X Y Z : C} {f : X ⟶ Y} {g : Y ⟶ Z} :
    (f ≫ g).mop = f.mop ≫ g.mop := rfl

@[simp]
theorem mop_id {X : C} : (𝟙 X).mop = 𝟙 (mop X) := rfl

@[simp]
theorem unmop_comp {X Y Z : Cᴹᵒᵖ} {f : X ⟶ Y} {g : Y ⟶ Z} :
    (f ≫ g).unmop = f.unmop ≫ g.unmop := rfl

@[simp]
theorem unmop_id {X : Cᴹᵒᵖ} : (𝟙 X).unmop = 𝟙 (unmop X) := rfl

@[simp]
theorem unmop_id_mop {X : C} : (𝟙 (mop X)).unmop = 𝟙 X := rfl

@[simp]
theorem mop_id_unmop {X : Cᴹᵒᵖ} : (𝟙 (unmop X)).mop = 𝟙 X := rfl

variable (C)

/-- The identity functor on `C`, viewed as a functor from `C` to its monoidal opposite. -/
@[simps obj map] -- need to specify `obj, map` or else we generate `mopFunctor_obj_unmop`
def mopFunctor : C ⥤ Cᴹᵒᵖ := Functor.mk ⟨mop, .mop⟩
/-- The identity functor on `C`, viewed as a functor from the monoidal opposite of `C` to `C`. -/
@[simps obj map] -- not necessary but the symmetry with `mopFunctor` looks nicer
def unmopFunctor : Cᴹᵒᵖ ⥤ C := Functor.mk ⟨unmop, .unmop⟩

variable {C}

namespace Iso

/-- An isomorphism in `C` gives an isomorphism in `Cᴹᵒᵖ`. -/
abbrev mop {X Y : C} (f : X ≅ Y) : mop X ≅ mop Y := (mopFunctor C).mapIso f
<<<<<<< HEAD
#align category_theory.iso.mop CategoryTheory.Iso.mop
=======
>>>>>>> 99508fb5

/-- An isomorphism in `Cᴹᵒᵖ` gives an isomorphism in `C`. -/
abbrev unmop {X Y : Cᴹᵒᵖ} (f : X ≅ Y) : unmop X ≅ unmop Y := (unmopFunctor C).mapIso f

end Iso

namespace IsIso

instance {X Y : C} (f : X ⟶ Y) [IsIso f] : IsIso f.mop :=
  (mopFunctor C).map_isIso f
instance {X Y : Cᴹᵒᵖ} (f : X ⟶ Y) [IsIso f] : IsIso f.unmop :=
  (unmopFunctor C).map_isIso f

end IsIso

variable [MonoidalCategory.{v₁} C]

open Opposite MonoidalCategory

instance monoidalCategoryOp : MonoidalCategory Cᵒᵖ where
  tensorObj X Y := op (unop X ⊗ unop Y)
  whiskerLeft X _ _ f := (X.unop ◁ f.unop).op
  whiskerRight f X := (f.unop ▷ X.unop).op
  tensorHom f g := (f.unop ⊗ g.unop).op
  tensorHom_def f g := Quiver.Hom.unop_inj (tensorHom_def' _ _)
  tensorUnit := op (𝟙_ C)
  associator X Y Z := (α_ (unop X) (unop Y) (unop Z)).symm.op
  leftUnitor X := (λ_ (unop X)).symm.op
  rightUnitor X := (ρ_ (unop X)).symm.op
  associator_naturality f g h := Quiver.Hom.unop_inj <| by simp
  leftUnitor_naturality f := Quiver.Hom.unop_inj <| by simp
  rightUnitor_naturality f := Quiver.Hom.unop_inj <| by simp
  triangle X Y := Quiver.Hom.unop_inj <| by dsimp; coherence
  pentagon W X Y Z := Quiver.Hom.unop_inj <| by dsimp; coherence

section OppositeLemmas

@[simp] lemma op_tensorObj (X Y : C) : op (X ⊗ Y) = op X ⊗ op Y := rfl
@[simp] lemma unop_tensorObj (X Y : Cᵒᵖ) : unop (X ⊗ Y) = unop X ⊗ unop Y := rfl

@[simp] lemma op_tensorUnit : op (𝟙_ C) = 𝟙_ Cᵒᵖ := rfl
@[simp] lemma unop_tensorUnit : unop (𝟙_ Cᵒᵖ) = 𝟙_ C := rfl

@[simp] lemma op_tensorHom {X₁ Y₁ X₂ Y₂ : C} (f : X₁ ⟶ Y₁) (g : X₂ ⟶ Y₂) :
    (f ⊗ g).op = f.op ⊗ g.op := rfl
@[simp] lemma unop_tensorHom {X₁ Y₁ X₂ Y₂ : Cᵒᵖ} (f : X₁ ⟶ Y₁) (g : X₂ ⟶ Y₂) :
    (f ⊗ g).unop = f.unop ⊗ g.unop := rfl

@[simp] lemma op_whiskerLeft (X : C) {Y Z : C} (f : Y ⟶ Z) :
    (X ◁ f).op = op X ◁ f.op := rfl
@[simp] lemma unop_whiskerLeft (X : Cᵒᵖ) {Y Z : Cᵒᵖ} (f : Y ⟶ Z) :
    (X ◁ f).unop =  unop X ◁ f.unop := rfl

@[simp] lemma op_whiskerRight {X Y : C} (f : X ⟶ Y) (Z : C) :
    (f ▷ Z).op = f.op ▷ op Z := rfl
@[simp] lemma unop_whiskerRight {X Y : Cᵒᵖ} (f : X ⟶ Y) (Z : Cᵒᵖ) :
    (f ▷ Z).unop = f.unop ▷ unop Z := rfl

@[simp] lemma op_associator (X Y Z : C) :
    (α_ X Y Z).op = (α_ (op X) (op Y) (op Z)).symm := rfl
@[simp] lemma unop_associator (X Y Z : Cᵒᵖ) :
    (α_ X Y Z).unop = (α_ (unop X) (unop Y) (unop Z)).symm := rfl

@[simp] lemma op_hom_associator (X Y Z : C) :
    (α_ X Y Z).hom.op = (α_ (op X) (op Y) (op Z)).inv := rfl
@[simp] lemma unop_hom_associator (X Y Z : Cᵒᵖ) :
    (α_ X Y Z).hom.unop = (α_ (unop X) (unop Y) (unop Z)).inv := rfl

@[simp] lemma op_inv_associator (X Y Z : C) :
    (α_ X Y Z).inv.op = (α_ (op X) (op Y) (op Z)).hom := rfl
@[simp] lemma unop_inv_associator (X Y Z : Cᵒᵖ) :
    (α_ X Y Z).inv.unop = (α_ (unop X) (unop Y) (unop Z)).hom := rfl

@[simp] lemma op_leftUnitor (X : C) : (λ_ X).op = (λ_ (op X)).symm := rfl
@[simp] lemma unop_leftUnitor (X : Cᵒᵖ) : (λ_ X).unop = (λ_ (unop X)).symm := rfl

@[simp] lemma op_hom_leftUnitor (X : C) : (λ_ X).hom.op = (λ_ (op X)).inv := rfl
@[simp] lemma unop_hom_leftUnitor (X : Cᵒᵖ) : (λ_ X).hom.unop = (λ_ (unop X)).inv := rfl

@[simp] lemma op_inv_leftUnitor (X : C) : (λ_ X).inv.op = (λ_ (op X)).hom := rfl
@[simp] lemma unop_inv_leftUnitor (X : Cᵒᵖ) : (λ_ X).inv.unop = (λ_ (unop X)).hom := rfl

@[simp] lemma op_rightUnitor (X : C) : (ρ_ X).op = (ρ_ (op X)).symm := rfl
@[simp] lemma unop_rightUnitor (X : Cᵒᵖ) : (ρ_ X).unop = (ρ_ (unop X)).symm := rfl

@[simp] lemma op_hom_rightUnitor (X : C) : (ρ_ X).hom.op = (ρ_ (op X)).inv := rfl
@[simp] lemma unop_hom_rightUnitor (X : Cᵒᵖ) : (ρ_ X).hom.unop = (ρ_ (unop X)).inv := rfl

@[simp] lemma op_inv_rightUnitor (X : C) : (ρ_ X).inv.op = (ρ_ (op X)).hom := rfl
@[simp] lemma unop_inv_rightUnitor (X : Cᵒᵖ) : (ρ_ X).inv.unop = (ρ_ (unop X)).hom := rfl

end OppositeLemmas

theorem op_tensor_op {W X Y Z : C} (f : W ⟶ X) (g : Y ⟶ Z) : f.op ⊗ g.op = (f ⊗ g).op := rfl

theorem unop_tensor_unop {W X Y Z : Cᵒᵖ} (f : W ⟶ X) (g : Y ⟶ Z) :
    f.unop ⊗ g.unop = (f ⊗ g).unop := rfl

instance monoidalCategoryMop : MonoidalCategory Cᴹᵒᵖ where
  tensorObj X Y := mop (unmop Y ⊗ unmop X)
  whiskerLeft X _ _ f := (f.unmop ▷ X.unmop).mop
  whiskerRight f X := (X.unmop ◁ f.unmop).mop
  tensorHom f g := (g.unmop ⊗ f.unmop).mop
  tensorHom_def f g := Quiver.Hom.unmop_inj (tensorHom_def' _ _)
  tensorUnit := mop (𝟙_ C)
  associator X Y Z := (α_ (unmop Z) (unmop Y) (unmop X)).symm.mop
  leftUnitor X := (ρ_ (unmop X)).mop
  rightUnitor X := (λ_ (unmop X)).mop
  associator_naturality f g h := Quiver.Hom.unmop_inj <| by simp
  leftUnitor_naturality f := Quiver.Hom.unmop_inj <| by simp
  rightUnitor_naturality f := Quiver.Hom.unmop_inj <| by simp
  -- Porting note: Changed `by coherence` to `by simp` below
  triangle X Y := Quiver.Hom.unmop_inj <| by simp
  pentagon W X Y Z := Quiver.Hom.unmop_inj <| by dsimp; coherence

-- it would be nice if we could autogenerate all of these somehow
section MonoidalOppositeLemmas

@[simp] lemma mop_tensorObj (X Y : C) : mop (X ⊗ Y) = mop Y ⊗ mop X := rfl
@[simp] lemma unmop_tensorObj (X Y : Cᴹᵒᵖ) : unmop (X ⊗ Y) = unmop Y ⊗ unmop X := rfl

@[simp] lemma mop_tensorUnit : mop (𝟙_ C) = 𝟙_ Cᴹᵒᵖ := rfl
@[simp] lemma unmop_tensorUnit : unmop (𝟙_ Cᴹᵒᵖ) = 𝟙_ C := rfl

@[simp] lemma mop_tensorHom {X₁ Y₁ X₂ Y₂ : C} (f : X₁ ⟶ Y₁) (g : X₂ ⟶ Y₂) :
    (f ⊗ g).mop = g.mop ⊗ f.mop := rfl
@[simp] lemma unmop_tensorHom {X₁ Y₁ X₂ Y₂ : Cᴹᵒᵖ} (f : X₁ ⟶ Y₁) (g : X₂ ⟶ Y₂) :
    (f ⊗ g).unmop = g.unmop ⊗ f.unmop := rfl

@[simp] lemma mop_whiskerLeft (X : C) {Y Z : C} (f : Y ⟶ Z) :
    (X ◁ f).mop = f.mop ▷ mop X := rfl
@[simp] lemma unmop_whiskerLeft (X : Cᴹᵒᵖ) {Y Z : Cᴹᵒᵖ} (f : Y ⟶ Z) :
    (X ◁ f).unmop = f.unmop ▷ unmop X := rfl

@[simp] lemma mop_whiskerRight {X Y : C} (f : X ⟶ Y) (Z : C) :
    (f ▷ Z).mop = mop Z ◁ f.mop := rfl
@[simp] lemma unmop_whiskerRight {X Y : Cᴹᵒᵖ} (f : X ⟶ Y) (Z : Cᴹᵒᵖ) :
    (f ▷ Z).unmop = unmop Z ◁ f.unmop := rfl

@[simp] lemma mop_associator (X Y Z : C) :
    (α_ X Y Z).mop = (α_ (mop Z) (mop Y) (mop X)).symm := rfl
@[simp] lemma unmop_associator (X Y Z : Cᴹᵒᵖ) :
    (α_ X Y Z).unmop = (α_ (unmop Z) (unmop Y) (unmop X)).symm := rfl

@[simp] lemma mop_hom_associator (X Y Z : C) :
    (α_ X Y Z).hom.mop = (α_ (mop Z) (mop Y) (mop X)).inv := rfl
@[simp] lemma unmop_hom_associator (X Y Z : Cᴹᵒᵖ) :
    (α_ X Y Z).hom.unmop = (α_ (unmop Z) (unmop Y) (unmop X)).inv := rfl

@[simp] lemma mop_inv_associator (X Y Z : C) :
    (α_ X Y Z).inv.mop = (α_ (mop Z) (mop Y) (mop X)).hom := rfl
@[simp] lemma unmop_inv_associator (X Y Z : Cᴹᵒᵖ) :
    (α_ X Y Z).inv.unmop = (α_ (unmop Z) (unmop Y) (unmop X)).hom := rfl

@[simp] lemma mop_leftUnitor (X : C) : (λ_ X).mop = (ρ_ (mop X)) := rfl
@[simp] lemma unmop_leftUnitor (X : Cᴹᵒᵖ) : (λ_ X).unmop = ρ_ (unmop X) := rfl

@[simp] lemma mop_hom_leftUnitor (X : C) : (λ_ X).hom.mop = (ρ_ (mop X)).hom := rfl
@[simp] lemma unmop_hom_leftUnitor (X : Cᴹᵒᵖ) : (λ_ X).hom.unmop = (ρ_ (unmop X)).hom := rfl

@[simp] lemma mop_inv_leftUnitor (X : C) : (λ_ X).inv.mop = (ρ_ (mop X)).inv := rfl
@[simp] lemma unmop_inv_leftUnitor (X : Cᴹᵒᵖ) : (λ_ X).inv.unmop = (ρ_ (unmop X)).inv := rfl

@[simp] lemma mop_rightUnitor (X : C) : (ρ_ X).mop = (λ_ (mop X)) := rfl
@[simp] lemma unmop_rightUnitor (X : Cᴹᵒᵖ) : (ρ_ X).unmop = λ_ (unmop X) := rfl

@[simp] lemma mop_hom_rightUnitor (X : C) : (ρ_ X).hom.mop = (λ_ (mop X)).hom := rfl
@[simp] lemma unmop_hom_rightUnitor (X : Cᴹᵒᵖ) : (ρ_ X).hom.unmop = (λ_ (unmop X)).hom := rfl

@[simp] lemma mop_inv_rightUnitor (X : C) : (ρ_ X).inv.mop = (λ_ (mop X)).inv := rfl
@[simp] lemma unmop_inv_rightUnitor (X : Cᴹᵒᵖ) : (ρ_ X).inv.unmop = (λ_ (unmop X)).inv := rfl

end MonoidalOppositeLemmas

variable (C)

/-- The (identity) equivalence between `C` and its monoidal opposite. -/
@[simps] def MonoidalOpposite.mopEquiv : C ≌ Cᴹᵒᵖ where
  functor   := mopFunctor C
  inverse   := unmopFunctor C
  unitIso   := Iso.refl _
  counitIso := Iso.refl _

/-- The (identity) equivalence between `Cᴹᵒᵖ` and `C`. -/
@[simps!] def MonoidalOpposite.unmopEquiv : Cᴹᵒᵖ ≌ C := (mopEquiv C).symm

-- todo: upgrade to monoidal equivalence
/-- The equivalence between `C` and its monoidal opposite's monoidal opposite. -/
@[simps!] def MonoidalOpposite.mopMopEquivalence : Cᴹᵒᵖᴹᵒᵖ ≌ C :=
  .trans (MonoidalOpposite.unmopEquiv Cᴹᵒᵖ) (MonoidalOpposite.unmopEquiv C)

/-- The identification `mop X ⊗ mop Y = mop (Y ⊗ X)` as a natural isomorphism. -/
@[simps!]
def MonoidalOpposite.tensorIso :
    tensor Cᴹᵒᵖ ≅ (unmopFunctor C).prod (unmopFunctor C) ⋙
      Prod.swap C C ⋙ tensor C ⋙ mopFunctor C :=
  Iso.refl _

variable {C}

/-- The identification `X ⊗ - = mop (- ⊗ unmop X)` as a natural isomorphism. -/
@[simps!]
def MonoidalOpposite.tensorLeftIso (X : Cᴹᵒᵖ) :
    tensorLeft X ≅ unmopFunctor C ⋙ tensorRight (unmop X) ⋙ mopFunctor C :=
  Iso.refl _

/-- The identification `mop X ⊗ - = mop (- ⊗ X)` as a natural isomorphism. -/
@[simps!]
def MonoidalOpposite.tensorLeftMopIso (X : C) :
    tensorLeft (mop X) ≅ unmopFunctor C ⋙ tensorRight X ⋙ mopFunctor C :=
  Iso.refl _

/-- The identification `unmop X ⊗ - = unmop (mop - ⊗ X)` as a natural isomorphism. -/
@[simps!]
def MonoidalOpposite.tensorLeftUnmopIso (X : Cᴹᵒᵖ) :
    tensorLeft (unmop X) ≅ mopFunctor C ⋙ tensorRight X ⋙ unmopFunctor C :=
  Iso.refl _

/-- The identification `- ⊗ X = mop (unmop X ⊗ -)` as a natural isomorphism. -/
@[simps!]
def MonoidalOpposite.tensorRightIso (X : Cᴹᵒᵖ) :
    tensorRight X ≅ unmopFunctor C ⋙ tensorLeft (unmop X) ⋙ mopFunctor C :=
  Iso.refl _

/-- The identification `- ⊗ mop X = mop (- ⊗ unmop X)` as a natural isomorphism. -/
@[simps!]
def MonoidalOpposite.tensorRightMopIso (X : C) :
    tensorRight (mop X) ≅ unmopFunctor C ⋙ tensorLeft X ⋙ mopFunctor C :=
  Iso.refl _

/-- The identification `- ⊗ unmop X = unmop (X ⊗ mop -)` as a natural isomorphism. -/
@[simps!]
def MonoidalOpposite.tensorRightUnmopIso (X : Cᴹᵒᵖ) :
    tensorRight (unmop X) ≅ mopFunctor C ⋙ tensorLeft X ⋙ unmopFunctor C :=
  Iso.refl _

end CategoryTheory<|MERGE_RESOLUTION|>--- conflicted
+++ resolved
@@ -128,10 +128,6 @@
 
 /-- An isomorphism in `C` gives an isomorphism in `Cᴹᵒᵖ`. -/
 abbrev mop {X Y : C} (f : X ≅ Y) : mop X ≅ mop Y := (mopFunctor C).mapIso f
-<<<<<<< HEAD
-#align category_theory.iso.mop CategoryTheory.Iso.mop
-=======
->>>>>>> 99508fb5
 
 /-- An isomorphism in `Cᴹᵒᵖ` gives an isomorphism in `C`. -/
 abbrev unmop {X Y : Cᴹᵒᵖ} (f : X ≅ Y) : unmop X ≅ unmop Y := (unmopFunctor C).mapIso f
