/-
Copyright (c) 2020 Bhavik Mehta. All rights reserved.
Released under Apache 2.0 license as described in the file LICENSE.
Authors: Bhavik Mehta
-/
import Mathlib.CategoryTheory.Adjunction.Basic
import Mathlib.CategoryTheory.Category.Preorder
import Mathlib.CategoryTheory.IsomorphismClasses
import Mathlib.CategoryTheory.Thin

/-!
# Skeleton of a category

Define skeletal categories as categories in which any two isomorphic objects are equal.

Construct the skeleton of an arbitrary category by taking isomorphism classes, and show it is a
skeleton of the original category.

In addition, construct the skeleton of a thin category as a partial ordering, and (noncomputably)
show it is a skeleton of the original category. The advantage of this special case being handled
separately is that lemmas and definitions about orderings can be used directly, for example for the
subobject lattice. In addition, some of the commutative diagrams about the functors commute
definitionally on the nose which is convenient in practice.
-/


universe v₁ v₂ v₃ u₁ u₂ u₃

namespace CategoryTheory

open Category

variable (C : Type u₁) [Category.{v₁} C]
variable (D : Type u₂) [Category.{v₂} D]
variable {E : Type u₃} [Category.{v₃} E]

/-- A category is skeletal if isomorphic objects are equal. -/
def Skeletal : Prop :=
  ∀ ⦃X Y : C⦄, IsIsomorphic X Y → X = Y

/-- `IsSkeletonOf C D F` says that `F : D ⥤ C` exhibits `D` as a skeletal full subcategory of `C`,
in particular `F` is a (strong) equivalence and `D` is skeletal.
-/
structure IsSkeletonOf (F : D ⥤ C) : Prop where
  /-- The category `D` has isomorphic objects equal -/
  skel : Skeletal D
  /-- The functor `F` is an equivalence -/
  eqv : F.IsEquivalence := by infer_instance

attribute [local instance] isIsomorphicSetoid

variable {C D}

/-- If `C` is thin and skeletal, then any naturally isomorphic functors to `C` are equal. -/
theorem Functor.eq_of_iso {F₁ F₂ : D ⥤ C} [Quiver.IsThin C] (hC : Skeletal C) (hF : F₁ ≅ F₂) :
    F₁ = F₂ :=
  Functor.ext (fun X => hC ⟨hF.app X⟩) fun _ _ _ => Subsingleton.elim _ _

/-- If `C` is thin and skeletal, `D ⥤ C` is skeletal.
`CategoryTheory.functor_thin` shows it is thin also.
-/
theorem functor_skeletal [Quiver.IsThin C] (hC : Skeletal C) : Skeletal (D ⥤ C) := fun _ _ h =>
  h.elim (Functor.eq_of_iso hC)

variable (C D)

/-- Construct the skeleton category as the induced category on the isomorphism classes, and derive
its category structure.
-/
def Skeleton : Type u₁ := InducedCategory (C := Quotient (isIsomorphicSetoid C)) C QuotLike.out

instance : QuotLike (Skeleton C) C IsIsomorphic where

instance [Inhabited C] : Inhabited (Skeleton C) :=
  ⟨⟦default⟧⟩

-- Porting note: previously `Skeleton` used `deriving Category`
noncomputable instance : Category (Skeleton C) := by
  apply InducedCategory.category

/-- The functor from the skeleton of `C` to `C`. -/
@[simps!]
noncomputable def fromSkeleton : Skeleton C ⥤ C :=
  inducedFunctor _

-- Porting note: previously `fromSkeleton` used `deriving Faithful, Full`
noncomputable instance : (fromSkeleton C).Full := by
  apply InducedCategory.full
noncomputable instance : (fromSkeleton C).Faithful := by
  apply InducedCategory.faithful

instance : (fromSkeleton C).EssSurj where
  mem_essImage X := ⟨⟦X⟧, QuotLike.out_mkQ (Q := Skeleton C) X⟩

-- Porting note: named this instance
noncomputable instance fromSkeleton.isEquivalence : (fromSkeleton C).IsEquivalence where

/-- The equivalence between the skeleton and the category itself. -/
noncomputable def skeletonEquivalence : Skeleton C ≌ C :=
  (fromSkeleton C).asEquivalence

theorem skeleton_skeletal : Skeletal (Skeleton C) := by
  rintro X Y ⟨h⟩
  have : X.out ≈ Y.out := ⟨(fromSkeleton C).mapIso h⟩
  simpa using Quotient.sound this

/-- The `skeleton` of `C` given by choice is a skeleton of `C`. -/
lemma skeleton_isSkeleton : IsSkeletonOf C (Skeleton C) (fromSkeleton C) where
  skel := skeleton_skeletal C
  eqv := fromSkeleton.isEquivalence C

section

variable {C D}

/-- Two categories which are categorically equivalent have skeletons with equivalent objects.
-/
noncomputable def Equivalence.skeletonEquiv (e : C ≌ D) : Skeleton C ≃ Skeleton D :=
  let f := ((skeletonEquivalence C).trans e).trans (skeletonEquivalence D).symm
  { toFun := f.functor.obj
    invFun := f.inverse.obj
    left_inv := fun X => skeleton_skeletal C ⟨(f.unitIso.app X).symm⟩
    right_inv := fun Y => skeleton_skeletal D ⟨f.counitIso.app Y⟩ }

end

/-- Construct the skeleton category by taking the quotient of objects. This construction gives a
preorder with nice definitional properties, but is only really appropriate for thin categories.
If your original category is not thin, you probably want to be using `skeleton` instead of this.
-/
def ThinSkeleton : Type u₁ :=
  Quotient (isIsomorphicSetoid C)

instance : QuotLike (ThinSkeleton C) C IsIsomorphic where

instance inhabitedThinSkeleton [Inhabited C] : Inhabited (ThinSkeleton C) :=
  ⟨⟦default⟧⟩

instance ThinSkeleton.preorder : Preorder (ThinSkeleton C) where
  le :=
    QuotLike.lift₂ (fun X Y => Nonempty (X ⟶ Y))
        (by
          rintro _ _ _ _ ⟨i₁⟩ ⟨i₂⟩
          exact
            propext
              ⟨Nonempty.map fun f => i₁.inv ≫ f ≫ i₂.hom,
                Nonempty.map fun f => i₁.hom ≫ f ≫ i₂.inv⟩)
  le_refl := by
    refine QuotLike.ind fun a => ?_
    exact ⟨𝟙 _⟩
  le_trans a b c := QuotLike.inductionOn₃ a b c fun A B C => Nonempty.map2 (· ≫ ·)

/-- The functor from a category to its thin skeleton. -/
@[simps]
def toThinSkeleton : C ⥤ ThinSkeleton C where
  obj := mkQ
  map f := homOfLE (Nonempty.intro f)

/-!
The constructions here are intended to be used when the category `C` is thin, even though
some of the statements can be shown without this assumption.
-/


namespace ThinSkeleton

/-- The thin skeleton is thin. -/
instance thin : Quiver.IsThin (ThinSkeleton C) := fun _ _ =>
  ⟨by
    rintro ⟨⟨f₁⟩⟩ ⟨⟨_⟩⟩
    rfl⟩

variable {C} {D}

lemma out_mkQ (X : C) : Nonempty (QuotLike.out (⟦X⟧ : ThinSkeleton C) ≅ X) :=
  QuotLike.out_mkQ (Q := ThinSkeleton C) X

/-- A functor `C ⥤ D` computably lowers to a functor `ThinSkeleton C ⥤ ThinSkeleton D`. -/
@[simps]
def map (F : C ⥤ D) : ThinSkeleton C ⥤ ThinSkeleton D where
  obj := QuotLike.map F.obj fun X₁ X₂ ⟨hX⟩ => ⟨F.mapIso hX⟩
  map {X} {Y} := QuotLike.recOnSubsingleton₂ X Y fun x y k => homOfLE (k.le.elim fun t => ⟨F.map t⟩)

theorem comp_toThinSkeleton (F : C ⥤ D) : F ⋙ toThinSkeleton D = toThinSkeleton C ⋙ map F :=
  rfl

/-- Given a natural transformation `F₁ ⟶ F₂`, induce a natural transformation `map F₁ ⟶ map F₂`. -/
def mapNatTrans {F₁ F₂ : C ⥤ D} (k : F₁ ⟶ F₂) : map F₁ ⟶ map F₂ where
  app X := QuotLike.recOnSubsingleton X fun x => ⟨⟨⟨k.app x⟩⟩⟩

/- Porting note: `map₂ObjMap`, `map₂Functor`, and `map₂NatTrans` were all extracted
from the original `map₂` proof. Lean needed an extensive amount explicit type
annotations to figure things out.

It would be better to prove that
`ThinSkeleton (C × D) ≌ ThinSkeleton C × ThinSkeleton D`
which is more immediate from comparing the preorders. Then one could get
`map₂` by currying.
-/
/-- Given a bifunctor, we descend to a function on objects of `ThinSkeleton` -/
def map₂ObjMap (F : C ⥤ D ⥤ E) : ThinSkeleton C → ThinSkeleton D → ThinSkeleton E :=
  QuotLike.map₂ (fun X Y => (F.obj X).obj Y)
    (fun X₁ _ ⟨hX⟩ _ Y₂ ⟨hY⟩ => ⟨(F.obj X₁).mapIso hY ≪≫ (F.mapIso hX).app Y₂⟩)

/-- For each `x : ThinSkeleton C`, we promote `map₂ObjMap F x` to a functor -/
def map₂Functor (F : C ⥤ D ⥤ E) : ThinSkeleton C → ThinSkeleton D ⥤ ThinSkeleton E :=
  fun x =>
    { obj := fun y => map₂ObjMap F x y
      map := fun {y₁} {y₂} => QuotLike.recOnSubsingleton x
        fun X => QuotLike.recOnSubsingleton₂ y₁ y₂ fun Y₁ Y₂ hY =>
            homOfLE (hY.le.elim fun g => ⟨(F.obj X).map g⟩) }

/-- This provides natural transformations `map₂Functor F x₁ ⟶ map₂Functor F x₂` given
`x₁ ⟶ x₂` -/
def map₂NatTrans (F : C ⥤ D ⥤ E) : {x₁ x₂ : ThinSkeleton C} → (x₁ ⟶ x₂) →
    (map₂Functor F x₁ ⟶ map₂Functor F x₂) := fun {x₁} {x₂} =>
  QuotLike.recOnSubsingleton₂ x₁ x₂
    (fun X₁ X₂ f => { app := fun y =>
      QuotLike.recOnSubsingleton y fun Y => homOfLE (f.le.elim fun f' => ⟨(F.map f').app Y⟩) })

-- TODO: state the lemmas about what happens when you compose with `toThinSkeleton`
/-- A functor `C ⥤ D ⥤ E` computably lowers to a functor
`ThinSkeleton C ⥤ ThinSkeleton D ⥤ ThinSkeleton E` -/
@[simps]
def map₂ (F : C ⥤ D ⥤ E) : ThinSkeleton C ⥤ ThinSkeleton D ⥤ ThinSkeleton E where
  obj := map₂Functor F
  map := map₂NatTrans F

variable (C)

section

variable [Quiver.IsThin C]

instance toThinSkeleton_faithful : (toThinSkeleton C).Faithful where

/-- Use `QuotLike.out` to create a functor out of the thin skeleton. -/
@[simps]
noncomputable def fromThinSkeleton : ThinSkeleton C ⥤ C where
  obj := QuotLike.out
  map {x} {y} :=
    QuotLike.recOnSubsingleton₂ x y fun X Y f =>
      (Nonempty.some (ThinSkeleton.out_mkQ X)).hom ≫ f.le.some ≫
        (Nonempty.some (ThinSkeleton.out_mkQ Y)).inv

/-- The equivalence between the thin skeleton and the category itself. -/
noncomputable def equivalence : ThinSkeleton C ≌ C where
  functor := fromThinSkeleton C
  inverse := toThinSkeleton C
  counitIso := NatIso.ofComponents fun X => Nonempty.some (ThinSkeleton.out_mkQ X)
  unitIso := NatIso.ofComponents fun x => QuotLike.recOnSubsingleton x fun X =>
    eqToIso (QuotLike.sound ⟨(Nonempty.some (ThinSkeleton.out_mkQ X)).symm⟩)

noncomputable instance fromThinSkeleton_isEquivalence : (fromThinSkeleton C).IsEquivalence :=
  (equivalence C).isEquivalence_functor

variable {C}

theorem equiv_of_both_ways {X Y : C} (f : X ⟶ Y) (g : Y ⟶ X) : X ≈ Y :=
  ⟨iso_of_both_ways f g⟩

instance thinSkeletonPartialOrder : PartialOrder (ThinSkeleton C) :=
  { CategoryTheory.ThinSkeleton.preorder C with
    le_antisymm :=
      QuotLike.ind₂
        (by
          rintro _ _ ⟨f⟩ ⟨g⟩
          apply QuotLike.sound (equiv_of_both_ways f g)) }

theorem skeletal : Skeletal (ThinSkeleton C) := fun X Y =>
  QuotLike.inductionOn₂ X Y fun _ _ h => h.elim fun i => i.1.le.antisymm i.2.le

theorem map_comp_eq (F : E ⥤ D) (G : D ⥤ C) : map (F ⋙ G) = map F ⋙ map G :=
  Functor.eq_of_iso skeletal <|
    NatIso.ofComponents fun X => QuotLike.recOnSubsingleton X fun x => Iso.refl _

theorem map_id_eq : map (𝟭 C) = 𝟭 (ThinSkeleton C) :=
  Functor.eq_of_iso skeletal <|
    NatIso.ofComponents fun X => QuotLike.recOnSubsingleton X fun x => Iso.refl _

theorem map_iso_eq {F₁ F₂ : D ⥤ C} (h : F₁ ≅ F₂) : map F₁ = map F₂ :=
  Functor.eq_of_iso skeletal
    { hom := mapNatTrans h.hom
      inv := mapNatTrans h.inv }

/-- `fromThinSkeleton C` exhibits the thin skeleton as a skeleton. -/
lemma thinSkeleton_isSkeleton : IsSkeletonOf C (ThinSkeleton C) (fromThinSkeleton C) where
  skel := skeletal

instance isSkeletonOfInhabited :
    Inhabited (IsSkeletonOf C (ThinSkeleton C) (fromThinSkeleton C)) :=
  ⟨thinSkeleton_isSkeleton⟩

end

variable {C}

/-- An adjunction between thin categories gives an adjunction between their thin skeletons. -/
<<<<<<< HEAD
def lowerAdjunction (R : D ⥤ C) (L : C ⥤ D) (h : L ⊣ R) : ThinSkeleton.map L ⊣ ThinSkeleton.map R :=
  Adjunction.mkOfUnitCounit
    { unit :=
        { app := fun X => QuotLike.recOnSubsingleton X fun x => homOfLE ⟨h.unit.app x⟩ }
      counit :=
        { app := fun X => QuotLike.recOnSubsingleton X fun x => homOfLE ⟨h.counit.app x⟩ } }
=======
def lowerAdjunction (R : D ⥤ C) (L : C ⥤ D) (h : L ⊣ R) :
    ThinSkeleton.map L ⊣ ThinSkeleton.map R where
  unit :=
    { app := fun X => by
        letI := isIsomorphicSetoid C
        exact Quotient.recOnSubsingleton X fun x => homOfLE ⟨h.unit.app x⟩ }
      -- TODO: make quotient.rec_on_subsingleton' so the letI isn't needed
  counit :=
    { app := fun X => by
        letI := isIsomorphicSetoid D
        exact Quotient.recOnSubsingleton X fun x => homOfLE ⟨h.counit.app x⟩ }
>>>>>>> 5063953f

end ThinSkeleton

open ThinSkeleton

section

variable {C} {α : Type*} [PartialOrder α]

/--
When `e : C ≌ α` is a categorical equivalence from a thin category `C` to some partial order `α`,
the `ThinSkeleton C` is order isomorphic to `α`.
-/
noncomputable def Equivalence.thinSkeletonOrderIso [Quiver.IsThin C] (e : C ≌ α) :
    ThinSkeleton C ≃o α :=
  ((ThinSkeleton.equivalence C).trans e).toOrderIso

end

end CategoryTheory<|MERGE_RESOLUTION|>--- conflicted
+++ resolved
@@ -296,26 +296,12 @@
 variable {C}
 
 /-- An adjunction between thin categories gives an adjunction between their thin skeletons. -/
-<<<<<<< HEAD
-def lowerAdjunction (R : D ⥤ C) (L : C ⥤ D) (h : L ⊣ R) : ThinSkeleton.map L ⊣ ThinSkeleton.map R :=
-  Adjunction.mkOfUnitCounit
-    { unit :=
-        { app := fun X => QuotLike.recOnSubsingleton X fun x => homOfLE ⟨h.unit.app x⟩ }
-      counit :=
-        { app := fun X => QuotLike.recOnSubsingleton X fun x => homOfLE ⟨h.counit.app x⟩ } }
-=======
 def lowerAdjunction (R : D ⥤ C) (L : C ⥤ D) (h : L ⊣ R) :
     ThinSkeleton.map L ⊣ ThinSkeleton.map R where
   unit :=
-    { app := fun X => by
-        letI := isIsomorphicSetoid C
-        exact Quotient.recOnSubsingleton X fun x => homOfLE ⟨h.unit.app x⟩ }
-      -- TODO: make quotient.rec_on_subsingleton' so the letI isn't needed
+    { app := fun X => QuotLike.recOnSubsingleton X fun x => homOfLE ⟨h.unit.app x⟩ }
   counit :=
-    { app := fun X => by
-        letI := isIsomorphicSetoid D
-        exact Quotient.recOnSubsingleton X fun x => homOfLE ⟨h.counit.app x⟩ }
->>>>>>> 5063953f
+    { app := fun X => QuotLike.recOnSubsingleton X fun x => homOfLE ⟨h.counit.app x⟩ }
 
 end ThinSkeleton
 
