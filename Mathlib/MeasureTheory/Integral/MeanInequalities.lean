--- conflicted
+++ resolved
@@ -294,13 +294,8 @@
       have h_two : (2 : ℝ≥0∞) ^ (p - 1) ≠ ⊤ :=
         ENNReal.rpow_ne_top_of_nonneg (by simp [hp1]) ENNReal.coe_ne_top
       rw [lintegral_add_left', lintegral_const_mul'' _ (hf.pow_const p),
-<<<<<<< HEAD
         lintegral_const_mul' _ _ h_two, add_lt_top]
-      · exact ⟨ENNReal.mul_lt_top h_two hf_top.ne, ENNReal.mul_lt_top h_two hg_top.ne⟩
-=======
-        lintegral_const_mul' _ _ h_two, ENNReal.add_lt_top]
       · exact ⟨ENNReal.mul_lt_top h_two.lt_top hf_top, ENNReal.mul_lt_top h_two.lt_top hg_top⟩
->>>>>>> 9a958e83
       · exact (hf.pow_const p).const_mul _
 
 theorem lintegral_Lp_mul_le_Lq_mul_Lr {α} [MeasurableSpace α] {p q r : ℝ} (hp0_lt : 0 < p)
