--- conflicted
+++ resolved
@@ -410,11 +410,7 @@
     (B : BilinForm K V) (hB : B.Nondegenerate) (b : Basis ι K V) (x i) :
     (B.dualBasis hB b).repr x i = B x (b i) := by
   #adaptation_note
-<<<<<<< HEAD
-  /-- Before leanprover/lean4#4814, we did not need the `@` in front of `toDual_def` in the `rw`.
-=======
   /-- Before https://github.com/leanprover/lean4/pull/4814, we did not need the `@` in front of `toDual_def` in the `rw`.
->>>>>>> d0df76bd
   I'm confused! -/
   rw [dualBasis, Basis.map_repr, LinearEquiv.symm_symm, LinearEquiv.trans_apply,
     Basis.dualBasis_repr, @toDual_def]
