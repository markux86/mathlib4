/-
Copyright (c) 2021 Andrew Yang. All rights reserved.
Released under Apache 2.0 license as described in the file LICENSE.
Authors: Andrew Yang
-/
import Mathlib.CategoryTheory.Sites.Sheaf
import Mathlib.CategoryTheory.Sites.CoverLifting
import Mathlib.CategoryTheory.Sites.CoverPreserving
import Mathlib.CategoryTheory.Adjunction.FullyFaithful
import Mathlib.CategoryTheory.Sites.LocallyFullyFaithful

/-!
# Dense subsites

We define `IsCoverDense` functors into sites as functors such that there exists a covering sieve
that factors through images of the functor for each object in `D`.

## Main results

- `CategoryTheory.Functor.IsCoverDense.Types.presheafHom`: If `G : C ⥤ (D, K)` is locally-full
  and cover-dense, then given any presheaf `ℱ` and sheaf `ℱ'` on `D`,
  and a morphism `α : G ⋙ ℱ ⟶ G ⋙ ℱ'`, we may glue them together to obtain
  a morphism of presheaves `ℱ ⟶ ℱ'`.
- `CategoryTheory.Functor.IsCoverDense.sheafIso`: If `ℱ` above is a sheaf and `α` is an iso,
  then the result is also an iso.
- `CategoryTheory.Functor.IsCoverDense.iso_of_restrict_iso`: If `G : C ⥤ (D, K)` is locally-full
  and cover-dense, then given any sheaves `ℱ, ℱ'` on `D`, and a morphism `α : ℱ ⟶ ℱ'`,
  then `α` is an iso if `G ⋙ ℱ ⟶ G ⋙ ℱ'` is iso.
- `CategoryTheory.Functor.IsDenseSubsite`:
  The functor `G : C ⥤ D` exhibits `(C, J)` as a dense subsite of `(D, K)` if `G` is cover-dense,
  locally fully-faithful, and `S` is a cover of `C` iff the image of `S` in `D` is a cover.
- `CategoryTheory.Functor.IsDenseSubsite.sheafEquiv`:
  If `G : C ⥤ D` exhibits `(C, J)` as a dense subsite of `(D, K)`,
  it induces an equivalence of category of sheaves valued in a category with suitable limits.

## References

* [Elephant]: *Sketches of an Elephant*, ℱ. T. Johnstone: C2.2.
* https://ncatlab.org/nlab/show/dense+sub-site
* https://ncatlab.org/nlab/show/comparison+lemma

-/


universe w v u

namespace CategoryTheory

variable {C : Type*} [Category C] {D : Type*} [Category D] {E : Type*} [Category E]
variable (J : GrothendieckTopology C) (K : GrothendieckTopology D)
variable {L : GrothendieckTopology E}

/-- An auxiliary structure that witnesses the fact that `f` factors through an image object of `G`.
-/
-- Porting note(#5171): removed `@[nolint has_nonempty_instance]`
structure Presieve.CoverByImageStructure (G : C ⥤ D) {V U : D} (f : V ⟶ U) where
  obj : C
  lift : V ⟶ G.obj obj
  map : G.obj obj ⟶ U
  fac : lift ≫ map = f := by aesop_cat
attribute [nolint docBlame] Presieve.CoverByImageStructure.obj Presieve.CoverByImageStructure.lift
  Presieve.CoverByImageStructure.map Presieve.CoverByImageStructure.fac

attribute [reassoc (attr := simp)] Presieve.CoverByImageStructure.fac

/-- For a functor `G : C ⥤ D`, and an object `U : D`, `Presieve.coverByImage G U` is the presieve
of `U` consisting of those arrows that factor through images of `G`.
-/
def Presieve.coverByImage (G : C ⥤ D) (U : D) : Presieve U := fun _ f =>
  Nonempty (Presieve.CoverByImageStructure G f)

/-- For a functor `G : C ⥤ D`, and an object `U : D`, `Sieve.coverByImage G U` is the sieve of `U`
consisting of those arrows that factor through images of `G`.
-/
def Sieve.coverByImage (G : C ⥤ D) (U : D) : Sieve U :=
  ⟨Presieve.coverByImage G U, fun ⟨⟨Z, f₁, f₂, (e : _ = _)⟩⟩ g =>
    ⟨⟨Z, g ≫ f₁, f₂, show (g ≫ f₁) ≫ f₂ = g ≫ _ by rw [Category.assoc, ← e]⟩⟩⟩

theorem Presieve.in_coverByImage (G : C ⥤ D) {X : D} {Y : C} (f : G.obj Y ⟶ X) :
    Presieve.coverByImage G X f :=
  ⟨⟨Y, 𝟙 _, f, by simp⟩⟩

/-- A functor `G : (C, J) ⥤ (D, K)` is cover dense if for each object in `D`,
  there exists a covering sieve in `D` that factors through images of `G`.

This definition can be found in https://ncatlab.org/nlab/show/dense+sub-site Definition 2.2.
-/
class Functor.IsCoverDense (G : C ⥤ D) (K : GrothendieckTopology D) : Prop where
  is_cover : ∀ U : D, Sieve.coverByImage G U ∈ K U

lemma Functor.is_cover_of_isCoverDense (G : C ⥤ D) (K : GrothendieckTopology D)
    [G.IsCoverDense K] (U : D) : Sieve.coverByImage G U ∈ K U := by
  apply Functor.IsCoverDense.is_cover

lemma Functor.isCoverDense_of_generate_singleton_functor_π_mem (G : C ⥤ D)
    (K : GrothendieckTopology D)
    (h : ∀ B, ∃ (X : C) (f : G.obj X ⟶ B), Sieve.generate (Presieve.singleton f) ∈ K B) :
    G.IsCoverDense K where
  is_cover B := by
    obtain ⟨X, f, h⟩ := h B
    refine K.superset_covering ?_ h
    intro Y f ⟨Z, g, _, h, w⟩
    cases h
    exact ⟨⟨_, g, _, w⟩⟩

attribute [nolint docBlame] CategoryTheory.Functor.IsCoverDense.is_cover

open Presieve Opposite

namespace Functor

namespace IsCoverDense

variable {K}
variable {A : Type*} [Category A] (G : C ⥤ D)

-- this is not marked with `@[ext]` because `H` can not be inferred from the type
theorem ext [G.IsCoverDense K] (ℱ : SheafOfTypes K) (X : D) {s t : ℱ.val.obj (op X)}
    (h : ∀ ⦃Y : C⦄ (f : G.obj Y ⟶ X), ℱ.val.map f.op s = ℱ.val.map f.op t) : s = t := by
  apply (ℱ.cond (Sieve.coverByImage G X) (G.is_cover_of_isCoverDense K X)).isSeparatedFor.ext
  rintro Y _ ⟨Z, f₁, f₂, ⟨rfl⟩⟩
  simp [h f₂]

variable {G}

theorem functorPullback_pushforward_covering [G.IsCoverDense K] [G.IsLocallyFull K] {X : C}
    (T : K (G.obj X)) : (T.val.functorPullback G).functorPushforward G ∈ K (G.obj X) := by
  refine K.transitive T.2 _ fun Y iYX hiYX ↦ ?_
  apply K.transitive (G.is_cover_of_isCoverDense _ _) _
  rintro W _ ⟨Z, iWZ, iZY, rfl⟩
  rw [Sieve.pullback_comp]; apply K.pullback_stable; clear W iWZ
  apply K.superset_covering ?_ (G.functorPushforward_imageSieve_mem _ (iZY ≫ iYX))
  rintro W _ ⟨V, iVZ, iWV, ⟨iVX, e⟩, rfl⟩
  exact ⟨_, iVX, iWV, by simpa [e] using T.1.downward_closed hiYX (G.map iVZ ≫ iZY), by simp [e]⟩

/-- (Implementation). Given a hom between the pullbacks of two sheaves, we can whisker it with
`coyoneda` to obtain a hom between the pullbacks of the sheaves of maps from `X`.
-/
@[simps!]
def homOver {ℱ : Dᵒᵖ ⥤ A} {ℱ' : Sheaf K A} (α : G.op ⋙ ℱ ⟶ G.op ⋙ ℱ'.val) (X : A) :
    G.op ⋙ ℱ ⋙ coyoneda.obj (op X) ⟶ G.op ⋙ (sheafOver ℱ' X).val :=
  whiskerRight α (coyoneda.obj (op X))

/-- (Implementation). Given an iso between the pullbacks of two sheaves, we can whisker it with
`coyoneda` to obtain an iso between the pullbacks of the sheaves of maps from `X`.
-/
@[simps!]
def isoOver {ℱ ℱ' : Sheaf K A} (α : G.op ⋙ ℱ.val ≅ G.op ⋙ ℱ'.val) (X : A) :
    G.op ⋙ (sheafOver ℱ X).val ≅ G.op ⋙ (sheafOver ℱ' X).val :=
  isoWhiskerRight α (coyoneda.obj (op X))

theorem sheaf_eq_amalgamation (ℱ : Sheaf K A) {X : A} {U : D} {T : Sieve U} (hT)
    (x : FamilyOfElements _ T) (hx) (t) (h : x.IsAmalgamation t) :
    t = (ℱ.cond X T hT).amalgamate x hx :=
  (ℱ.cond X T hT).isSeparatedFor x t _ h ((ℱ.cond X T hT).isAmalgamation hx)

namespace Types

variable {ℱ : Dᵒᵖ ⥤ Type v} {ℱ' : SheafOfTypes.{v} K} (α : G.op ⋙ ℱ ⟶ G.op ⋙ ℱ'.val)

theorem naturality_apply [G.IsLocallyFull K] {X Y : C} (i : G.obj X ⟶ G.obj Y) (x) :
    ℱ'.1.map i.op (α.app _ x) = α.app _ (ℱ.map i.op x) := by
  have {X Y} (i : X ⟶ Y) (x) :
      ℱ'.1.map (G.map i).op (α.app _ x) = α.app _ (ℱ.map (G.map i).op x) := by
    exact congr_fun (α.naturality i.op).symm x
  refine IsLocallyFull.ext G _ i fun V iVX iVY e ↦ ?_
  simp only [comp_obj, types_comp_apply, ← FunctorToTypes.map_comp_apply, ← op_comp, ← e, this]

@[reassoc]
theorem naturality [G.IsLocallyFull K] {X Y : C} (i : G.obj X ⟶ G.obj Y) :
    α.app _ ≫ ℱ'.1.map i.op = ℱ.map i.op ≫ α.app _ := types_ext _ _ (naturality_apply α i)

/--
(Implementation). Given a section of `ℱ` on `X`, we can obtain a family of elements valued in `ℱ'`
that is defined on a cover generated by the images of `G`. -/
noncomputable def pushforwardFamily {X} (x : ℱ.obj (op X)) :
    FamilyOfElements ℱ'.val (coverByImage G X) := fun _ _ hf =>
  ℱ'.val.map hf.some.lift.op <| α.app (op _) (ℱ.map hf.some.map.op x : _)

@[simp] theorem pushforwardFamily_def {X} (x : ℱ.obj (op X)) :
    pushforwardFamily α x = fun _ _ hf =>
  ℱ'.val.map hf.some.lift.op <| α.app (op _) (ℱ.map hf.some.map.op x : _) := rfl

@[simp]
theorem pushforwardFamily_apply [G.IsLocallyFull K]
    {X} (x : ℱ.obj (op X)) {Y : C} (f : G.obj Y ⟶ X) :
    pushforwardFamily α x f (Presieve.in_coverByImage G f) = α.app (op Y) (ℱ.map f.op x) := by
  simp only [pushforwardFamily_def, op_obj]
  generalize Nonempty.some (Presieve.in_coverByImage G f) = l
  obtain ⟨W, iYW, iWX, rfl⟩ := l
  simp only [← op_comp, ← FunctorToTypes.map_comp_apply, naturality_apply]

variable [G.IsCoverDense K] [G.IsLocallyFull K]

/-- (Implementation). The `pushforwardFamily` defined is compatible. -/
theorem pushforwardFamily_compatible {X} (x : ℱ.obj (op X)) :
    (pushforwardFamily α x).Compatible := by
  suffices ∀ {Z W₁ W₂} (iWX₁ : G.obj W₁ ⟶ X) (iWX₂ : G.obj W₂ ⟶ X) (iZW₁ : Z ⟶ G.obj W₁)
      (iZW₂ : Z ⟶ G.obj W₂), iZW₁ ≫ iWX₁ = iZW₂ ≫ iWX₂ →
      ℱ'.1.map iZW₁.op (α.app _ (ℱ.map iWX₁.op x)) = ℱ'.1.map iZW₂.op (α.app _ (ℱ.map iWX₂.op x)) by
    rintro Y₁ Y₂ Z iZY₁ iZY₂ f₁ f₂ h₁ h₂ e
    simp only [pushforwardFamily, ← FunctorToTypes.map_comp_apply, ← op_comp]
    generalize Nonempty.some h₁ = l₁
    generalize Nonempty.some h₂ = l₂
    obtain ⟨W₁, iYW₁, iWX₁, rfl⟩ := l₁
    obtain ⟨W₂, iYW₂, iWX₂, rfl⟩ := l₂
    exact this _ _ _ _ (by simpa only [Category.assoc] using e)
  introv e
  refine ext G _ _ fun V iVZ ↦ ?_
  simp only [← op_comp, ← FunctorToTypes.map_comp_apply, ← Functor.map_comp, naturality_apply,
    Category.assoc, e]

/-- (Implementation). The morphism `ℱ(X) ⟶ ℱ'(X)` given by gluing the `pushforwardFamily`. -/
noncomputable def appHom (X : D) : ℱ.obj (op X) ⟶ ℱ'.val.obj (op X) := fun x =>
  (ℱ'.cond _ (G.is_cover_of_isCoverDense _ X)).amalgamate (pushforwardFamily α x)
    (pushforwardFamily_compatible α x)

@[simp]
theorem appHom_restrict {X : D} {Y : C} (f : op X ⟶ op (G.obj Y)) (x) :
    ℱ'.val.map f (appHom α X x) = α.app (op Y) (ℱ.map f x) :=
  ((ℱ'.cond _ (G.is_cover_of_isCoverDense _ X)).valid_glue
      (pushforwardFamily_compatible α x) f.unop
          (Presieve.in_coverByImage G f.unop)).trans (pushforwardFamily_apply _ _ _)

@[simp]
theorem appHom_valid_glue {X : D} {Y : C} (f : op X ⟶ op (G.obj Y)) :
    appHom α X ≫ ℱ'.val.map f = ℱ.map f ≫ α.app (op Y) := by
  ext
  apply appHom_restrict

/--
(Implementation). The maps given in `appIso` is inverse to each other and gives a `ℱ(X) ≅ ℱ'(X)`.
-/
@[simps]
noncomputable def appIso {ℱ ℱ' : SheafOfTypes.{v} K} (i : G.op ⋙ ℱ.val ≅ G.op ⋙ ℱ'.val)
    (X : D) : ℱ.val.obj (op X) ≅ ℱ'.val.obj (op X) where
  hom := appHom i.hom X
  inv := appHom i.inv X
  hom_inv_id := by
    ext x
    apply Functor.IsCoverDense.ext G
    intro Y f
    simp
  inv_hom_id := by
    ext x
    apply Functor.IsCoverDense.ext G
    intro Y f
    simp

/--
Given a natural transformation `G ⋙ ℱ ⟶ G ⋙ ℱ'` between presheaves of types,
where `G` is locally-full and cover-dense, and `ℱ'` is a sheaf,
we may obtain a natural transformation between sheaves.
-/
@[simps]
noncomputable def presheafHom (α : G.op ⋙ ℱ ⟶ G.op ⋙ ℱ'.val) : ℱ ⟶ ℱ'.val where
  app X := appHom α (unop X)
  naturality X Y f := by
    ext x
    apply Functor.IsCoverDense.ext G
    intro Y' f'
    simp only [appHom_restrict, types_comp_apply, ← FunctorToTypes.map_comp_apply]

/--
Given a natural isomorphism `G ⋙ ℱ ≅ G ⋙ ℱ'` between presheaves of types,
where `G` is locally-full and cover-dense, and `ℱ, ℱ'` are sheaves,
we may obtain a natural isomorphism between presheaves.
-/
@[simps!]
noncomputable def presheafIso {ℱ ℱ' : SheafOfTypes.{v} K} (i : G.op ⋙ ℱ.val ≅ G.op ⋙ ℱ'.val) :
    ℱ.val ≅ ℱ'.val :=
  NatIso.ofComponents (fun X => appIso i (unop X)) @(presheafHom i.hom).naturality

/--
Given a natural isomorphism `G ⋙ ℱ ≅ G ⋙ ℱ'` between presheaves of types,
where `G` is locally-full and cover-dense, and `ℱ, ℱ'` are sheaves,
we may obtain a natural isomorphism between sheaves.
-/
@[simps]
noncomputable def sheafIso {ℱ ℱ' : SheafOfTypes.{v} K} (i : G.op ⋙ ℱ.val ≅ G.op ⋙ ℱ'.val) :
    ℱ ≅ ℱ' where
  hom := ⟨(presheafIso i).hom⟩
  inv := ⟨(presheafIso i).inv⟩
  hom_inv_id := by
    ext1
    apply (presheafIso i).hom_inv_id
  inv_hom_id := by
    ext1
    apply (presheafIso i).inv_hom_id

end Types

open Types

variable [G.IsCoverDense K] [G.IsLocallyFull K] {ℱ : Dᵒᵖ ⥤ A} {ℱ' : Sheaf K A}

/-- (Implementation). The sheaf map given in `types.sheaf_hom` is natural in terms of `X`. -/
@[simps]
noncomputable def sheafCoyonedaHom (α : G.op ⋙ ℱ ⟶ G.op ⋙ ℱ'.val) :
    coyoneda ⋙ (whiskeringLeft Dᵒᵖ A (Type _)).obj ℱ ⟶
      coyoneda ⋙ (whiskeringLeft Dᵒᵖ A (Type _)).obj ℱ'.val where
  app X := presheafHom (homOver α (unop X))
  naturality X Y f := by
    ext U x
    change
      appHom (homOver α (unop Y)) (unop U) (f.unop ≫ x) =
        f.unop ≫ appHom (homOver α (unop X)) (unop U) x
    symm
    apply sheaf_eq_amalgamation
    · apply G.is_cover_of_isCoverDense
    -- Porting note: the following line closes a goal which didn't exist before reenableeta
    · exact pushforwardFamily_compatible (homOver α Y.unop) (f.unop ≫ x)
    intro Y' f' hf'
    change unop X ⟶ ℱ.obj (op (unop _)) at x
    dsimp
    simp only [pushforwardFamily, Functor.comp_map, coyoneda_obj_map, homOver_app, Category.assoc]
    congr 1
    conv_lhs => rw [← hf'.some.fac]
    simp only [← Category.assoc, op_comp, Functor.map_comp]
    congr 1
    exact (appHom_restrict (homOver α (unop X)) hf'.some.map.op x).trans (by simp)

/--
(Implementation). `sheafCoyonedaHom` but the order of the arguments of the functor are swapped.
-/
noncomputable def sheafYonedaHom (α : G.op ⋙ ℱ ⟶ G.op ⋙ ℱ'.val) :
    ℱ ⋙ yoneda ⟶ ℱ'.val ⋙ yoneda where
  app U :=
    let α := (sheafCoyonedaHom α)
    { app := fun X => (α.app X).app U
      naturality := fun X Y f => by simpa using congr_app (α.naturality f) U }
  naturality U V i := by
    ext X x
    exact congr_fun (((sheafCoyonedaHom α).app X).naturality i) x

/--
Given a natural transformation `G ⋙ ℱ ⟶ G ⋙ ℱ'` between presheaves of arbitrary category,
where `G` is locally-full and cover-dense, and `ℱ'` is a sheaf, we may obtain a natural
transformation between presheaves.
-/
noncomputable def sheafHom (α : G.op ⋙ ℱ ⟶ G.op ⋙ ℱ'.val) : ℱ ⟶ ℱ'.val :=
  let α' := sheafYonedaHom α
  { app := fun X => yoneda.preimage (α'.app X)
    naturality := fun X Y f => yoneda.map_injective (by simpa using α'.naturality f) }

/--
Given a natural isomorphism `G ⋙ ℱ ≅ G ⋙ ℱ'` between presheaves of arbitrary category,
where `G` is locally-full and cover-dense, and `ℱ', ℱ` are sheaves,
we may obtain a natural isomorphism between presheaves.
-/
@[simps!]
noncomputable def presheafIso {ℱ ℱ' : Sheaf K A} (i : G.op ⋙ ℱ.val ≅ G.op ⋙ ℱ'.val) :
    ℱ.val ≅ ℱ'.val := by
  have : ∀ X : Dᵒᵖ, IsIso ((sheafHom i.hom).app X) := by
    intro X
    rw [← isIso_iff_of_reflects_iso _ yoneda]
    use (sheafYonedaHom i.inv).app X
    constructor <;> ext x : 2 <;>
      simp only [sheafHom, NatTrans.comp_app, NatTrans.id_app, Functor.map_preimage]
    · exact ((Types.presheafIso (isoOver i (unop x))).app X).hom_inv_id
    · exact ((Types.presheafIso (isoOver i (unop x))).app X).inv_hom_id
  haveI : IsIso (sheafHom i.hom) := by apply NatIso.isIso_of_isIso_app
  apply asIso (sheafHom i.hom)

/--
Given a natural isomorphism `G ⋙ ℱ ≅ G ⋙ ℱ'` between presheaves of arbitrary category,
where `G` is locally-full and cover-dense, and `ℱ', ℱ` are sheaves,
we may obtain a natural isomorphism between presheaves.
-/
@[simps]
noncomputable def sheafIso {ℱ ℱ' : Sheaf K A} (i : G.op ⋙ ℱ.val ≅ G.op ⋙ ℱ'.val) : ℱ ≅ ℱ' where
  hom := ⟨(presheafIso i).hom⟩
  inv := ⟨(presheafIso i).inv⟩
  hom_inv_id := by
    ext1
    apply (presheafIso i).hom_inv_id
  inv_hom_id := by
    ext1
    apply (presheafIso i).inv_hom_id

/-- The constructed `sheafHom α` is equal to `α` when restricted onto `C`. -/
theorem sheafHom_restrict_eq (α : G.op ⋙ ℱ ⟶ G.op ⋙ ℱ'.val) :
    whiskerLeft G.op (sheafHom α) = α := by
  ext X
  apply yoneda.map_injective
  ext U
  erw [yoneda.map_preimage]
  symm
  change (show (ℱ'.val ⋙ coyoneda.obj (op (unop U))).obj (op (G.obj (unop X))) from _) = _
  apply sheaf_eq_amalgamation ℱ' (G.is_cover_of_isCoverDense _ _)
  -- Porting note: next line was not needed in mathlib3
  · exact (pushforwardFamily_compatible _ _)
  intro Y f hf
  conv_lhs => rw [← hf.some.fac]
  simp only [pushforwardFamily, Functor.comp_map, yoneda_map_app, coyoneda_obj_map, op_comp,
    FunctorToTypes.map_comp_apply, homOver_app, ← Category.assoc]
  congr 1
  simp only [Category.assoc]
  congr 1
  have := naturality_apply (G := G) (ℱ := ℱ ⋙ coyoneda.obj (op <| (G.op ⋙ ℱ).obj X))
    (ℱ' := ⟨_, ℱ'.2 ((G.op ⋙ ℱ).obj X)⟩) (whiskerRight α (coyoneda.obj _)) hf.some.map (𝟙 _)
  simpa using this

variable (G)

/--
If the pullback map is obtained via whiskering,
then the result `sheaf_hom (whisker_left G.op α)` is equal to `α`.
-/
theorem sheafHom_eq (α : ℱ ⟶ ℱ'.val) : sheafHom (whiskerLeft G.op α) = α := by
  ext X
  apply yoneda.map_injective
  ext U
  erw [yoneda.map_preimage]
  symm
  change (show (ℱ'.val ⋙ coyoneda.obj (op (unop U))).obj (op (unop X)) from _) = _
  apply sheaf_eq_amalgamation ℱ' (G.is_cover_of_isCoverDense _ _)
  -- Porting note: next line was not needed in mathlib3
  · exact (pushforwardFamily_compatible _ _)
  intro Y f hf
  conv_lhs => rw [← hf.some.fac]
  dsimp
  simp

variable {G}

/--
A locally-full and cover-dense functor `G` induces an equivalence between morphisms into a sheaf and
morphisms over the restrictions via `G`.
-/
noncomputable def restrictHomEquivHom : (G.op ⋙ ℱ ⟶ G.op ⋙ ℱ'.val) ≃ (ℱ ⟶ ℱ'.val) where
  toFun := sheafHom
  invFun := whiskerLeft G.op
  left_inv := sheafHom_restrict_eq
  right_inv := sheafHom_eq _

/-- Given a locally-full and cover-dense functor `G` and a natural transformation of sheaves
`α : ℱ ⟶ ℱ'`, if the pullback of `α` along `G` is iso, then `α` is also iso.
-/
theorem iso_of_restrict_iso {ℱ ℱ' : Sheaf K A} (α : ℱ ⟶ ℱ') (i : IsIso (whiskerLeft G.op α.val)) :
    IsIso α := by
  convert (sheafIso (asIso (whiskerLeft G.op α.val))).isIso_hom using 1
  ext1
  apply (sheafHom_eq _ _).symm

variable (G K)

/-- A locally-fully-faithful and cover-dense functor preserves compatible families. -/
lemma compatiblePreserving [G.IsLocallyFaithful K] : CompatiblePreserving K G := by
  constructor
  intro ℱ Z T x hx Y₁ Y₂ X f₁ f₂ g₁ g₂ hg₁ hg₂ eq
  apply Functor.IsCoverDense.ext G
  intro W i
  refine IsLocallyFull.ext G _ (i ≫ f₁) fun V₁ iVW iV₁Y₁ e₁ ↦ ?_
  refine IsLocallyFull.ext G _ (G.map iVW ≫ i ≫ f₂) fun V₂ iV₂V₁ iV₂Y₂ e₂ ↦ ?_
  refine IsLocallyFaithful.ext G _ (iV₂V₁ ≫ iV₁Y₁ ≫ g₁) (iV₂Y₂ ≫ g₂) (by simp [e₁, e₂, eq]) ?_
  intro V₃ iV₃ e₄
  simp only [← op_comp, ← FunctorToTypes.map_comp_apply, ← e₁, ← e₂, ← Functor.map_comp]
  apply hx
  simpa using e₄

lemma isContinuous [G.IsLocallyFaithful K] (Hp : CoverPreserving J K G) : G.IsContinuous J K :=
  isContinuous_of_coverPreserving (compatiblePreserving K G) Hp

instance full_sheafPushforwardContinuous [G.IsContinuous J K] :
    Full (G.sheafPushforwardContinuous A J K) where
  map_surjective α := ⟨⟨sheafHom α.val⟩, Sheaf.Hom.ext <| sheafHom_restrict_eq α.val⟩

instance faithful_sheafPushforwardContinuous [G.IsContinuous J K] :
    Faithful (G.sheafPushforwardContinuous A J K) where
  map_injective := by
    intro ℱ ℱ' α β e
    ext1
    apply_fun fun e => e.val at e
    dsimp [sheafPushforwardContinuous] at e
    rw [← sheafHom_eq G α.val, ← sheafHom_eq G β.val, e]

end IsCoverDense

/-- If `G : C ⥤ D` is cover dense and full, then the
map `(P ⟶ Q) → (G.op ⋙ P ⟶ G.op ⋙ Q)` is bijective when `Q` is a sheaf`. -/
lemma whiskerLeft_obj_map_bijective_of_isCoverDense (G : C ⥤ D)
    [G.IsCoverDense K] [G.IsLocallyFull K] {A : Type*} [Category A]
    (P Q : Dᵒᵖ ⥤ A) (hQ : Presheaf.IsSheaf K Q) :
    Function.Bijective (((whiskeringLeft Cᵒᵖ Dᵒᵖ A).obj G.op).map : (P ⟶ Q) → _) :=
  (IsCoverDense.restrictHomEquivHom (ℱ' := ⟨Q, hQ⟩)).symm.bijective

variable {A : Type*} [Category A] (G : C ⥤ D)

/-- The functor `G : C ⥤ D` exhibits `(C, J)` as a dense subsite of `(D, K)`
if `G` is cover-dense, locally fully-faithful,
and `S` is a cover of `C` if and only if the image of `S` in `D` is a cover. -/
class IsDenseSubsite : Prop where
  isCoverDense' : G.IsCoverDense K := by infer_instance
  isLocallyFull' : G.IsLocallyFull K := by infer_instance
  isLocallyFaithful' : G.IsLocallyFaithful K := by infer_instance
  functorPushforward_mem_iff : ∀ {X : C} {S : Sieve X}, S.functorPushforward G ∈ K _ ↔ S ∈ J _

lemma functorPushforward_mem_iff {X : C} {S : Sieve X} [G.IsDenseSubsite J K]:
    S.functorPushforward G ∈ K _ ↔ S ∈ J _ := IsDenseSubsite.functorPushforward_mem_iff

namespace IsDenseSubsite

variable [G.IsDenseSubsite J K]

include J K

lemma isCoverDense : G.IsCoverDense K := isCoverDense' J
lemma isLocallyFull : G.IsLocallyFull K := isLocallyFull' J
lemma isLocallyFaithful : G.IsLocallyFaithful K := isLocallyFaithful' J

lemma coverPreserving : CoverPreserving J K G :=
  ⟨functorPushforward_mem_iff.mpr⟩

instance (priority := 900) : G.IsContinuous J K :=
  letI := IsDenseSubsite.isCoverDense J K G
  letI := IsDenseSubsite.isLocallyFull J K G
  letI := IsDenseSubsite.isLocallyFaithful J K G
  IsCoverDense.isContinuous J K G (IsDenseSubsite.coverPreserving J K G)

instance (priority := 900) : G.IsCocontinuous J K where
  cover_lift hS :=
    letI := IsDenseSubsite.isCoverDense J K G
    letI := IsDenseSubsite.isLocallyFull J K G
    IsDenseSubsite.functorPushforward_mem_iff.mp
      (IsCoverDense.functorPullback_pushforward_covering ⟨_, hS⟩)

instance full_sheafPushforwardContinuous :
    Full (G.sheafPushforwardContinuous A J K) :=
  letI := IsDenseSubsite.isCoverDense J K G
  letI := IsDenseSubsite.isLocallyFull J K G
  inferInstance

instance faithful_sheafPushforwardContinuous :
    Faithful (G.sheafPushforwardContinuous A J K) :=
  letI := IsDenseSubsite.isCoverDense J K G
  letI := IsDenseSubsite.isLocallyFull J K G
  inferInstance

lemma imageSieve_mem {U V} (f : G.obj U ⟶ G.obj V) :
    G.imageSieve f ∈ J _ :=
  letI := IsDenseSubsite.isLocallyFull J K G
  IsDenseSubsite.functorPushforward_mem_iff.mp (G.functorPushforward_imageSieve_mem K f)

lemma equalizer_mem {U V} (f₁ f₂ : U ⟶ V) (e : G.map f₁ = G.map f₂) :
    Sieve.equalizer f₁ f₂ ∈ J _ :=
  letI := IsDenseSubsite.isLocallyFaithful J K G
  IsDenseSubsite.functorPushforward_mem_iff.mp (G.functorPushforward_equalizer_mem K f₁ f₂ e)

end IsDenseSubsite

end Functor

end CategoryTheory

namespace CategoryTheory.Functor.IsDenseSubsite

open CategoryTheory Opposite

universe w'
variable {C D : Type*} [Category C] [Category D]
<<<<<<< HEAD
variable (G : C ⥤ D) [Full G] [Faithful G]
variable (J : GrothendieckTopology C) (K : GrothendieckTopology D)
variable {A : Type w} [Category.{w'} A] [∀ X, Limits.HasLimitsOfShape (StructuredArrow X G.op) A]
variable [G.IsCoverDense K] [G.IsContinuous J K] [G.IsCocontinuous J K]
=======
variable (G : C ⥤ D)
variable (J : GrothendieckTopology C) (K : GrothendieckTopology D)
variable {A : Type w} [Category.{w'} A] [∀ X, Limits.HasLimitsOfShape (StructuredArrow X G.op) A]
variable [G.IsDenseSubsite J K]

include K in
lemma isIso_ranCounit_app_of_isDenseSubsite (Y : Sheaf J A) (U X) :
    IsIso ((yoneda.map ((G.op.ranCounit.app Y.val).app (op U))).app (op X)) := by
  rw [isIso_iff_bijective]
  constructor
  · intro f₁ f₂ e
    apply (isPointwiseRightKanExtensionRanCounit G.op Y.1 (.op (G.obj U))).hom_ext
    rintro ⟨⟨⟨⟩⟩, ⟨W⟩, g⟩
    obtain ⟨g, rfl⟩ : ∃ g' : G.obj W ⟶ G.obj U, g = g'.op := ⟨g.unop, rfl⟩
    apply (Y.2 X _ (IsDenseSubsite.imageSieve_mem J K G g)).isSeparatedFor.ext
    dsimp
    rintro V iVW ⟨iVU, e'⟩
    have := congr($e ≫ Y.1.map iVU.op)
    simp only [comp_obj, yoneda_map_app, Category.assoc, coyoneda_obj_obj, comp_map,
      coyoneda_obj_map, ← NatTrans.naturality, op_obj, op_map, Quiver.Hom.unop_op, ← map_comp_assoc,
      ← op_comp, ← e'] at this ⊢
    erw [← NatTrans.naturality] at this
    exact this
  · intro f
    have (X Y Z) (f : X ⟶ Y) (g : G.obj Y ⟶ G.obj Z) (hf : G.imageSieve g f) : Exists _ := hf
    choose l hl using this
    let c : Limits.Cone (StructuredArrow.proj (op (G.obj U)) G.op ⋙ Y.val) := by
      refine ⟨X, ⟨fun g ↦ ?_, ?_⟩⟩
      · refine Y.2.amalgamate ⟨_, IsDenseSubsite.imageSieve_mem J K G g.hom.unop⟩
          (fun I ↦ f ≫ Y.1.map (l _ _ _ _ _ I.hf).op) fun I₁ I₂ r ↦ ?_
        apply (Y.2 X _ (IsDenseSubsite.equalizer_mem J K G (r.g₁ ≫ l _ _ _ _ _ I₁.hf)
          (r.g₂ ≫ l _ _ _ _ _ I₂.hf) ?_)).isSeparatedFor.ext fun V iUV (hiUV : _ = _) ↦ ?_
        · simp only [const_obj_obj, op_obj, map_comp, hl]
          simp only [← map_comp_assoc, r.w]
        · simp [← map_comp, ← op_comp, hiUV]
      · dsimp
        rintro ⟨⟨⟨⟩⟩, ⟨W₁⟩, g₁⟩ ⟨⟨⟨⟩⟩, ⟨W₂⟩, g₂⟩ ⟨⟨⟨⟨⟩⟩⟩, i, hi⟩
        dsimp at g₁ g₂ i hi
        -- See issue #15781 for tracking performance regressions of `rintro` as here
        have h : g₂ = g₁ ≫ (G.map i.unop).op := by simpa only [Category.id_comp] using hi
        rcases h with ⟨rfl⟩
        have h : ∃ g' : G.obj W₁ ⟶ G.obj U, g₁ = g'.op := ⟨g₁.unop, rfl⟩
        rcases h with ⟨g, rfl⟩
        have h : ∃ i' : W₂ ⟶ W₁, i = i'.op := ⟨i.unop, rfl⟩
        rcases h with ⟨i, rfl⟩
        simp only [const_obj_obj, id_obj, comp_obj, StructuredArrow.proj_obj, const_obj_map, op_obj,
          unop_comp, Quiver.Hom.unop_op, Category.id_comp, comp_map, StructuredArrow.proj_map]
        apply Y.2.hom_ext ⟨_, IsDenseSubsite.imageSieve_mem J K G (G.map i ≫ g)⟩
        intro I
        simp only [Presheaf.IsSheaf.amalgamate_map, Category.assoc, ← Functor.map_comp, ← op_comp]
        let I' : GrothendieckTopology.Cover.Arrow ⟨_, IsDenseSubsite.imageSieve_mem J K G g⟩ :=
          ⟨_, I.f ≫ i, ⟨l _ _ _ _ _ I.hf, by simp [hl]⟩⟩
        refine Eq.trans ?_ (Y.2.amalgamate_map _ _ _ I').symm
        apply (Y.2 X _ (IsDenseSubsite.equalizer_mem J K G (l _ _ _ _ _ I.hf)
          (l _ _ _ _ _ I'.hf) (by simp [hl]))).isSeparatedFor.ext fun V iUV (hiUV : _ = _) ↦ ?_
        simp [← Functor.map_comp, ← op_comp, hiUV]
    refine ⟨(isPointwiseRightKanExtensionRanCounit G.op Y.1 (.op (G.obj U))).lift c, ?_⟩
    · have := (isPointwiseRightKanExtensionRanCounit G.op Y.1 (.op (G.obj U))).fac c (.mk (𝟙 _))
      simp only [id_obj, comp_obj, StructuredArrow.proj_obj, StructuredArrow.mk_right,
        RightExtension.coneAt_pt, RightExtension.mk_left, RightExtension.coneAt_π_app,
        const_obj_obj, op_obj, StructuredArrow.mk_hom_eq_self, map_id, whiskeringLeft_obj_obj,
        RightExtension.mk_hom, Category.id_comp, StructuredArrow.mk_left, unop_id] at this
      simp only [id_obj, yoneda_map_app, this]
      apply Y.2.hom_ext ⟨_, IsDenseSubsite.imageSieve_mem J K G (𝟙 (G.obj U))⟩ _ _ fun I ↦ ?_
      apply (Y.2 X _ (IsDenseSubsite.equalizer_mem J K G (l _ _ _ _ _ I.hf)
        I.f (by simp [hl]))).isSeparatedFor.ext fun V iUV (hiUV : _ = _) ↦ ?_
      simp [← Functor.map_comp, ← op_comp, hiUV]
>>>>>>> 99508fb5

instance (Y : Sheaf J A) : IsIso ((G.sheafAdjunctionCocontinuous A J K).counit.app Y) := by
  apply (config := { allowSynthFailures := true })
    ReflectsIsomorphisms.reflects (sheafToPresheaf J A)
  rw [NatTrans.isIso_iff_isIso_app]
  intro ⟨U⟩
  apply (config := { allowSynthFailures := true }) ReflectsIsomorphisms.reflects yoneda
  rw [NatTrans.isIso_iff_isIso_app]
  intro ⟨X⟩
  simp only [comp_obj, sheafToPresheaf_obj, sheafPushforwardContinuous_obj_val_obj, yoneda_obj_obj,
    id_obj, sheafToPresheaf_map, sheafAdjunctionCocontinuous_counit_app_val, ranAdjunction_counit]
  exact isIso_ranCounit_app_of_isDenseSubsite G J K Y U X

variable (A)

/--
If `G : C ⥤ D` exhibits `(C, J)` as a dense subsite of `(D, K)`,
it induces an equivalence of category of sheaves valued in a category with suitable limits.
-/
@[simps! functor inverse]
noncomputable def sheafEquiv : Sheaf J A ≌ Sheaf K A :=
  (G.sheafAdjunctionCocontinuous A J K).toEquivalence.symm

instance : (G.sheafPushforwardContinuous A J K).IsEquivalence :=
  inferInstanceAs (IsDenseSubsite.sheafEquiv G _ _ _).inverse.IsEquivalence

variable [HasWeakSheafify J A] [HasWeakSheafify K A]

/-- The natural isomorphism exhibiting the compatibility of
`IsDenseSubsite.sheafEquiv` with sheafification. -/
noncomputable
abbrev sheafEquivSheafificationCompatibility :
    (whiskeringLeft _ _ A).obj G.op ⋙ presheafToSheaf _ _ ≅
      presheafToSheaf _ _ ⋙ (sheafEquiv G J K A).inverse := by
  apply Functor.pushforwardContinuousSheafificationCompatibility

end IsDenseSubsite

@[deprecated (since := "2024-07-23")]
alias IsCoverDense.sheafEquivOfCoverPreservingCoverLifting := IsDenseSubsite.sheafEquiv
@[deprecated (since := "2024-07-23")]
alias IsCoverDense.sheafEquivOfCoverPreservingCoverLiftingSheafificationCompatibility :=
  IsDenseSubsite.sheafEquivSheafificationCompatibility

end CategoryTheory.Functor<|MERGE_RESOLUTION|>--- conflicted
+++ resolved
@@ -559,12 +559,6 @@
 
 universe w'
 variable {C D : Type*} [Category C] [Category D]
-<<<<<<< HEAD
-variable (G : C ⥤ D) [Full G] [Faithful G]
-variable (J : GrothendieckTopology C) (K : GrothendieckTopology D)
-variable {A : Type w} [Category.{w'} A] [∀ X, Limits.HasLimitsOfShape (StructuredArrow X G.op) A]
-variable [G.IsCoverDense K] [G.IsContinuous J K] [G.IsCocontinuous J K]
-=======
 variable (G : C ⥤ D)
 variable (J : GrothendieckTopology C) (K : GrothendieckTopology D)
 variable {A : Type w} [Category.{w'} A] [∀ X, Limits.HasLimitsOfShape (StructuredArrow X G.op) A]
@@ -632,7 +626,6 @@
       apply (Y.2 X _ (IsDenseSubsite.equalizer_mem J K G (l _ _ _ _ _ I.hf)
         I.f (by simp [hl]))).isSeparatedFor.ext fun V iUV (hiUV : _ = _) ↦ ?_
       simp [← Functor.map_comp, ← op_comp, hiUV]
->>>>>>> 99508fb5
 
 instance (Y : Sheaf J A) : IsIso ((G.sheafAdjunctionCocontinuous A J K).counit.app Y) := by
   apply (config := { allowSynthFailures := true })
