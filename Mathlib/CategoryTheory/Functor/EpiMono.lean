/-
Copyright (c) 2022 Markus Himmel. All rights reserved.
Released under Apache 2.0 license as described in the file LICENSE.
Authors: Markus Himmel
-/
import Mathlib.CategoryTheory.EpiMono
import Mathlib.CategoryTheory.Limits.Shapes.StrongEpi
import Mathlib.CategoryTheory.LiftingProperties.Adjunction

/-!
# Preservation and reflection of monomorphisms and epimorphisms

We provide typeclasses that state that a functor preserves or reflects monomorphisms or
epimorphisms.
-/


open CategoryTheory

universe v₁ v₂ v₃ u₁ u₂ u₃

namespace CategoryTheory.Functor

variable {C : Type u₁} [Category.{v₁} C] {D : Type u₂} [Category.{v₂} D] {E : Type u₃}
  [Category.{v₃} E]

/-- A functor preserves monomorphisms if it maps monomorphisms to monomorphisms. -/
class PreservesMonomorphisms (F : C ⥤ D) : Prop where
  /-- A functor preserves monomorphisms if it maps monomorphisms to monomorphisms. -/
  preserves : ∀ {X Y : C} (f : X ⟶ Y) [Mono f], Mono (F.map f)

instance map_mono (F : C ⥤ D) [PreservesMonomorphisms F] {X Y : C} (f : X ⟶ Y) [Mono f] :
    Mono (F.map f) :=
  PreservesMonomorphisms.preserves f

/-- A functor preserves epimorphisms if it maps epimorphisms to epimorphisms. -/
class PreservesEpimorphisms (F : C ⥤ D) : Prop where
  /-- A functor preserves epimorphisms if it maps epimorphisms to epimorphisms. -/
  preserves : ∀ {X Y : C} (f : X ⟶ Y) [Epi f], Epi (F.map f)

instance map_epi (F : C ⥤ D) [PreservesEpimorphisms F] {X Y : C} (f : X ⟶ Y) [Epi f] :
    Epi (F.map f) :=
  PreservesEpimorphisms.preserves f

/-- A functor reflects monomorphisms if morphisms that are mapped to monomorphisms are themselves
    monomorphisms. -/
class ReflectsMonomorphisms (F : C ⥤ D) : Prop where
   /-- A functor reflects monomorphisms if morphisms that are mapped to monomorphisms are themselves
    monomorphisms. -/
  reflects : ∀ {X Y : C} (f : X ⟶ Y), Mono (F.map f) → Mono f

theorem mono_of_mono_map (F : C ⥤ D) [ReflectsMonomorphisms F] {X Y : C} {f : X ⟶ Y}
    (h : Mono (F.map f)) : Mono f :=
  ReflectsMonomorphisms.reflects f h

/-- A functor reflects epimorphisms if morphisms that are mapped to epimorphisms are themselves
    epimorphisms. -/
class ReflectsEpimorphisms (F : C ⥤ D) : Prop where
  /-- A functor reflects epimorphisms if morphisms that are mapped to epimorphisms are themselves
      epimorphisms. -/
  reflects : ∀ {X Y : C} (f : X ⟶ Y), Epi (F.map f) → Epi f

theorem epi_of_epi_map (F : C ⥤ D) [ReflectsEpimorphisms F] {X Y : C} {f : X ⟶ Y}
    (h : Epi (F.map f)) : Epi f :=
  ReflectsEpimorphisms.reflects f h

instance preservesMonomorphisms_comp (F : C ⥤ D) (G : D ⥤ E) [PreservesMonomorphisms F]
    [PreservesMonomorphisms G] : PreservesMonomorphisms (F ⋙ G) where
  preserves f h := by
    rw [comp_map]
    exact inferInstance

instance preservesEpimorphisms_comp (F : C ⥤ D) (G : D ⥤ E) [PreservesEpimorphisms F]
    [PreservesEpimorphisms G] : PreservesEpimorphisms (F ⋙ G) where
  preserves f h := by
    rw [comp_map]
    exact inferInstance

instance reflectsMonomorphisms_comp (F : C ⥤ D) (G : D ⥤ E) [ReflectsMonomorphisms F]
    [ReflectsMonomorphisms G] : ReflectsMonomorphisms (F ⋙ G) where
  reflects _ h := F.mono_of_mono_map (G.mono_of_mono_map h)

instance reflectsEpimorphisms_comp (F : C ⥤ D) (G : D ⥤ E) [ReflectsEpimorphisms F]
    [ReflectsEpimorphisms G] : ReflectsEpimorphisms (F ⋙ G) where
  reflects _ h := F.epi_of_epi_map (G.epi_of_epi_map h)

theorem preservesEpimorphisms_of_preserves_of_reflects (F : C ⥤ D) (G : D ⥤ E)
    [PreservesEpimorphisms (F ⋙ G)] [ReflectsEpimorphisms G] : PreservesEpimorphisms F :=
  ⟨fun f _ => G.epi_of_epi_map <| show Epi ((F ⋙ G).map f) from inferInstance⟩

theorem preservesMonomorphisms_of_preserves_of_reflects (F : C ⥤ D) (G : D ⥤ E)
    [PreservesMonomorphisms (F ⋙ G)] [ReflectsMonomorphisms G] : PreservesMonomorphisms F :=
  ⟨fun f _ => G.mono_of_mono_map <| show Mono ((F ⋙ G).map f) from inferInstance⟩

theorem reflectsEpimorphisms_of_preserves_of_reflects (F : C ⥤ D) (G : D ⥤ E)
    [PreservesEpimorphisms G] [ReflectsEpimorphisms (F ⋙ G)] : ReflectsEpimorphisms F :=
  ⟨fun f _ => (F ⋙ G).epi_of_epi_map <| show Epi (G.map (F.map f)) from inferInstance⟩

theorem reflectsMonomorphisms_of_preserves_of_reflects (F : C ⥤ D) (G : D ⥤ E)
    [PreservesMonomorphisms G] [ReflectsMonomorphisms (F ⋙ G)] : ReflectsMonomorphisms F :=
  ⟨fun f _ => (F ⋙ G).mono_of_mono_map <| show Mono (G.map (F.map f)) from inferInstance⟩

theorem preservesMonomorphisms.of_iso {F G : C ⥤ D} [PreservesMonomorphisms F] (α : F ≅ G) :
    PreservesMonomorphisms G :=
  { preserves := fun {X} {Y} f h => by
      suffices G.map f = (α.app X).inv ≫ F.map f ≫ (α.app Y).hom from this ▸ mono_comp _ _
      rw [Iso.eq_inv_comp, Iso.app_hom, Iso.app_hom, NatTrans.naturality] }

theorem preservesMonomorphisms.iso_iff {F G : C ⥤ D} (α : F ≅ G) :
    PreservesMonomorphisms F ↔ PreservesMonomorphisms G :=
  ⟨fun _ => preservesMonomorphisms.of_iso α, fun _ => preservesMonomorphisms.of_iso α.symm⟩

theorem preservesEpimorphisms.of_iso {F G : C ⥤ D} [PreservesEpimorphisms F] (α : F ≅ G) :
    PreservesEpimorphisms G :=
  { preserves := fun {X} {Y} f h => by
      suffices G.map f = (α.app X).inv ≫ F.map f ≫ (α.app Y).hom from this ▸ epi_comp _ _
      rw [Iso.eq_inv_comp, Iso.app_hom, Iso.app_hom, NatTrans.naturality] }

theorem preservesEpimorphisms.iso_iff {F G : C ⥤ D} (α : F ≅ G) :
    PreservesEpimorphisms F ↔ PreservesEpimorphisms G :=
  ⟨fun _ => preservesEpimorphisms.of_iso α, fun _ => preservesEpimorphisms.of_iso α.symm⟩

theorem reflectsMonomorphisms.of_iso {F G : C ⥤ D} [ReflectsMonomorphisms F] (α : F ≅ G) :
    ReflectsMonomorphisms G :=
  { reflects := fun {X} {Y} f h => by
      apply F.mono_of_mono_map
      suffices F.map f = (α.app X).hom ≫ G.map f ≫ (α.app Y).inv from this ▸ mono_comp _ _
      rw [← Category.assoc, Iso.eq_comp_inv, Iso.app_hom, Iso.app_hom, NatTrans.naturality] }

theorem reflectsMonomorphisms.iso_iff {F G : C ⥤ D} (α : F ≅ G) :
    ReflectsMonomorphisms F ↔ ReflectsMonomorphisms G :=
  ⟨fun _ => reflectsMonomorphisms.of_iso α, fun _ => reflectsMonomorphisms.of_iso α.symm⟩

theorem reflectsEpimorphisms.of_iso {F G : C ⥤ D} [ReflectsEpimorphisms F] (α : F ≅ G) :
    ReflectsEpimorphisms G :=
  { reflects := fun {X} {Y} f h => by
      apply F.epi_of_epi_map
      suffices F.map f = (α.app X).hom ≫ G.map f ≫ (α.app Y).inv from this ▸ epi_comp _ _
      rw [← Category.assoc, Iso.eq_comp_inv, Iso.app_hom, Iso.app_hom, NatTrans.naturality] }

theorem reflectsEpimorphisms.iso_iff {F G : C ⥤ D} (α : F ≅ G) :
    ReflectsEpimorphisms F ↔ ReflectsEpimorphisms G :=
  ⟨fun _ => reflectsEpimorphisms.of_iso α, fun _ => reflectsEpimorphisms.of_iso α.symm⟩

theorem preservesEpimorphsisms_of_adjunction {F : C ⥤ D} {G : D ⥤ C} (adj : F ⊣ G) :
    PreservesEpimorphisms F :=
  { preserves := fun {X} {Y} f hf =>
      ⟨by
        intro Z g h H
        replace H := congr_arg (adj.homEquiv X Z) H
        rwa [adj.homEquiv_naturality_left, adj.homEquiv_naturality_left, cancel_epi,
          Equiv.apply_eq_iff_eq] at H⟩ }

instance (priority := 100) preservesEpimorphisms_of_isLeftAdjoint (F : C ⥤ D) [IsLeftAdjoint F] :
    PreservesEpimorphisms F :=
  preservesEpimorphsisms_of_adjunction (Adjunction.ofIsLeftAdjoint F)
<<<<<<< HEAD
#align category_theory.functor.preserves_epimorphisms_of_is_left_adjoint CategoryTheory.Functor.preservesEpimorphisms_of_isLeftAdjoint
=======
>>>>>>> 99508fb5

theorem preservesMonomorphisms_of_adjunction {F : C ⥤ D} {G : D ⥤ C} (adj : F ⊣ G) :
    PreservesMonomorphisms G :=
  { preserves := fun {X} {Y} f hf =>
      ⟨by
        intro Z g h H
        replace H := congr_arg (adj.homEquiv Z Y).symm H
        rwa [adj.homEquiv_naturality_right_symm, adj.homEquiv_naturality_right_symm, cancel_mono,
          Equiv.apply_eq_iff_eq] at H⟩ }

instance (priority := 100) preservesMonomorphisms_of_isRightAdjoint (F : C ⥤ D) [IsRightAdjoint F] :
    PreservesMonomorphisms F :=
  preservesMonomorphisms_of_adjunction (Adjunction.ofIsRightAdjoint F)
<<<<<<< HEAD
#align category_theory.functor.preserves_monomorphisms_of_is_right_adjoint CategoryTheory.Functor.preservesMonomorphisms_of_isRightAdjoint
=======
>>>>>>> 99508fb5

instance (priority := 100) reflectsMonomorphisms_of_faithful (F : C ⥤ D) [Faithful F] :
    ReflectsMonomorphisms F where
  reflects {X} {Y} f hf :=
    ⟨fun {Z} g h hgh =>
      F.map_injective ((cancel_mono (F.map f)).1 (by rw [← F.map_comp, hgh, F.map_comp]))⟩

instance (priority := 100) reflectsEpimorphisms_of_faithful (F : C ⥤ D) [Faithful F] :
    ReflectsEpimorphisms F where
  reflects {X} {Y} f hf :=
    ⟨fun {Z} g h hgh =>
      F.map_injective ((cancel_epi (F.map f)).1 (by rw [← F.map_comp, hgh, F.map_comp]))⟩

section

variable (F : C ⥤ D) {X Y : C} (f : X ⟶ Y)

/-- If `F` is a fully faithful functor, split epimorphisms are preserved and reflected by `F`. -/
noncomputable def splitEpiEquiv [Full F] [Faithful F] : SplitEpi f ≃ SplitEpi (F.map f) where
  toFun f := f.map F
  invFun s := ⟨F.preimage s.section_, by
    apply F.map_injective
    simp only [map_comp, map_preimage, map_id]
    apply SplitEpi.id⟩
  left_inv := by aesop_cat
  right_inv x := by aesop_cat

@[simp]
theorem isSplitEpi_iff [Full F] [Faithful F] : IsSplitEpi (F.map f) ↔ IsSplitEpi f := by
  constructor
  · intro h
    exact IsSplitEpi.mk' ((splitEpiEquiv F f).invFun h.exists_splitEpi.some)
  · intro h
    exact IsSplitEpi.mk' ((splitEpiEquiv F f).toFun h.exists_splitEpi.some)

/-- If `F` is a fully faithful functor, split monomorphisms are preserved and reflected by `F`. -/
noncomputable def splitMonoEquiv [Full F] [Faithful F] : SplitMono f ≃ SplitMono (F.map f) where
  toFun f := f.map F
  invFun s := ⟨F.preimage s.retraction, by
    apply F.map_injective
    simp only [map_comp, map_preimage, map_id]
    apply SplitMono.id⟩
  left_inv := by aesop_cat
  right_inv x := by aesop_cat

@[simp]
theorem isSplitMono_iff [Full F] [Faithful F] : IsSplitMono (F.map f) ↔ IsSplitMono f := by
  constructor
  · intro h
    exact IsSplitMono.mk' ((splitMonoEquiv F f).invFun h.exists_splitMono.some)
  · intro h
    exact IsSplitMono.mk' ((splitMonoEquiv F f).toFun h.exists_splitMono.some)

@[simp]
theorem epi_map_iff_epi [hF₁ : PreservesEpimorphisms F] [hF₂ : ReflectsEpimorphisms F] :
    Epi (F.map f) ↔ Epi f := by
  constructor
  · exact F.epi_of_epi_map
  · intro h
    exact F.map_epi f

@[simp]
theorem mono_map_iff_mono [hF₁ : PreservesMonomorphisms F] [hF₂ : ReflectsMonomorphisms F] :
    Mono (F.map f) ↔ Mono f := by
  constructor
  · exact F.mono_of_mono_map
  · intro h
    exact F.map_mono f

/-- If `F : C ⥤ D` is an equivalence of categories and `C` is a `split_epi_category`,
then `D` also is. -/
theorem splitEpiCategoryImpOfIsEquivalence [IsEquivalence F] [SplitEpiCategory C] :
    SplitEpiCategory D :=
  ⟨fun {X} {Y} f => by
    intro
    rw [← F.inv.isSplitEpi_iff f]
    apply isSplitEpi_of_epi⟩

end

end CategoryTheory.Functor

namespace CategoryTheory.Adjunction

variable {C D : Type*} [Category C] [Category D] {F : C ⥤ D} {F' : D ⥤ C} {A B : C}

theorem strongEpi_map_of_strongEpi (adj : F ⊣ F') (f : A ⟶ B) [h₁ : F'.PreservesMonomorphisms]
    [h₂ : F.PreservesEpimorphisms] [StrongEpi f] : StrongEpi (F.map f) :=
  ⟨inferInstance, fun X Y Z => by
    intro
    rw [adj.hasLiftingProperty_iff]
    infer_instance⟩

instance strongEpi_map_of_isEquivalence [F.IsEquivalence] (f : A ⟶ B) [_h : StrongEpi f] :
    StrongEpi (F.map f) :=
  F.asEquivalence.toAdjunction.strongEpi_map_of_strongEpi f

instance (adj : F ⊣ F') {X : C} {Y : D} (f : F.obj X ⟶ Y) [hf : Mono f] [F.ReflectsMonomorphisms] :
    Mono (adj.homEquiv _ _ f) :=
  F.mono_of_mono_map <| by
    rw [← (homEquiv adj X Y).symm_apply_apply f] at hf
    exact mono_of_mono_fac (adj.homEquiv_counit _ _ _).symm

end CategoryTheory.Adjunction

namespace CategoryTheory.Functor

variable {C D : Type*} [Category C] [Category D] {F : C ⥤ D} {A B : C} (f : A ⟶ B)

@[simp]
theorem strongEpi_map_iff_strongEpi_of_isEquivalence [IsEquivalence F] :
    StrongEpi (F.map f) ↔ StrongEpi f := by
  constructor
  · intro
    have e : Arrow.mk f ≅ Arrow.mk (F.inv.map (F.map f)) :=
      Arrow.isoOfNatIso F.asEquivalence.unitIso (Arrow.mk f)
    rw [StrongEpi.iff_of_arrow_iso e]
    infer_instance
  · intro
    infer_instance

end CategoryTheory.Functor<|MERGE_RESOLUTION|>--- conflicted
+++ resolved
@@ -154,10 +154,6 @@
 instance (priority := 100) preservesEpimorphisms_of_isLeftAdjoint (F : C ⥤ D) [IsLeftAdjoint F] :
     PreservesEpimorphisms F :=
   preservesEpimorphsisms_of_adjunction (Adjunction.ofIsLeftAdjoint F)
-<<<<<<< HEAD
-#align category_theory.functor.preserves_epimorphisms_of_is_left_adjoint CategoryTheory.Functor.preservesEpimorphisms_of_isLeftAdjoint
-=======
->>>>>>> 99508fb5
 
 theorem preservesMonomorphisms_of_adjunction {F : C ⥤ D} {G : D ⥤ C} (adj : F ⊣ G) :
     PreservesMonomorphisms G :=
@@ -171,10 +167,6 @@
 instance (priority := 100) preservesMonomorphisms_of_isRightAdjoint (F : C ⥤ D) [IsRightAdjoint F] :
     PreservesMonomorphisms F :=
   preservesMonomorphisms_of_adjunction (Adjunction.ofIsRightAdjoint F)
-<<<<<<< HEAD
-#align category_theory.functor.preserves_monomorphisms_of_is_right_adjoint CategoryTheory.Functor.preservesMonomorphisms_of_isRightAdjoint
-=======
->>>>>>> 99508fb5
 
 instance (priority := 100) reflectsMonomorphisms_of_faithful (F : C ⥤ D) [Faithful F] :
     ReflectsMonomorphisms F where
