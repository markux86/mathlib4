--- conflicted
+++ resolved
@@ -28,11 +28,7 @@
 instance Primes.countable : Countable Primes := ⟨⟨coeNat.coe, coe_nat_injective⟩⟩
 
 /-- The prime factors of a natural number as a finset. -/
-<<<<<<< HEAD
-def primeFactors (n : ℕ) : Finset ℕ := n.factors.toFinset
-=======
 def primeFactors (n : ℕ) : Finset ℕ := n.primeFactorsList.toFinset
->>>>>>> 99508fb5
 
 @[simp] lemma toFinset_factors (n : ℕ) : n.primeFactorsList.toFinset = n.primeFactors := rfl
 
