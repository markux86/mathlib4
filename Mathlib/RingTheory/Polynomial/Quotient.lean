/-
Copyright (c) 2019 Kenny Lau. All rights reserved.
Released under Apache 2.0 license as described in the file LICENSE.
Authors: Kenny Lau, David Kurniadi Angdinata, Devon Tuma, Riccardo Brasca
-/
import Mathlib.Algebra.Polynomial.Div
import Mathlib.RingTheory.Polynomial.Basic
import Mathlib.RingTheory.Ideal.QuotientOperations

#align_import ring_theory.polynomial.quotient from "leanprover-community/mathlib"@"4f840b8d28320b20c87db17b3a6eef3d325fca87"

/-!
# Quotients of polynomial rings
-/


set_option linter.uppercaseLean3 false

open Polynomial

namespace Polynomial

variable {R : Type*} [CommRing R]

noncomputable def quotientSpanXSubCAlgEquivAux2 (x : R) :
    (R[X] ⧸ (RingHom.ker (aeval x).toRingHom : Ideal R[X])) ≃ₐ[R] R :=
  let e := RingHom.quotientKerEquivOfRightInverse (fun x => by
    exact eval_C : Function.RightInverse (fun a : R => (C a : R[X])) (@aeval R R _ _ _ x))
  { e with commutes' := fun r => e.apply_symm_apply r }

noncomputable def quotientSpanXSubCAlgEquivAux1 (x : R) :
    (R[X] ⧸ Ideal.span {X - C x}) ≃ₐ[R] (R[X] ⧸ (RingHom.ker (aeval x).toRingHom : Ideal R[X])) :=
  @Ideal.quotientEquivAlgOfEq R R[X] _ _ _ _ _ (ker_evalRingHom x).symm

-- Porting note: need to split this definition into two sub-definitions to prevent time out
/-- For a commutative ring $R$, evaluating a polynomial at an element $x \in R$ induces an
isomorphism of $R$-algebras $R[X] / \langle X - x \rangle \cong R$. -/
noncomputable def quotientSpanXSubCAlgEquiv (x : R) :
    (R[X] ⧸ Ideal.span ({X - C x} : Set R[X])) ≃ₐ[R] R :=
  (quotientSpanXSubCAlgEquivAux1 x).trans (quotientSpanXSubCAlgEquivAux2 x)
#align polynomial.quotient_span_X_sub_C_alg_equiv Polynomial.quotientSpanXSubCAlgEquiv

@[simp]
theorem quotientSpanXSubCAlgEquiv_mk (x : R) (p : R[X]) :
    quotientSpanXSubCAlgEquiv x (Ideal.Quotient.mk _ p) = p.eval x :=
  rfl
#align polynomial.quotient_span_X_sub_C_alg_equiv_mk Polynomial.quotientSpanXSubCAlgEquiv_mk

@[simp]
theorem quotientSpanXSubCAlgEquiv_symm_apply (x : R) (y : R) :
    (quotientSpanXSubCAlgEquiv x).symm y = algebraMap R _ y :=
  rfl
#align polynomial.quotient_span_X_sub_C_alg_equiv_symm_apply Polynomial.quotientSpanXSubCAlgEquiv_symm_apply

/-- For a commutative ring $R$, evaluating a polynomial at an element $y \in R$ induces an
isomorphism of $R$-algebras $R[X] / \langle x, X - y \rangle \cong R / \langle x \rangle$. -/
noncomputable def quotientSpanCXSubCAlgEquiv (x y : R) :
    (R[X] ⧸ (Ideal.span {C x, X - C y} : Ideal R[X])) ≃ₐ[R] R ⧸ (Ideal.span {x} : Ideal R) :=
  (Ideal.quotientEquivAlgOfEq R <| by rw [Ideal.span_insert, sup_comm]).trans <|
    (DoubleQuot.quotQuotEquivQuotSupₐ R _ _).symm.trans <|
      (Ideal.quotientEquivAlg _ _ (quotientSpanXSubCAlgEquiv y) rfl).trans <|
        Ideal.quotientEquivAlgOfEq R <| by
          simp only [Ideal.map_span, Set.image_singleton]; congr 2; exact eval_C
#align polynomial.quotient_span_C_X_sub_C_alg_equiv Polynomial.quotientSpanCXSubCAlgEquiv

<<<<<<< HEAD
set_option maxHeartbeats 350000 in
=======
>>>>>>> 5b96848c
/-- For a commutative ring $R$, evaluating a polynomial at elements $y(X) \in R[X]$ and $x \in R$
induces an isomorphism of $R$-algebras $R[X, Y] / \langle X - x, Y - y(X) \rangle \cong R$. -/
noncomputable def quotientSpanCXSubCXSubCAlgEquiv {x : R} {y : R[X]} :
    @AlgEquiv R (R[X][X] ⧸ (Ideal.span {C (X - C x), X - C y} : Ideal <| R[X][X])) R _ _ _
      (Ideal.Quotient.algebra R) _ :=
((quotientSpanCXSubCAlgEquiv (X - C x) y).restrictScalars R).trans <| quotientSpanXSubCAlgEquiv x

end Polynomial

namespace Ideal

noncomputable section

open Polynomial

variable {R : Type*} [CommRing R]

theorem quotient_map_C_eq_zero {I : Ideal R} :
    ∀ a ∈ I, ((Quotient.mk (map (C : R →+* R[X]) I : Ideal R[X])).comp C) a = 0 := by
  intro a ha
  rw [RingHom.comp_apply, Quotient.eq_zero_iff_mem]
  exact mem_map_of_mem _ ha
#align ideal.quotient_map_C_eq_zero Ideal.quotient_map_C_eq_zero

theorem eval₂_C_mk_eq_zero {I : Ideal R} :
    ∀ f ∈ (map (C : R →+* R[X]) I : Ideal R[X]), eval₂RingHom (C.comp (Quotient.mk I)) X f = 0 := by
  intro a ha
  rw [← sum_monomial_eq a]
  dsimp
  rw [eval₂_sum]
  refine' Finset.sum_eq_zero fun n _ => _
  dsimp
  rw [eval₂_monomial (C.comp (Quotient.mk I)) X]
  refine' mul_eq_zero_of_left (Polynomial.ext fun m => _) (X ^ n)
  erw [coeff_C]
  by_cases h : m = 0
  · simpa [h] using Quotient.eq_zero_iff_mem.2 ((mem_map_C_iff.1 ha) n)
  · simp [h]
#align ideal.eval₂_C_mk_eq_zero Ideal.eval₂_C_mk_eq_zero

/-- If `I` is an ideal of `R`, then the ring polynomials over the quotient ring `I.quotient` is
isomorphic to the quotient of `R[X]` by the ideal `map C I`,
where `map C I` contains exactly the polynomials whose coefficients all lie in `I`. -/
def polynomialQuotientEquivQuotientPolynomial (I : Ideal R) :
    (R ⧸ I)[X] ≃+* R[X] ⧸ (map C I : Ideal R[X]) where
  toFun :=
    eval₂RingHom
      (Quotient.lift I ((Quotient.mk (map C I : Ideal R[X])).comp C) quotient_map_C_eq_zero)
      (Quotient.mk (map C I : Ideal R[X]) X)
  invFun :=
    Quotient.lift (map C I : Ideal R[X]) (eval₂RingHom (C.comp (Quotient.mk I)) X)
      eval₂_C_mk_eq_zero
  map_mul' f g := by simp only [coe_eval₂RingHom, eval₂_mul]
  map_add' f g := by simp only [eval₂_add, coe_eval₂RingHom]
  left_inv := by
    intro f
    refine Polynomial.induction_on' f ?_ ?_
    · intro p q hp hq
      simp only [coe_eval₂RingHom] at hp hq
      simp only [coe_eval₂RingHom, hp, hq, RingHom.map_add]
    · rintro n ⟨x⟩
      simp only [← smul_X_eq_monomial, C_mul', Quotient.lift_mk, Submodule.Quotient.quot_mk_eq_mk,
        Quotient.mk_eq_mk, eval₂_X_pow, eval₂_smul, coe_eval₂RingHom, RingHom.map_pow, eval₂_C,
        RingHom.coe_comp, RingHom.map_mul, eval₂_X, Function.comp_apply]
  right_inv := by
    rintro ⟨f⟩
    refine Polynomial.induction_on' f ?_ ?_
    · -- Porting note: was `simp_intro p q hp hq`
      intros p q hp hq
      simp only [Submodule.Quotient.quot_mk_eq_mk, Quotient.mk_eq_mk, map_add, Quotient.lift_mk,
        coe_eval₂RingHom] at hp hq ⊢
      rw [hp, hq]
    · intro n a
      simp only [← smul_X_eq_monomial, ← C_mul' a (X ^ n), Quotient.lift_mk,
        Submodule.Quotient.quot_mk_eq_mk, Quotient.mk_eq_mk, eval₂_X_pow, eval₂_smul,
        coe_eval₂RingHom, RingHom.map_pow, eval₂_C, RingHom.coe_comp, RingHom.map_mul, eval₂_X,
        Function.comp_apply]
#align ideal.polynomial_quotient_equiv_quotient_polynomial Ideal.polynomialQuotientEquivQuotientPolynomial

@[simp]
theorem polynomialQuotientEquivQuotientPolynomial_symm_mk (I : Ideal R) (f : R[X]) :
    I.polynomialQuotientEquivQuotientPolynomial.symm (Quotient.mk _ f) = f.map (Quotient.mk I) := by
  rw [polynomialQuotientEquivQuotientPolynomial, RingEquiv.symm_mk, RingEquiv.coe_mk,
    Equiv.coe_fn_mk, Quotient.lift_mk, coe_eval₂RingHom, eval₂_eq_eval_map, ← Polynomial.map_map,
    ← eval₂_eq_eval_map, Polynomial.eval₂_C_X]
#align ideal.polynomial_quotient_equiv_quotient_polynomial_symm_mk Ideal.polynomialQuotientEquivQuotientPolynomial_symm_mk

@[simp]
theorem polynomialQuotientEquivQuotientPolynomial_map_mk (I : Ideal R) (f : R[X]) :
    I.polynomialQuotientEquivQuotientPolynomial (f.map <| Quotient.mk I) =
    Quotient.mk (map C I : Ideal R[X]) f := by
  apply (polynomialQuotientEquivQuotientPolynomial I).symm.injective
  rw [RingEquiv.symm_apply_apply, polynomialQuotientEquivQuotientPolynomial_symm_mk]
#align ideal.polynomial_quotient_equiv_quotient_polynomial_map_mk Ideal.polynomialQuotientEquivQuotientPolynomial_map_mk

/-- If `P` is a prime ideal of `R`, then `R[x]/(P)` is an integral domain. -/
theorem isDomain_map_C_quotient {P : Ideal R} (_ : IsPrime P) :
    IsDomain (R[X] ⧸ (map (C : R →+* R[X]) P : Ideal R[X])) :=
  MulEquiv.isDomain (Polynomial (R ⧸ P)) (polynomialQuotientEquivQuotientPolynomial P).symm
#align ideal.is_domain_map_C_quotient Ideal.isDomain_map_C_quotient

/-- Given any ring `R` and an ideal `I` of `R[X]`, we get a map `R → R[x] → R[x]/I`.
  If we let `R` be the image of `R` in `R[x]/I` then we also have a map `R[x] → R'[x]`.
  In particular we can map `I` across this map, to get `I'` and a new map `R' → R'[x] → R'[x]/I`.
  This theorem shows `I'` will not contain any non-zero constant polynomials. -/
theorem eq_zero_of_polynomial_mem_map_range (I : Ideal R[X]) (x : ((Quotient.mk I).comp C).range)
    (hx : C x ∈ I.map (Polynomial.mapRingHom ((Quotient.mk I).comp C).rangeRestrict)) : x = 0 := by
  let i := ((Quotient.mk I).comp C).rangeRestrict
  have hi' : RingHom.ker (Polynomial.mapRingHom i) ≤ I := by
    refine' fun f hf => polynomial_mem_ideal_of_coeff_mem_ideal I f fun n => _
    rw [mem_comap, ← Quotient.eq_zero_iff_mem, ← RingHom.comp_apply]
    rw [RingHom.mem_ker, coe_mapRingHom] at hf
    replace hf := congr_arg (fun f : Polynomial _ => f.coeff n) hf
    simp only [coeff_map, coeff_zero] at hf
    rwa [Subtype.ext_iff, RingHom.coe_rangeRestrict] at hf
  obtain ⟨x, hx'⟩ := x
  obtain ⟨y, rfl⟩ := RingHom.mem_range.1 hx'
  refine' Subtype.eq _
  simp only [RingHom.comp_apply, Quotient.eq_zero_iff_mem, ZeroMemClass.coe_zero]
  suffices C (i y) ∈ I.map (Polynomial.mapRingHom i) by
    obtain ⟨f, hf⟩ := mem_image_of_mem_map_of_surjective (Polynomial.mapRingHom i)
      (Polynomial.map_surjective _ (RingHom.rangeRestrict_surjective ((Quotient.mk I).comp C))) this
    refine' sub_add_cancel (C y) f ▸ I.add_mem (hi' _ : C y - f ∈ I) hf.1
    rw [RingHom.mem_ker, RingHom.map_sub, hf.2, sub_eq_zero, coe_mapRingHom, map_C]
  exact hx
#align ideal.eq_zero_of_polynomial_mem_map_range Ideal.eq_zero_of_polynomial_mem_map_range

end

end Ideal

namespace MvPolynomial

variable {R : Type*} {σ : Type*} [CommRing R] {r : R}

theorem quotient_map_C_eq_zero {I : Ideal R} {i : R} (hi : i ∈ I) :
    (Ideal.Quotient.mk (Ideal.map (C : R →+* MvPolynomial σ R) I :
      Ideal (MvPolynomial σ R))).comp C i = 0 := by
  simp only [Function.comp_apply, RingHom.coe_comp, Ideal.Quotient.eq_zero_iff_mem]
  exact Ideal.mem_map_of_mem _ hi
#align mv_polynomial.quotient_map_C_eq_zero MvPolynomial.quotient_map_C_eq_zero

set_option synthInstance.maxHeartbeats 20100 in
theorem eval₂_C_mk_eq_zero {I : Ideal R} {a : MvPolynomial σ R}
    (ha : a ∈ (Ideal.map (C : R →+* MvPolynomial σ R) I : Ideal (MvPolynomial σ R))) :
    eval₂Hom (C.comp (Ideal.Quotient.mk I)) X a = 0 := by
  rw [as_sum a]
  rw [coe_eval₂Hom, eval₂_sum]
  refine' Finset.sum_eq_zero fun n _ => _
  simp only [eval₂_monomial, Function.comp_apply, RingHom.coe_comp]
  refine' mul_eq_zero_of_left _ _
  suffices coeff n a ∈ I by
    rw [← @Ideal.mk_ker R _ I, RingHom.mem_ker] at this
    simp only [this, C_0]
  exact mem_map_C_iff.1 ha n
#align mv_polynomial.eval₂_C_mk_eq_zero MvPolynomial.eval₂_C_mk_eq_zero

lemma quotientEquivQuotientMvPolynomial_rightInverse (I : Ideal R) :
    Function.RightInverse
      (eval₂ (Ideal.Quotient.lift I
        ((Ideal.Quotient.mk (Ideal.map C I : Ideal (MvPolynomial σ R))).comp C)
          fun i hi => quotient_map_C_eq_zero hi)
          fun i => Ideal.Quotient.mk (Ideal.map C I : Ideal (MvPolynomial σ R)) (X i))
      (Ideal.Quotient.lift (Ideal.map C I : Ideal (MvPolynomial σ R))
        (eval₂Hom (C.comp (Ideal.Quotient.mk I)) X) fun a ha => eval₂_C_mk_eq_zero ha) := by
  intro f
  apply induction_on f
  · intro r
    obtain ⟨r, rfl⟩ := Ideal.Quotient.mk_surjective r
    rw [eval₂_C, Ideal.Quotient.lift_mk, RingHom.comp_apply, Ideal.Quotient.lift_mk, eval₂Hom_C,
      RingHom.comp_apply]
  · intros p q hp hq
    simp only [RingHom.map_add, MvPolynomial.coe_eval₂Hom, coe_eval₂Hom, MvPolynomial.eval₂_add]
      at hp hq ⊢
    rw [hp, hq]
  · intros p i hp
    simp only [coe_eval₂Hom] at hp
    simp only [hp, coe_eval₂Hom, Ideal.Quotient.lift_mk, eval₂_mul, RingHom.map_mul, eval₂_X]

lemma quotientEquivQuotientMvPolynomial_leftInverse (I : Ideal R) :
    Function.LeftInverse
      (eval₂ (Ideal.Quotient.lift I
        ((Ideal.Quotient.mk (Ideal.map C I : Ideal (MvPolynomial σ R))).comp C)
          fun i hi => quotient_map_C_eq_zero hi)
          fun i => Ideal.Quotient.mk (Ideal.map C I : Ideal (MvPolynomial σ R)) (X i))
      (Ideal.Quotient.lift (Ideal.map C I : Ideal (MvPolynomial σ R))
        (eval₂Hom (C.comp (Ideal.Quotient.mk I)) X) fun a ha => eval₂_C_mk_eq_zero ha) := by
  intro f
  obtain ⟨f, rfl⟩ := Ideal.Quotient.mk_surjective f
  apply induction_on f
  · intro r
    rw [Ideal.Quotient.lift_mk, eval₂Hom_C, RingHom.comp_apply, eval₂_C, Ideal.Quotient.lift_mk,
      RingHom.comp_apply]
  · intros p q hp hq
    erw [Ideal.Quotient.lift_mk] at hp hq ⊢
    simp only [Submodule.Quotient.quot_mk_eq_mk, eval₂_add, RingHom.map_add, coe_eval₂Hom,
      Ideal.Quotient.lift_mk, Ideal.Quotient.mk_eq_mk] at hp hq ⊢
    rw [hp, hq]
  · intros p i hp
    simp only [Submodule.Quotient.quot_mk_eq_mk, coe_eval₂Hom, Ideal.Quotient.lift_mk,
      Ideal.Quotient.mk_eq_mk, eval₂_mul, RingHom.map_mul, eval₂_X] at hp ⊢
    simp only [hp]

-- Porting note: this definition was split to avoid timeouts.
/-- If `I` is an ideal of `R`, then the ring `MvPolynomial σ I.quotient` is isomorphic as an
`R`-algebra to the quotient of `MvPolynomial σ R` by the ideal generated by `I`. -/
noncomputable def quotientEquivQuotientMvPolynomial (I : Ideal R) :
    MvPolynomial σ (R ⧸ I) ≃ₐ[R] MvPolynomial σ R ⧸ (Ideal.map C I : Ideal (MvPolynomial σ R)) :=
  let e : MvPolynomial σ (R ⧸ I) →ₐ[R]
      MvPolynomial σ R ⧸ (Ideal.map C I : Ideal (MvPolynomial σ R)) :=
    { eval₂Hom
      (Ideal.Quotient.lift I ((Ideal.Quotient.mk (Ideal.map C I : Ideal (MvPolynomial σ R))).comp C)
        fun _ hi => quotient_map_C_eq_zero hi)
      fun i => Ideal.Quotient.mk (Ideal.map C I : Ideal (MvPolynomial σ R)) (X i) with
      commutes' := fun r => eval₂Hom_C _ _ (Ideal.Quotient.mk I r) }
  { e with
    invFun := Ideal.Quotient.lift (Ideal.map C I : Ideal (MvPolynomial σ R))
      (eval₂Hom (C.comp (Ideal.Quotient.mk I)) X) fun _ ha => eval₂_C_mk_eq_zero ha
    left_inv := quotientEquivQuotientMvPolynomial_rightInverse I
    right_inv := quotientEquivQuotientMvPolynomial_leftInverse I }
#align mv_polynomial.quotient_equiv_quotient_mv_polynomial MvPolynomial.quotientEquivQuotientMvPolynomial

end MvPolynomial<|MERGE_RESOLUTION|>--- conflicted
+++ resolved
@@ -63,10 +63,7 @@
           simp only [Ideal.map_span, Set.image_singleton]; congr 2; exact eval_C
 #align polynomial.quotient_span_C_X_sub_C_alg_equiv Polynomial.quotientSpanCXSubCAlgEquiv
 
-<<<<<<< HEAD
 set_option maxHeartbeats 350000 in
-=======
->>>>>>> 5b96848c
 /-- For a commutative ring $R$, evaluating a polynomial at elements $y(X) \in R[X]$ and $x \in R$
 induces an isomorphism of $R$-algebras $R[X, Y] / \langle X - x, Y - y(X) \rangle \cong R$. -/
 noncomputable def quotientSpanCXSubCXSubCAlgEquiv {x : R} {y : R[X]} :
