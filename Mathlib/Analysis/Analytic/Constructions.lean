--- conflicted
+++ resolved
@@ -985,34 +985,6 @@
   {r : ℝ≥0∞} {z : F}
 
 theorem HasFPowerSeriesWithinOnBall.unshift (hf : HasFPowerSeriesWithinOnBall f pf s x r) :
-<<<<<<< HEAD
-    HasFPowerSeriesWithinOnBall (fun y ↦ z + f y (y - x)) (pf.unshift z) s x r :=
-  { r_le := by
-      rw [FormalMultilinearSeries.radius_unshift]
-      exact hf.r_le
-    r_pos := hf.r_pos
-    hasSum := by
-      intro y hy h'y
-      apply HasSum.zero_add
-      simp only [FormalMultilinearSeries.unshift, Nat.succ_eq_add_one,
-        continuousMultilinearCurryRightEquiv_symm_apply', add_sub_cancel_left]
-      exact (ContinuousLinearMap.apply 𝕜 F y).hasSum (hf.hasSum hy h'y)
-  }
-
-theorem HasFPowerSeriesOnBall.unshift (hf : HasFPowerSeriesOnBall f pf x r) :
-    HasFPowerSeriesOnBall (fun y ↦ z + f y (y - x)) (pf.unshift z) x r :=
-  { r_le := by
-      rw [FormalMultilinearSeries.radius_unshift]
-      exact hf.r_le
-    r_pos := hf.r_pos
-    hasSum := by
-      intro y hy
-      apply HasSum.zero_add
-      simp only [FormalMultilinearSeries.unshift, Nat.succ_eq_add_one,
-        continuousMultilinearCurryRightEquiv_symm_apply', add_sub_cancel_left]
-      exact (ContinuousLinearMap.apply 𝕜 F y).hasSum (hf.hasSum hy)
-  }
-=======
     HasFPowerSeriesWithinOnBall (fun y ↦ z + f y (y - x)) (pf.unshift z) s x r where
   r_le := by
     rw [FormalMultilinearSeries.radius_unshift]
@@ -1037,7 +1009,6 @@
     simp only [FormalMultilinearSeries.unshift, Nat.succ_eq_add_one,
       continuousMultilinearCurryRightEquiv_symm_apply', add_sub_cancel_left]
     exact (ContinuousLinearMap.apply 𝕜 F y).hasSum (hf.hasSum hy)
->>>>>>> 2144977f
 
 theorem HasFPowerSeriesWithinAt.unshift (hf : HasFPowerSeriesWithinAt f pf s x) :
     HasFPowerSeriesWithinAt (fun y ↦ z + f y (y - x)) (pf.unshift z) s x :=
