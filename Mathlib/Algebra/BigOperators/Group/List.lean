--- conflicted
+++ resolved
@@ -659,13 +659,7 @@
   rw [← mem_range, ← ranges_flatten, mem_flatten]
 
 @[deprecated (since := "2024-10-16")] alias length_bind := length_flatMap
-<<<<<<< HEAD
 @[deprecated (since := "2024-10-16")] alias countP_bind := countP_flatMap
-=======
-
-@[deprecated (since := "2024-10-16")] alias countP_bind := countP_flatMap
-
->>>>>>> 1ec33a40
 @[deprecated (since := "2024-10-16")] alias count_bind := count_flatMap
 
 /-- In a flatten, taking the first elements up to an index which is the sum of the lengths of the
