/-
Copyright (c) 2014 Floris van Doorn (c) 2016 Microsoft Corporation. All rights reserved.
Released under Apache 2.0 license as described in the file LICENSE.
Authors: Floris van Doorn, Leonardo de Moura, Jeremy Avigad, Mario Carneiro
-/
import Mathlib.Algebra.Order.Ring.Canonical
import Mathlib.Data.Nat.Basic
import Mathlib.Init.Data.Nat.Bitwise

#align_import data.nat.order.basic from "leanprover-community/mathlib"@"3ed3f98a1e836241990d3d308f1577e434977130"


/-!
# The natural numbers as a linearly ordered commutative semiring

We also have a variety of lemmas which have been deferred from `Data.Nat.Basic` because it is
easier to prove them with this ordered semiring instance available.

### TODO

Move most of the theorems to `Data.Nat.Defs` by modifying their proofs.
-/


universe u v

namespace Nat

/-! ### instances -/

instance orderBot : OrderBot ℕ where
  bot := 0
  bot_le := Nat.zero_le
#align nat.order_bot Nat.orderBot

instance linearOrderedCommSemiring : LinearOrderedCommSemiring ℕ :=
  { Nat.commSemiring, Nat.linearOrder with
    lt := Nat.lt, add_le_add_left := @Nat.add_le_add_left,
    le_of_add_le_add_left := @Nat.le_of_add_le_add_left,
    zero_le_one := Nat.le_of_lt (Nat.zero_lt_succ 0),
    mul_lt_mul_of_pos_left := @Nat.mul_lt_mul_of_pos_left,
    mul_lt_mul_of_pos_right := @Nat.mul_lt_mul_of_pos_right,
    exists_pair_ne := ⟨0, 1, ne_of_lt Nat.zero_lt_one⟩ }

instance linearOrderedCommMonoidWithZero : LinearOrderedCommMonoidWithZero ℕ :=
  { Nat.linearOrderedCommSemiring, (inferInstance : CommMonoidWithZero ℕ) with
    mul_le_mul_left := fun _ _ h c => Nat.mul_le_mul_left c h }

/-! Extra instances to short-circuit type class resolution and ensure computability -/


-- Not using `inferInstance` avoids `Classical.choice` in the following two
instance linearOrderedSemiring : LinearOrderedSemiring ℕ :=
  inferInstance

instance strictOrderedSemiring : StrictOrderedSemiring ℕ :=
  inferInstance

instance strictOrderedCommSemiring : StrictOrderedCommSemiring ℕ :=
  inferInstance

instance orderedSemiring : OrderedSemiring ℕ :=
  StrictOrderedSemiring.toOrderedSemiring'

instance orderedCommSemiring : OrderedCommSemiring ℕ :=
  StrictOrderedCommSemiring.toOrderedCommSemiring'

instance linearOrderedCancelAddCommMonoid : LinearOrderedCancelAddCommMonoid ℕ :=
  inferInstance

instance canonicallyOrderedCommSemiring : CanonicallyOrderedCommSemiring ℕ :=
  { Nat.nontrivial, Nat.orderBot, (inferInstance : OrderedAddCommMonoid ℕ),
    (inferInstance : LinearOrderedSemiring ℕ), (inferInstance : CommSemiring ℕ) with
    exists_add_of_le := fun {_ _} h => (Nat.le.dest h).imp fun _ => Eq.symm,
    le_self_add := Nat.le_add_right,
    eq_zero_or_eq_zero_of_mul_eq_zero := Nat.eq_zero_of_mul_eq_zero }

instance canonicallyLinearOrderedAddCommMonoid : CanonicallyLinearOrderedAddCommMonoid ℕ :=
  { (inferInstance : CanonicallyOrderedAddCommMonoid ℕ), Nat.linearOrder with }

variable {m n k l : ℕ}

/-! ### Equalities and inequalities involving zero and one -/

#align nat.mul_ne_zero Nat.mul_ne_zero

-- Porting note: already in Std
#align nat.mul_eq_zero Nat.mul_eq_zero

--Porting note: removing `simp` attribute
protected theorem zero_eq_mul : 0 = m * n ↔ m = 0 ∨ n = 0 := by rw [eq_comm, Nat.mul_eq_zero]
#align nat.zero_eq_mul Nat.zero_eq_mul

theorem eq_zero_of_double_le (h : 2 * n ≤ n) : n = 0 :=
  add_right_eq_self.mp <| le_antisymm ((two_mul n).symm.trans_le h) le_add_self
#align nat.eq_zero_of_double_le Nat.eq_zero_of_double_le

theorem eq_zero_of_mul_le (hb : 2 ≤ n) (h : n * m ≤ m) : m = 0 :=
  eq_zero_of_double_le <| le_trans (Nat.mul_le_mul_right _ hb) h
#align nat.eq_zero_of_mul_le Nat.eq_zero_of_mul_le

#align nat.zero_max Nat.zero_max

@[simp]
theorem min_eq_zero_iff : min m n = 0 ↔ m = 0 ∨ n = 0 := min_eq_bot
#align nat.min_eq_zero_iff Nat.min_eq_zero_iff

@[simp]
theorem max_eq_zero_iff : max m n = 0 ↔ m = 0 ∧ n = 0 := max_eq_bot
#align nat.max_eq_zero_iff Nat.max_eq_zero_iff

theorem add_eq_max_iff : m + n = max m n ↔ m = 0 ∨ n = 0 := by
  rw [← min_eq_zero_iff]
  rcases le_total m n with H | H <;> simp [H]
#align nat.add_eq_max_iff Nat.add_eq_max_iff

theorem add_eq_min_iff : m + n = min m n ↔ m = 0 ∧ n = 0 := by
  rw [← max_eq_zero_iff]
  rcases le_total m n with H | H <;> simp [H]
#align nat.add_eq_min_iff Nat.add_eq_min_iff

theorem one_le_of_lt (h : n < m) : 1 ≤ m :=
  lt_of_le_of_lt (Nat.zero_le _) h
#align nat.one_le_of_lt Nat.one_le_of_lt

theorem eq_one_of_mul_eq_one_right (H : m * n = 1) : m = 1 :=
  eq_one_of_dvd_one ⟨n, H.symm⟩
#align nat.eq_one_of_mul_eq_one_right Nat.eq_one_of_mul_eq_one_right

theorem eq_one_of_mul_eq_one_left (H : m * n = 1) : n = 1 :=
  eq_one_of_mul_eq_one_right (by rwa [mul_comm])
#align nat.eq_one_of_mul_eq_one_left Nat.eq_one_of_mul_eq_one_left

/-! ### `succ` -/


theorem two_le_iff : ∀ n, 2 ≤ n ↔ n ≠ 0 ∧ n ≠ 1
  | 0 => by simp
  | 1 => by simp
  | n + 2 => by simp
#align nat.two_le_iff Nat.two_le_iff

@[simp]
theorem lt_one_iff {n : ℕ} : n < 1 ↔ n = 0 :=
  lt_succ_iff.trans nonpos_iff_eq_zero
#align nat.lt_one_iff Nat.lt_one_iff

/-! ### `add` -/

#align nat.add_pos_left Nat.add_pos_left
#align nat.add_pos_right Nat.add_pos_right

theorem add_pos_iff_pos_or_pos (m n : ℕ) : 0 < m + n ↔ 0 < m ∨ 0 < n :=
  Iff.intro
    (by
      intro h
      cases' m with m
      · simp [zero_add] at h
        exact Or.inr h
      exact Or.inl (succ_pos _))
    (by
      intro h; cases' h with mpos npos
      · apply Nat.add_pos_left mpos
      apply Nat.add_pos_right _ npos)
#align nat.add_pos_iff_pos_or_pos Nat.add_pos_iff_pos_or_pos

theorem add_eq_one_iff : m + n = 1 ↔ m = 0 ∧ n = 1 ∨ m = 1 ∧ n = 0 := by
  cases n <;> simp [succ_eq_add_one, ← add_assoc, succ_inj']
#align nat.add_eq_one_iff Nat.add_eq_one_iff

theorem add_eq_two_iff : m + n = 2 ↔ m = 0 ∧ n = 2 ∨ m = 1 ∧ n = 1 ∨ m = 2 ∧ n = 0 := by
  cases n <;>
  simp [(succ_ne_zero 1).symm, (show 2 = Nat.succ 1 from rfl),
    succ_eq_add_one, ← add_assoc, succ_inj', add_eq_one_iff]
#align nat.add_eq_two_iff Nat.add_eq_two_iff

theorem add_eq_three_iff :
    m + n = 3 ↔ m = 0 ∧ n = 3 ∨ m = 1 ∧ n = 2 ∨ m = 2 ∧ n = 1 ∨ m = 3 ∧ n = 0 := by
  cases n <;>
  simp [(succ_ne_zero 1).symm, succ_eq_add_one, (show 3 = Nat.succ 2 from rfl),
    ← add_assoc, succ_inj', add_eq_two_iff]
#align nat.add_eq_three_iff Nat.add_eq_three_iff

theorem le_add_one_iff : m ≤ n + 1 ↔ m ≤ n ∨ m = n + 1 :=
  ⟨fun h =>
    match Nat.eq_or_lt_of_le h with
    | Or.inl h => Or.inr h
    | Or.inr h => Or.inl <| Nat.le_of_succ_le_succ h,
    Or.rec (fun h => le_trans h <| Nat.le_add_right _ _) le_of_eq⟩
#align nat.le_add_one_iff Nat.le_add_one_iff

theorem le_and_le_add_one_iff : n ≤ m ∧ m ≤ n + 1 ↔ m = n ∨ m = n + 1 := by
  rw [le_add_one_iff, and_or_left, ← le_antisymm_iff, eq_comm, and_iff_right_of_imp]
  rintro rfl
  exact n.le_succ
#align nat.le_and_le_add_one_iff Nat.le_and_le_add_one_iff

theorem add_succ_lt_add (hab : m < n) (hcd : k < l) : m + k + 1 < n + l := by
  rw [add_assoc]
  exact add_lt_add_of_lt_of_le hab (Nat.succ_le_iff.2 hcd)
#align nat.add_succ_lt_add Nat.add_succ_lt_add

/-! ### `pred` -/


theorem pred_le_iff : pred m ≤ n ↔ m ≤ succ n :=
  ⟨le_succ_of_pred_le, by
    cases m
    · exact fun _ => zero_le n
    exact le_of_succ_le_succ⟩
#align nat.pred_le_iff Nat.pred_le_iff

/-! ### `sub`

Most lemmas come from the `OrderedSub` instance on `ℕ`. -/


instance : OrderedSub ℕ := by
  constructor
  intro m n k
  induction' n with n ih generalizing k
  · simp
  · simp only [sub_succ, pred_le_iff, ih, succ_add, add_succ]

theorem lt_pred_iff : n < pred m ↔ succ n < m :=
  show n < m - 1 ↔ n + 1 < m from lt_tsub_iff_right
#align nat.lt_pred_iff Nat.lt_pred_iff

theorem lt_of_lt_pred (h : m < n - 1) : m < n :=
  lt_of_succ_lt (lt_pred_iff.1 h)
#align nat.lt_of_lt_pred Nat.lt_of_lt_pred

theorem le_or_le_of_add_eq_add_pred (h : k + l = m + n - 1) : m ≤ k ∨ n ≤ l := by
  rcases le_or_lt m k with h' | h' <;> [left; right]
  · exact h'
  · replace h' := add_lt_add_right h' l
    rw [h] at h'
    rcases n.eq_zero_or_pos with hn | hn
    · rw [hn]
      exact zero_le l
    rw [n.add_sub_assoc (Nat.succ_le_of_lt hn), add_lt_add_iff_left] at h'
    exact Nat.le_of_pred_lt h'
#align nat.le_or_le_of_add_eq_add_pred Nat.le_or_le_of_add_eq_add_pred

/-- A version of `Nat.sub_succ` in the form `_ - 1` instead of `Nat.pred _`. -/
theorem sub_succ' (m n : ℕ) : m - n.succ = m - n - 1 :=
  rfl
#align nat.sub_succ' Nat.sub_succ'

/-! ### `mul` -/

theorem succ_mul_pos (m : ℕ) (hn : 0 < n) : 0 < succ m * n :=
  mul_pos (succ_pos m) hn
#align nat.succ_mul_pos Nat.succ_mul_pos

theorem mul_self_le_mul_self (h : m ≤ n) : m * m ≤ n * n :=
  mul_le_mul h h (zero_le _) (zero_le _)
#align nat.mul_self_le_mul_self Nat.mul_self_le_mul_self

theorem mul_self_lt_mul_self : ∀ {m n : ℕ}, m < n → m * m < n * n
  | 0, _, h => mul_pos h h
  | succ _, _, h => mul_lt_mul h (le_of_lt h) (succ_pos _) (zero_le _)
#align nat.mul_self_lt_mul_self Nat.mul_self_lt_mul_self

theorem mul_self_le_mul_self_iff : m ≤ n ↔ m * m ≤ n * n :=
  ⟨mul_self_le_mul_self, le_imp_le_of_lt_imp_lt mul_self_lt_mul_self⟩
#align nat.mul_self_le_mul_self_iff Nat.mul_self_le_mul_self_iff

theorem mul_self_lt_mul_self_iff : m < n ↔ m * m < n * n :=
  le_iff_le_iff_lt_iff_lt.1 mul_self_le_mul_self_iff
#align nat.mul_self_lt_mul_self_iff Nat.mul_self_lt_mul_self_iff

theorem le_mul_self : ∀ n : ℕ, n ≤ n * n
  | 0 => le_rfl
  | n + 1 => by simp
#align nat.le_mul_self Nat.le_mul_self

<<<<<<< HEAD
=======
-- Moved to Std
#align nat.le_mul_of_pos_left Nat.le_mul_of_pos_left

-- Moved to Std
#align nat.le_mul_of_pos_right Nat.le_mul_of_pos_right

>>>>>>> 0599aae8
theorem mul_self_inj : m * m = n * n ↔ m = n :=
  le_antisymm_iff.trans
    (le_antisymm_iff.trans (and_congr mul_self_le_mul_self_iff mul_self_le_mul_self_iff)).symm
#align nat.mul_self_inj Nat.mul_self_inj

theorem le_add_pred_of_pos (n : ℕ) {i : ℕ} (hi : i ≠ 0) : n ≤ i + (n - 1) := by
  refine le_trans ?_ add_tsub_le_assoc
  simp [add_comm, Nat.add_sub_assoc, one_le_iff_ne_zero.2 hi]
#align nat.le_add_pred_of_pos Nat.le_add_pred_of_pos

@[simp]
theorem lt_mul_self_iff : ∀ {n : ℕ}, n < n * n ↔ 1 < n
  | 0 => iff_of_false (lt_irrefl _) zero_le_one.not_lt
  | n + 1 => lt_mul_iff_one_lt_left n.succ_pos
#align nat.lt_mul_self_iff Nat.lt_mul_self_iff

theorem add_sub_one_le_mul (hm : m ≠ 0) (hn : n ≠ 0) : m + n - 1 ≤ m * n := by
  cases m
  · cases hm rfl
  · rw [succ_add, Nat.add_one_sub_one, succ_mul]
    exact add_le_add_right (le_mul_of_one_le_right' <| succ_le_iff.2 <| pos_iff_ne_zero.2 hn) _
#align nat.add_sub_one_le_mul Nat.add_sub_one_le_mul

/-!
### Recursion and induction principles

This section is here due to dependencies -- the lemmas here require some of the lemmas
proved above, and some of the results in later sections depend on the definitions in this section.
-/


/-- Given a predicate on two naturals `P : ℕ → ℕ → Prop`, `P a b` is true for all `a < b` if
`P (a + 1) (a + 1)` is true for all `a`, `P 0 (b + 1)` is true for all `b` and for all
`a < b`, `P (a + 1) b` is true and `P a (b + 1)` is true implies `P (a + 1) (b + 1)` is true. -/
@[elab_as_elim]
theorem diag_induction (P : ℕ → ℕ → Prop) (ha : ∀ a, P (a + 1) (a + 1)) (hb : ∀ b, P 0 (b + 1))
    (hd : ∀ a b, a < b → P (a + 1) b → P a (b + 1) → P (a + 1) (b + 1)) : ∀ a b, a < b → P a b
  | 0, b + 1, _ => hb _
  | a + 1, b + 1, h => by
    apply hd _ _ ((add_lt_add_iff_right _).1 h)
    · have this : a + 1 = b ∨ a + 1 < b := by rwa [← le_iff_eq_or_lt, ← Nat.lt_succ_iff]
      have wf : (a + 1) + b < (a + 1) + (b + 1) := by simp
      rcases this with (rfl | h)
      · exact ha _
      apply diag_induction P ha hb hd (a + 1) b h
    have _ : a + (b + 1) < (a + 1) + (b + 1) := by simp
    apply diag_induction P ha hb hd a (b + 1)
    apply lt_of_le_of_lt (Nat.le_succ _) h
  termination_by a b c => a + b
  decreasing_by all_goals assumption
#align nat.diag_induction Nat.diag_induction

/-- A subset of `ℕ` containing `k : ℕ` and closed under `Nat.succ` contains every `n ≥ k`. -/
theorem set_induction_bounded {S : Set ℕ} (hk : k ∈ S) (h_ind : ∀ k : ℕ, k ∈ S → k + 1 ∈ S)
    (hnk : k ≤ n) : n ∈ S :=
  @leRecOn (fun n => n ∈ S) k n hnk @h_ind hk
#align nat.set_induction_bounded Nat.set_induction_bounded

/-- A subset of `ℕ` containing zero and closed under `Nat.succ` contains all of `ℕ`. -/
theorem set_induction {S : Set ℕ} (hb : 0 ∈ S) (h_ind : ∀ k : ℕ, k ∈ S → k + 1 ∈ S) (n : ℕ) :
    n ∈ S :=
  set_induction_bounded hb h_ind (zero_le n)
#align nat.set_induction Nat.set_induction

/-! ### `div` -/


protected theorem div_le_of_le_mul' (h : m ≤ k * n) : m / k ≤ n :=
  (Nat.eq_zero_or_pos k).elim (fun k0 => by rw [k0, Nat.div_zero]; apply zero_le) fun k0 =>
    le_of_mul_le_mul_left
      (calc
        k * (m / k) ≤ m % k + k * (m / k) := Nat.le_add_left _ _
        _ = m := mod_add_div _ _
        _ ≤ k * n := h) k0
#align nat.div_le_of_le_mul' Nat.div_le_of_le_mul'

protected theorem div_le_self' (m n : ℕ) : m / n ≤ m :=
  (Nat.eq_zero_or_pos n).elim (fun n0 => by rw [n0, Nat.div_zero]; apply zero_le) fun n0 =>
    Nat.div_le_of_le_mul' <|
      calc
        m = 1 * m := (one_mul _).symm
        _ ≤ n * m := Nat.mul_le_mul_right _ n0
#align nat.div_le_self' Nat.div_le_self'

protected theorem div_lt_of_lt_mul (h : m < n * k) : m / n < k :=
  lt_of_mul_lt_mul_left
    (calc
      n * (m / n) ≤ m % n + n * (m / n) := Nat.le_add_left _ _
      _ = m := mod_add_div _ _
      _ < n * k := h
      )
    (Nat.zero_le n)
#align nat.div_lt_of_lt_mul Nat.div_lt_of_lt_mul

theorem eq_zero_of_le_div (hn : 2 ≤ n) (h : m ≤ m / n) : m = 0 :=
  eq_zero_of_mul_le hn <| by
    rw [mul_comm]; exact (Nat.le_div_iff_mul_le' (lt_of_lt_of_le (by decide) hn)).1 h
#align nat.eq_zero_of_le_div Nat.eq_zero_of_le_div

theorem div_mul_div_le_div (m n k : ℕ) : m / k * n / m ≤ n / k :=
  if hm0 : m = 0 then by simp [hm0]
  else
    calc
      m / k * n / m ≤ n * m / k / m :=
        Nat.div_le_div_right (by rw [mul_comm]; exact mul_div_le_mul_div_assoc _ _ _)
      _ = n / k := by
        { rw [Nat.div_div_eq_div_mul, mul_comm n, mul_comm k,
            Nat.mul_div_mul_left _ _ (Nat.pos_of_ne_zero hm0)] }
#align nat.div_mul_div_le_div Nat.div_mul_div_le_div

theorem eq_zero_of_le_half (h : n ≤ n / 2) : n = 0 :=
  eq_zero_of_le_div le_rfl h
#align nat.eq_zero_of_le_half Nat.eq_zero_of_le_half

theorem mul_div_mul_comm_of_dvd_dvd (hmk : k ∣ m) (hnl : l ∣ n) :
    m * n / (k * l) = m / k * (n / l) := by
  rcases k.eq_zero_or_pos with (rfl | hk0); · simp
  rcases l.eq_zero_or_pos with (rfl | hl0); · simp
  obtain ⟨_, rfl⟩ := hmk
  obtain ⟨_, rfl⟩ := hnl
  rw [mul_mul_mul_comm, Nat.mul_div_cancel_left _ hk0, Nat.mul_div_cancel_left _ hl0,
    Nat.mul_div_cancel_left _ (mul_pos hk0 hl0)]
#align nat.mul_div_mul_comm_of_dvd_dvd Nat.mul_div_mul_comm_of_dvd_dvd

theorem le_half_of_half_lt_sub {a b : ℕ} (h : a / 2 < a - b) : b ≤ a / 2 := by
  rw [Nat.le_div_iff_mul_le two_pos]
  rw [Nat.div_lt_iff_lt_mul two_pos, Nat.mul_sub_right_distrib, lt_tsub_iff_right, mul_two a] at h
  exact le_of_lt (Nat.lt_of_add_lt_add_left h)
#align nat.le_half_of_half_lt_sub Nat.le_half_of_half_lt_sub

theorem half_le_of_sub_le_half {a b : ℕ} (h : a - b ≤ a / 2) : a / 2 ≤ b := by
  rw [Nat.le_div_iff_mul_le two_pos, Nat.mul_sub_right_distrib, tsub_le_iff_right, mul_two,
    add_le_add_iff_left] at h
  rw [← Nat.mul_div_left b two_pos]
  exact Nat.div_le_div_right h
#align nat.half_le_of_sub_le_half Nat.half_le_of_sub_le_half

/-! ### `mod`, `dvd` -/


theorem two_mul_odd_div_two (hn : n % 2 = 1) : 2 * (n / 2) = n - 1 := by
  conv =>
    rhs
    rw [← Nat.mod_add_div n 2, hn, @add_tsub_cancel_left]
#align nat.two_mul_odd_div_two Nat.two_mul_odd_div_two

theorem div_dvd_of_dvd (h : n ∣ m) : m / n ∣ m :=
  ⟨n, (Nat.div_mul_cancel h).symm⟩
#align nat.div_dvd_of_dvd Nat.div_dvd_of_dvd

protected theorem div_div_self (h : n ∣ m) (hm : m ≠ 0) : m / (m / n) = n := by
  rcases h with ⟨_, rfl⟩
  rw [mul_ne_zero_iff] at hm
  rw [mul_div_right _ (Nat.pos_of_ne_zero hm.1), mul_div_left _ (Nat.pos_of_ne_zero hm.2)]
#align nat.div_div_self Nat.div_div_self

--Porting note: later `simp [mod_zero]` can be changed to `simp` once `mod_zero` is given
--a `simp` attribute.
theorem mod_mul_right_div_self (m n k : ℕ) : m % (n * k) / n = m / n % k := by
  rcases Nat.eq_zero_or_pos n with (rfl | hn); simp [mod_zero]
  rcases Nat.eq_zero_or_pos k with (rfl | hk); simp [mod_zero]
  conv_rhs => rw [← mod_add_div m (n * k)]
  rw [mul_assoc, add_mul_div_left _ _ hn, add_mul_mod_self_left,
    mod_eq_of_lt (Nat.div_lt_of_lt_mul (mod_lt _ (mul_pos hn hk)))]
#align nat.mod_mul_right_div_self Nat.mod_mul_right_div_self

theorem mod_mul_left_div_self (m n k : ℕ) : m % (k * n) / n = m / n % k := by
  rw [mul_comm k, mod_mul_right_div_self]
#align nat.mod_mul_left_div_self Nat.mod_mul_left_div_self

theorem not_dvd_of_pos_of_lt (h1 : 0 < n) (h2 : n < m) : ¬m ∣ n := by
  rintro ⟨k, rfl⟩
  rcases Nat.eq_zero_or_pos k with (rfl | hk)
  · exact lt_irrefl 0 h1
  · exact not_lt.2 (Nat.le_mul_of_pos_right _ hk) h2
#align nat.not_dvd_of_pos_of_lt Nat.not_dvd_of_pos_of_lt

/-- If `m` and `n` are equal mod `k`, `m - n` is zero mod `k`. -/
theorem sub_mod_eq_zero_of_mod_eq (h : m % k = n % k) : (m - n) % k = 0 := by
  rw [← Nat.mod_add_div m k, ← Nat.mod_add_div n k, ← h, tsub_add_eq_tsub_tsub,
    @add_tsub_cancel_left, ← mul_tsub k, Nat.mul_mod_right]
#align nat.sub_mod_eq_zero_of_mod_eq Nat.sub_mod_eq_zero_of_mod_eq

@[simp]
theorem one_mod (n : ℕ) : 1 % (n + 2) = 1 :=
  Nat.mod_eq_of_lt (add_lt_add_right n.succ_pos 1)
#align nat.one_mod Nat.one_mod

theorem one_mod_of_ne_one : ∀ {n : ℕ}, n ≠ 1 → 1 % n = 1
  | 0, _ | (n + 2), _ => by simp

theorem dvd_sub_mod (k : ℕ) : n ∣ k - k % n :=
  ⟨k / n, tsub_eq_of_eq_add_rev (Nat.mod_add_div k n).symm⟩
#align nat.dvd_sub_mod Nat.dvd_sub_mod

theorem add_mod_eq_ite :
    (m + n) % k = if k ≤ m % k + n % k then m % k + n % k - k else m % k + n % k := by
  cases k; simp [mod_zero]
  rw [Nat.add_mod]
  split_ifs with h
  · rw [Nat.mod_eq_sub_mod h, Nat.mod_eq_of_lt]
    exact
      (tsub_lt_iff_right h).mpr (Nat.add_lt_add (m.mod_lt (zero_lt_succ _))
        (n.mod_lt (zero_lt_succ _)))
  · exact Nat.mod_eq_of_lt (lt_of_not_ge h)
#align nat.add_mod_eq_ite Nat.add_mod_eq_ite

theorem div_eq_self : m / n = m ↔ m = 0 ∨ n = 1 := by
  constructor
  · intro
    match n with
    | 0 => simp_all
    | 1 =>
      right
      rfl
    | n+2 =>
      left
      have : m / (n + 2) ≤ m / 2 := div_le_div_left (by simp) (by decide)
      refine eq_zero_of_le_half ?_
      simp_all
  · rintro (rfl | rfl) <;> simp
#align nat.div_eq_self Nat.div_eq_self

theorem div_eq_sub_mod_div : m / n = (m - m % n) / n := by
  by_cases n0 : n = 0
  · rw [n0, Nat.div_zero, Nat.div_zero]
  · have : m - m % n = n * (m / n) := by
      rw [tsub_eq_iff_eq_add_of_le (Nat.mod_le _ _), add_comm, mod_add_div]
    rw [this, mul_div_right _ (Nat.pos_of_ne_zero n0)]
#align nat.div_eq_sub_mod_div Nat.div_eq_sub_mod_div

/-- `m` is not divisible by `n` if it is between `n * k` and `n * (k + 1)` for some `k`. -/
theorem not_dvd_of_between_consec_multiples (h1 : n * k < m) (h2 : m < n * (k + 1)) : ¬n ∣ m := by
  rintro ⟨d, rfl⟩
  exact Monotone.ne_of_lt_of_lt_nat (Covariant.monotone_of_const n) k h1 h2 d rfl
#align nat.not_dvd_of_between_consec_multiples Nat.not_dvd_of_between_consec_multiples

/-! ### `find` -/


section Find

variable {p q : ℕ → Prop} [DecidablePred p] [DecidablePred q]

--Porting note: removing `simp` attribute as `simp` can prove it
theorem find_pos (h : ∃ n : ℕ, p n) : 0 < Nat.find h ↔ ¬p 0 := by
  rw [pos_iff_ne_zero, Ne, Nat.find_eq_zero]
#align nat.find_pos Nat.find_pos

theorem find_add {hₘ : ∃ m, p (m + n)} {hₙ : ∃ n, p n} (hn : n ≤ Nat.find hₙ) :
    Nat.find hₘ + n = Nat.find hₙ := by
  refine ((le_find_iff _ _).2 fun m hm hpm => hm.not_le ?_).antisymm ?_
  · have hnm : n ≤ m := hn.trans (find_le hpm)
    refine add_le_of_le_tsub_right_of_le hnm (find_le ?_)
    rwa [tsub_add_cancel_of_le hnm]
  · rw [← tsub_le_iff_right]
    refine (le_find_iff _ _).2 fun m hm hpm => hm.not_le ?_
    rw [tsub_le_iff_right]
    exact find_le hpm
#align nat.find_add Nat.find_add

end Find

/-! ### `find_greatest` -/


section FindGreatest

variable {P Q : ℕ → Prop} [DecidablePred P]

theorem findGreatest_eq_iff :
    Nat.findGreatest P k = m ↔ m ≤ k ∧ (m ≠ 0 → P m) ∧ ∀ ⦃n⦄, m < n → n ≤ k → ¬P n := by
  induction' k with k ihk generalizing m
  · rw [eq_comm, Iff.comm]
    simp only [zero_eq, nonpos_iff_eq_zero, ne_eq, findGreatest_zero, and_iff_left_iff_imp]
    rintro rfl
    exact ⟨fun h => (h rfl).elim, fun n hlt heq => (hlt.ne heq.symm).elim⟩
  · by_cases hk : P (k + 1)
    · rw [findGreatest_eq hk]
      constructor
      · rintro rfl
        exact ⟨le_rfl, fun _ => hk, fun n hlt hle => (hlt.not_le hle).elim⟩
      · rintro ⟨hle, h0, hm⟩
        rcases Decidable.eq_or_lt_of_le hle with (rfl | hlt)
        exacts [rfl, (hm hlt le_rfl hk).elim]
    · rw [findGreatest_of_not hk, ihk]
      constructor
      · rintro ⟨hle, hP, hm⟩
        refine ⟨hle.trans k.le_succ, hP, fun n hlt hle => ?_⟩
        rcases Decidable.eq_or_lt_of_le hle with (rfl | hlt')
        exacts [hk, hm hlt <| lt_succ_iff.1 hlt']
      · rintro ⟨hle, hP, hm⟩
        refine ⟨lt_succ_iff.1 (hle.lt_of_ne ?_), hP, fun n hlt hle => hm hlt (hle.trans k.le_succ)⟩
        rintro rfl
        exact hk (hP k.succ_ne_zero)
#align nat.find_greatest_eq_iff Nat.findGreatest_eq_iff

theorem findGreatest_eq_zero_iff : Nat.findGreatest P k = 0 ↔ ∀ ⦃n⦄, 0 < n → n ≤ k → ¬P n := by
  simp [findGreatest_eq_iff]
#align nat.find_greatest_eq_zero_iff Nat.findGreatest_eq_zero_iff

@[simp] lemma findGreatest_pos : 0 < Nat.findGreatest P k ↔ ∃ n, 0 < n ∧ n ≤ k ∧ P n := by
  rw [pos_iff_ne_zero, Ne.def, findGreatest_eq_zero_iff]; push_neg; rfl

theorem findGreatest_spec (hmb : m ≤ n) (hm : P m) : P (Nat.findGreatest P n) := by
  by_cases h : Nat.findGreatest P n = 0
  · cases m
    · rwa [h]
    exact ((findGreatest_eq_zero_iff.1 h) (zero_lt_succ _) hmb hm).elim
  · exact (findGreatest_eq_iff.1 rfl).2.1 h
#align nat.find_greatest_spec Nat.findGreatest_spec

theorem findGreatest_le (n : ℕ) : Nat.findGreatest P n ≤ n :=
  (findGreatest_eq_iff.1 rfl).1
#align nat.find_greatest_le Nat.findGreatest_le

theorem le_findGreatest (hmb : m ≤ n) (hm : P m) : m ≤ Nat.findGreatest P n :=
  le_of_not_lt fun hlt => (findGreatest_eq_iff.1 rfl).2.2 hlt hmb hm
#align nat.le_find_greatest Nat.le_findGreatest

theorem findGreatest_mono_right (P : ℕ → Prop) [DecidablePred P] :
    Monotone (Nat.findGreatest P) := by
  refine monotone_nat_of_le_succ fun n => ?_
  rw [findGreatest_succ]
  split_ifs
  · exact (findGreatest_le n).trans (le_succ _)
  · rfl
#align nat.find_greatest_mono_right Nat.findGreatest_mono_right

theorem findGreatest_mono_left [DecidablePred Q] (hPQ : P ≤ Q) :
    Nat.findGreatest P ≤ Nat.findGreatest Q := by
  intro n
  induction' n with n hn
  · rfl
  by_cases h : P (n + 1)
  · rw [findGreatest_eq h, findGreatest_eq (hPQ _ h)]
  · rw [findGreatest_of_not h]
    exact hn.trans (Nat.findGreatest_mono_right _ <| le_succ _)
#align nat.find_greatest_mono_left Nat.findGreatest_mono_left

theorem findGreatest_mono [DecidablePred Q] (hPQ : P ≤ Q) (hmn : m ≤ n) :
    Nat.findGreatest P m ≤ Nat.findGreatest Q n :=
  (Nat.findGreatest_mono_right _ hmn).trans <| findGreatest_mono_left hPQ _
#align nat.find_greatest_mono Nat.findGreatest_mono

theorem findGreatest_is_greatest (hk : Nat.findGreatest P n < k) (hkb : k ≤ n) : ¬P k :=
  (findGreatest_eq_iff.1 rfl).2.2 hk hkb
#align nat.find_greatest_is_greatest Nat.findGreatest_is_greatest

theorem findGreatest_of_ne_zero (h : Nat.findGreatest P n = m) (h0 : m ≠ 0) : P m :=
  (findGreatest_eq_iff.1 h).2.1 h0
#align nat.find_greatest_of_ne_zero Nat.findGreatest_of_ne_zero

end FindGreatest

/-! ### `bit0` and `bit1` -/
section Bit

set_option linter.deprecated false

protected theorem bit0_le {n m : ℕ} (h : n ≤ m) : bit0 n ≤ bit0 m :=
  add_le_add h h
#align nat.bit0_le Nat.bit0_le

protected theorem bit1_le {n m : ℕ} (h : n ≤ m) : bit1 n ≤ bit1 m :=
  succ_le_succ (add_le_add h h)
#align nat.bit1_le Nat.bit1_le

theorem bit_le : ∀ (b : Bool) {m n : ℕ}, m ≤ n → bit b m ≤ bit b n
  | true, _, _, h => Nat.bit1_le h
  | false, _, _, h => Nat.bit0_le h
#align nat.bit_le Nat.bit_le

theorem bit0_le_bit : ∀ (b) {m n : ℕ}, m ≤ n → bit0 m ≤ bit b n
  | true, _, _, h => le_of_lt <| Nat.bit0_lt_bit1 h
  | false, _, _, h => Nat.bit0_le h
#align nat.bit0_le_bit Nat.bit0_le_bit

theorem bit_le_bit1 : ∀ (b) {m n : ℕ}, m ≤ n → bit b m ≤ bit1 n
  | false, _, _, h => le_of_lt <| Nat.bit0_lt_bit1 h
  | true, _, _, h => Nat.bit1_le h
#align nat.bit_le_bit1 Nat.bit_le_bit1

theorem bit_lt_bit0 : ∀ (b) {m n : ℕ}, m < n → bit b m < bit0 n
  | true, _, _, h => Nat.bit1_lt_bit0 h
  | false, _, _, h => Nat.bit0_lt h
#align nat.bit_lt_bit0 Nat.bit_lt_bit0

theorem bit_lt_bit (a b) (h : m < n) : bit a m < bit b n :=
  lt_of_lt_of_le (bit_lt_bit0 _ h) (bit0_le_bit _ le_rfl)
#align nat.bit_lt_bit Nat.bit_lt_bit

@[simp]
theorem bit0_le_bit1_iff : bit0 m ≤ bit1 n ↔ m ≤ n :=
  ⟨fun h => by
    rwa [← Nat.lt_succ_iff, n.bit1_eq_succ_bit0,
    ← n.bit0_succ_eq, bit0_lt_bit0, Nat.lt_succ_iff] at h,
    fun h => le_of_lt (Nat.bit0_lt_bit1 h)⟩
#align nat.bit0_le_bit1_iff Nat.bit0_le_bit1_iff

@[simp]
theorem bit0_lt_bit1_iff : bit0 m < bit1 n ↔ m ≤ n :=
  ⟨fun h => bit0_le_bit1_iff.1 (le_of_lt h), Nat.bit0_lt_bit1⟩
#align nat.bit0_lt_bit1_iff Nat.bit0_lt_bit1_iff

@[simp]
theorem bit1_le_bit0_iff : bit1 m ≤ bit0 n ↔ m < n :=
  ⟨fun h => by rwa [m.bit1_eq_succ_bit0, succ_le_iff, bit0_lt_bit0] at h, fun h =>
    le_of_lt (Nat.bit1_lt_bit0 h)⟩
#align nat.bit1_le_bit0_iff Nat.bit1_le_bit0_iff

@[simp]
theorem bit1_lt_bit0_iff : bit1 m < bit0 n ↔ m < n :=
  ⟨fun h => bit1_le_bit0_iff.1 (le_of_lt h), Nat.bit1_lt_bit0⟩
#align nat.bit1_lt_bit0_iff Nat.bit1_lt_bit0_iff

-- Porting note: temporarily porting only needed portions
/-
@[simp]
theorem one_le_bit0_iff : 1 ≤ bit0 n ↔ 0 < n := by
  convert bit1_le_bit0_iff
  rfl
#align nat.one_le_bit0_iff Nat.one_le_bit0_iff

@[simp]
theorem one_lt_bit0_iff : 1 < bit0 n ↔ 1 ≤ n := by
  convert bit1_lt_bit0_iff
  rfl
#align nat.one_lt_bit0_iff Nat.one_lt_bit0_iff

@[simp]
theorem bit_le_bit_iff : ∀ {b : Bool}, bit b m ≤ bit b n ↔ m ≤ n
  | false => bit0_le_bit0
  | true => bit1_le_bit1
#align nat.bit_le_bit_iff Nat.bit_le_bit_iff

@[simp]
theorem bit_lt_bit_iff : ∀ {b : Bool}, bit b m < bit b n ↔ m < n
  | false => bit0_lt_bit0
  | true => bit1_lt_bit1
#align nat.bit_lt_bit_iff Nat.bit_lt_bit_iff

@[simp]
theorem bit_le_bit1_iff : ∀ {b : Bool}, bit b m ≤ bit1 n ↔ m ≤ n
  | false => bit0_le_bit1_iff
  | true => bit1_le_bit1
#align nat.bit_le_bit1_iff Nat.bit_le_bit1_iff
-/

end Bit

/-! ### decidability of predicates -/


instance decidableLoHi (lo hi : ℕ) (P : ℕ → Prop) [H : DecidablePred P] :
    Decidable (∀ x, lo ≤ x → x < hi → P x) :=
  decidable_of_iff (∀ x < hi - lo, P (lo + x))
    ⟨fun al x hl hh => by
      have := al (x - lo) ((tsub_lt_tsub_iff_right hl).mpr hh)
      rwa [add_tsub_cancel_of_le hl] at this, fun al x h =>
      al _ (Nat.le_add_right _ _) (lt_tsub_iff_left.mp h)⟩
#align nat.decidable_lo_hi Nat.decidableLoHi

instance decidableLoHiLe (lo hi : ℕ) (P : ℕ → Prop) [DecidablePred P] :
    Decidable (∀ x, lo ≤ x → x ≤ hi → P x) :=
  decidable_of_iff (∀ x, lo ≤ x → x < hi + 1 → P x) <|
    ball_congr fun _ _ => imp_congr lt_succ_iff Iff.rfl
#align nat.decidable_lo_hi_le Nat.decidableLoHiLe

end Nat<|MERGE_RESOLUTION|>--- conflicted
+++ resolved
@@ -275,15 +275,12 @@
   | n + 1 => by simp
 #align nat.le_mul_self Nat.le_mul_self
 
-<<<<<<< HEAD
-=======
 -- Moved to Std
 #align nat.le_mul_of_pos_left Nat.le_mul_of_pos_left
 
 -- Moved to Std
 #align nat.le_mul_of_pos_right Nat.le_mul_of_pos_right
 
->>>>>>> 0599aae8
 theorem mul_self_inj : m * m = n * n ↔ m = n :=
   le_antisymm_iff.trans
     (le_antisymm_iff.trans (and_congr mul_self_le_mul_self_iff mul_self_le_mul_self_iff)).symm
