--- conflicted
+++ resolved
@@ -107,12 +107,8 @@
       refine
         tendsto_integral_of_dominated_convergence (fun y => ‖f x y‖ + ‖f x y‖)
           (fun n => (s' n x).aestronglyMeasurable) (hfx.norm.add hfx.norm) ?_ ?_
-<<<<<<< HEAD
-      · refine' fun n => eventually_of_forall fun y => SimpleFunc.norm_approxOn_zero_le _ _ (x, y) n
-=======
       · refine fun n => eventually_of_forall fun y =>
           SimpleFunc.norm_approxOn_zero_le ?_ ?_ (x, y) n
->>>>>>> 20c42930
         -- Porting note: Lean 3 solved the following two subgoals on its own
         · exact hf.measurable
         · simp
