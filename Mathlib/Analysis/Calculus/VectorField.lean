/-
Copyright (c) 2024 Sébastien Gouëzel. All rights reserved.
Released under Apache 2.0 license as described in the file LICENSE.
Authors: Sébastien Gouëzel
-/
import Mathlib.Analysis.Calculus.FDeriv.Symmetric

/-!
# Vector fields in vector spaces

We study functions of the form `V : E → E` on a vector space, thinking of these as vector fields.
We define several notions in this context, with the aim to generalize them to vector fields on
manifolds.

Notably, we define the pullback of a vector field under a map, as
`VectorField.pullback 𝕜 f V x := (fderiv 𝕜 f x).inverse (V (f x))` (together with the same notion
within a set).

We also define the Lie bracket of two vector fields as
`VectorField.lieBracket 𝕜 V W x := fderiv 𝕜 W x (V x) - fderiv 𝕜 V x (W x)`
(together with the same notion within a set).

In addition to comprehensive API on these two notions, the main results are the following:
* `VectorField.pullback_lieBracket` states that the pullback of the Lie bracket
  is the Lie bracket of the pullbacks, when the second derivative is symmetric.
* `VectorField.leibniz_identity_lieBracket` is the Leibniz
  identity `[U, [V, W]] = [[U, V], W] + [V, [U, W]]`.

-/

open Set
open scoped Topology

noncomputable section

variable {𝕜 : Type*} [NontriviallyNormedField 𝕜]
  {E : Type*} [NormedAddCommGroup E] [NormedSpace 𝕜 E]
  {F : Type*} [NormedAddCommGroup F] [NormedSpace 𝕜 F]
  {G : Type*} [NormedAddCommGroup G] [NormedSpace 𝕜 G]
  {V W V₁ W₁ : E → E} {s t : Set E} {x : E}

/-!
### The Lie bracket of vector fields in a vector space

We define the Lie bracket of two vector fields, and call it `lieBracket 𝕜 V W x`. We also define
a version localized to sets, `lieBracketWithin 𝕜 V W s x`. We copy the relevant API
of `fderivWithin` and `fderiv` for these notions to get a comprehensive API.
-/

namespace VectorField

variable (𝕜) in
/-- The Lie bracket `[V, W] (x)` of two vector fields at a point, defined as
`DW(x) (V x) - DV(x) (W x)`. -/
def lieBracket (V W : E → E) (x : E) : E :=
  fderiv 𝕜 W x (V x) - fderiv 𝕜 V x (W x)

variable (𝕜) in
/-- The Lie bracket `[V, W] (x)` of two vector fields within a set at a point, defined as
`DW(x) (V x) - DV(x) (W x)` where the derivatives are taken inside `s`. -/
def lieBracketWithin (V W : E → E) (s : Set E) (x : E) : E :=
  fderivWithin 𝕜 W s x (V x) - fderivWithin 𝕜 V s x (W x)

lemma lieBracket_eq :
    lieBracket 𝕜 V W = fun x ↦ fderiv 𝕜 W x (V x) - fderiv 𝕜 V x (W x) := rfl

lemma lieBracketWithin_eq :
    lieBracketWithin 𝕜 V W s =
      fun x ↦ fderivWithin 𝕜 W s x (V x) - fderivWithin 𝕜 V s x (W x) := rfl

@[simp]
theorem lieBracketWithin_univ : lieBracketWithin 𝕜 V W univ = lieBracket 𝕜 V W := by
  ext1 x
  simp [lieBracketWithin, lieBracket]

lemma lieBracketWithin_eq_zero_of_eq_zero (hV : V x = 0) (hW : W x = 0) :
    lieBracketWithin 𝕜 V W s x = 0 := by
  simp [lieBracketWithin, hV, hW]

lemma lieBracket_eq_zero_of_eq_zero (hV : V x = 0) (hW : W x = 0) :
    lieBracket 𝕜 V W x = 0 := by
  simp [lieBracket, hV, hW]

lemma lieBracketWithin_smul_left {c : 𝕜} (hV : DifferentiableWithinAt 𝕜 V s x)
    (hs : UniqueDiffWithinAt 𝕜 s x) :
    lieBracketWithin 𝕜 (c • V) W s x =
      c • lieBracketWithin 𝕜 V W s x := by
  simp only [lieBracketWithin, Pi.add_apply, map_add, Pi.smul_apply, map_smul, smul_sub]
  rw [fderivWithin_const_smul' hs hV]
  rfl

lemma lieBracket_smul_left {c : 𝕜} (hV : DifferentiableAt 𝕜 V x) :
    lieBracket 𝕜 (c • V) W x = c • lieBracket 𝕜 V W x := by
  simp only [← differentiableWithinAt_univ, ← lieBracketWithin_univ] at hV ⊢
  exact lieBracketWithin_smul_left hV uniqueDiffWithinAt_univ

lemma lieBracketWithin_smul_right {c : 𝕜} (hW : DifferentiableWithinAt 𝕜 W s x)
    (hs : UniqueDiffWithinAt 𝕜 s x) :
    lieBracketWithin 𝕜 V (c • W) s x =
      c • lieBracketWithin 𝕜 V W s x := by
  simp only [lieBracketWithin, Pi.add_apply, map_add, Pi.smul_apply, map_smul, smul_sub]
  rw [fderivWithin_const_smul' hs hW]
  rfl

lemma lieBracket_smul_right {c : 𝕜} (hW : DifferentiableAt 𝕜 W x) :
    lieBracket 𝕜 V (c • W) x = c • lieBracket 𝕜 V W x := by
  simp only [← differentiableWithinAt_univ, ← lieBracketWithin_univ] at hW ⊢
  exact lieBracketWithin_smul_right hW uniqueDiffWithinAt_univ

lemma lieBracketWithin_add_left (hV : DifferentiableWithinAt 𝕜 V s x)
    (hV₁ : DifferentiableWithinAt 𝕜 V₁ s x) (hs : UniqueDiffWithinAt 𝕜 s x) :
    lieBracketWithin 𝕜 (V + V₁) W s x =
      lieBracketWithin 𝕜 V W s x + lieBracketWithin 𝕜 V₁ W s x := by
  simp only [lieBracketWithin, Pi.add_apply, map_add]
  rw [fderivWithin_add' hs hV hV₁, ContinuousLinearMap.add_apply]
  abel

lemma lieBracket_add_left (hV : DifferentiableAt 𝕜 V x) (hV₁ : DifferentiableAt 𝕜 V₁ x) :
    lieBracket 𝕜 (V + V₁) W  x =
      lieBracket 𝕜 V W x + lieBracket 𝕜 V₁ W x := by
  simp only [lieBracket, Pi.add_apply, map_add]
  rw [fderiv_add' hV hV₁, ContinuousLinearMap.add_apply]
  abel

lemma lieBracketWithin_add_right (hW : DifferentiableWithinAt 𝕜 W s x)
    (hW₁ : DifferentiableWithinAt 𝕜 W₁ s x) (hs :  UniqueDiffWithinAt 𝕜 s x) :
    lieBracketWithin 𝕜 V (W + W₁) s x =
      lieBracketWithin 𝕜 V W s x + lieBracketWithin 𝕜 V W₁ s x := by
  simp only [lieBracketWithin, Pi.add_apply, map_add]
  rw [fderivWithin_add' hs hW hW₁, ContinuousLinearMap.add_apply]
  abel

lemma lieBracket_add_right (hW : DifferentiableAt 𝕜 W x) (hW₁ : DifferentiableAt 𝕜 W₁ x) :
    lieBracket 𝕜 V (W + W₁) x =
      lieBracket 𝕜 V W x + lieBracket 𝕜 V W₁ x := by
  simp only [lieBracket, Pi.add_apply, map_add]
  rw [fderiv_add' hW hW₁, ContinuousLinearMap.add_apply]
  abel

lemma lieBracketWithin_swap : lieBracketWithin 𝕜 V W s = - lieBracketWithin 𝕜 W V s := by
  ext x; simp [lieBracketWithin]

lemma lieBracket_swap : lieBracket 𝕜 V W x = - lieBracket 𝕜 W V x := by
  simp [lieBracket]

@[simp] lemma lieBracketWithin_self : lieBracketWithin 𝕜 V V s = 0 := by
  ext x; simp [lieBracketWithin]

@[simp] lemma lieBracket_self : lieBracket 𝕜 V V = 0 := by
  ext x; simp [lieBracket]

lemma _root_.ContDiffWithinAt.lieBracketWithin_vectorField
    {m n : WithTop ℕ∞} (hV : ContDiffWithinAt 𝕜 n V s x)
    (hW : ContDiffWithinAt 𝕜 n W s x) (hs : UniqueDiffOn 𝕜 s) (hmn : m + 1 ≤ n) (hx : x ∈ s) :
    ContDiffWithinAt 𝕜 m (lieBracketWithin 𝕜 V W s) s x := by
  apply ContDiffWithinAt.sub
  · exact ContDiffWithinAt.clm_apply (hW.fderivWithin_right hs hmn hx)
      (hV.of_le (le_trans le_self_add hmn))
  · exact ContDiffWithinAt.clm_apply (hV.fderivWithin_right hs hmn hx)
      (hW.of_le (le_trans le_self_add hmn))

lemma _root_.ContDiffAt.lieBracket_vectorField {m n : WithTop ℕ∞} (hV : ContDiffAt 𝕜 n V x)
    (hW : ContDiffAt 𝕜 n W x) (hmn : m + 1 ≤ n) :
    ContDiffAt 𝕜 m (lieBracket 𝕜 V W) x := by
  rw [← contDiffWithinAt_univ] at hV hW ⊢
  simp_rw [← lieBracketWithin_univ]
  exact hV.lieBracketWithin_vectorField hW uniqueDiffOn_univ hmn (mem_univ _)

lemma _root_.ContDiffOn.lieBracketWithin_vectorField {m n : WithTop ℕ∞} (hV : ContDiffOn 𝕜 n V s)
    (hW : ContDiffOn 𝕜 n W s) (hs : UniqueDiffOn 𝕜 s) (hmn : m + 1 ≤ n) :
    ContDiffOn 𝕜 m (lieBracketWithin 𝕜 V W s) s :=
  fun x hx ↦ (hV x hx).lieBracketWithin_vectorField (hW x hx) hs hmn hx

lemma _root_.ContDiff.lieBracket_vectorField {m n : WithTop ℕ∞} (hV : ContDiff 𝕜 n V)
    (hW : ContDiff 𝕜 n W) (hmn : m + 1 ≤ n) :
    ContDiff 𝕜 m (lieBracket 𝕜 V W) :=
  contDiff_iff_contDiffAt.2 (fun _ ↦ hV.contDiffAt.lieBracket_vectorField hW.contDiffAt hmn)

theorem lieBracketWithin_of_mem_nhdsWithin (st : t ∈ 𝓝[s] x) (hs : UniqueDiffWithinAt 𝕜 s x)
    (hV : DifferentiableWithinAt 𝕜 V t x) (hW : DifferentiableWithinAt 𝕜 W t x) :
    lieBracketWithin 𝕜 V W s x = lieBracketWithin 𝕜 V W t x := by
  simp [lieBracketWithin, fderivWithin_of_mem_nhdsWithin st hs hV,
    fderivWithin_of_mem_nhdsWithin st hs hW]

theorem lieBracketWithin_subset (st : s ⊆ t) (ht : UniqueDiffWithinAt 𝕜 s x)
    (hV : DifferentiableWithinAt 𝕜 V t x) (hW : DifferentiableWithinAt 𝕜 W t x) :
    lieBracketWithin 𝕜 V W s x = lieBracketWithin 𝕜 V W t x :=
  lieBracketWithin_of_mem_nhdsWithin (nhdsWithin_mono _ st self_mem_nhdsWithin) ht hV hW

theorem lieBracketWithin_inter (ht : t ∈ 𝓝 x) :
    lieBracketWithin 𝕜 V W (s ∩ t) x = lieBracketWithin 𝕜 V W s x := by
  simp [lieBracketWithin, fderivWithin_inter, ht]

theorem lieBracketWithin_of_mem_nhds (h : s ∈ 𝓝 x) :
    lieBracketWithin 𝕜 V W s x = lieBracket 𝕜 V W x := by
  rw [← lieBracketWithin_univ, ← univ_inter s, lieBracketWithin_inter h]

theorem lieBracketWithin_of_isOpen (hs : IsOpen s) (hx : x ∈ s) :
    lieBracketWithin 𝕜 V W s x = lieBracket 𝕜 V W x :=
  lieBracketWithin_of_mem_nhds (hs.mem_nhds hx)

theorem lieBracketWithin_eq_lieBracket (hs : UniqueDiffWithinAt 𝕜 s x)
    (hV : DifferentiableAt 𝕜 V x) (hW : DifferentiableAt 𝕜 W x) :
    lieBracketWithin 𝕜 V W s x = lieBracket 𝕜 V W x := by
  simp [lieBracketWithin, lieBracket, fderivWithin_eq_fderiv, hs, hV, hW]

/-- Variant of `lieBracketWithin_congr_set` where one requires the sets to coincide only in
the complement of a point. -/
theorem lieBracketWithin_congr_set' (y : E) (h : s =ᶠ[𝓝[{y}ᶜ] x] t) :
    lieBracketWithin 𝕜 V W s x = lieBracketWithin 𝕜 V W t x := by
  simp [lieBracketWithin, fderivWithin_congr_set' _ h]

theorem lieBracketWithin_congr_set (h : s =ᶠ[𝓝 x] t) :
    lieBracketWithin 𝕜 V W s x = lieBracketWithin 𝕜 V W t x :=
  lieBracketWithin_congr_set' x <| h.filter_mono inf_le_left

/-- Variant of `lieBracketWithin_eventually_congr_set` where one requires the sets to coincide only
in  the complement of a point. -/
theorem lieBracketWithin_eventually_congr_set' (y : E) (h : s =ᶠ[𝓝[{y}ᶜ] x] t) :
    lieBracketWithin 𝕜 V W s =ᶠ[𝓝 x] lieBracketWithin 𝕜 V W t :=
  (eventually_nhds_nhdsWithin.2 h).mono fun _ => lieBracketWithin_congr_set' y

theorem lieBracketWithin_eventually_congr_set (h : s =ᶠ[𝓝 x] t) :
    lieBracketWithin 𝕜 V W s =ᶠ[𝓝 x] lieBracketWithin 𝕜 V W t :=
  lieBracketWithin_eventually_congr_set' x <| h.filter_mono inf_le_left

theorem _root_.DifferentiableWithinAt.lieBracketWithin_congr_mono
    (hV : DifferentiableWithinAt 𝕜 V s x) (hVs : EqOn V₁ V t) (hVx : V₁ x = V x)
    (hW : DifferentiableWithinAt 𝕜 W s x) (hWs : EqOn W₁ W t) (hWx : W₁ x = W x)
    (hxt : UniqueDiffWithinAt 𝕜 t x) (h₁ : t ⊆ s) :
    lieBracketWithin 𝕜 V₁ W₁ t x = lieBracketWithin 𝕜 V W s x := by
  simp [lieBracketWithin, hV.fderivWithin_congr_mono, hW.fderivWithin_congr_mono, hVs, hVx,
    hWs, hWx, hxt, h₁]

theorem _root_.Filter.EventuallyEq.lieBracketWithin_vectorField_eq
    (hV : V₁ =ᶠ[𝓝[s] x] V) (hxV : V₁ x = V x) (hW : W₁ =ᶠ[𝓝[s] x] W) (hxW : W₁ x = W x) :
    lieBracketWithin 𝕜 V₁ W₁ s x = lieBracketWithin 𝕜 V W s x := by
  simp only [lieBracketWithin, hV.fderivWithin_eq hxV, hW.fderivWithin_eq hxW, hxV, hxW]

theorem _root_.Filter.EventuallyEq.lieBracketWithin_vectorField_eq_of_mem
    (hV : V₁ =ᶠ[𝓝[s] x] V) (hW : W₁ =ᶠ[𝓝[s] x] W) (hx : x ∈ s) :
    lieBracketWithin 𝕜 V₁ W₁ s x = lieBracketWithin 𝕜 V W s x :=
  hV.lieBracketWithin_vectorField_eq (mem_of_mem_nhdsWithin hx hV :)
    hW (mem_of_mem_nhdsWithin hx hW :)

/-- If vector fields coincide on a neighborhood of a point within a set, then the Lie brackets
also coincide on a neighborhood of this point within this set. Version where one considers the Lie
bracket within a subset. -/
theorem _root_.Filter.EventuallyEq.lieBracketWithin_vectorField'
    (hV : V₁ =ᶠ[𝓝[s] x] V) (hW : W₁ =ᶠ[𝓝[s] x] W) (ht : t ⊆ s) :
    lieBracketWithin 𝕜 V₁ W₁ t =ᶠ[𝓝[s] x] lieBracketWithin 𝕜 V W t := by
  filter_upwards [hV.fderivWithin' ht (𝕜 := 𝕜), hW.fderivWithin' ht (𝕜 := 𝕜), hV, hW]
    with x hV' hW' hV hW
  simp [lieBracketWithin, hV', hW', hV, hW]

protected theorem _root_.Filter.EventuallyEq.lieBracketWithin_vectorField
    (hV : V₁ =ᶠ[𝓝[s] x] V) (hW : W₁ =ᶠ[𝓝[s] x] W) :
    lieBracketWithin 𝕜 V₁ W₁ s =ᶠ[𝓝[s] x] lieBracketWithin 𝕜 V W s :=
  hV.lieBracketWithin_vectorField' hW Subset.rfl

protected theorem _root_.Filter.EventuallyEq.lieBracketWithin_vectorField_eq_of_insert
    (hV : V₁ =ᶠ[𝓝[insert x s] x] V) (hW : W₁ =ᶠ[𝓝[insert x s] x] W) :
    lieBracketWithin 𝕜 V₁ W₁ s x = lieBracketWithin 𝕜 V W s x := by
  apply mem_of_mem_nhdsWithin (mem_insert x s) (hV.lieBracketWithin_vectorField' hW
    (subset_insert x s))

theorem _root_.Filter.EventuallyEq.lieBracketWithin_vectorField_eq_nhds
    (hV : V₁ =ᶠ[𝓝 x] V) (hW : W₁ =ᶠ[𝓝 x] W) :
    lieBracketWithin 𝕜 V₁ W₁ s x = lieBracketWithin 𝕜 V W s x :=
  (hV.filter_mono nhdsWithin_le_nhds).lieBracketWithin_vectorField_eq hV.self_of_nhds
    (hW.filter_mono nhdsWithin_le_nhds) hW.self_of_nhds

theorem lieBracketWithin_congr
    (hV : EqOn V₁ V s) (hVx : V₁ x = V x) (hW : EqOn W₁ W s) (hWx : W₁ x = W x) :
    lieBracketWithin 𝕜 V₁ W₁ s x = lieBracketWithin 𝕜 V W s x :=
  (hV.eventuallyEq.filter_mono inf_le_right).lieBracketWithin_vectorField_eq hVx
    (hW.eventuallyEq.filter_mono inf_le_right) hWx

/-- Version of `lieBracketWithin_congr` in which one assumes that the point belongs to the
given set. -/
theorem lieBracketWithin_congr' (hV : EqOn V₁ V s) (hW : EqOn W₁ W s) (hx : x ∈ s) :
    lieBracketWithin 𝕜 V₁ W₁ s x = lieBracketWithin 𝕜 V W s x :=
  lieBracketWithin_congr hV (hV hx) hW (hW hx)

theorem _root_.Filter.EventuallyEq.lieBracket_vectorField_eq
    (hV : V₁ =ᶠ[𝓝 x] V) (hW : W₁ =ᶠ[𝓝 x] W) :
    lieBracket 𝕜 V₁ W₁ x = lieBracket 𝕜 V W x := by
  rw [← lieBracketWithin_univ, ← lieBracketWithin_univ, hV.lieBracketWithin_vectorField_eq_nhds hW]

protected theorem _root_.Filter.EventuallyEq.lieBracket_vectorField
    (hV : V₁ =ᶠ[𝓝 x] V) (hW : W₁ =ᶠ[𝓝 x] W) : lieBracket 𝕜 V₁ W₁ =ᶠ[𝓝 x] lieBracket 𝕜 V W := by
  filter_upwards [hV.eventuallyEq_nhds, hW.eventuallyEq_nhds] with y hVy hWy
  exact hVy.lieBracket_vectorField_eq hWy

/-- The Lie bracket of vector fields in vector spaces satisfies the Leibniz identity
`[U, [V, W]] = [[U, V], W] + [V, [U, W]]`. -/
lemma leibniz_identity_lieBracketWithin_of_isSymmSndFDerivWithinAt
    {U V W : E → E} {s : Set E} {x : E} (hs : UniqueDiffOn 𝕜 s) (hx : x ∈ s)
    (hU : ContDiffWithinAt 𝕜 2 U s x) (hV : ContDiffWithinAt 𝕜 2 V s x)
    (hW : ContDiffWithinAt 𝕜 2 W s x)
    (h'U : IsSymmSndFDerivWithinAt 𝕜 U s x) (h'V : IsSymmSndFDerivWithinAt 𝕜 V s x)
    (h'W : IsSymmSndFDerivWithinAt 𝕜 W s x) :
    lieBracketWithin 𝕜 U (lieBracketWithin 𝕜 V W s) s x =
      lieBracketWithin 𝕜 (lieBracketWithin 𝕜 U V s) W s x
      + lieBracketWithin 𝕜 V (lieBracketWithin 𝕜 U W s) s x := by
  simp only [lieBracketWithin_eq, map_sub]
  have aux₁ {U V : E → E} (hU : ContDiffWithinAt 𝕜 2 U s x) (hV : ContDiffWithinAt 𝕜 2 V s x) :
      DifferentiableWithinAt 𝕜 (fun x ↦ (fderivWithin 𝕜 V s x) (U x)) s x :=
    have := hV.fderivWithin_right_apply (hU.of_le one_le_two) hs le_rfl hx
    this.differentiableWithinAt le_rfl
  have aux₂ {U V : E → E} (hU : ContDiffWithinAt 𝕜 2 U s x) (hV : ContDiffWithinAt 𝕜 2 V s x) :
      fderivWithin 𝕜 (fun y ↦ (fderivWithin 𝕜 U s y) (V y)) s x =
        (fderivWithin 𝕜 U s x).comp (fderivWithin 𝕜 V s x) +
        (fderivWithin 𝕜 (fderivWithin 𝕜 U s) s x).flip (V x) := by
    refine fderivWithin_clm_apply (hs x hx) ?_ (hV.differentiableWithinAt one_le_two)
    exact (hU.fderivWithin_right hs le_rfl hx).differentiableWithinAt le_rfl
  rw [fderivWithin_sub (hs x hx) (aux₁ hV hW) (aux₁ hW hV)]
  rw [fderivWithin_sub (hs x hx) (aux₁ hU hV) (aux₁ hV hU)]
  rw [fderivWithin_sub (hs x hx) (aux₁ hU hW) (aux₁ hW hU)]
  rw [aux₂ hW hV, aux₂ hV hW, aux₂ hV hU, aux₂ hU hV, aux₂ hW hU, aux₂ hU hW]
  simp only [ContinuousLinearMap.coe_sub', Pi.sub_apply, ContinuousLinearMap.add_apply,
    ContinuousLinearMap.coe_comp', Function.comp_apply, ContinuousLinearMap.flip_apply, h'V.eq,
    h'U.eq, h'W.eq]
  abel

/-- The Lie bracket of vector fields in vector spaces satisfies the Leibniz identity
`[U, [V, W]] = [[U, V], W] + [V, [U, W]]`. -/
lemma leibniz_identity_lieBracketWithin [IsRCLikeNormedField 𝕜] {U V W : E → E} {s : Set E} {x : E}
    (hs : UniqueDiffOn 𝕜 s) (h'x : x ∈ closure (interior s)) (hx : x ∈ s)
    (hU : ContDiffWithinAt 𝕜 2 U s x) (hV : ContDiffWithinAt 𝕜 2 V s x)
    (hW : ContDiffWithinAt 𝕜 2 W s x) :
    lieBracketWithin 𝕜 U (lieBracketWithin 𝕜 V W s) s x =
      lieBracketWithin 𝕜 (lieBracketWithin 𝕜 U V s) W s x
      + lieBracketWithin 𝕜 V (lieBracketWithin 𝕜 U W s) s x := by
  apply leibniz_identity_lieBracketWithin_of_isSymmSndFDerivWithinAt hs hx hU hV hW
  · exact hU.isSymmSndFDerivWithinAt le_rfl hs h'x hx
  · exact hV.isSymmSndFDerivWithinAt le_rfl hs h'x hx
  · exact hW.isSymmSndFDerivWithinAt le_rfl hs h'x hx

/-- The Lie bracket of vector fields in vector spaces satisfies the Leibniz identity
`[U, [V, W]] = [[U, V], W] + [V, [U, W]]`. -/
lemma leibniz_identity_lieBracket [IsRCLikeNormedField 𝕜] {U V W : E → E} {x : E}
    (hU : ContDiffAt 𝕜 2 U x) (hV : ContDiffAt 𝕜 2 V x) (hW : ContDiffAt 𝕜 2 W x) :
    lieBracket 𝕜 U (lieBracket 𝕜 V W) x =
      lieBracket 𝕜 (lieBracket 𝕜 U V) W x + lieBracket 𝕜 V (lieBracket 𝕜 U W) x := by
  simp only [← lieBracketWithin_univ, ← contDiffWithinAt_univ] at hU hV hW ⊢
  exact leibniz_identity_lieBracketWithin uniqueDiffOn_univ (by simp) (mem_univ _) hU hV hW


/-!
### The pullback of vector fields in a vector space
-/

variable (𝕜) in
/-- The pullback of a vector field under a function, defined
as `(f^* V) (x) = Df(x)^{-1} (V (f x))`. If `Df(x)` is not invertible, we use the junk value `0`.
-/
def pullback (f : E → F) (V : F → F) (x : E) : E := (fderiv 𝕜 f x).inverse (V (f x))

variable (𝕜) in
<<<<<<< HEAD
/-- The pullback of a vector field under a function, defined
as `(f^* V) (x) = Df(x)^{-1} (V (f x))`. If `Df(x)` is not invertible, we use the junk value `0`.
=======
/-- The pullback within a set of a vector field under a function, defined
as `(f^* V) (x) = Df(x)^{-1} (V (f x))` where `Df(x)` is the derivative of `f` within `s`.
If `Df(x)` is not invertible, we use the junk value `0`.
>>>>>>> 74671447
-/
def pullbackWithin (f : E → F) (V : F → F) (s : Set E) (x : E) : E :=
  (fderivWithin 𝕜 f s x).inverse (V (f x))

lemma pullbackWithin_eq {f : E → F} {V : F → F} {s : Set E} :
    pullbackWithin 𝕜 f V s = fun x ↦ (fderivWithin 𝕜 f s x).inverse (V (f x)) := rfl

lemma pullback_eq_of_fderiv_eq
    {f : E → F} {M : E ≃L[𝕜] F} {x : E} (hf : M = fderiv 𝕜 f x) (V : F → F) :
    pullback 𝕜 f V x = M.symm (V (f x)) := by
  simp [pullback, ← hf]

lemma pullback_eq_of_not_isInvertible {f : E → F} {x : E}
    (h : ¬(fderiv 𝕜 f x).IsInvertible) (V : F → F) :
    pullback 𝕜 f V x = 0 := by
  simp [pullback, h]

lemma pullbackWithin_eq_of_not_isInvertible {f : E → F} {x : E}
    (h : ¬(fderivWithin 𝕜 f s x).IsInvertible) (V : F → F) :
    pullbackWithin 𝕜 f V s x = 0 := by
  simp [pullbackWithin, h]

lemma pullbackWithin_eq_of_fderivWithin_eq
    {f : E → F} {M : E ≃L[𝕜] F} {x : E} (hf : M = fderivWithin 𝕜 f s x) (V : F → F) :
    pullbackWithin 𝕜 f V s x = M.symm (V (f x)) := by
  simp [pullbackWithin, ← hf]

@[simp] lemma pullbackWithin_univ {f : E → F} {V : F → F} :
    pullbackWithin 𝕜 f V univ = pullback 𝕜 f V := by
  ext x
  simp [pullbackWithin, pullback]

open scoped Topology Filter

lemma fderiv_pullback (f : E → F) (V : F → F) (x : E) (h'f : (fderiv 𝕜 f x).IsInvertible) :
    fderiv 𝕜 f x (pullback 𝕜 f V x) = V (f x) := by
  rcases h'f with ⟨M, hM⟩
  simp [pullback_eq_of_fderiv_eq hM, ← hM]

lemma fderivWithin_pullbackWithin {f : E → F} {V : F → F} {x : E}
    (h'f : (fderivWithin 𝕜 f s x).IsInvertible) :
    fderivWithin 𝕜 f s x (pullbackWithin 𝕜 f V s x) = V (f x) := by
  rcases h'f with ⟨M, hM⟩
  simp [pullbackWithin_eq_of_fderivWithin_eq hM, ← hM]

open Set

variable [CompleteSpace E]

<<<<<<< HEAD
/- TODO: move me -/

=======
>>>>>>> 74671447
/-- If a `C^2` map has an invertible derivative within a set at a point, then nearby derivatives
can be written as continuous linear equivs, which depend in a `C^1` way on the point, as well as
their inverse, and moreover one can compute the derivative of the inverse. -/
lemma _root_.exists_continuousLinearEquiv_fderivWithin_symm_eq
    {f : E → F} {s : Set E} {x : E} (h'f : ContDiffWithinAt 𝕜 2 f s x)
    (hf : (fderivWithin 𝕜 f s x).IsInvertible) (hs : UniqueDiffOn 𝕜 s) (hx : x ∈ s) :
    ∃ N : E → (E ≃L[𝕜] F), ContDiffWithinAt 𝕜 1 (fun y ↦ (N y : E →L[𝕜] F)) s x
    ∧ ContDiffWithinAt 𝕜 1 (fun y ↦ ((N y).symm : F →L[𝕜] E)) s x
    ∧ (∀ᶠ y in 𝓝[s] x, N y = fderivWithin 𝕜 f s y)
    ∧ ∀ v, fderivWithin 𝕜 (fun y ↦ ((N y).symm : F →L[𝕜] E)) s x v
      = - (N x).symm  ∘L ((fderivWithin 𝕜 (fderivWithin 𝕜 f s) s x v)) ∘L (N x).symm := by
  classical
  rcases hf with ⟨M, hM⟩
  let U := {y | ∃ (N : E ≃L[𝕜] F), N = fderivWithin 𝕜 f s y}
  have hU : U ∈ 𝓝[s] x := by
    have I : range ((↑) : (E ≃L[𝕜] F) → E →L[𝕜] F) ∈ 𝓝 (fderivWithin 𝕜 f s x) := by
      rw [← hM]
      exact M.nhds
    have : ContinuousWithinAt (fderivWithin 𝕜 f s) s x :=
      (h'f.fderivWithin_right (m := 1) hs le_rfl hx).continuousWithinAt
    exact this I
  let N : E → (E ≃L[𝕜] F) := fun x ↦ if h : x ∈ U then h.choose else M
  have eN : (fun y ↦ (N y : E →L[𝕜] F)) =ᶠ[𝓝[s] x] fun y ↦ fderivWithin 𝕜 f s y := by
    filter_upwards [hU] with y hy
    simpa only [hy, ↓reduceDIte, N] using Exists.choose_spec hy
  have e'N : N x = fderivWithin 𝕜 f s x := by apply mem_of_mem_nhdsWithin hx eN
  have hN : ContDiffWithinAt 𝕜 1 (fun y ↦ (N y : E →L[𝕜] F)) s x := by
    have : ContDiffWithinAt 𝕜 1 (fun y ↦ fderivWithin 𝕜 f s y) s x :=
      h'f.fderivWithin_right (m := 1) hs le_rfl hx
    apply this.congr_of_eventuallyEq eN e'N
  have hN' : ContDiffWithinAt 𝕜 1 (fun y ↦ ((N y).symm : F →L[𝕜] E)) s x := by
    have : ContDiffWithinAt 𝕜 1 (ContinuousLinearMap.inverse ∘ (fun y ↦ (N y : E →L[𝕜] F))) s x :=
      (contDiffAt_map_inverse (N x)).comp_contDiffWithinAt x hN
    convert this with y
    simp only [Function.comp_apply, ContinuousLinearMap.inverse_equiv]
  refine ⟨N, hN, hN', eN, fun v ↦ ?_⟩
  have A' y : ContinuousLinearMap.compL 𝕜 F E F (N y : E →L[𝕜] F) ((N y).symm : F →L[𝕜] E)
      = ContinuousLinearMap.id 𝕜 F := by ext; simp
  have : fderivWithin 𝕜 (fun y ↦ ContinuousLinearMap.compL 𝕜 F E F (N y : E →L[𝕜] F)
      ((N y).symm : F →L[𝕜] E)) s x v = 0 := by
    simp [A', fderivWithin_const_apply, hs x hx]
  have I : (N x : E →L[𝕜] F) ∘L (fderivWithin 𝕜 (fun y ↦ ((N y).symm : F →L[𝕜] E)) s x v) =
      - (fderivWithin 𝕜 (fun y ↦ (N y : E →L[𝕜] F)) s x v) ∘L ((N x).symm : F →L[𝕜] E) := by
    rw [ContinuousLinearMap.fderivWithin_of_bilinear _ (hN.differentiableWithinAt le_rfl)
      (hN'.differentiableWithinAt le_rfl) (hs x hx)] at this
    simpa [eq_neg_iff_add_eq_zero] using this
  have B (M : F →L[𝕜] E) : M = ((N x).symm : F →L[𝕜] E) ∘L ((N x) ∘L M) := by
    ext; simp
  rw [B (fderivWithin 𝕜 (fun y ↦ ((N y).symm : F →L[𝕜] E)) s x v), I]
  simp only [ContinuousLinearMap.comp_neg, neg_inj, eN.fderivWithin_eq e'N]

<<<<<<< HEAD
=======
lemma DifferentiableWithinAt.pullbackWithin {f : E → F} {V : F → F} {s : Set E} {t : Set F} {x : E}
    (hV : DifferentiableWithinAt 𝕜 V t (f x))
    (hf : ContDiffWithinAt 𝕜 2 f s x) (hf' : (fderivWithin 𝕜 f s x).IsInvertible)
    (hs : UniqueDiffOn 𝕜 s) (hx : x ∈ s) (hst : MapsTo f s t) :
    DifferentiableWithinAt 𝕜 (pullbackWithin 𝕜 f V s) s x := by
  rcases exists_continuousLinearEquiv_fderivWithin_symm_eq hf hf' hs hx
    with ⟨M, -, M_symm_smooth, hM, -⟩
  simp only [pullbackWithin_eq]
  have : DifferentiableWithinAt 𝕜 (fun y ↦ ((M y).symm : F →L[𝕜] E) (V (f y))) s x := by
    apply DifferentiableWithinAt.clm_apply
    · exact M_symm_smooth.differentiableWithinAt le_rfl
    · exact hV.comp _ (hf.differentiableWithinAt one_le_two) hst
  apply this.congr_of_eventuallyEq
  · filter_upwards [hM] with y hy using by simp [← hy]
  · have hMx : M x = fderivWithin 𝕜 f s x := by apply mem_of_mem_nhdsWithin hx hM
    simp [← hMx]

>>>>>>> 74671447
/-- If a `C^2` map has an invertible derivative at a point, then nearby derivatives can be written
as continuous linear equivs, which depend in a `C^1` way on the point, as well as their inverse, and
moreover one can compute the derivative of the inverse. -/
lemma _root_.exists_continuousLinearEquiv_fderiv_symm_eq
    {f : E → F} {x : E} (h'f : ContDiffAt 𝕜 2 f x) (hf : (fderiv 𝕜 f x).IsInvertible) :
    ∃ N : E → (E ≃L[𝕜] F), ContDiffAt 𝕜 1 (fun y ↦ (N y : E →L[𝕜] F)) x
    ∧ ContDiffAt 𝕜 1 (fun y ↦ ((N y).symm : F →L[𝕜] E)) x
    ∧ (∀ᶠ y in 𝓝 x, N y = fderiv 𝕜 f y)
    ∧ ∀ v, fderiv 𝕜 (fun y ↦ ((N y).symm : F →L[𝕜] E)) x v
      = - (N x).symm  ∘L ((fderiv 𝕜 (fderiv 𝕜 f) x v)) ∘L (N x).symm := by
  simp only [← fderivWithin_univ, ← contDiffWithinAt_univ, ← nhdsWithin_univ] at hf h'f ⊢
  exact exists_continuousLinearEquiv_fderivWithin_symm_eq h'f hf uniqueDiffOn_univ (mem_univ _)

/-- The Lie bracket commutes with taking pullbacks. This requires the function to have symmetric
second derivative. Version in a complete space. One could also give a version avoiding
completeness but requiring that `f` is a local diffeo. -/
lemma pullbackWithin_lieBracketWithin_of_isSymmSndFDerivWithinAt
    {f : E → F} {V W : F → F} {x : E} {t : Set F}
    (hf : IsSymmSndFDerivWithinAt 𝕜 f s x) (h'f : ContDiffWithinAt 𝕜 2 f s x)
    (hV : DifferentiableWithinAt 𝕜 V t (f x)) (hW : DifferentiableWithinAt 𝕜 W t (f x))
    (hu : UniqueDiffOn 𝕜 s) (hx : x ∈ s) (hst : MapsTo f s t) :
    pullbackWithin 𝕜 f (lieBracketWithin 𝕜 V W t) s x
      = lieBracketWithin 𝕜 (pullbackWithin 𝕜 f V s) (pullbackWithin 𝕜 f W s) s x := by
  by_cases h : (fderivWithin 𝕜 f s x).IsInvertible; swap
  · simp [pullbackWithin_eq_of_not_isInvertible h, lieBracketWithin_eq]
  rcases exists_continuousLinearEquiv_fderivWithin_symm_eq h'f h hu hx
    with ⟨M, -, M_symm_smooth, hM, M_diff⟩
  have hMx : M x = fderivWithin 𝕜 f s x := (mem_of_mem_nhdsWithin hx hM :)
  have AV : fderivWithin 𝕜 (pullbackWithin 𝕜 f V s) s x =
      fderivWithin 𝕜 (fun y ↦ ((M y).symm : F →L[𝕜] E) (V (f y))) s x := by
    apply Filter.EventuallyEq.fderivWithin_eq_of_mem _ hx
    filter_upwards [hM] with y hy using pullbackWithin_eq_of_fderivWithin_eq hy _
  have AW : fderivWithin 𝕜 (pullbackWithin 𝕜 f W s) s x =
      fderivWithin 𝕜 (fun y ↦ ((M y).symm : F →L[𝕜] E) (W (f y))) s x := by
    apply Filter.EventuallyEq.fderivWithin_eq_of_mem _ hx
    filter_upwards [hM] with y hy using pullbackWithin_eq_of_fderivWithin_eq hy _
  have Af : DifferentiableWithinAt 𝕜 f s x := h'f.differentiableWithinAt one_le_two
  simp only [lieBracketWithin_eq, pullbackWithin_eq_of_fderivWithin_eq hMx, map_sub, AV, AW]
  rw [fderivWithin_clm_apply, fderivWithin_clm_apply]
  · simp [fderivWithin_comp' x hW Af hst (hu x hx), ← hMx,
      fderivWithin_comp' x hV Af hst (hu x hx), M_diff, hf.eq]
  · exact hu x hx
  · exact M_symm_smooth.differentiableWithinAt le_rfl
  · exact hV.comp x Af hst
  · exact hu x hx
  · exact M_symm_smooth.differentiableWithinAt le_rfl
  · exact hW.comp x Af hst

/-- The Lie bracket commutes with taking pullbacks. This requires the function to have symmetric
second derivative. Version in a complete space. One could also give a version avoiding
completeness but requiring that `f` is a local diffeo. Variant where unique differentiability and
the invariance property are only required in a smaller set `u`. -/
lemma pullbackWithin_lieBracketWithin_of_isSymmSndFDerivWithinAt_of_eventuallyEq
    {f : E → F} {V W : F → F} {x : E} {t : Set F} {u : Set E}
<<<<<<< HEAD
    (hf : IsSymmSndFDerivWithinAt 𝕜 f s x)  (h'f : ContDiffWithinAt 𝕜 2 f s x)
=======
    (hf : IsSymmSndFDerivWithinAt 𝕜 f s x) (h'f : ContDiffWithinAt 𝕜 2 f s x)
>>>>>>> 74671447
    (hV : DifferentiableWithinAt 𝕜 V t (f x)) (hW : DifferentiableWithinAt 𝕜 W t (f x))
    (hu : UniqueDiffOn 𝕜 u) (hx : x ∈ u) (hst : MapsTo f u t) (hus : u =ᶠ[𝓝 x] s) :
    pullbackWithin 𝕜 f (lieBracketWithin 𝕜 V W t) s x
      = lieBracketWithin 𝕜 (pullbackWithin 𝕜 f V s) (pullbackWithin 𝕜 f W s) s x := calc
  pullbackWithin 𝕜 f (lieBracketWithin 𝕜 V W t) s x
  _ = pullbackWithin 𝕜 f (lieBracketWithin 𝕜 V W t) u x := by
    simp only [pullbackWithin]
    congr 2
    exact fderivWithin_congr_set hus.symm
  _ = lieBracketWithin 𝕜 (pullbackWithin 𝕜 f V u) (pullbackWithin 𝕜 f W u) u x :=
    pullbackWithin_lieBracketWithin_of_isSymmSndFDerivWithinAt
      (hf.congr_set hus.symm) (h'f.congr_set hus.symm) hV hW hu hx hst
  _ = lieBracketWithin 𝕜 (pullbackWithin 𝕜 f V s) (pullbackWithin 𝕜 f W s) u x := by
    apply Filter.EventuallyEq.lieBracketWithin_vectorField_eq_of_mem _ _ hx
    · apply nhdsWithin_le_nhds
      filter_upwards [fderivWithin_eventually_congr_set (𝕜 := 𝕜) (f := f) hus] with y hy
      simp [pullbackWithin, hy]
    · apply nhdsWithin_le_nhds
      filter_upwards [fderivWithin_eventually_congr_set (𝕜 := 𝕜) (f := f) hus] with y hy
      simp [pullbackWithin, hy]
  _ = lieBracketWithin 𝕜 (pullbackWithin 𝕜 f V s) (pullbackWithin 𝕜 f W s) s x :=
    lieBracketWithin_congr_set hus

/-- The Lie bracket commutes with taking pullbacks. This requires the function to have symmetric
second derivative. Version in a complete space. One could also give a version avoiding
completeness but requiring that `f` is a local diffeo. -/
lemma pullback_lieBracket_of_isSymmSndFDerivAt {f : E → F} {V W : F → F} {x : E}
    (hf : IsSymmSndFDerivAt 𝕜 f x) (h'f : ContDiffAt 𝕜 2 f x)
    (hV : DifferentiableAt 𝕜 V (f x)) (hW : DifferentiableAt 𝕜 W (f x)) :
    pullback 𝕜 f (lieBracket 𝕜 V W) x = lieBracket 𝕜 (pullback 𝕜 f V) (pullback 𝕜 f W) x := by
  simp only [← lieBracketWithin_univ, ← pullbackWithin_univ, ← isSymmSndFDerivWithinAt_univ,
    ← differentiableWithinAt_univ] at hf h'f hV hW ⊢
  exact pullbackWithin_lieBracketWithin_of_isSymmSndFDerivWithinAt hf h'f hV hW uniqueDiffOn_univ
    (mem_univ _) (mapsTo_univ _ _)

<<<<<<< HEAD
lemma DifferentiableWithinAt.pullbackWithin {f : E → F} {V : F → F} {s : Set E} {t : Set F} {x : E}
    (hV : DifferentiableWithinAt 𝕜 V t (f x))
    (hf : ContDiffWithinAt 𝕜 2 f s x) (hf' : (fderivWithin 𝕜 f s x).IsInvertible)
    (hs : UniqueDiffOn 𝕜 s) (hx : x ∈ s) (hst : MapsTo f s t) :
    DifferentiableWithinAt 𝕜 (pullbackWithin 𝕜 f V s) s x := by
  rcases exists_continuousLinearEquiv_fderivWithin_symm_eq hf hf' hs hx
    with ⟨M, -, M_symm_smooth, hM, -⟩
  simp only [pullbackWithin_eq]
  have : DifferentiableWithinAt 𝕜 (fun y ↦ ((M y).symm : F →L[𝕜] E) (V (f y))) s x := by
    apply DifferentiableWithinAt.clm_apply
    · exact M_symm_smooth.differentiableWithinAt le_rfl
    · exact hV.comp _ (hf.differentiableWithinAt one_le_two) hst
  apply this.congr_of_eventuallyEq
  · filter_upwards [hM] with y hy using by simp [← hy]
  · have hMx : M x = fderivWithin 𝕜 f s x := by apply mem_of_mem_nhdsWithin hx hM
    simp [← hMx]

=======
>>>>>>> 74671447
end VectorField<|MERGE_RESOLUTION|>--- conflicted
+++ resolved
@@ -358,14 +358,9 @@
 def pullback (f : E → F) (V : F → F) (x : E) : E := (fderiv 𝕜 f x).inverse (V (f x))
 
 variable (𝕜) in
-<<<<<<< HEAD
-/-- The pullback of a vector field under a function, defined
-as `(f^* V) (x) = Df(x)^{-1} (V (f x))`. If `Df(x)` is not invertible, we use the junk value `0`.
-=======
 /-- The pullback within a set of a vector field under a function, defined
 as `(f^* V) (x) = Df(x)^{-1} (V (f x))` where `Df(x)` is the derivative of `f` within `s`.
 If `Df(x)` is not invertible, we use the junk value `0`.
->>>>>>> 74671447
 -/
 def pullbackWithin (f : E → F) (V : F → F) (s : Set E) (x : E) : E :=
   (fderivWithin 𝕜 f s x).inverse (V (f x))
@@ -415,11 +410,6 @@
 
 variable [CompleteSpace E]
 
-<<<<<<< HEAD
-/- TODO: move me -/
-
-=======
->>>>>>> 74671447
 /-- If a `C^2` map has an invertible derivative within a set at a point, then nearby derivatives
 can be written as continuous linear equivs, which depend in a `C^1` way on the point, as well as
 their inverse, and moreover one can compute the derivative of the inverse. -/
@@ -471,8 +461,6 @@
   rw [B (fderivWithin 𝕜 (fun y ↦ ((N y).symm : F →L[𝕜] E)) s x v), I]
   simp only [ContinuousLinearMap.comp_neg, neg_inj, eN.fderivWithin_eq e'N]
 
-<<<<<<< HEAD
-=======
 lemma DifferentiableWithinAt.pullbackWithin {f : E → F} {V : F → F} {s : Set E} {t : Set F} {x : E}
     (hV : DifferentiableWithinAt 𝕜 V t (f x))
     (hf : ContDiffWithinAt 𝕜 2 f s x) (hf' : (fderivWithin 𝕜 f s x).IsInvertible)
@@ -490,7 +478,6 @@
   · have hMx : M x = fderivWithin 𝕜 f s x := by apply mem_of_mem_nhdsWithin hx hM
     simp [← hMx]
 
->>>>>>> 74671447
 /-- If a `C^2` map has an invertible derivative at a point, then nearby derivatives can be written
 as continuous linear equivs, which depend in a `C^1` way on the point, as well as their inverse, and
 moreover one can compute the derivative of the inverse. -/
@@ -545,11 +532,7 @@
 the invariance property are only required in a smaller set `u`. -/
 lemma pullbackWithin_lieBracketWithin_of_isSymmSndFDerivWithinAt_of_eventuallyEq
     {f : E → F} {V W : F → F} {x : E} {t : Set F} {u : Set E}
-<<<<<<< HEAD
-    (hf : IsSymmSndFDerivWithinAt 𝕜 f s x)  (h'f : ContDiffWithinAt 𝕜 2 f s x)
-=======
     (hf : IsSymmSndFDerivWithinAt 𝕜 f s x) (h'f : ContDiffWithinAt 𝕜 2 f s x)
->>>>>>> 74671447
     (hV : DifferentiableWithinAt 𝕜 V t (f x)) (hW : DifferentiableWithinAt 𝕜 W t (f x))
     (hu : UniqueDiffOn 𝕜 u) (hx : x ∈ u) (hst : MapsTo f u t) (hus : u =ᶠ[𝓝 x] s) :
     pullbackWithin 𝕜 f (lieBracketWithin 𝕜 V W t) s x
@@ -585,24 +568,4 @@
   exact pullbackWithin_lieBracketWithin_of_isSymmSndFDerivWithinAt hf h'f hV hW uniqueDiffOn_univ
     (mem_univ _) (mapsTo_univ _ _)
 
-<<<<<<< HEAD
-lemma DifferentiableWithinAt.pullbackWithin {f : E → F} {V : F → F} {s : Set E} {t : Set F} {x : E}
-    (hV : DifferentiableWithinAt 𝕜 V t (f x))
-    (hf : ContDiffWithinAt 𝕜 2 f s x) (hf' : (fderivWithin 𝕜 f s x).IsInvertible)
-    (hs : UniqueDiffOn 𝕜 s) (hx : x ∈ s) (hst : MapsTo f s t) :
-    DifferentiableWithinAt 𝕜 (pullbackWithin 𝕜 f V s) s x := by
-  rcases exists_continuousLinearEquiv_fderivWithin_symm_eq hf hf' hs hx
-    with ⟨M, -, M_symm_smooth, hM, -⟩
-  simp only [pullbackWithin_eq]
-  have : DifferentiableWithinAt 𝕜 (fun y ↦ ((M y).symm : F →L[𝕜] E) (V (f y))) s x := by
-    apply DifferentiableWithinAt.clm_apply
-    · exact M_symm_smooth.differentiableWithinAt le_rfl
-    · exact hV.comp _ (hf.differentiableWithinAt one_le_two) hst
-  apply this.congr_of_eventuallyEq
-  · filter_upwards [hM] with y hy using by simp [← hy]
-  · have hMx : M x = fderivWithin 𝕜 f s x := by apply mem_of_mem_nhdsWithin hx hM
-    simp [← hMx]
-
-=======
->>>>>>> 74671447
 end VectorField