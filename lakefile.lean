import Lake

open Lake DSL

package mathlib where
  leanOptions := #[
    ⟨`pp.unicode.fun, true⟩, -- pretty-prints `fun a ↦ b`
    ⟨`autoImplicit, false⟩,
    ⟨`relaxedAutoImplicit, false⟩
  ]
  -- These are additional settings which do not affect the lake hash,
  -- so they can be enabled in CI and disabled locally or vice versa.
  -- Warning: Do not put any options here that actually change the olean files,
  -- or inconsistent behavior may result
  -- weakLeanArgs := #[]

<<<<<<< HEAD
@[default_target]
lean_lib Mathlib where
  moreLeanArgs := #[
    "-DwarningAsError=true",
    "-Dpp.unicode.fun=true" -- pretty-prints `fun a ↦ b`
  ]
=======
/-!
## Mathlib dependencies on upstream projects.
-/

require "leanprover-community" / "batteries" @ "git#main"
require "leanprover-community" / "Qq" @ "git#master"
require "leanprover-community" / "aesop" @ "git#master"
require "leanprover-community" / "proofwidgets" @ "git#v0.0.40"
require "leanprover-community" / "importGraph" @ "git#main"

/-!
## Mathlib libraries
-/
>>>>>>> 30695776

@[default_target]
lean_lib Mathlib

-- NB. When adding further libraries, check if they should be excluded from `getLeanLibs` in
-- `scripts/mk_all.lean`.
lean_lib Cache
lean_lib LongestPole
lean_lib Archive
lean_lib Counterexamples
/-- Additional documentation in the form of modules that only contain module docstrings. -/
lean_lib docs where
  roots := #[`docs]

/-!
## Executables provided by Mathlib
-/

/-- `lake exe cache get` retrieves precompiled `.olean` files from a central server. -/
lean_exe cache where
  root := `Cache.Main

/-- `lake exe check-yaml` verifies that all declarations referred to in `docs/*.yaml` files exist. -/
lean_exe «check-yaml» where
  srcDir := "scripts"
  supportInterpreter := true

/-- `lake exe mk_all` constructs the files containing all imports for a project. -/
lean_exe mk_all where
  srcDir := "scripts"
  supportInterpreter := true
  -- Executables which import `Lake` must set `-lLake`.
  weakLinkArgs := #["-lLake"]

/-- `lake exe shake` checks files for unnecessary imports. -/
lean_exe shake where
  root := `Shake.Main
  supportInterpreter := true

/-- `lake exe lint_style` runs text-based style linters. -/
lean_exe lint_style where
  srcDir := "scripts"

/--
`lake exe pole` queries the Mathlib speedcenter for build times for the current commit,
and then calculates the longest pole
(i.e. the sequence of files you would be waiting for during a infinite parallelism build).
-/
lean_exe pole where
  root := `LongestPole.Main
  supportInterpreter := true
  -- Executables which import `Lake` must set `-lLake`.
  weakLinkArgs := #["-lLake"]

/--
`lake exe test` is a thin wrapper around `lake exe batteries/test`, until
https://github.com/leanprover/lean4/issues/4121 is resolved.

You can also use it as e.g. `lake exe test conv eval_elab` to only run the named tests.
-/
@[test_driver]
lean_exe test where
  srcDir := "scripts"

/-!
## Other configuration
-/

/--
When a package depending on Mathlib updates its dependencies,
update its toolchain to match Mathlib's and fetch the new cache.
-/
post_update pkg do
  let rootPkg ← getRootPackage
  if rootPkg.name = pkg.name then
    return -- do not run in Mathlib itself
  /-
  Once Lake updates the toolchains,
  this toolchain copy will be unnecessary.
  https://github.com/leanprover/lean4/issues/2752
  -/
  let wsToolchainFile := rootPkg.dir / "lean-toolchain"
  let mathlibToolchain := ← IO.FS.readFile <| pkg.dir / "lean-toolchain"
  IO.FS.writeFile wsToolchainFile mathlibToolchain
  if (← IO.getEnv "MATHLIB_NO_CACHE_ON_UPDATE") != some "1" then
    /-
    Instead of building and running cache via the Lake API,
    spawn a new `lake` since the toolchain may have changed.
    -/
    let exitCode ← IO.Process.spawn {
      cmd := "elan"
      args := #["run", "--install", mathlibToolchain.trim, "lake", "exe", "cache", "get"]
    } >>= (·.wait)
    if exitCode ≠ 0 then
      logError s!"{pkg.name}: failed to fetch cache"<|MERGE_RESOLUTION|>--- conflicted
+++ resolved
@@ -14,14 +14,6 @@
   -- or inconsistent behavior may result
   -- weakLeanArgs := #[]
 
-<<<<<<< HEAD
-@[default_target]
-lean_lib Mathlib where
-  moreLeanArgs := #[
-    "-DwarningAsError=true",
-    "-Dpp.unicode.fun=true" -- pretty-prints `fun a ↦ b`
-  ]
-=======
 /-!
 ## Mathlib dependencies on upstream projects.
 -/
@@ -35,7 +27,6 @@
 /-!
 ## Mathlib libraries
 -/
->>>>>>> 30695776
 
 @[default_target]
 lean_lib Mathlib
