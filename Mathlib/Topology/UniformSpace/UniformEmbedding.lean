--- conflicted
+++ resolved
@@ -265,22 +265,6 @@
   simp_rw [IsComplete, imp.swap (a := Cauchy _), ← mem_Iic (b := 𝓟 _), fact1.forall fact2,
     hm.cauchy_map_iff, exists_mem_image, map_le_iff_le_comap, hm.inducing.nhds_eq_comap]
 
-<<<<<<< HEAD
-/-- If `f : X → Y` is an `Inducing` map, the image `f '' s` of a set `s` is complete
-  if and only if `s` is complete. -/
-theorem UniformInducing.isComplete_iff {f : α → β} {s : Set α} (hf : UniformInducing f) :
-    IsComplete s ↔ IsComplete (f '' s) := (isComplete_image_iff hf).symm
-
-/-- If `f : X → Y` is an `UniformEmbedding`, the image `f '' s` of a set `s` is complete
-  if and only if `s` is complete. -/
-theorem UniformEmbedding.isCompact_iff {f : α → β} {s : Set α} (hf : UniformEmbedding f) :
-    IsComplete s ↔ IsComplete (f '' s) := hf.toUniformInducing.isComplete_iff
-
-/-- Sets of subtype are complete iff the image under a coercion is. -/
-theorem Subtype.isComplete_iff {p : α → Prop} {s : Set { x // p x }} :
-    IsComplete s ↔ IsComplete ((↑) '' s : Set α) :=
-  uniformEmbedding_subtype_val.isComplete_iff
-=======
 /-- If `f : X → Y` is an `UniformInducing` map, the image `f '' s` of a set `s` is complete
   if and only if `s` is complete. -/
 theorem UniformInducing.isComplete_iff {f : α → β} {s : Set α} (hf : UniformInducing f) :
@@ -295,7 +279,6 @@
 theorem Subtype.isComplete_iff {p : α → Prop} {s : Set { x // p x }} :
     IsComplete s ↔ IsComplete ((↑) '' s : Set α) :=
   uniformEmbedding_subtype_val.isComplete_iff.symm
->>>>>>> d244ef26
 
 alias ⟨isComplete_of_complete_image, _⟩ := isComplete_image_iff
 
