--- conflicted
+++ resolved
@@ -231,18 +231,10 @@
   | Sum.inr b => 2 * encode b + 1
 
 /-- Explicit decoding function for the sum of two encodable types. -/
-<<<<<<< HEAD
 def decodeSum (n : ℕ) : Option (Sum α β) :=
   match bodd n, div2 n with
   | false, m => (decode m : Option α).map Sum.inl
   | _, m => (decode m : Option β).map Sum.inr
-#align encodable.decode_sum Encodable.decodeSum
-=======
-def decodeSum (n : ℕ) : Option (α ⊕ β) :=
-  match boddDiv2 n with
-  | (false, m) => (decode m : Option α).map Sum.inl
-  | (_, m) => (decode m : Option β).map Sum.inr
->>>>>>> 6dc7ed96
 
 /-- If `α` and `β` are encodable, then so is their sum. -/
 instance _root_.Sum.encodable : Encodable (α ⊕ β) :=
@@ -292,20 +284,11 @@
     rw [Nat.le_div_iff_mul_le]
     exacts [h, by decide]
   cases' exists_eq_succ_of_ne_zero (_root_.ne_of_gt this) with m e
-<<<<<<< HEAD
   simp only [decodeSum, div2_val]; cases bodd n <;> simp [e]
-#align encodable.decode_ge_two Encodable.decode_ge_two
-=======
-  simp only [decodeSum, boddDiv2_eq, div2_val]; cases bodd n <;> simp [e]
->>>>>>> 6dc7ed96
 
 noncomputable instance _root_.Prop.encodable : Encodable Prop :=
-  ofEquiv Bool Equiv.propEquivBool
 
 section Sigma
-
-variable {γ : α → Type*} [Encodable α] [∀ a, Encodable (γ a)]
-
 /-- Explicit encoding function for `Sigma γ` -/
 def encodeSigma : Sigma γ → ℕ
   | ⟨a, b⟩ => pair (encode a) (encode b)
