/-
Copyright (c) 2018 Mario Carneiro. All rights reserved.
Released under Apache 2.0 license as described in the file LICENSE.
Authors: Mario Carneiro, Johan Commelin
-/
import Mathlib.Algebra.Group.WithOne.Defs
import Mathlib.Algebra.GroupWithZero.Hom
import Mathlib.Algebra.GroupWithZero.Units.Basic
import Mathlib.Data.Nat.Cast.Defs
import Mathlib.Data.Option.Basic
import Mathlib.Data.Option.NAry

/-!
# Adjoining a zero to a group

This file proves that one can adjoin a new zero element to a group and get a group with zero.

## Main definitions

* `WithZero.map'`: the `MonoidWithZero` homomorphism `WithZero α →* WithZero β` induced by
  a monoid homomorphism `f : α →* β`.
-/

assert_not_exists DenselyOrdered

namespace WithZero
variable {α β γ : Type*}

section One
variable [One α]

instance one : One (WithZero α) where
  __ := ‹One α›

@[simp, norm_cast] lemma coe_one : ((1 : α) : WithZero α) = 1 := rfl

end One

section Mul
variable [Mul α]

instance mulZeroClass : MulZeroClass (WithZero α) where
  mul := Option.map₂ (· * ·)
  zero_mul := Option.map₂_none_left (· * ·)
  mul_zero := Option.map₂_none_right (· * ·)

@[simp, norm_cast] lemma coe_mul (a b : α) : (↑(a * b) : WithZero α) = a * b := rfl

lemma unzero_mul {x y : WithZero α} (hxy : x * y ≠ 0) :
    unzero hxy = unzero (left_ne_zero_of_mul hxy) * unzero (right_ne_zero_of_mul hxy) := by
  simp only [← coe_inj, coe_mul, coe_unzero]

instance noZeroDivisors : NoZeroDivisors (WithZero α) := ⟨Option.map₂_eq_none_iff.1⟩

end Mul

instance semigroupWithZero [Semigroup α] : SemigroupWithZero (WithZero α) where
  __ := mulZeroClass
  mul_assoc _ _ _ := Option.map₂_assoc mul_assoc

instance commSemigroup [CommSemigroup α] : CommSemigroup (WithZero α) where
  __ := semigroupWithZero
  mul_comm _ _ := Option.map₂_comm mul_comm

section MulOneClass
variable [MulOneClass α]

instance mulZeroOneClass [MulOneClass α] : MulZeroOneClass (WithZero α) where
  __ := mulZeroClass
  one_mul := Option.map₂_left_identity one_mul
  mul_one := Option.map₂_right_identity mul_one

/-- Coercion as a monoid hom. -/
@[simps apply]
def coeMonoidHom : α →* WithZero α where
  toFun        := (↑)
  map_one'     := rfl
  map_mul' _ _ := rfl

section lift
variable [MulZeroOneClass β]

-- See note [partially-applied ext lemmas]
@[ext high]
theorem monoidWithZeroHom_ext ⦃f g : WithZero α →*₀ β⦄
    (h : f.toMonoidHom.comp coeMonoidHom = g.toMonoidHom.comp coeMonoidHom) :
    f = g :=
  DFunLike.ext _ _ fun
    | 0 => (map_zero f).trans (map_zero g).symm
    | (g : α) => DFunLike.congr_fun h g

/-- The (multiplicative) universal property of `WithZero`. -/
@[simps! symm_apply_apply]
noncomputable nonrec def lift' : (α →* β) ≃ (WithZero α →*₀ β) where
  toFun f :=
    { toFun := fun
        | 0 => 0
        | (a : α) => f a
      map_zero' := rfl
      map_one' := map_one f
      map_mul' := fun
        | 0, _ => (zero_mul _).symm
        | (_ : α), 0 => (mul_zero _).symm
        | (_ : α), (_ : α) => map_mul f _ _ }
  invFun F := F.toMonoidHom.comp coeMonoidHom
  left_inv _ := rfl
  right_inv _ := monoidWithZeroHom_ext rfl

lemma lift'_zero (f : α →* β) : lift' f (0 : WithZero α) = 0 := rfl

@[simp] lemma lift'_coe (f : α →* β) (x : α) : lift' f (x : WithZero α) = f x := rfl

lemma lift'_unique (f : WithZero α →*₀ β) : f = lift' (f.toMonoidHom.comp coeMonoidHom) :=
  (lift'.apply_symm_apply f).symm

end lift

variable [MulOneClass β] [MulOneClass γ]

/-- The `MonoidWithZero` homomorphism `WithZero α →* WithZero β` induced by a monoid homomorphism
  `f : α →* β`. -/
noncomputable def map' (f : α →* β) : WithZero α →*₀ WithZero β := lift' (coeMonoidHom.comp f)

lemma map'_zero (f : α →* β) : map' f 0 = 0 := rfl

@[simp] lemma map'_coe (f : α →* β) (x : α) : map' f (x : WithZero α) = f x := rfl

@[simp]
lemma map'_id : map' (MonoidHom.id β) = MonoidHom.id (WithZero β) := by
  ext x; induction x <;> rfl

lemma map'_map'  (f : α →* β) (g : β →* γ) (x) : map' g (map' f x) = map' (g.comp f) x := by
  induction x <;> rfl

@[simp]
lemma map'_comp (f : α →* β) (g : β →* γ) : map' (g.comp f) = (map' g).comp (map' f) :=
  MonoidWithZeroHom.ext fun x => (map'_map' f g x).symm

end MulOneClass

section Pow
variable [One α] [Pow α ℕ]

instance pow : Pow (WithZero α) ℕ where
  pow x n := match x, n with
    | none, 0 => 1
    | none, _ + 1 => 0
    | some x, n => ↑(x ^ n)

@[simp, norm_cast] lemma coe_pow (a : α) (n : ℕ) : (↑(a ^ n) : WithZero α) = a ^ n := rfl

end Pow

instance monoidWithZero [Monoid α] : MonoidWithZero (WithZero α) where
  __ := mulZeroOneClass
  __ := semigroupWithZero
  npow n a := a ^ n
  npow_zero a := match a with
    | none => rfl
    | some a => congr_arg some (pow_zero _)
  npow_succ n a := match a with
    | none => by change 0 ^ (n + 1) = 0 ^ n * 0; simp only [mul_zero]; rfl
    | some a => congr_arg some <| pow_succ _ _

instance commMonoidWithZero [CommMonoid α] : CommMonoidWithZero (WithZero α) :=
  { WithZero.monoidWithZero, WithZero.commSemigroup with }

section Inv
variable [Inv α]

/-- Extend the inverse operation on `α` to `WithZero α` by sending `0` to `0`. -/
instance inv : Inv (WithZero α) where inv a := Option.map (·⁻¹) a

@[simp, norm_cast] lemma coe_inv (a : α) : ((a⁻¹ : α) : WithZero α) = (↑a)⁻¹ := rfl

@[simp] protected lemma inv_zero : (0 : WithZero α)⁻¹ = 0 := rfl

end Inv

instance invOneClass [InvOneClass α] : InvOneClass (WithZero α) where
  inv_one := show ((1⁻¹ : α) : WithZero α) = 1 by simp

section Div
variable [Div α]

instance div : Div (WithZero α) where div := Option.map₂ (· / ·)

@[norm_cast] lemma coe_div (a b : α) : ↑(a / b : α) = (a / b : WithZero α) := rfl

end Div

section ZPow
variable [One α] [Pow α ℤ]

instance : Pow (WithZero α) ℤ where
  pow a n := match a, n with
    | none, Int.ofNat 0 => 1
    | none, Int.ofNat (Nat.succ _) => 0
    | none, Int.negSucc _ => 0
    | some x, n => ↑(x ^ n)

@[simp, norm_cast] lemma coe_zpow (a : α) (n : ℤ) : ↑(a ^ n) = (↑a : WithZero α) ^ n := rfl

end ZPow

instance divInvMonoid [DivInvMonoid α] : DivInvMonoid (WithZero α) where
  __ := monoidWithZero
  div_eq_mul_inv a b := match a, b with
    | none, _ => rfl
    | some _, none => rfl
    | some a, some b => congr_arg some (div_eq_mul_inv a b)
  zpow n a := a ^ n
  zpow_zero' a := match a with
    | none => rfl
    | some a => congr_arg some (zpow_zero _)
  zpow_succ' n a := match a with
    | none => by change 0 ^ _ = 0 ^ _ * 0; simp only [mul_zero]; rfl
    | some a => congr_arg some (DivInvMonoid.zpow_succ' _ _)
  zpow_neg' n a := match a with
    | none => rfl
    | some a => congr_arg some (DivInvMonoid.zpow_neg' _ _)

instance divInvOneMonoid [DivInvOneMonoid α] : DivInvOneMonoid (WithZero α) where
  __ := divInvMonoid
  __ := invOneClass

instance involutiveInv [InvolutiveInv α] : InvolutiveInv (WithZero α) where
  inv_inv a := (Option.map_map _ _ _).trans <| by simp [Function.comp]

instance divisionMonoid [DivisionMonoid α] : DivisionMonoid (WithZero α) where
  __ := divInvMonoid
  __ := involutiveInv
  mul_inv_rev a b := match a, b with
    | none, none => rfl
    | none, some b => rfl
    | some a, none => rfl
    | some a, some b => congr_arg some (mul_inv_rev _ _)
  inv_eq_of_mul a b := match a, b with
    | none, none => fun _ ↦ rfl
    | none, some b => fun _ ↦ by contradiction
    | some a, none => fun _ ↦ by contradiction
    | some a, some b => fun h ↦
      congr_arg some <| inv_eq_of_mul_eq_one_right <| Option.some_injective _ h

instance divisionCommMonoid [DivisionCommMonoid α] : DivisionCommMonoid (WithZero α) where
  __ := divisionMonoid
  __ := commSemigroup

section Group
variable [Group α]

/-- If `α` is a group then `WithZero α` is a group with zero. -/
instance groupWithZero : GroupWithZero (WithZero α) where
  __ := monoidWithZero
  __ := divInvMonoid
  __ := nontrivial
  inv_zero := WithZero.inv_zero
  mul_inv_cancel a ha := by lift a to α using ha; norm_cast; apply mul_inv_cancel


/-- Any group is isomorphic to the units of itself adjoined with `0`. -/
def unitsWithZeroEquiv : (WithZero α)ˣ ≃* α where
  toFun a := unzero a.ne_zero
  invFun a := Units.mk0 a coe_ne_zero
  left_inv _ := Units.ext <| by simp only [coe_unzero, Units.mk0_val]
  right_inv _ := rfl
  map_mul' _ _ := coe_inj.mp <| by simp only [Units.val_mul, coe_unzero, coe_mul]

/-- Any group with zero is isomorphic to adjoining `0` to the units of itself. -/
<<<<<<< HEAD
def unitsWithZeroEquivGroupWithZero (G : Type*) [GroupWithZero G]
=======
def unitsWithZeroMulEquivGroupWithZero (G : Type*) [GroupWithZero G]
>>>>>>> df40fc7c
    [DecidablePred (fun a : G ↦ a = 0)] :
    WithZero Gˣ ≃* G where
  toFun := WithZero.recZeroCoe 0 Units.val
  invFun a := if h : a = 0 then 0 else (Units.mk0 a h : Gˣ)
  left_inv := (by induction · <;> simp)
  right_inv _ := by simp only; split <;> simp_all
  map_mul' x y := by
    induction x <;> induction y <;>
    simp [← WithZero.coe_mul, ← Units.val_mul]

/-- A version of `Equiv.optionCongr` for `WithZero`. -/
noncomputable def _root_.MulEquiv.withZeroCongr [Group β] (e : α ≃* β) :
    WithZero α ≃* WithZero β where
  toFun := map' e.toMonoidHom
  invFun := map' e.symm.toMonoidHom
  left_inv := (by induction · <;> simp)
  right_inv := (by induction · <;> simp)
  map_mul' := by
    intro x y
    induction x <;> induction y <;>
    simp

<<<<<<< HEAD
=======
/-- The inverse of `MulEquiv.withZeroCongr`. -/
noncomputable def _root_.MulEquiv.unzeroCongr [Group β] (e : WithZero α ≃* WithZero β) :
    α ≃* β where
  toFun x := unzero (x := e x) (by simp [ne_eq, ← e.eq_symm_apply])
  invFun x := unzero (x := e.symm x) (by simp [e.symm_apply_eq])
  left_inv _ := by simp
  right_inv _ := by simp
  map_mul' := by
    intro x y
    simp only [coe_mul, map_mul]
    generalize_proofs A B C
    suffices (((unzero A) : β) : WithZero β) = (unzero B) * (unzero C) by
      rwa [← WithZero.coe_mul, WithZero.coe_inj] at this
    simp

>>>>>>> df40fc7c
end Group

instance commGroupWithZero [CommGroup α] : CommGroupWithZero (WithZero α) :=
  { WithZero.groupWithZero, WithZero.commMonoidWithZero with }

instance addMonoidWithOne [AddMonoidWithOne α] : AddMonoidWithOne (WithZero α) where
  natCast n := if n = 0 then 0 else (n : α)
  natCast_zero := rfl
  natCast_succ n := by
    cases n with
    | zero => show (((1 : ℕ) : α) : WithZero α) = 0 + 1; · rw [Nat.cast_one, coe_one, zero_add]
    | succ n =>
        show (((n + 2 : ℕ) : α) : WithZero α) = ((n + 1 : ℕ) : α) + 1
        rw [Nat.cast_succ, coe_add, coe_one]

end WithZero<|MERGE_RESOLUTION|>--- conflicted
+++ resolved
@@ -267,11 +267,7 @@
   map_mul' _ _ := coe_inj.mp <| by simp only [Units.val_mul, coe_unzero, coe_mul]
 
 /-- Any group with zero is isomorphic to adjoining `0` to the units of itself. -/
-<<<<<<< HEAD
-def unitsWithZeroEquivGroupWithZero (G : Type*) [GroupWithZero G]
-=======
 def unitsWithZeroMulEquivGroupWithZero (G : Type*) [GroupWithZero G]
->>>>>>> df40fc7c
     [DecidablePred (fun a : G ↦ a = 0)] :
     WithZero Gˣ ≃* G where
   toFun := WithZero.recZeroCoe 0 Units.val
@@ -294,8 +290,6 @@
     induction x <;> induction y <;>
     simp
 
-<<<<<<< HEAD
-=======
 /-- The inverse of `MulEquiv.withZeroCongr`. -/
 noncomputable def _root_.MulEquiv.unzeroCongr [Group β] (e : WithZero α ≃* WithZero β) :
     α ≃* β where
@@ -311,7 +305,6 @@
       rwa [← WithZero.coe_mul, WithZero.coe_inj] at this
     simp
 
->>>>>>> df40fc7c
 end Group
 
 instance commGroupWithZero [CommGroup α] : CommGroupWithZero (WithZero α) :=
