--- conflicted
+++ resolved
@@ -120,18 +120,10 @@
     rw [h, zero_dvd_iff, mul_eq_zero] at hbc
     cases hbc <;> contradiction
   wlog hℵ₀b : ℵ₀ ≤ b
-<<<<<<< HEAD
-  refine' (this h c b _ _ hc hb hℵ₀.symm hn (hℵ₀.resolve_left hℵ₀b)).symm <;> try assumption
-  · rwa [mul_comm] at hbc
-  · rwa [mul_comm] at h'
-  · exact Or.inl (dvd_of_le_of_aleph0_le hn ((nat_lt_aleph0 n).le.trans hℵ₀b) hℵ₀b)
-#align cardinal.nat_is_prime_iff Cardinal.nat_is_prime_iff
-=======
   apply (this h c b _ _ hc hb hℵ₀.symm hn (hℵ₀.resolve_left hℵ₀b)).symm <;> try assumption
   · rwa [mul_comm] at hbc
   · rwa [mul_comm] at h'
   · exact Or.inl (dvd_of_le_of_aleph0_le hn ((nat_lt_aleph0 n).le.trans hℵ₀b) hℵ₀b)
->>>>>>> a60b09cd
 
 theorem is_prime_iff {a : Cardinal} : Prime a ↔ ℵ₀ ≤ a ∨ ∃ p : ℕ, a = p ∧ p.Prime := by
   rcases le_or_lt ℵ₀ a with h | h
