/-
Copyright (c) 2023 Dagur Asgeirsson. All rights reserved.
Released under Apache 2.0 license as described in the file LICENSE.
Authors: Dagur Asgeirsson
-/
import Mathlib.CategoryTheory.Limits.Shapes.Countable
import Mathlib.Topology.Category.Profinite.AsLimit
import Mathlib.Topology.Category.Profinite.CofilteredLimit
import Mathlib.Topology.ClopenBox
/-!

# Light profinite spaces

We construct the category `LightProfinite` of light profinite topological spaces. These are
implemented as totally disconnected second countable compact Hausdorff spaces.

This file also defines the category `LightDiagram`, which consists of those spaces that can be
written as a sequential limit (in `Profinite`) of finite sets.

We define an equivalence of categories `LightProfinite ≌ LightDiagram` and prove that these are
essentially small categories.
-/

/- The basic API for `LightProfinite` is largely copied from the API of `Profinite`;
where possible, try to keep them in sync -/

universe v u

/-
Previously, this had accidentally been made a global instance,
and we now turn it on locally when convenient.
-/
attribute [local instance] CategoryTheory.ConcreteCategory.instFunLike

open CategoryTheory Limits Opposite FintypeCat Topology TopologicalSpace CompHausLike

/-- `LightProfinite` is the category of second countable profinite spaces. -/
abbrev LightProfinite := CompHausLike
  (fun X ↦ TotallyDisconnectedSpace X ∧ SecondCountableTopology X)

namespace LightProfinite

instance (X : Type*) [TopologicalSpace X]
    [TotallyDisconnectedSpace X] [SecondCountableTopology X] : HasProp (fun Y ↦
      TotallyDisconnectedSpace Y ∧ SecondCountableTopology Y) X :=
  ⟨⟨(inferInstance : TotallyDisconnectedSpace X), (inferInstance : SecondCountableTopology X)⟩⟩

/--
Construct a term of `LightProfinite` from a type endowed with the structure of a compact,
Hausdorff, totally disconnected and second countable topological space.
-/
abbrev of (X : Type*) [TopologicalSpace X] [CompactSpace X] [T2Space X]
    [TotallyDisconnectedSpace X] [SecondCountableTopology X] : LightProfinite :=
<<<<<<< HEAD
  CompHausLike.of _ X
=======
  ⟨⟨X, inferInstance⟩, trivial⟩
>>>>>>> 03960f7f

instance : Inhabited LightProfinite :=
  ⟨LightProfinite.of PEmpty⟩

instance {X : LightProfinite} : TotallyDisconnectedSpace X :=
  X.prop.1

instance {X : LightProfinite} : SecondCountableTopology X :=
  X.prop.2

instance {X : LightProfinite} : TotallyDisconnectedSpace ((forget LightProfinite).obj X) :=
  X.prop.1

instance {X : LightProfinite} : SecondCountableTopology ((forget LightProfinite).obj X) :=
  X.prop.2

end LightProfinite

/-- The fully faithful embedding of `LightProfinite` in `Profinite`. -/
abbrev lightToProfinite : LightProfinite ⥤ Profinite :=
  CompHausLike.toCompHausLike (fun _ ↦ inferInstance)

/-- The fully faithful embedding of `LightProfinite` in `CompHaus`. -/
abbrev lightProfiniteToCompHaus : LightProfinite ⥤ CompHaus :=
  compHausLikeToCompHaus _

/-- The fully faithful embedding of `LightProfinite` in `TopCat`.
This is definitionally the same as the obvious composite. -/
abbrev LightProfinite.toTopCat : LightProfinite ⥤ TopCat :=
  CompHausLike.compHausLikeToTop _

section DiscreteTopology

attribute [local instance] FintypeCat.botTopology
attribute [local instance] FintypeCat.discreteTopology

/-- The natural functor from `Fintype` to `LightProfinite`, endowing a finite type with the
discrete topology. -/
@[simps!]
def FintypeCat.toLightProfinite : FintypeCat ⥤ LightProfinite where
  obj A := LightProfinite.of A
  map f := ⟨f, by continuity⟩

attribute [nolint simpNF] FintypeCat.toLightProfinite_map_apply

/-- `FintypeCat.toLightProfinite` is fully faithful. -/
def FintypeCat.toLightProfiniteFullyFaithful : toLightProfinite.FullyFaithful where
  preimage f := (f : _ → _)
  map_preimage _ := rfl
  preimage_map _ := rfl

instance : FintypeCat.toLightProfinite.Faithful :=
  FintypeCat.toLightProfiniteFullyFaithful.faithful

instance : FintypeCat.toLightProfinite.Full :=
  FintypeCat.toLightProfiniteFullyFaithful.full

end DiscreteTopology

namespace LightProfinite

instance {J : Type v} [SmallCategory J] (F : J ⥤ LightProfinite.{max u v}) :
    TotallyDisconnectedSpace
      (CompHaus.limitCone.{v, u} (F ⋙ lightProfiniteToCompHaus)).pt.toTop := by
  change TotallyDisconnectedSpace ({ u : ∀ j : J, F.obj j | _ } : Type _)
  exact Subtype.totallyDisconnectedSpace

/-- An explicit limit cone for a functor `F : J ⥤ LightProfinite`, for a countable category `J`
  defined in terms of `CompHaus.limitCone`, which is defined in terms of `TopCat.limitCone`. -/
def limitCone {J : Type v} [SmallCategory J] [CountableCategory J]
    (F : J ⥤ LightProfinite.{max u v}) :
    Limits.Cone F where
  pt :=
    { toTop := (CompHaus.limitCone.{v, u} (F ⋙ lightProfiniteToCompHaus)).pt.toTop
      prop := by
        constructor
        · infer_instance
        · change SecondCountableTopology ({ u : ∀ j : J, F.obj j | _ } : Type _)
          apply inducing_subtype_val.secondCountableTopology }
  π :=
  { app := (CompHaus.limitCone.{v, u} (F ⋙ lightProfiniteToCompHaus)).π.app
    naturality := by
      intro j k f
      ext ⟨g, p⟩
      exact (p f).symm }

/-- The limit cone `LightProfinite.limitCone F` is indeed a limit cone. -/
def limitConeIsLimit {J : Type v} [SmallCategory J] [CountableCategory J]
    (F : J ⥤ LightProfinite.{max u v}) :
    Limits.IsLimit (limitCone F) where
  lift S :=
    (CompHaus.limitConeIsLimit.{v, u} (F ⋙ lightProfiniteToCompHaus)).lift
      (lightProfiniteToCompHaus.mapCone S)
  uniq S m h := (CompHaus.limitConeIsLimit.{v, u} _).uniq (lightProfiniteToCompHaus.mapCone S) _ h

noncomputable instance createsCountableLimits {J : Type v} [SmallCategory J] [CountableCategory J] :
    CreatesLimitsOfShape J lightToProfinite.{max v u} where
  CreatesLimit {F} :=
    have : HasLimitsOfSize Profinite := hasLimitsOfSizeShrink _
    createsLimitOfFullyFaithfulOfIso (limitCone.{v, u} F).pt <|
      (Profinite.limitConeIsLimit.{v, u} (F ⋙ lightToProfinite)).conePointUniqueUpToIso
        (limit.isLimit _)

instance : HasCountableLimits LightProfinite where
  out _ := { has_limit := fun F ↦ ⟨limitCone F, limitConeIsLimit F⟩ }

variable {X Y : LightProfinite.{u}} (f : X ⟶ Y)

/-- Any morphism of light profinite spaces is a closed map. -/
theorem isClosedMap : IsClosedMap f :=
<<<<<<< HEAD
  fun _ hC => (hC.isCompact.image f.continuous).isClosed
=======
  CompHausLike.isClosedMap _
>>>>>>> 03960f7f

/-- Any continuous bijection of light profinite spaces induces an isomorphism. -/
theorem isIso_of_bijective (bij : Function.Bijective f) : IsIso f :=
  haveI := CompHausLike.isIso_of_bijective (lightProfiniteToCompHaus.map f) bij
  isIso_of_fully_faithful lightProfiniteToCompHaus _

/-- Any continuous bijection of light profinite spaces induces an isomorphism. -/
noncomputable def isoOfBijective (bij : Function.Bijective f) : X ≅ Y :=
  letI := LightProfinite.isIso_of_bijective f bij
  asIso f

instance forget_reflectsIsomorphisms : (forget LightProfinite).ReflectsIsomorphisms := by
  constructor
  intro A B f hf
  exact LightProfinite.isIso_of_bijective _ ((isIso_iff_bijective f).mp hf)

<<<<<<< HEAD
=======
/-- Construct an isomorphism from a homeomorphism. -/
@[simps! hom inv]
noncomputable
def isoOfHomeo (f : X ≃ₜ Y) : X ≅ Y :=
  lightProfiniteToCompHausFullyFaithful.preimageIso (CompHausLike.isoOfHomeo f)

/-- Construct a homeomorphism from an isomorphism. -/
@[simps!]
def homeoOfIso (f : X ≅ Y) : X ≃ₜ Y := CompHausLike.homeoOfIso (lightProfiniteToCompHaus.mapIso f)

/-- The equivalence between isomorphisms in `LightProfinite` and homeomorphisms
of topological spaces. -/
@[simps!]
noncomputable
def isoEquivHomeo : (X ≅ Y) ≃ (X ≃ₜ Y) where
  toFun := homeoOfIso
  invFun := isoOfHomeo
  left_inv f := by ext; rfl
  right_inv f := by ext; rfl

>>>>>>> 03960f7f
theorem epi_iff_surjective {X Y : LightProfinite.{u}} (f : X ⟶ Y) :
    Epi f ↔ Function.Surjective f := by
  constructor
  · -- Note: in mathlib3 `contrapose` saw through `Function.Surjective`.
    dsimp [Function.Surjective]
    contrapose!
    rintro ⟨y, hy⟩ hf
    let C := Set.range f
    have hC : IsClosed C := (isCompact_range f.continuous).isClosed
    let U := Cᶜ
    have hyU : y ∈ U := by
      refine Set.mem_compl ?_
      rintro ⟨y', hy'⟩
      exact hy y' hy'
    have hUy : U ∈ 𝓝 y := hC.compl_mem_nhds hyU
    obtain ⟨V, hV, hyV, hVU⟩ := isTopologicalBasis_isClopen.mem_nhds_iff.mp hUy
    classical
      let Z := of (ULift.{u} <| Fin 2)
      let g : Y ⟶ Z := ⟨(LocallyConstant.ofIsClopen hV).map ULift.up, LocallyConstant.continuous _⟩
      let h : Y ⟶ Z := ⟨fun _ => ⟨1⟩, continuous_const⟩
      have H : h = g := by
        rw [← cancel_epi f]
        ext x
        apply ULift.ext
        dsimp [g, LocallyConstant.ofIsClopen]
        -- This used to be `rw`, but we need `erw` after leanprover/lean4#2644
        erw [CategoryTheory.comp_apply, ContinuousMap.coe_mk,
          CategoryTheory.comp_apply, ContinuousMap.coe_mk, Function.comp_apply, if_neg]
        refine mt (fun α => hVU α) ?_
        simp only [U, C, Set.mem_range_self, not_true, not_false_iff, Set.mem_compl_iff]
      apply_fun fun e => (e y).down at H
      dsimp [g, LocallyConstant.ofIsClopen] at H
      -- This used to be `rw`, but we need `erw` after leanprover/lean4#2644
      erw [ContinuousMap.coe_mk, ContinuousMap.coe_mk, Function.comp_apply, if_pos hyV] at H
      exact top_ne_bot H
  · rw [← CategoryTheory.epi_iff_surjective]
    apply (forget LightProfinite).epi_of_epi_map

end LightProfinite

/-- A structure containing the data of sequential limit in `Profinite` of finite sets. -/
structure LightDiagram : Type (u+1) where
  /-- The indexing diagram. -/
  diagram : ℕᵒᵖ ⥤ FintypeCat
  /-- The limit cone. -/
  cone : Cone (diagram ⋙ FintypeCat.toProfinite.{u})
  /-- The limit cone is limiting. -/
  isLimit : IsLimit cone

namespace LightDiagram

/-- The underlying `Profinite` of a `LightDiagram`. -/
def toProfinite (S : LightDiagram) : Profinite := S.cone.pt

@[simps!]
instance : Category LightDiagram := InducedCategory.category toProfinite

instance concreteCategory : ConcreteCategory LightDiagram := InducedCategory.concreteCategory _

end LightDiagram

/-- The fully faithful embedding `LightDiagram ⥤ Profinite` -/
@[simps!]
def lightDiagramToProfinite : LightDiagram ⥤ Profinite := inducedFunctor _

instance : lightDiagramToProfinite.Faithful := show (inducedFunctor _).Faithful from inferInstance

instance : lightDiagramToProfinite.Full := show (inducedFunctor _).Full from inferInstance

instance {X : LightDiagram} : TopologicalSpace ((forget LightDiagram).obj X) :=
  (inferInstance : TopologicalSpace X.cone.pt)

instance {X : LightDiagram} : TotallyDisconnectedSpace ((forget LightDiagram).obj X) :=
  (inferInstance : TotallyDisconnectedSpace X.cone.pt)

instance {X : LightDiagram} : CompactSpace ((forget LightDiagram).obj X) :=
  (inferInstance : CompactSpace X.cone.pt )

instance {X : LightDiagram} : T2Space ((forget LightDiagram).obj X) :=
  (inferInstance : T2Space X.cone.pt )

namespace LightProfinite

instance (S : LightProfinite) : Countable (Clopens S) := by
  rw [TopologicalSpace.Clopens.countable_iff_second_countable]
  infer_instance

instance instCountableDiscreteQuotient (S : LightProfinite)  :
    Countable (DiscreteQuotient ((lightToProfinite.obj S))) :=
  (DiscreteQuotient.finsetClopens_inj S).countable

/-- A profinite space which is light gives rise to a light profinite space. -/
noncomputable def toLightDiagram (S : LightProfinite.{u}) : LightDiagram.{u} where
  diagram := sequentialFunctor _ ⋙ (lightToProfinite.obj S).fintypeDiagram
  cone := (Functor.Initial.limitConeComp (sequentialFunctor _) (lightToProfinite.obj S).lim).cone
  isLimit :=
    (Functor.Initial.limitConeComp (sequentialFunctor _) (lightToProfinite.obj S).lim).isLimit

end LightProfinite

/-- The functor part of the equivalence `LightProfinite ≌ LightDiagram` -/
@[simps]
noncomputable def lightProfiniteToLightDiagram : LightProfinite.{u} ⥤ LightDiagram.{u} where
  obj X := X.toLightDiagram
  map f := f

open scoped Classical in
instance (S : LightDiagram.{u}) : SecondCountableTopology S.cone.pt := by
  rw [← TopologicalSpace.Clopens.countable_iff_second_countable]
  refine @Countable.of_equiv _ _ ?_ (LocallyConstant.equivClopens (X := S.cone.pt))
  refine @Function.Surjective.countable
    (Σ (n : ℕ), LocallyConstant ((S.diagram ⋙ FintypeCat.toProfinite).obj ⟨n⟩) (Fin 2)) _ ?_ ?_ ?_
  · apply @instCountableSigma _ _ _ ?_
    intro n
    refine @Finite.to_countable _ ?_
    refine @Finite.of_injective _ ((S.diagram ⋙ FintypeCat.toProfinite).obj ⟨n⟩ → (Fin 2)) ?_ _
      LocallyConstant.coe_injective
    refine @Pi.finite _ _ ?_ _
<<<<<<< HEAD
    simp only [Functor.comp_obj]
    exact show (Finite (S.diagram.obj _)) from inferInstance
=======
    simp only [Functor.comp_obj, toProfinite_obj, CompHausLike.coe_of]
    infer_instance
>>>>>>> 03960f7f
  · exact fun a ↦ a.snd.comap (S.cone.π.app ⟨a.fst⟩)
  · intro a
    obtain ⟨n, g, h⟩ := Profinite.exists_locallyConstant S.cone S.isLimit a
    exact ⟨⟨unop n, g⟩, h.symm⟩

/-- The inverse part of the equivalence `LightProfinite ≌ LightDiagram` -/
@[simps]
def lightDiagramToLightProfinite : LightDiagram.{u} ⥤ LightProfinite.{u} where
  obj X := LightProfinite.of X.cone.pt
  map f := f

/-- The equivalence of categories `LightProfinite ≌ LightDiagram` -/
noncomputable def LightProfinite.equivDiagram : LightProfinite.{u} ≌ LightDiagram.{u} where
  functor := lightProfiniteToLightDiagram
  inverse := lightDiagramToLightProfinite
  unitIso := Iso.refl _
  counitIso := NatIso.ofComponents
    (fun X ↦ lightDiagramToProfinite.preimageIso (Iso.refl _)) (by
      intro _ _ f
      simp only [Functor.comp_obj, lightDiagramToLightProfinite_obj,
        lightProfiniteToLightDiagram_obj, Functor.id_obj, Functor.comp_map,
        lightDiagramToLightProfinite_map, lightProfiniteToLightDiagram_map,
        lightDiagramToProfinite_obj, Functor.preimageIso_hom, Iso.refl_hom, Functor.id_map]
      erw [lightDiagramToProfinite.preimage_id, lightDiagramToProfinite.preimage_id,
        Category.comp_id f])
  functor_unitIso_comp _ := by simpa using lightDiagramToProfinite.preimage_id

instance : lightProfiniteToLightDiagram.IsEquivalence :=
  show LightProfinite.equivDiagram.functor.IsEquivalence from inferInstance

instance : lightDiagramToLightProfinite.IsEquivalence :=
  show LightProfinite.equivDiagram.inverse.IsEquivalence from inferInstance

noncomputable section EssentiallySmall

open LightDiagram

/--
This is an auxiliary definition used to show that `LightDiagram` is essentially small.

Note that below we put a category instance on this structure which is completely different from the
category instance on `ℕᵒᵖ ⥤ FintypeCat.Skeleton.{u}`. Neither the morphisms nor the objects are the
same.
-/
structure LightDiagram' : Type u where
  /-- The diagram takes values in a small category equivalent to `FintypeCat`. -/
  diagram : ℕᵒᵖ ⥤ FintypeCat.Skeleton.{u}

/-- A `LightDiagram'` yields a `Profinite`. -/
def LightDiagram'.toProfinite (S : LightDiagram') : Profinite :=
  limit (S.diagram  ⋙ FintypeCat.Skeleton.equivalence.functor ⋙ FintypeCat.toProfinite.{u})

instance : Category LightDiagram' := InducedCategory.category LightDiagram'.toProfinite

/-- The functor part of the equivalence of categories `LightDiagram' ≌ LightDiagram`. -/
def LightDiagram'.toLightFunctor : LightDiagram'.{u} ⥤ LightDiagram.{u} where
  obj X := ⟨X.diagram ⋙ Skeleton.equivalence.functor, _, limit.isLimit _⟩
  map f := f

instance : LightDiagram'.toLightFunctor.{u}.Faithful := ⟨id⟩

instance : LightDiagram'.toLightFunctor.{u}.Full where
  map_surjective f := ⟨f, rfl⟩

instance : LightDiagram'.toLightFunctor.{u}.EssSurj where
  mem_essImage Y :=
    ⟨⟨Y.diagram ⋙ Skeleton.equivalence.inverse⟩, ⟨lightDiagramToProfinite.preimageIso (
      (Limits.lim.mapIso (isoWhiskerRight ((isoWhiskerLeft Y.diagram
      Skeleton.equivalence.counitIso)) toProfinite)) ≪≫
      (limit.isLimit _).conePointUniqueUpToIso Y.isLimit)⟩⟩

instance : LightDiagram'.toLightFunctor.IsEquivalence where

/-- The equivalence beween `LightDiagram` and a small category. -/
def LightDiagram.equivSmall : LightDiagram.{u} ≌ LightDiagram'.{u} :=
  LightDiagram'.toLightFunctor.asEquivalence.symm

instance : EssentiallySmall.{u} LightDiagram.{u} where
  equiv_smallCategory := ⟨LightDiagram', inferInstance, ⟨LightDiagram.equivSmall⟩⟩

instance : EssentiallySmall.{u} LightProfinite.{u} where
  equiv_smallCategory := ⟨LightDiagram', inferInstance,
    ⟨LightProfinite.equivDiagram.trans LightDiagram.equivSmall⟩⟩

end EssentiallySmall<|MERGE_RESOLUTION|>--- conflicted
+++ resolved
@@ -51,11 +51,7 @@
 -/
 abbrev of (X : Type*) [TopologicalSpace X] [CompactSpace X] [T2Space X]
     [TotallyDisconnectedSpace X] [SecondCountableTopology X] : LightProfinite :=
-<<<<<<< HEAD
   CompHausLike.of _ X
-=======
-  ⟨⟨X, inferInstance⟩, trivial⟩
->>>>>>> 03960f7f
 
 instance : Inhabited LightProfinite :=
   ⟨LightProfinite.of PEmpty⟩
@@ -166,11 +162,7 @@
 
 /-- Any morphism of light profinite spaces is a closed map. -/
 theorem isClosedMap : IsClosedMap f :=
-<<<<<<< HEAD
-  fun _ hC => (hC.isCompact.image f.continuous).isClosed
-=======
   CompHausLike.isClosedMap _
->>>>>>> 03960f7f
 
 /-- Any continuous bijection of light profinite spaces induces an isomorphism. -/
 theorem isIso_of_bijective (bij : Function.Bijective f) : IsIso f :=
@@ -187,29 +179,6 @@
   intro A B f hf
   exact LightProfinite.isIso_of_bijective _ ((isIso_iff_bijective f).mp hf)
 
-<<<<<<< HEAD
-=======
-/-- Construct an isomorphism from a homeomorphism. -/
-@[simps! hom inv]
-noncomputable
-def isoOfHomeo (f : X ≃ₜ Y) : X ≅ Y :=
-  lightProfiniteToCompHausFullyFaithful.preimageIso (CompHausLike.isoOfHomeo f)
-
-/-- Construct a homeomorphism from an isomorphism. -/
-@[simps!]
-def homeoOfIso (f : X ≅ Y) : X ≃ₜ Y := CompHausLike.homeoOfIso (lightProfiniteToCompHaus.mapIso f)
-
-/-- The equivalence between isomorphisms in `LightProfinite` and homeomorphisms
-of topological spaces. -/
-@[simps!]
-noncomputable
-def isoEquivHomeo : (X ≅ Y) ≃ (X ≃ₜ Y) where
-  toFun := homeoOfIso
-  invFun := isoOfHomeo
-  left_inv f := by ext; rfl
-  right_inv f := by ext; rfl
-
->>>>>>> 03960f7f
 theorem epi_iff_surjective {X Y : LightProfinite.{u}} (f : X ⟶ Y) :
     Epi f ↔ Function.Surjective f := by
   constructor
@@ -328,13 +297,8 @@
     refine @Finite.of_injective _ ((S.diagram ⋙ FintypeCat.toProfinite).obj ⟨n⟩ → (Fin 2)) ?_ _
       LocallyConstant.coe_injective
     refine @Pi.finite _ _ ?_ _
-<<<<<<< HEAD
     simp only [Functor.comp_obj]
     exact show (Finite (S.diagram.obj _)) from inferInstance
-=======
-    simp only [Functor.comp_obj, toProfinite_obj, CompHausLike.coe_of]
-    infer_instance
->>>>>>> 03960f7f
   · exact fun a ↦ a.snd.comap (S.cone.π.app ⟨a.fst⟩)
   · intro a
     obtain ⟨n, g, h⟩ := Profinite.exists_locallyConstant S.cone S.isLimit a
