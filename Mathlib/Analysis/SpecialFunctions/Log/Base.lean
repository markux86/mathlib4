--- conflicted
+++ resolved
@@ -117,11 +117,7 @@
   rw [logb, log_rpow hx, logb, mul_div_assoc]
 
 theorem logb_pow {k : ℕ} (hx : 0 < x) : logb b (x ^ k) = k * logb b x := by
-<<<<<<< HEAD
-  rw [← rpow_nat_cast, logb_rpow_eq_mul_logb_of_pos hx]
-=======
   rw [← rpow_natCast, logb_rpow_eq_mul_logb_of_pos hx]
->>>>>>> 971a0d73
 
 section BPosAndNeOne
 
