/-
Copyright (c) 2019 Mario Carneiro. All rights reserved.
Released under Apache 2.0 license as described in the file LICENSE.
<<<<<<< HEAD
Authors: Reid Barton, Mario Carneiro, Isabel Longbottom, Scott Morrison, Yuyang Zhao
=======
Authors: Reid Barton, Mario Carneiro, Isabel Longbottom, Kim Morrison
>>>>>>> f7eb1869
-/
import Mathlib.Algebra.Order.ZeroLEOne
import Mathlib.Data.List.InsertNth
import Mathlib.Logic.Relation
import Mathlib.Logic.Small.Defs
import Mathlib.Order.GameAdd

/-!
# Combinatorial (pre-)games.

The basic theory of combinatorial games, following Conway's book `On Numbers and Games`. We
construct "pregames", define an ordering and arithmetic operations on them, then show that the
operations descend to "games", defined via the equivalence relation `p ≈ q ↔ p ≤ q ∧ q ≤ p`.

The surreal numbers will be built as a quotient of a subtype of pregames.

A pregame (`SetTheory.PGame` below) is axiomatised via an inductive type, whose sole constructor
takes two types (thought of as indexing the possible moves for the players Left and Right), and a
pair of functions out of these types to `SetTheory.PGame` (thought of as describing the resulting
game after making a move).

Combinatorial games themselves, as a quotient of pregames, are constructed in
`SetTheory.Game.Basic`.

## Conway induction

By construction, the induction principle for pregames is exactly "Conway induction". That is, to
prove some predicate `SetTheory.PGame → Prop` holds for all pregames, it suffices to prove
that for every pregame `g`, if the predicate holds for every game resulting from making a move,
then it also holds for `g`.

While it is often convenient to work "by induction" on pregames, in some situations this becomes
awkward, so we also define accessor functions `SetTheory.PGame.LeftMoves`,
`SetTheory.PGame.RightMoves`, `SetTheory.PGame.moveLeft` and `SetTheory.PGame.moveRight`.
There is a relation `PGame.Subsequent p q`, saying that
`p` can be reached by playing some non-empty sequence of moves starting from `q`, an instance
`WellFounded Subsequent`, and a local tactic `pgame_wf_tac` which is helpful for discharging proof
obligations in inductive proofs relying on this relation.

## Order properties

Pregames have both a `≤` and a `<` relation, satisfying the usual properties of a `Preorder`. The
relation `0 < x` means that `x` can always be won by Left, while `0 ≤ x` means that `x` can be won
by Left as the second player.

It turns out to be quite convenient to define various relations on top of these. We define the "less
or fuzzy" relation `x ⧏ y` as `¬ y ≤ x`, the equivalence relation `x ≈ y` as `x ≤ y ∧ y ≤ x`, and
the fuzzy relation `x ‖ y` as `x ⧏ y ∧ y ⧏ x`. If `0 ⧏ x`, then `x` can be won by Left as the
first player. If `x ≈ 0`, then `x` can be won by the second player. If `x ‖ 0`, then `x` can be won
by the first player.

Statements like `zero_le_lf`, `zero_lf_le`, etc. unfold these definitions. The theorems `le_def` and
`lf_def` give a recursive characterisation of each relation in terms of themselves two moves later.
The theorems `zero_le`, `zero_lf`, etc. also take into account that `0` has no moves.

Later, games will be defined as the quotient by the `≈` relation; that is to say, the
`Antisymmetrization` of `SetTheory.PGame`.

## Algebraic structures

We next turn to defining the operations necessary to make games into a commutative additive group.
Addition is defined for $x = \{xL | xR\}$ and $y = \{yL | yR\}$ by $x + y = \{xL + y, x + yL | xR +
y, x + yR\}$. Negation is defined by $\{xL | xR\} = \{-xR | -xL\}$.

The order structures interact in the expected way with addition, so we have
```
theorem le_iff_sub_nonneg {x y : PGame} : x ≤ y ↔ 0 ≤ y - x := sorry
theorem lt_iff_sub_pos {x y : PGame} : x < y ↔ 0 < y - x := sorry
```

We show that these operations respect the equivalence relation, and hence descend to games. At the
level of games, these operations satisfy all the laws of a commutative group. To prove the necessary
equivalence relations at the level of pregames, we introduce the notion of a `Relabelling` of a
game, and show, for example, that there is a relabelling between `x + (y + z)` and `(x + y) + z`.

## Future work

* The theory of dominated and reversible positions, and unique normal form for short games.
* Analysis of basic domineering positions.
* Hex.
* Temperature.
* The development of surreal numbers, based on this development of combinatorial games, is still
  quite incomplete.

## References

The material here is all drawn from
* [Conway, *On numbers and games*][conway2001]

An interested reader may like to formalise some of the material from
* [Andreas Blass, *A game semantics for linear logic*][MR1167694]
* [André Joyal, *Remarques sur la théorie des jeux à deux personnes*][joyal1997]
-/

namespace SetTheory

open Function Relation

/-! ### Pre-game moves -/

universe u

/-- The type of pre-games, before we have quotiented
  by equivalence (`PGame.Setoid`). In ZFC, a combinatorial game is constructed from
  two sets of combinatorial games that have been constructed at an earlier
  stage. To do this in type theory, we say that a pre-game is built
  inductively from two families of pre-games indexed over any type
  in Type u. The resulting type `PGame.{u}` lives in `Type (u+1)`,
  reflecting that it is a proper class in ZFC. -/
inductive PGame : Type (u + 1)
  | mk : ∀ α β : Type u, (α → PGame) → (β → PGame) → PGame
compile_inductive% PGame

namespace PGame

/-- The indexing type for allowable moves by Left. -/
def LeftMoves : PGame → Type u
  | mk l _ _ _ => l

/-- The indexing type for allowable moves by Right. -/
def RightMoves : PGame → Type u
  | mk _ r _ _ => r

/-- The new game after Left makes an allowed move. -/
def moveLeft : ∀ g : PGame, LeftMoves g → PGame
  | mk _l _ L _ => L

/-- The new game after Right makes an allowed move. -/
def moveRight : ∀ g : PGame, RightMoves g → PGame
  | mk _ _r _ R => R

@[simp]
theorem leftMoves_mk {xl xr xL xR} : (⟨xl, xr, xL, xR⟩ : PGame).LeftMoves = xl :=
  rfl

@[simp]
theorem moveLeft_mk {xl xr xL xR} : (⟨xl, xr, xL, xR⟩ : PGame).moveLeft = xL :=
  rfl

@[simp]
theorem rightMoves_mk {xl xr xL xR} : (⟨xl, xr, xL, xR⟩ : PGame).RightMoves = xr :=
  rfl

@[simp]
theorem moveRight_mk {xl xr xL xR} : (⟨xl, xr, xL, xR⟩ : PGame).moveRight = xR :=
  rfl

lemma ext' {x y : PGame} (hl : x.LeftMoves = y.LeftMoves) (hr : x.RightMoves = y.RightMoves)
    (hL : HEq x.moveLeft y.moveLeft) (hR : HEq x.moveRight y.moveRight) :
    x = y := by
  cases x; cases y; cases hl; cases hr; cases hL; cases hR; rfl

lemma ext {x y : PGame} (hl : x.LeftMoves = y.LeftMoves) (hr : x.RightMoves = y.RightMoves)
    (hL : ∀ i j, HEq i j → x.moveLeft i = y.moveLeft j)
    (hR : ∀ i j, HEq i j → x.moveRight i = y.moveRight j) :
    x = y :=
  ext' hl hr (hfunext hl (heq_of_eq <| hL · · ·)) (hfunext hr (heq_of_eq <| hR · · ·))

-- TODO define this at the level of games, as well, and perhaps also for finsets of games.
/-- Construct a pre-game from list of pre-games describing the available moves for Left and Right.
-/
def ofLists (L R : List PGame.{u}) : PGame.{u} :=
  mk (ULift (Fin L.length)) (ULift (Fin R.length)) (fun i => L[i.down.1]) fun j ↦ R[j.down.1]

theorem leftMoves_ofLists (L R : List PGame) : (ofLists L R).LeftMoves = ULift (Fin L.length) :=
  rfl

theorem rightMoves_ofLists (L R : List PGame) : (ofLists L R).RightMoves = ULift (Fin R.length) :=
  rfl

/-- Converts a number into a left move for `ofLists`.

This is just an abbreviation for `Equiv.ulift.symm` -/
abbrev toOfListsLeftMoves {L R : List PGame} : Fin L.length ≃ (ofLists L R).LeftMoves :=
  Equiv.ulift.symm

/-- Converts a number into a right move for `ofLists`.

This is just an abbreviation for `Equiv.ulift.symm` -/
abbrev toOfListsRightMoves {L R : List PGame} : Fin R.length ≃ (ofLists L R).RightMoves :=
  Equiv.ulift.symm

@[simp]
theorem ofLists_moveLeft' {L R : List PGame} (i : (ofLists L R).LeftMoves) :
    (ofLists L R).moveLeft i = L[i.down.val] :=
  rfl

theorem ofLists_moveLeft {L R : List PGame} (i : Fin L.length) :
    (ofLists L R).moveLeft (ULift.up i) = L[i] :=
  rfl

@[simp]
theorem ofLists_moveRight' {L R : List PGame} (i : (ofLists L R).RightMoves) :
    (ofLists L R).moveRight i = R[i.down.val] :=
  rfl

theorem ofLists_moveRight {L R : List PGame} (i : Fin R.length) :
    (ofLists L R).moveRight (ULift.up i) = R[i] :=
  rfl

/-- A variant of `PGame.recOn` expressed in terms of `PGame.moveLeft` and `PGame.moveRight`.

Both this and `PGame.recOn` describe Conway induction on games. -/
@[elab_as_elim]
def moveRecOn {C : PGame → Sort*} (x : PGame)
    (IH : ∀ y : PGame, (∀ i, C (y.moveLeft i)) → (∀ j, C (y.moveRight j)) → C y) : C x :=
  x.recOn fun yl yr yL yR => IH (mk yl yr yL yR)

/-- `IsOption x y` means that `x` is either a left or right option for `y`. -/
@[mk_iff]
inductive IsOption : PGame → PGame → Prop
  | moveLeft {x : PGame} (i : x.LeftMoves) : IsOption (x.moveLeft i) x
  | moveRight {x : PGame} (i : x.RightMoves) : IsOption (x.moveRight i) x

theorem IsOption.mk_left {xl xr : Type u} (xL : xl → PGame) (xR : xr → PGame) (i : xl) :
    (xL i).IsOption (mk xl xr xL xR) :=
  @IsOption.moveLeft (mk _ _ _ _) i

theorem IsOption.mk_right {xl xr : Type u} (xL : xl → PGame) (xR : xr → PGame) (i : xr) :
    (xR i).IsOption (mk xl xr xL xR) :=
  @IsOption.moveRight (mk _ _ _ _) i

theorem wf_isOption : WellFounded IsOption :=
  ⟨fun x =>
    moveRecOn x fun x IHl IHr =>
      Acc.intro x fun y h => by
        induction h with
        | moveLeft i => exact IHl i
        | moveRight j => exact IHr j⟩

/-- `Subsequent x y` says that `x` can be obtained by playing some nonempty sequence of moves from
`y`. It is the transitive closure of `IsOption`. -/
def Subsequent : PGame → PGame → Prop :=
  TransGen IsOption

instance : IsTrans _ Subsequent :=
  inferInstanceAs <| IsTrans _ (TransGen _)

@[trans]
theorem Subsequent.trans {x y z} : Subsequent x y → Subsequent y z → Subsequent x z :=
  TransGen.trans

theorem wf_subsequent : WellFounded Subsequent :=
  wf_isOption.transGen

instance : WellFoundedRelation PGame :=
  ⟨_, wf_subsequent⟩

@[simp]
theorem Subsequent.moveLeft {x : PGame} (i : x.LeftMoves) : Subsequent (x.moveLeft i) x :=
  TransGen.single (IsOption.moveLeft i)

@[simp]
theorem Subsequent.moveRight {x : PGame} (j : x.RightMoves) : Subsequent (x.moveRight j) x :=
  TransGen.single (IsOption.moveRight j)

@[simp]
theorem Subsequent.mk_left {xl xr} (xL : xl → PGame) (xR : xr → PGame) (i : xl) :
    Subsequent (xL i) (mk xl xr xL xR) :=
  @Subsequent.moveLeft (mk _ _ _ _) i

@[simp]
theorem Subsequent.mk_right {xl xr} (xL : xl → PGame) (xR : xr → PGame) (j : xr) :
    Subsequent (xR j) (mk xl xr xL xR) :=
  @Subsequent.moveRight (mk _ _ _ _) j

/--
Discharges proof obligations of the form `⊢ Subsequent ..` arising in termination proofs
of definitions using well-founded recursion on `PGame`.
-/
macro "pgame_wf_tac" : tactic =>
  `(tactic| solve_by_elim (config := { maxDepth := 8 })
    [Prod.Lex.left, Prod.Lex.right, PSigma.Lex.left, PSigma.Lex.right,
    Subsequent.moveLeft, Subsequent.moveRight, Subsequent.mk_left, Subsequent.mk_right,
    Subsequent.trans] )

-- Register some consequences of pgame_wf_tac as simp-lemmas for convenience
-- (which are applied by default for WF goals)

variable {xl xr : Type u}

-- This is different from mk_right from the POV of the simplifier,
-- because the unifier can't solve `xr =?= RightMoves (mk xl xr xL xR)` at reducible transparency.
@[simp]
theorem Subsequent.mk_right' (xL : xl → PGame) (xR : xr → PGame) (j : RightMoves (mk xl xr xL xR)) :
    Subsequent (xR j) (mk xl xr xL xR) := by
  pgame_wf_tac

@[simp] theorem Subsequent.moveRight_mk_left {xR : xr → PGame} {i : xl} (xL : xl → PGame) (j) :
    Subsequent ((xL i).moveRight j) (mk xl xr xL xR) := by
  pgame_wf_tac

@[simp] theorem Subsequent.moveRight_mk_right {xL : xl → PGame} {i : xr} (xR : xr → PGame) (j) :
    Subsequent ((xR i).moveRight j) (mk xl xr xL xR) := by
  pgame_wf_tac

@[simp] theorem Subsequent.moveLeft_mk_left {xR : xr → PGame} {i : xl} (xL : xl → PGame) (j) :
    Subsequent ((xL i).moveLeft j) (mk xl xr xL xR) := by
  pgame_wf_tac

@[simp] theorem Subsequent.moveLeft_mk_right {xL : xl → PGame} {i : xr} (xR : xr → PGame) (j) :
    Subsequent ((xR i).moveLeft j) (mk xl xr xL xR) := by
  pgame_wf_tac

-- Porting note: linter claims these lemmas don't simplify?
open Subsequent in attribute [nolint simpNF] mk_left mk_right mk_right'
  moveRight_mk_left moveRight_mk_right moveLeft_mk_left moveLeft_mk_right

/-! ### Basic pre-games -/


/-- The pre-game `Zero` is defined by `0 = { | }`. -/
instance : Zero PGame :=
  ⟨⟨PEmpty, PEmpty, PEmpty.elim, PEmpty.elim⟩⟩

@[simp]
theorem zero_leftMoves : LeftMoves 0 = PEmpty :=
  rfl

@[simp]
theorem zero_rightMoves : RightMoves 0 = PEmpty :=
  rfl

instance isEmpty_zero_leftMoves : IsEmpty (LeftMoves 0) :=
  instIsEmptyPEmpty

instance isEmpty_zero_rightMoves : IsEmpty (RightMoves 0) :=
  instIsEmptyPEmpty

instance : Inhabited PGame :=
  ⟨0⟩

/-- The pre-game `One` is defined by `1 = { 0 | }`. -/
instance instOnePGame : One PGame :=
  ⟨⟨PUnit, PEmpty, fun _ => 0, PEmpty.elim⟩⟩

@[simp]
theorem one_leftMoves : LeftMoves 1 = PUnit :=
  rfl

@[simp]
theorem one_moveLeft (x) : moveLeft 1 x = 0 :=
  rfl

@[simp]
theorem one_rightMoves : RightMoves 1 = PEmpty :=
  rfl

instance uniqueOneLeftMoves : Unique (LeftMoves 1) :=
  PUnit.unique

instance isEmpty_one_rightMoves : IsEmpty (RightMoves 1) :=
  instIsEmptyPEmpty

/-! ### Identity -/

/-- Two pre-games are identical if their left and right sets are identical.
That is, `Identical x y` if every left move of `x` is identical to some left move of `y`,
every right move of `x` is identical to some right move of `y`, and vice versa. -/
def Identical : ∀ (_ _ : PGame.{u}), Prop
  | mk _ _ xL xR, mk _ _ yL yR =>
    Relator.BiTotal (fun i j ↦ Identical (xL i) (yL j)) ∧
      Relator.BiTotal (fun i j ↦ Identical (xR i) (yR j))

@[inherit_doc] scoped infix:50 " ≡ " => PGame.Identical

/-- `x ∈ₗ y` if `x` is identical to some left move of `y`. -/
def memₗ (x y : PGame.{u}) : Prop := ∃ b, x ≡ y.moveLeft b

/-- `x ∈ᵣ y` if `x` is identical to some right move of `y`. -/
def memᵣ (x y : PGame.{u}) : Prop := ∃ b, x ≡ y.moveRight b

@[inherit_doc] scoped infix:50 " ∈ₗ " => PGame.memₗ
@[inherit_doc] scoped infix:50 " ∈ᵣ " => PGame.memᵣ
@[inherit_doc PGame.memₗ] binder_predicate x " ∈ₗ " y:term => `($x ∈ₗ $y)
@[inherit_doc PGame.memᵣ] binder_predicate x " ∈ᵣ " y:term => `($x ∈ᵣ $y)

theorem identical_iff : ∀ {x y : PGame}, x ≡ y ↔
    Relator.BiTotal (x.moveLeft · ≡ y.moveLeft ·) ∧ Relator.BiTotal (x.moveRight · ≡ y.moveRight ·)
  | mk _ _ _ _, mk _ _ _ _ => Iff.rfl

@[refl, simp] protected theorem Identical.refl (x) : x ≡ x :=
  PGame.recOn x fun _ _ _ _ IHL IHR ↦ ⟨Relator.BiTotal.refl IHL, Relator.BiTotal.refl IHR⟩

protected theorem Identical.rfl {x} : x ≡ x := Identical.refl x

@[symm] protected theorem Identical.symm : ∀ {x y}, x ≡ y → y ≡ x
  | mk _ _ _ _, mk _ _ _ _, ⟨hL, hR⟩ => ⟨hL.symm fun _ _ h ↦ h.symm, hR.symm fun _ _ h ↦ h.symm⟩

theorem identical_comm {x y} : x ≡ y ↔ y ≡ x :=
  ⟨Identical.symm, Identical.symm⟩

@[trans] protected theorem Identical.trans : ∀ {x y z}, x ≡ y → y ≡ z → x ≡ z
  | mk _ _ _ _, mk _ _ _ _, mk _ _ _ _, ⟨hL₁, hR₁⟩, ⟨hL₂, hR₂⟩ =>
    ⟨hL₁.trans (fun _ _ _ h₁ h₂ ↦ h₁.trans h₂) hL₂, hR₁.trans (fun _ _ _ h₁ h₂ ↦ h₁.trans h₂) hR₂⟩

theorem identical_of_is_empty (x y : PGame)
    [IsEmpty x.LeftMoves] [IsEmpty x.RightMoves]
    [IsEmpty y.LeftMoves] [IsEmpty y.RightMoves] : x ≡ y :=
  identical_iff.2 <| by simp [Relator.BiTotal, Relator.LeftTotal, Relator.RightTotal]

/-- `Identical` as a `Setoid`. -/
def identicalSetoid : Setoid PGame :=
  ⟨Identical, Identical.refl, Identical.symm, Identical.trans⟩

instance : IsRefl PGame (· ≡ ·) := ⟨Identical.refl⟩
instance : IsSymm PGame (· ≡ ·) := ⟨fun _ _ ↦ Identical.symm⟩
instance : IsTrans PGame (· ≡ ·) := ⟨fun _ _ _ ↦ Identical.trans⟩
instance : IsEquiv PGame (· ≡ ·) := { }

/-- If `x` and `y` are identical, then a left move of `x` is identical to some left move of `y`. -/
lemma Identical.moveLeft : ∀ {x y}, x ≡ y →
    ∀ i, ∃ j, x.moveLeft i ≡ y.moveLeft j
  | mk _ _ _ _, mk _ _ _ _, ⟨hl, _⟩, i => hl.1 i

/-- If `x` and `y` are identical, then a left move of `y` is identical to some left move of `x`. -/
lemma Identical.moveLeft_symm : ∀ {x y}, x ≡ y →
    ∀ i, ∃ j, x.moveLeft j ≡ y.moveLeft i
  | mk _ _ _ _, mk _ _ _ _, ⟨hl, _⟩, i => hl.2 i

/-- If `x` and `y` are identical, then a right move of `x` is identical to some right move of `y`.
-/
lemma Identical.moveRight : ∀ {x y}, x ≡ y →
    ∀ i, ∃ j, x.moveRight i ≡ y.moveRight j
  | mk _ _ _ _, mk _ _ _ _, ⟨_, hr⟩, i => hr.1 i

/-- If `x` and `y` are identical, then a right move of `y` is identical to some right move of `x`.
-/
lemma Identical.moveRight_symm : ∀ {x y}, x ≡ y →
    ∀ i, ∃ j, x.moveRight j ≡ y.moveRight i
  | mk _ _ _ _, mk _ _ _ _, ⟨_, hr⟩, i => hr.2 i

theorem identical_iff' : ∀ {x y : PGame}, x ≡ y ↔
    ((∀ i, x.moveLeft i ∈ₗ y) ∧ (∀ j, y.moveLeft j ∈ₗ x)) ∧
      ((∀ i, x.moveRight i ∈ᵣ y) ∧ (∀ j, y.moveRight j ∈ᵣ x))
  | mk xl xr xL xR, mk yl yr yL yR => by
    convert identical_iff <;>
    dsimp [Relator.BiTotal, Relator.LeftTotal, Relator.RightTotal] <;>
    congr! <;>
    exact exists_congr <| fun _ ↦ identical_comm

theorem memₗ_def {x y : PGame} : x ∈ₗ y ↔ ∃ b, x ≡ y.moveLeft b := .rfl

theorem memᵣ_def {x y : PGame} : x ∈ᵣ y ↔ ∃ b, x ≡ y.moveRight b := .rfl

theorem moveLeft_memₗ (x : PGame) (b) : x.moveLeft b ∈ₗ x := ⟨_, .rfl⟩

theorem moveRight_memᵣ (x : PGame) (b) : x.moveRight b ∈ᵣ x := ⟨_, .rfl⟩

theorem memₗ.congr_right : ∀ {x y : PGame},
    x ≡ y → (∀ {w : PGame}, w ∈ₗ x ↔ w ∈ₗ y)
  | mk _ _ _ _, mk _ _ _ _, ⟨⟨h₁, h₂⟩, _⟩, _w =>
    ⟨fun ⟨i, hi⟩ ↦ (h₁ i).imp (fun _ ↦ hi.trans),
      fun ⟨j, hj⟩ ↦ (h₂ j).imp (fun _ hi ↦ hj.trans hi.symm)⟩

theorem memᵣ.congr_right : ∀ {x y : PGame},
    x ≡ y → (∀ {w : PGame}, w ∈ᵣ x ↔ w ∈ᵣ y)
  | mk _ _ _ _, mk _ _ _ _, ⟨_, ⟨h₁, h₂⟩⟩, _w =>
    ⟨fun ⟨i, hi⟩ ↦ (h₁ i).imp (fun _ ↦ hi.trans),
      fun ⟨j, hj⟩ ↦ (h₂ j).imp (fun _ hi ↦ hj.trans hi.symm)⟩

theorem memₗ.congr_left : ∀ {x y : PGame},
    x ≡ y → (∀ {w : PGame}, x ∈ₗ w ↔ y ∈ₗ w)
  | _, _, h, mk _ _ _ _ => ⟨fun ⟨i, hi⟩ ↦ ⟨i, h.symm.trans hi⟩, fun ⟨i, hi⟩ ↦ ⟨i, h.trans hi⟩⟩

theorem memᵣ.congr_left : ∀ {x y : PGame},
    x ≡ y → (∀ {w : PGame}, x ∈ᵣ w ↔ y ∈ᵣ w)
  | _, _, h, mk _ _ _ _ => ⟨fun ⟨i, hi⟩ ↦ ⟨i, h.symm.trans hi⟩, fun ⟨i, hi⟩ ↦ ⟨i, h.trans hi⟩⟩

lemma Identical.ext : ∀ {x y}, (∀ z, z ∈ₗ x ↔ z ∈ₗ y) → (∀ z, z ∈ᵣ x ↔ z ∈ᵣ y) → x ≡ y
  | mk _ _ _ _, mk _ _ _ _, hl, hr => identical_iff'.mpr
    ⟨⟨fun i ↦ (hl _).mp ⟨i, refl _⟩, fun j ↦ (hl _).mpr ⟨j, refl _⟩⟩,
      ⟨fun i ↦ (hr _).mp ⟨i, refl _⟩, fun j ↦ (hr _).mpr ⟨j, refl _⟩⟩⟩

lemma Identical.ext_iff {x y} : x ≡ y ↔ (∀ z, z ∈ₗ x ↔ z ∈ₗ y) ∧ (∀ z, z ∈ᵣ x ↔ z ∈ᵣ y) :=
  ⟨fun h ↦ ⟨@memₗ.congr_right _ _ h, @memᵣ.congr_right _ _ h⟩, fun h ↦ h.elim Identical.ext⟩

lemma Identical.congr_right {x y z} (h : x ≡ y) : z ≡ x ↔ z ≡ y :=
  ⟨fun hz ↦ hz.trans h, fun hz ↦ hz.trans h.symm⟩

lemma Identical.congr_left {x y z} (h : x ≡ y) : x ≡ z ↔ y ≡ z :=
  ⟨fun hz ↦ h.symm.trans hz, fun hz ↦ h.trans hz⟩

/-- Show `x ≡ y` by giving an explicit correspondence between the moves of `x` and `y`. -/
lemma Identical.of_fn {x y : PGame}
    (l : x.LeftMoves → y.LeftMoves) (il : y.LeftMoves → x.LeftMoves)
    (r : x.RightMoves → y.RightMoves) (ir : y.RightMoves → x.RightMoves)
    (hl : ∀ i, x.moveLeft i ≡ y.moveLeft (l i))
    (hil : ∀ i, x.moveLeft (il i) ≡ y.moveLeft i)
    (hr : ∀ i, x.moveRight i ≡ y.moveRight (r i))
    (hir : ∀ i, x.moveRight (ir i) ≡ y.moveRight i) : x ≡ y :=
  identical_iff.mpr
    ⟨⟨fun i ↦ ⟨l i, hl i⟩, fun i ↦ ⟨il i, hil i⟩⟩, ⟨fun i ↦ ⟨r i, hr i⟩, fun i ↦ ⟨ir i, hir i⟩⟩⟩

lemma Identical.of_equiv {x y : PGame}
    (l : x.LeftMoves ≃ y.LeftMoves) (r : x.RightMoves ≃ y.RightMoves)
    (hl : ∀ i, x.moveLeft i ≡ y.moveLeft (l i)) (hr : ∀ i, x.moveRight i ≡ y.moveRight (r i)) :
    x ≡ y :=
  .of_fn l l.symm r r.symm hl (by simpa using hl <| l.symm ·) hr (by simpa using hr <| r.symm ·)

/-! ### Pre-game order relations -/


/-- The less or equal relation on pre-games.

If `0 ≤ x`, then Left can win `x` as the second player. -/
instance le : LE PGame :=
  ⟨Sym2.GameAdd.fix wf_isOption fun x y le =>
      (∀ i, ¬le y (x.moveLeft i) (Sym2.GameAdd.snd_fst <| IsOption.moveLeft i)) ∧
        ∀ j, ¬le (y.moveRight j) x (Sym2.GameAdd.fst_snd <| IsOption.moveRight j)⟩

/-- The less or fuzzy relation on pre-games.

If `0 ⧏ x`, then Left can win `x` as the first player. -/
def LF (x y : PGame) : Prop :=
  ¬y ≤ x

@[inherit_doc]
scoped infixl:50 " ⧏ " => PGame.LF

@[simp]
protected theorem not_le {x y : PGame} : ¬x ≤ y ↔ y ⧏ x :=
  Iff.rfl

@[simp]
theorem not_lf {x y : PGame} : ¬x ⧏ y ↔ y ≤ x :=
  Classical.not_not

theorem _root_.LE.le.not_gf {x y : PGame} : x ≤ y → ¬y ⧏ x :=
  absurd

theorem LF.not_ge {x y : PGame} : x ⧏ y → ¬y ≤ x :=
  id

/-- Definition of `x ≤ y` on pre-games, in terms of `⧏`.

The ordering here is chosen so that `And.left` refer to moves by Left, and `And.right` refer to
moves by Right. -/
theorem le_iff_forall_lf {x y : PGame} :
    x ≤ y ↔ (∀ i, x.moveLeft i ⧏ y) ∧ ∀ j, x ⧏ y.moveRight j := by
  unfold LE.le le
  simp only
  rw [Sym2.GameAdd.fix_eq]
  rfl

/-- Definition of `x ≤ y` on pre-games built using the constructor. -/
@[simp]
theorem mk_le_mk {xl xr xL xR yl yr yL yR} :
    mk xl xr xL xR ≤ mk yl yr yL yR ↔ (∀ i, xL i ⧏ mk yl yr yL yR) ∧ ∀ j, mk xl xr xL xR ⧏ yR j :=
  le_iff_forall_lf

theorem le_of_forall_lf {x y : PGame} (h₁ : ∀ i, x.moveLeft i ⧏ y) (h₂ : ∀ j, x ⧏ y.moveRight j) :
    x ≤ y :=
  le_iff_forall_lf.2 ⟨h₁, h₂⟩

/-- Definition of `x ⧏ y` on pre-games, in terms of `≤`.

The ordering here is chosen so that `or.inl` refer to moves by Left, and `or.inr` refer to
moves by Right. -/
theorem lf_iff_exists_le {x y : PGame} :
    x ⧏ y ↔ (∃ i, x ≤ y.moveLeft i) ∨ ∃ j, x.moveRight j ≤ y := by
  rw [LF, le_iff_forall_lf, not_and_or]
  simp

/-- Definition of `x ⧏ y` on pre-games built using the constructor. -/
@[simp]
theorem mk_lf_mk {xl xr xL xR yl yr yL yR} :
    mk xl xr xL xR ⧏ mk yl yr yL yR ↔ (∃ i, mk xl xr xL xR ≤ yL i) ∨ ∃ j, xR j ≤ mk yl yr yL yR :=
  lf_iff_exists_le

theorem le_or_gf (x y : PGame) : x ≤ y ∨ y ⧏ x := by
  rw [← PGame.not_le]
  apply em

theorem moveLeft_lf_of_le {x y : PGame} (h : x ≤ y) (i) : x.moveLeft i ⧏ y :=
  (le_iff_forall_lf.1 h).1 i

alias _root_.LE.le.moveLeft_lf := moveLeft_lf_of_le

theorem lf_moveRight_of_le {x y : PGame} (h : x ≤ y) (j) : x ⧏ y.moveRight j :=
  (le_iff_forall_lf.1 h).2 j

alias _root_.LE.le.lf_moveRight := lf_moveRight_of_le

theorem lf_of_moveRight_le {x y : PGame} {j} (h : x.moveRight j ≤ y) : x ⧏ y :=
  lf_iff_exists_le.2 <| Or.inr ⟨j, h⟩

theorem lf_of_le_moveLeft {x y : PGame} {i} (h : x ≤ y.moveLeft i) : x ⧏ y :=
  lf_iff_exists_le.2 <| Or.inl ⟨i, h⟩

theorem lf_of_le_mk {xl xr xL xR y} : mk xl xr xL xR ≤ y → ∀ i, xL i ⧏ y :=
  moveLeft_lf_of_le

theorem lf_of_mk_le {x yl yr yL yR} : x ≤ mk yl yr yL yR → ∀ j, x ⧏ yR j :=
  lf_moveRight_of_le

theorem mk_lf_of_le {xl xr y j} (xL) {xR : xr → PGame} : xR j ≤ y → mk xl xr xL xR ⧏ y :=
  @lf_of_moveRight_le (mk _ _ _ _) y j

theorem lf_mk_of_le {x yl yr} {yL : yl → PGame} (yR) {i} : x ≤ yL i → x ⧏ mk yl yr yL yR :=
  @lf_of_le_moveLeft x (mk _ _ _ _) i

/- We prove that `x ≤ y → y ≤ z → x ≤ z` inductively, by also simultaneously proving its cyclic
reorderings. This auxiliary lemma is used during said induction. -/
private theorem le_trans_aux {x y z : PGame}
    (h₁ : ∀ {i}, y ≤ z → z ≤ x.moveLeft i → y ≤ x.moveLeft i)
    (h₂ : ∀ {j}, z.moveRight j ≤ x → x ≤ y → z.moveRight j ≤ y) (hxy : x ≤ y) (hyz : y ≤ z) :
    x ≤ z :=
  le_of_forall_lf (fun i => PGame.not_le.1 fun h => (h₁ hyz h).not_gf <| hxy.moveLeft_lf i)
    fun j => PGame.not_le.1 fun h => (h₂ h hxy).not_gf <| hyz.lf_moveRight j

instance : Preorder PGame :=
  { PGame.le with
    le_refl := fun x => by
      induction x with | mk _ _ _ _ IHl IHr => _
      exact
        le_of_forall_lf (fun i => lf_of_le_moveLeft (IHl i)) fun i => lf_of_moveRight_le (IHr i)
    le_trans := by
      suffices
        ∀ {x y z : PGame},
          (x ≤ y → y ≤ z → x ≤ z) ∧ (y ≤ z → z ≤ x → y ≤ x) ∧ (z ≤ x → x ≤ y → z ≤ y) from
        fun x y z => this.1
      intro x y z
      induction' x with xl xr xL xR IHxl IHxr generalizing y z
      induction' y with yl yr yL yR IHyl IHyr generalizing z
      induction' z with zl zr zL zR IHzl IHzr
      exact
        ⟨le_trans_aux (fun {i} => (IHxl i).2.1) fun {j} => (IHzr j).2.2,
          le_trans_aux (fun {i} => (IHyl i).2.2) fun {j} => (IHxr j).1,
          le_trans_aux (fun {i} => (IHzl i).1) fun {j} => (IHyr j).2.1⟩
    lt := fun x y => x ≤ y ∧ x ⧏ y }

lemma Identical.le : ∀ {x y}, x ≡ y → x ≤ y
  | mk _ _ _ _, mk _ _ _ _, ⟨hL, hR⟩ => le_of_forall_lf
    (fun i ↦ let ⟨_, hj⟩ := hL.1 i; lf_of_le_moveLeft hj.le)
    (fun i ↦ let ⟨_, hj⟩ := hR.2 i; lf_of_moveRight_le hj.le)

lemma Identical.ge {x y} (h : x ≡ y) : y ≤ x := h.symm.le

theorem lt_iff_le_and_lf {x y : PGame} : x < y ↔ x ≤ y ∧ x ⧏ y :=
  Iff.rfl

theorem lt_of_le_of_lf {x y : PGame} (h₁ : x ≤ y) (h₂ : x ⧏ y) : x < y :=
  ⟨h₁, h₂⟩

theorem lf_of_lt {x y : PGame} (h : x < y) : x ⧏ y :=
  h.2

alias _root_.LT.lt.lf := lf_of_lt

theorem lf_irrefl (x : PGame) : ¬x ⧏ x :=
  le_rfl.not_gf

instance : IsIrrefl _ (· ⧏ ·) :=
  ⟨lf_irrefl⟩

@[trans]
theorem lf_of_le_of_lf {x y z : PGame} (h₁ : x ≤ y) (h₂ : y ⧏ z) : x ⧏ z := by
  rw [← PGame.not_le] at h₂ ⊢
  exact fun h₃ => h₂ (h₃.trans h₁)

-- Porting note (#10754): added instance
instance : Trans (· ≤ ·) (· ⧏ ·) (· ⧏ ·) := ⟨lf_of_le_of_lf⟩

@[trans]
theorem lf_of_lf_of_le {x y z : PGame} (h₁ : x ⧏ y) (h₂ : y ≤ z) : x ⧏ z := by
  rw [← PGame.not_le] at h₁ ⊢
  exact fun h₃ => h₁ (h₂.trans h₃)

-- Porting note (#10754): added instance
instance : Trans (· ⧏ ·) (· ≤ ·) (· ⧏ ·) := ⟨lf_of_lf_of_le⟩

alias _root_.LE.le.trans_lf := lf_of_le_of_lf

alias LF.trans_le := lf_of_lf_of_le

@[trans]
theorem lf_of_lt_of_lf {x y z : PGame} (h₁ : x < y) (h₂ : y ⧏ z) : x ⧏ z :=
  h₁.le.trans_lf h₂

@[trans]
theorem lf_of_lf_of_lt {x y z : PGame} (h₁ : x ⧏ y) (h₂ : y < z) : x ⧏ z :=
  h₁.trans_le h₂.le

alias _root_.LT.lt.trans_lf := lf_of_lt_of_lf

alias LF.trans_lt := lf_of_lf_of_lt

theorem moveLeft_lf {x : PGame} : ∀ i, x.moveLeft i ⧏ x :=
  le_rfl.moveLeft_lf

theorem lf_moveRight {x : PGame} : ∀ j, x ⧏ x.moveRight j :=
  le_rfl.lf_moveRight

theorem lf_mk {xl xr} (xL : xl → PGame) (xR : xr → PGame) (i) : xL i ⧏ mk xl xr xL xR :=
  @moveLeft_lf (mk _ _ _ _) i

theorem mk_lf {xl xr} (xL : xl → PGame) (xR : xr → PGame) (j) : mk xl xr xL xR ⧏ xR j :=
  @lf_moveRight (mk _ _ _ _) j

/-- This special case of `PGame.le_of_forall_lf` is useful when dealing with surreals, where `<` is
preferred over `⧏`. -/
theorem le_of_forall_lt {x y : PGame} (h₁ : ∀ i, x.moveLeft i < y) (h₂ : ∀ j, x < y.moveRight j) :
    x ≤ y :=
  le_of_forall_lf (fun i => (h₁ i).lf) fun i => (h₂ i).lf

/-- The definition of `x ≤ y` on pre-games, in terms of `≤` two moves later. -/
theorem le_def {x y : PGame} :
    x ≤ y ↔
      (∀ i, (∃ i', x.moveLeft i ≤ y.moveLeft i') ∨ ∃ j, (x.moveLeft i).moveRight j ≤ y) ∧
        ∀ j, (∃ i, x ≤ (y.moveRight j).moveLeft i) ∨ ∃ j', x.moveRight j' ≤ y.moveRight j := by
  rw [le_iff_forall_lf]
  conv =>
    lhs
    simp only [lf_iff_exists_le]

/-- The definition of `x ⧏ y` on pre-games, in terms of `⧏` two moves later. -/
theorem lf_def {x y : PGame} :
    x ⧏ y ↔
      (∃ i, (∀ i', x.moveLeft i' ⧏ y.moveLeft i) ∧ ∀ j, x ⧏ (y.moveLeft i).moveRight j) ∨
        ∃ j, (∀ i, (x.moveRight j).moveLeft i ⧏ y) ∧ ∀ j', x.moveRight j ⧏ y.moveRight j' := by
  rw [lf_iff_exists_le]
  conv =>
    lhs
    simp only [le_iff_forall_lf]

/-- The definition of `0 ≤ x` on pre-games, in terms of `0 ⧏`. -/
theorem zero_le_lf {x : PGame} : 0 ≤ x ↔ ∀ j, 0 ⧏ x.moveRight j := by
  rw [le_iff_forall_lf]
  simp

/-- The definition of `x ≤ 0` on pre-games, in terms of `⧏ 0`. -/
theorem le_zero_lf {x : PGame} : x ≤ 0 ↔ ∀ i, x.moveLeft i ⧏ 0 := by
  rw [le_iff_forall_lf]
  simp

/-- The definition of `0 ⧏ x` on pre-games, in terms of `0 ≤`. -/
theorem zero_lf_le {x : PGame} : 0 ⧏ x ↔ ∃ i, 0 ≤ x.moveLeft i := by
  rw [lf_iff_exists_le]
  simp

/-- The definition of `x ⧏ 0` on pre-games, in terms of `≤ 0`. -/
theorem lf_zero_le {x : PGame} : x ⧏ 0 ↔ ∃ j, x.moveRight j ≤ 0 := by
  rw [lf_iff_exists_le]
  simp

/-- The definition of `0 ≤ x` on pre-games, in terms of `0 ≤` two moves later. -/
theorem zero_le {x : PGame} : 0 ≤ x ↔ ∀ j, ∃ i, 0 ≤ (x.moveRight j).moveLeft i := by
  rw [le_def]
  simp

/-- The definition of `x ≤ 0` on pre-games, in terms of `≤ 0` two moves later. -/
theorem le_zero {x : PGame} : x ≤ 0 ↔ ∀ i, ∃ j, (x.moveLeft i).moveRight j ≤ 0 := by
  rw [le_def]
  simp

/-- The definition of `0 ⧏ x` on pre-games, in terms of `0 ⧏` two moves later. -/
theorem zero_lf {x : PGame} : 0 ⧏ x ↔ ∃ i, ∀ j, 0 ⧏ (x.moveLeft i).moveRight j := by
  rw [lf_def]
  simp

/-- The definition of `x ⧏ 0` on pre-games, in terms of `⧏ 0` two moves later. -/
theorem lf_zero {x : PGame} : x ⧏ 0 ↔ ∃ j, ∀ i, (x.moveRight j).moveLeft i ⧏ 0 := by
  rw [lf_def]
  simp

@[simp]
theorem zero_le_of_isEmpty_rightMoves (x : PGame) [IsEmpty x.RightMoves] : 0 ≤ x :=
  zero_le.2 isEmptyElim

@[simp]
theorem le_zero_of_isEmpty_leftMoves (x : PGame) [IsEmpty x.LeftMoves] : x ≤ 0 :=
  le_zero.2 isEmptyElim

/-- Given a game won by the right player when they play second, provide a response to any move by
left. -/
noncomputable def rightResponse {x : PGame} (h : x ≤ 0) (i : x.LeftMoves) :
    (x.moveLeft i).RightMoves :=
  Classical.choose <| (le_zero.1 h) i

/-- Show that the response for right provided by `rightResponse` preserves the right-player-wins
condition. -/
theorem rightResponse_spec {x : PGame} (h : x ≤ 0) (i : x.LeftMoves) :
    (x.moveLeft i).moveRight (rightResponse h i) ≤ 0 :=
  Classical.choose_spec <| (le_zero.1 h) i

/-- Given a game won by the left player when they play second, provide a response to any move by
right. -/
noncomputable def leftResponse {x : PGame} (h : 0 ≤ x) (j : x.RightMoves) :
    (x.moveRight j).LeftMoves :=
  Classical.choose <| (zero_le.1 h) j

/-- Show that the response for left provided by `leftResponse` preserves the left-player-wins
condition. -/
theorem leftResponse_spec {x : PGame} (h : 0 ≤ x) (j : x.RightMoves) :
    0 ≤ (x.moveRight j).moveLeft (leftResponse h j) :=
  Classical.choose_spec <| (zero_le.1 h) j

/-- A small family of pre-games is bounded above. -/
lemma bddAbove_range_of_small {ι : Type*} [Small.{u} ι] (f : ι → PGame.{u}) :
    BddAbove (Set.range f) := by
  let x : PGame.{u} := ⟨Σ i, (f <| (equivShrink.{u} ι).symm i).LeftMoves, PEmpty,
    fun x ↦ moveLeft _ x.2, PEmpty.elim⟩
  refine ⟨x, Set.forall_mem_range.2 fun i ↦ ?_⟩
  rw [← (equivShrink ι).symm_apply_apply i, le_iff_forall_lf]
  simpa [x] using fun j ↦ @moveLeft_lf x ⟨equivShrink ι i, j⟩

/-- A small set of pre-games is bounded above. -/
lemma bddAbove_of_small (s : Set PGame.{u}) [Small.{u} s] : BddAbove s := by
  simpa using bddAbove_range_of_small (Subtype.val : s → PGame.{u})

/-- A small family of pre-games is bounded below. -/
lemma bddBelow_range_of_small {ι : Type*} [Small.{u} ι] (f : ι → PGame.{u}) :
    BddBelow (Set.range f) := by
  let x : PGame.{u} := ⟨PEmpty, Σ i, (f <| (equivShrink.{u} ι).symm i).RightMoves, PEmpty.elim,
    fun x ↦ moveRight _ x.2⟩
  refine ⟨x, Set.forall_mem_range.2 fun i ↦ ?_⟩
  rw [← (equivShrink ι).symm_apply_apply i, le_iff_forall_lf]
  simpa [x] using fun j ↦ @lf_moveRight x ⟨equivShrink ι i, j⟩

/-- A small set of pre-games is bounded below. -/
lemma bddBelow_of_small (s : Set PGame.{u}) [Small.{u} s] : BddBelow s := by
  simpa using bddBelow_range_of_small (Subtype.val : s → PGame.{u})

/-- The equivalence relation on pre-games. Two pre-games `x`, `y` are equivalent if `x ≤ y` and
`y ≤ x`.

If `x ≈ 0`, then the second player can always win `x`. -/
def Equiv (x y : PGame) : Prop :=
  x ≤ y ∧ y ≤ x

-- Porting note: deleted the scoped notation due to notation overloading with the setoid
-- instance and this causes the PGame.equiv docstring to not show up on hover.

instance : IsEquiv _ PGame.Equiv where
  refl _ := ⟨le_rfl, le_rfl⟩
  trans := fun _ _ _ ⟨xy, yx⟩ ⟨yz, zy⟩ => ⟨xy.trans yz, zy.trans yx⟩
  symm _ _ := And.symm

-- Porting note: moved the setoid instance from Basic.lean to here

instance setoid : Setoid PGame :=
  ⟨Equiv, refl, symm, Trans.trans⟩

theorem equiv_def {x y : PGame} : x ≈ y ↔ x ≤ y ∧ y ≤ x := Iff.rfl

theorem Equiv.le {x y : PGame} (h : x ≈ y) : x ≤ y :=
  h.1

theorem Equiv.ge {x y : PGame} (h : x ≈ y) : y ≤ x :=
  h.2

@[refl, simp]
theorem equiv_rfl {x : PGame} : x ≈ x :=
  refl x

theorem equiv_refl (x : PGame) : x ≈ x :=
  refl x

@[symm]
protected theorem Equiv.symm {x y : PGame} : (x ≈ y) → (y ≈ x) :=
  symm

@[trans]
protected theorem Equiv.trans {x y z : PGame} : (x ≈ y) → (y ≈ z) → (x ≈ z) :=
  _root_.trans

protected theorem equiv_comm {x y : PGame} : (x ≈ y) ↔ (y ≈ x) :=
  comm

theorem equiv_of_eq {x y : PGame} (h : x = y) : x ≈ y := by subst h; rfl

lemma Identical.equiv {x y} (h : x ≡ y) : x ≈ y := ⟨h.le, h.ge⟩

@[trans]
theorem le_of_le_of_equiv {x y z : PGame} (h₁ : x ≤ y) (h₂ : y ≈ z) : x ≤ z :=
  h₁.trans h₂.1

instance : Trans
    ((· ≤ ·) : PGame → PGame → Prop)
    ((· ≈ ·) : PGame → PGame → Prop)
    ((· ≤ ·) : PGame → PGame → Prop) where
  trans := le_of_le_of_equiv

@[trans]
theorem le_of_equiv_of_le {x y z : PGame} (h₁ : x ≈ y) : y ≤ z → x ≤ z :=
  h₁.1.trans

instance : Trans
    ((· ≈ ·) : PGame → PGame → Prop)
    ((· ≤ ·) : PGame → PGame → Prop)
    ((· ≤ ·) : PGame → PGame → Prop) where
  trans := le_of_equiv_of_le

theorem LF.not_equiv {x y : PGame} (h : x ⧏ y) : ¬(x ≈ y) := fun h' => h.not_ge h'.2

theorem LF.not_equiv' {x y : PGame} (h : x ⧏ y) : ¬(y ≈ x) := fun h' => h.not_ge h'.1

theorem LF.not_gt {x y : PGame} (h : x ⧏ y) : ¬y < x := fun h' => h.not_ge h'.le

theorem le_congr_imp {x₁ y₁ x₂ y₂ : PGame} (hx : x₁ ≈ x₂) (hy : y₁ ≈ y₂) (h : x₁ ≤ y₁) : x₂ ≤ y₂ :=
  hx.2.trans (h.trans hy.1)

theorem le_congr {x₁ y₁ x₂ y₂ : PGame} (hx : x₁ ≈ x₂) (hy : y₁ ≈ y₂) : x₁ ≤ y₁ ↔ x₂ ≤ y₂ :=
  ⟨le_congr_imp hx hy, le_congr_imp (Equiv.symm hx) (Equiv.symm hy)⟩

theorem le_congr_left {x₁ x₂ y : PGame} (hx : x₁ ≈ x₂) : x₁ ≤ y ↔ x₂ ≤ y :=
  le_congr hx equiv_rfl

theorem le_congr_right {x y₁ y₂ : PGame} (hy : y₁ ≈ y₂) : x ≤ y₁ ↔ x ≤ y₂ :=
  le_congr equiv_rfl hy

theorem lf_congr {x₁ y₁ x₂ y₂ : PGame} (hx : x₁ ≈ x₂) (hy : y₁ ≈ y₂) : x₁ ⧏ y₁ ↔ x₂ ⧏ y₂ :=
  PGame.not_le.symm.trans <| (not_congr (le_congr hy hx)).trans PGame.not_le

theorem lf_congr_imp {x₁ y₁ x₂ y₂ : PGame} (hx : x₁ ≈ x₂) (hy : y₁ ≈ y₂) : x₁ ⧏ y₁ → x₂ ⧏ y₂ :=
  (lf_congr hx hy).1

theorem lf_congr_left {x₁ x₂ y : PGame} (hx : x₁ ≈ x₂) : x₁ ⧏ y ↔ x₂ ⧏ y :=
  lf_congr hx equiv_rfl

theorem lf_congr_right {x y₁ y₂ : PGame} (hy : y₁ ≈ y₂) : x ⧏ y₁ ↔ x ⧏ y₂ :=
  lf_congr equiv_rfl hy

@[trans]
theorem lf_of_lf_of_equiv {x y z : PGame} (h₁ : x ⧏ y) (h₂ : y ≈ z) : x ⧏ z :=
  lf_congr_imp equiv_rfl h₂ h₁

instance : Trans (· ⧏ ·) (· ≈ ·) (· ⧏ ·) := ⟨lf_of_lf_of_equiv⟩

@[trans]
theorem lf_of_equiv_of_lf {x y z : PGame} (h₁ : x ≈ y) : y ⧏ z → x ⧏ z :=
  lf_congr_imp (Equiv.symm h₁) equiv_rfl

instance : Trans (· ≈ ·) (· ⧏ ·) (· ⧏ ·) := ⟨lf_of_equiv_of_lf⟩

@[trans]
theorem lt_of_lt_of_equiv {x y z : PGame} (h₁ : x < y) (h₂ : y ≈ z) : x < z :=
  h₁.trans_le h₂.1

instance : Trans
    ((· < ·) : PGame → PGame → Prop)
    ((· ≈ ·) : PGame → PGame → Prop)
    ((· < ·) : PGame → PGame → Prop) where
  trans := lt_of_lt_of_equiv

@[trans]
theorem lt_of_equiv_of_lt {x y z : PGame} (h₁ : x ≈ y) : y < z → x < z :=
  h₁.1.trans_lt

instance : Trans
    ((· ≈ ·) : PGame → PGame → Prop)
    ((· < ·) : PGame → PGame → Prop)
    ((· < ·) : PGame → PGame → Prop) where
  trans := lt_of_equiv_of_lt

theorem lt_congr_imp {x₁ y₁ x₂ y₂ : PGame} (hx : x₁ ≈ x₂) (hy : y₁ ≈ y₂) (h : x₁ < y₁) : x₂ < y₂ :=
  hx.2.trans_lt (h.trans_le hy.1)

theorem lt_congr {x₁ y₁ x₂ y₂ : PGame} (hx : x₁ ≈ x₂) (hy : y₁ ≈ y₂) : x₁ < y₁ ↔ x₂ < y₂ :=
  ⟨lt_congr_imp hx hy, lt_congr_imp (Equiv.symm hx) (Equiv.symm hy)⟩

theorem lt_congr_left {x₁ x₂ y : PGame} (hx : x₁ ≈ x₂) : x₁ < y ↔ x₂ < y :=
  lt_congr hx equiv_rfl

theorem lt_congr_right {x y₁ y₂ : PGame} (hy : y₁ ≈ y₂) : x < y₁ ↔ x < y₂ :=
  lt_congr equiv_rfl hy

theorem lt_or_equiv_of_le {x y : PGame} (h : x ≤ y) : x < y ∨ (x ≈ y) :=
  and_or_left.mp ⟨h, (em <| y ≤ x).symm.imp_left PGame.not_le.1⟩

theorem lf_or_equiv_or_gf (x y : PGame) : x ⧏ y ∨ (x ≈ y) ∨ y ⧏ x := by
  by_cases h : x ⧏ y
  · exact Or.inl h
  · right
    cases' lt_or_equiv_of_le (PGame.not_lf.1 h) with h' h'
    · exact Or.inr h'.lf
    · exact Or.inl (Equiv.symm h')

theorem equiv_congr_left {y₁ y₂ : PGame} : (y₁ ≈ y₂) ↔ ∀ x₁, (x₁ ≈ y₁) ↔ (x₁ ≈ y₂) :=
  ⟨fun h _ => ⟨fun h' => Equiv.trans h' h, fun h' => Equiv.trans h' (Equiv.symm h)⟩,
   fun h => (h y₁).1 <| equiv_rfl⟩

theorem equiv_congr_right {x₁ x₂ : PGame} : (x₁ ≈ x₂) ↔ ∀ y₁, (x₁ ≈ y₁) ↔ (x₂ ≈ y₁) :=
  ⟨fun h _ => ⟨fun h' => Equiv.trans (Equiv.symm h) h', fun h' => Equiv.trans h h'⟩,
   fun h => (h x₂).2 <| equiv_rfl⟩

theorem Equiv.ext {x y : PGame}
    (hl : Relator.BiTotal (fun i j ↦ x.moveLeft i ≈ y.moveLeft j))
    (hr : Relator.BiTotal (fun i j ↦ x.moveRight i ≈ y.moveRight j)) : x ≈ y := by
  constructor <;> rw [le_def]
  · exact ⟨fun i ↦ .inl <| (hl.1 i).imp (fun _ ↦ (·.1)),
      fun j ↦ .inr <| (hr.2 j).imp (fun _ ↦ (·.1))⟩
  · exact ⟨fun i ↦ .inl <| (hl.2 i).imp (fun _ ↦ (·.2)),
      fun j ↦ .inr <| (hr.1 j).imp (fun _ ↦ (·.2))⟩

/-- Show `x ≈ y` by giving an explicit correspondence between the moves of `x` and `y`. -/
lemma Equiv.of_fn {x y : PGame}
    (l : x.LeftMoves → y.LeftMoves) (il : y.LeftMoves → x.LeftMoves)
    (r : x.RightMoves → y.RightMoves) (ir : y.RightMoves → x.RightMoves)
    (hl : ∀ i, x.moveLeft i ≈ y.moveLeft (l i))
    (hil : ∀ i, x.moveLeft (il i) ≈ y.moveLeft i)
    (hr : ∀ i, x.moveRight i ≈ y.moveRight (r i))
    (hir : ∀ i, x.moveRight (ir i) ≈ y.moveRight i) : x ≈ y :=
  .ext ⟨fun i ↦ ⟨l i, hl i⟩, fun i ↦ ⟨il i, hil i⟩⟩ ⟨fun i ↦ ⟨r i, hr i⟩, fun i ↦ ⟨ir i, hir i⟩⟩

lemma Equiv.of_equiv {x y : PGame}
    (l : x.LeftMoves ≃ y.LeftMoves) (r : x.RightMoves ≃ y.RightMoves)
    (hl : ∀ i, x.moveLeft i ≈ y.moveLeft (l i)) (hr : ∀ i, x.moveRight i ≈ y.moveRight (r i)) :
    x ≈ y :=
  .of_fn l l.symm r r.symm hl (by simpa using hl <| l.symm ·) hr (by simpa using hr <| r.symm ·)

theorem Equiv.ext' {x y : PGame}
    (hl : (∀ a ∈ₗ x, ∃ b ∈ₗ y, a ≈ b) ∧ (∀ b ∈ₗ y, ∃ a ∈ₗ x, a ≈ b))
    (hr : (∀ a ∈ᵣ x, ∃ b ∈ᵣ y, a ≈ b) ∧ (∀ b ∈ᵣ y, ∃ a ∈ᵣ x, a ≈ b)) :
    x ≈ y := by
  refine Equiv.ext (hl.imp (fun h i ↦ ?_) (fun h i ↦ ?_)) (hr.imp (fun h i ↦ ?_) (fun h i ↦ ?_)) <;>
    obtain ⟨_, ⟨i, hi⟩, h⟩ := h _ ⟨i, refl _⟩
  · exact ⟨i, Equiv.trans h hi.equiv⟩
  · exact ⟨i, Equiv.trans hi.symm.equiv h⟩
  · exact ⟨i, Equiv.trans h hi.equiv⟩
  · exact ⟨i, Equiv.trans hi.symm.equiv h⟩

/-- The fuzzy, confused, or incomparable relation on pre-games.

If `x ‖ 0`, then the first player can always win `x`. -/
def Fuzzy (x y : PGame) : Prop :=
  x ⧏ y ∧ y ⧏ x

@[inherit_doc]
scoped infixl:50 " ‖ " => PGame.Fuzzy

@[symm]
theorem Fuzzy.swap {x y : PGame} : x ‖ y → y ‖ x :=
  And.symm

instance : IsSymm _ (· ‖ ·) :=
  ⟨fun _ _ => Fuzzy.swap⟩

theorem Fuzzy.swap_iff {x y : PGame} : x ‖ y ↔ y ‖ x :=
  ⟨Fuzzy.swap, Fuzzy.swap⟩

theorem fuzzy_irrefl (x : PGame) : ¬x ‖ x := fun h => lf_irrefl x h.1

instance : IsIrrefl _ (· ‖ ·) :=
  ⟨fuzzy_irrefl⟩

theorem lf_iff_lt_or_fuzzy {x y : PGame} : x ⧏ y ↔ x < y ∨ x ‖ y := by
  simp only [lt_iff_le_and_lf, Fuzzy, ← PGame.not_le]
  tauto

theorem lf_of_fuzzy {x y : PGame} (h : x ‖ y) : x ⧏ y :=
  lf_iff_lt_or_fuzzy.2 (Or.inr h)

alias Fuzzy.lf := lf_of_fuzzy

theorem lt_or_fuzzy_of_lf {x y : PGame} : x ⧏ y → x < y ∨ x ‖ y :=
  lf_iff_lt_or_fuzzy.1

theorem Fuzzy.not_equiv {x y : PGame} (h : x ‖ y) : ¬(x ≈ y) := fun h' => h'.1.not_gf h.2

theorem Fuzzy.not_equiv' {x y : PGame} (h : x ‖ y) : ¬(y ≈ x) := fun h' => h'.2.not_gf h.2

theorem not_fuzzy_of_le {x y : PGame} (h : x ≤ y) : ¬x ‖ y := fun h' => h'.2.not_ge h

theorem not_fuzzy_of_ge {x y : PGame} (h : y ≤ x) : ¬x ‖ y := fun h' => h'.1.not_ge h

theorem Equiv.not_fuzzy {x y : PGame} (h : x ≈ y) : ¬x ‖ y :=
  not_fuzzy_of_le h.1

theorem Equiv.not_fuzzy' {x y : PGame} (h : x ≈ y) : ¬y ‖ x :=
  not_fuzzy_of_le h.2

theorem fuzzy_congr {x₁ y₁ x₂ y₂ : PGame} (hx : x₁ ≈ x₂) (hy : y₁ ≈ y₂) : x₁ ‖ y₁ ↔ x₂ ‖ y₂ :=
  show _ ∧ _ ↔ _ ∧ _ by rw [lf_congr hx hy, lf_congr hy hx]

theorem fuzzy_congr_imp {x₁ y₁ x₂ y₂ : PGame} (hx : x₁ ≈ x₂) (hy : y₁ ≈ y₂) : x₁ ‖ y₁ → x₂ ‖ y₂ :=
  (fuzzy_congr hx hy).1

theorem fuzzy_congr_left {x₁ x₂ y : PGame} (hx : x₁ ≈ x₂) : x₁ ‖ y ↔ x₂ ‖ y :=
  fuzzy_congr hx equiv_rfl

theorem fuzzy_congr_right {x y₁ y₂ : PGame} (hy : y₁ ≈ y₂) : x ‖ y₁ ↔ x ‖ y₂ :=
  fuzzy_congr equiv_rfl hy

@[trans]
theorem fuzzy_of_fuzzy_of_equiv {x y z : PGame} (h₁ : x ‖ y) (h₂ : y ≈ z) : x ‖ z :=
  (fuzzy_congr_right h₂).1 h₁

@[trans]
theorem fuzzy_of_equiv_of_fuzzy {x y z : PGame} (h₁ : x ≈ y) (h₂ : y ‖ z) : x ‖ z :=
  (fuzzy_congr_left h₁).2 h₂

/-- Exactly one of the following is true (although we don't prove this here). -/
theorem lt_or_equiv_or_gt_or_fuzzy (x y : PGame) : x < y ∨ (x ≈ y) ∨ y < x ∨ x ‖ y := by
  cases' le_or_gf x y with h₁ h₁ <;> cases' le_or_gf y x with h₂ h₂
  · right
    left
    exact ⟨h₁, h₂⟩
  · left
    exact ⟨h₁, h₂⟩
  · right
    right
    left
    exact ⟨h₂, h₁⟩
  · right
    right
    right
    exact ⟨h₂, h₁⟩

theorem lt_or_equiv_or_gf (x y : PGame) : x < y ∨ (x ≈ y) ∨ y ⧏ x := by
  rw [lf_iff_lt_or_fuzzy, Fuzzy.swap_iff]
  exact lt_or_equiv_or_gt_or_fuzzy x y

/-! ### Relabellings -/


/-- `Relabelling x y` says that `x` and `y` are really the same game, just dressed up differently.
Specifically, there is a bijection between the moves for Left in `x` and in `y`, and similarly
for Right, and under these bijections we inductively have `Relabelling`s for the consequent games.
-/
inductive Relabelling : PGame.{u} → PGame.{u} → Type (u + 1)
  |
  mk :
    ∀ {x y : PGame} (L : x.LeftMoves ≃ y.LeftMoves) (R : x.RightMoves ≃ y.RightMoves),
      (∀ i, Relabelling (x.moveLeft i) (y.moveLeft (L i))) →
        (∀ j, Relabelling (x.moveRight j) (y.moveRight (R j))) → Relabelling x y

@[inherit_doc]
scoped infixl:50 " ≡r " => PGame.Relabelling

namespace Relabelling

variable {x y : PGame.{u}}

/-- A constructor for relabellings swapping the equivalences. -/
def mk' (L : y.LeftMoves ≃ x.LeftMoves) (R : y.RightMoves ≃ x.RightMoves)
    (hL : ∀ i, x.moveLeft (L i) ≡r y.moveLeft i) (hR : ∀ j, x.moveRight (R j) ≡r y.moveRight j) :
    x ≡r y :=
  ⟨L.symm, R.symm, fun i => by simpa using hL (L.symm i), fun j => by simpa using hR (R.symm j)⟩

/-- The equivalence between left moves of `x` and `y` given by the relabelling. -/
def leftMovesEquiv : x ≡r y → x.LeftMoves ≃ y.LeftMoves
  | ⟨L,_, _,_⟩ => L

@[simp]
theorem mk_leftMovesEquiv {x y L R hL hR} : (@Relabelling.mk x y L R hL hR).leftMovesEquiv = L :=
  rfl

@[simp]
theorem mk'_leftMovesEquiv {x y L R hL hR} :
    (@Relabelling.mk' x y L R hL hR).leftMovesEquiv = L.symm :=
  rfl

/-- The equivalence between right moves of `x` and `y` given by the relabelling. -/
def rightMovesEquiv : x ≡r y → x.RightMoves ≃ y.RightMoves
  | ⟨_, R, _, _⟩ => R

@[simp]
theorem mk_rightMovesEquiv {x y L R hL hR} : (@Relabelling.mk x y L R hL hR).rightMovesEquiv = R :=
  rfl

@[simp]
theorem mk'_rightMovesEquiv {x y L R hL hR} :
    (@Relabelling.mk' x y L R hL hR).rightMovesEquiv = R.symm :=
  rfl

/-- A left move of `x` is a relabelling of a left move of `y`. -/
def moveLeft : ∀ (r : x ≡r y) (i : x.LeftMoves), x.moveLeft i ≡r y.moveLeft (r.leftMovesEquiv i)
  | ⟨_, _, hL, _⟩ => hL

/-- A left move of `y` is a relabelling of a left move of `x`. -/
def moveLeftSymm :
    ∀ (r : x ≡r y) (i : y.LeftMoves), x.moveLeft (r.leftMovesEquiv.symm i) ≡r y.moveLeft i
  | ⟨L, R, hL, hR⟩, i => by simpa using hL (L.symm i)

/-- A right move of `x` is a relabelling of a right move of `y`. -/
def moveRight :
    ∀ (r : x ≡r y) (i : x.RightMoves), x.moveRight i ≡r y.moveRight (r.rightMovesEquiv i)
  | ⟨_, _, _, hR⟩ => hR

/-- A right move of `y` is a relabelling of a right move of `x`. -/
def moveRightSymm :
    ∀ (r : x ≡r y) (i : y.RightMoves), x.moveRight (r.rightMovesEquiv.symm i) ≡r y.moveRight i
  | ⟨L, R, hL, hR⟩, i => by simpa using hR (R.symm i)

/-- The identity relabelling. -/
@[refl]
def refl (x : PGame) : x ≡r x :=
  ⟨Equiv.refl _, Equiv.refl _, fun i => refl _, fun j => refl _⟩
termination_by x

instance (x : PGame) : Inhabited (x ≡r x) :=
  ⟨refl _⟩

/-- Flip a relabelling. -/
@[symm]
def symm : ∀ {x y : PGame}, x ≡r y → y ≡r x
  | _, _, ⟨L, R, hL, hR⟩ => mk' L R (fun i => (hL i).symm) fun j => (hR j).symm

theorem le {x y : PGame} (r : x ≡r y) : x ≤ y :=
  le_def.2
    ⟨fun i => Or.inl ⟨_, (r.moveLeft i).le⟩, fun j =>
      Or.inr ⟨_, (r.moveRightSymm j).le⟩⟩
termination_by x

theorem ge {x y : PGame} (r : x ≡r y) : y ≤ x :=
  r.symm.le

/-- A relabelling lets us prove equivalence of games. -/
theorem equiv (r : x ≡r y) : x ≈ y :=
  ⟨r.le, r.ge⟩

/-- Transitivity of relabelling. -/
@[trans]
def trans : ∀ {x y z : PGame}, x ≡r y → y ≡r z → x ≡r z
  | _, _, _, ⟨L₁, R₁, hL₁, hR₁⟩, ⟨L₂, R₂, hL₂, hR₂⟩ =>
    ⟨L₁.trans L₂, R₁.trans R₂, fun i => (hL₁ i).trans (hL₂ _), fun j => (hR₁ j).trans (hR₂ _)⟩

/-- Any game without left or right moves is a relabelling of 0. -/
def isEmpty (x : PGame) [IsEmpty x.LeftMoves] [IsEmpty x.RightMoves] : x ≡r 0 :=
  ⟨Equiv.equivPEmpty _, Equiv.equivOfIsEmpty _ _, isEmptyElim, isEmptyElim⟩

end Relabelling

theorem Equiv.isEmpty (x : PGame) [IsEmpty x.LeftMoves] [IsEmpty x.RightMoves] : x ≈ 0 :=
  (Relabelling.isEmpty x).equiv

instance {x y : PGame} : Coe (x ≡r y) (x ≈ y) :=
  ⟨Relabelling.equiv⟩

/-- Replace the types indexing the next moves for Left and Right by equivalent types. -/
def relabel {x : PGame} {xl' xr'} (el : xl' ≃ x.LeftMoves) (er : xr' ≃ x.RightMoves) : PGame :=
  ⟨xl', xr', x.moveLeft ∘ el, x.moveRight ∘ er⟩

@[simp]
theorem relabel_moveLeft' {x : PGame} {xl' xr'} (el : xl' ≃ x.LeftMoves) (er : xr' ≃ x.RightMoves)
    (i : xl') : moveLeft (relabel el er) i = x.moveLeft (el i) :=
  rfl

theorem relabel_moveLeft {x : PGame} {xl' xr'} (el : xl' ≃ x.LeftMoves) (er : xr' ≃ x.RightMoves)
    (i : x.LeftMoves) : moveLeft (relabel el er) (el.symm i) = x.moveLeft i := by simp

@[simp]
theorem relabel_moveRight' {x : PGame} {xl' xr'} (el : xl' ≃ x.LeftMoves) (er : xr' ≃ x.RightMoves)
    (j : xr') : moveRight (relabel el er) j = x.moveRight (er j) :=
  rfl

theorem relabel_moveRight {x : PGame} {xl' xr'} (el : xl' ≃ x.LeftMoves) (er : xr' ≃ x.RightMoves)
    (j : x.RightMoves) : moveRight (relabel el er) (er.symm j) = x.moveRight j := by simp

/-- The game obtained by relabelling the next moves is a relabelling of the original game. -/
def relabelRelabelling {x : PGame} {xl' xr'} (el : xl' ≃ x.LeftMoves) (er : xr' ≃ x.RightMoves) :
    x ≡r relabel el er :=
  -- Porting note: needed to add `rfl`
  Relabelling.mk' el er (fun i => by simp; rfl) (fun j => by simp; rfl)

/-! ### Negation -/


/-- The negation of `{L | R}` is `{-R | -L}`. -/
def neg : PGame → PGame
  | ⟨l, r, L, R⟩ => ⟨r, l, fun i => neg (R i), fun i => neg (L i)⟩

instance : Neg PGame :=
  ⟨neg⟩

@[simp]
theorem neg_def {xl xr xL xR} : -mk xl xr xL xR = mk xr xl (-xR ·) (-xL ·) :=
  rfl

instance : InvolutiveNeg PGame :=
  { inferInstanceAs (Neg PGame) with
    neg_neg := fun x => by
      induction' x with xl xr xL xR ihL ihR
      simp_rw [neg_def, ihL, ihR] }

instance : NegZeroClass PGame :=
  { inferInstanceAs (Zero PGame), inferInstanceAs (Neg PGame) with
    neg_zero := by
      dsimp [Zero.zero, Neg.neg, neg]
      congr <;> funext i <;> cases i }

@[simp]
theorem neg_ofLists (L R : List PGame) :
    -ofLists L R = ofLists (R.map fun x => -x) (L.map fun x => -x) := by
  simp only [ofLists, neg_def, List.getElem_map, mk.injEq, List.length_map, true_and]
  constructor
  all_goals
    apply hfunext
    · simp
    · rintro ⟨⟨a, ha⟩⟩ ⟨⟨b, hb⟩⟩ h
      have :
        ∀ {m n} (_ : m = n) {b : ULift (Fin m)} {c : ULift (Fin n)} (_ : HEq b c),
          (b.down : ℕ) = ↑c.down := by
        rintro m n rfl b c
        simp only [heq_eq_eq]
        rintro rfl
        rfl
      simp only [heq_eq_eq]
      congr 5
      exact this (List.length_map _ _).symm h

theorem isOption_neg {x y : PGame} : IsOption x (-y) ↔ IsOption (-x) y := by
  rw [isOption_iff, isOption_iff, or_comm]
  cases y
  apply or_congr <;>
    · apply exists_congr
      intro
      rw [neg_eq_iff_eq_neg]
      rfl

@[simp]
theorem isOption_neg_neg {x y : PGame} : IsOption (-x) (-y) ↔ IsOption x y := by
  rw [isOption_neg, neg_neg]

theorem leftMoves_neg : ∀ x : PGame, (-x).LeftMoves = x.RightMoves
  | ⟨_, _, _, _⟩ => rfl

theorem rightMoves_neg : ∀ x : PGame, (-x).RightMoves = x.LeftMoves
  | ⟨_, _, _, _⟩ => rfl

/-- Turns a right move for `x` into a left move for `-x` and vice versa.

Even though these types are the same (not definitionally so), this is the preferred way to convert
between them. -/
def toLeftMovesNeg {x : PGame} : x.RightMoves ≃ (-x).LeftMoves :=
  Equiv.cast (leftMoves_neg x).symm

/-- Turns a left move for `x` into a right move for `-x` and vice versa.

Even though these types are the same (not definitionally so), this is the preferred way to convert
between them. -/
def toRightMovesNeg {x : PGame} : x.LeftMoves ≃ (-x).RightMoves :=
  Equiv.cast (rightMoves_neg x).symm

theorem moveLeft_neg {x : PGame} (i) : (-x).moveLeft (toLeftMovesNeg i) = -x.moveRight i := by
  cases x
  rfl

@[simp]
theorem moveLeft_neg' {x : PGame} (i) : (-x).moveLeft i = -x.moveRight (toLeftMovesNeg.symm i) := by
  cases x
  rfl

theorem moveRight_neg {x : PGame} (i) : (-x).moveRight (toRightMovesNeg i) = -x.moveLeft i := by
  cases x
  rfl

@[simp]
theorem moveRight_neg' {x : PGame} (i) :
    (-x).moveRight i = -x.moveLeft (toRightMovesNeg.symm i) := by
  cases x
  rfl

theorem moveLeft_neg_symm {x : PGame} (i) :
    x.moveLeft (toRightMovesNeg.symm i) = -(-x).moveRight i := by simp

theorem moveLeft_neg_symm' {x : PGame} (i) :
    x.moveLeft i = -(-x).moveRight (toRightMovesNeg i) := by simp

theorem moveRight_neg_symm {x : PGame} (i) :
    x.moveRight (toLeftMovesNeg.symm i) = -(-x).moveLeft i := by simp

theorem moveRight_neg_symm' {x : PGame} (i) :
    x.moveRight i = -(-x).moveLeft (toLeftMovesNeg i) := by simp

theorem leftMoves_neg_cases {x : PGame} (k) {P : (-x).LeftMoves → Prop}
    (h : ∀ i, P <| toLeftMovesNeg i) :
    P k := by
  rw [← toLeftMovesNeg.apply_symm_apply k]
  exact h _

theorem rightMoves_neg_cases {x : PGame} (k) {P : (-x).RightMoves → Prop}
    (h : ∀ i, P <| toRightMovesNeg i) :
    P k := by
  rw [← toRightMovesNeg.apply_symm_apply k]
  exact h _

/-- If `x` has the same moves as `y`, then `-x` has the sames moves as `-y`. -/
lemma Identical.neg : ∀ {x₁ x₂ : PGame}, x₁ ≡ x₂ → -x₁ ≡ -x₂
  | mk _ _ _ _, mk _ _ _ _, ⟨⟨hL₁, hL₂⟩, ⟨hR₁, hR₂⟩⟩ =>
    ⟨⟨fun i ↦ (hR₁ i).imp (fun _ ↦ Identical.neg), fun j ↦ (hR₂ j).imp (fun _ ↦ Identical.neg)⟩,
      ⟨fun i ↦ (hL₁ i).imp (fun _ ↦ Identical.neg), fun j ↦ (hL₂ j).imp (fun _ ↦ Identical.neg)⟩⟩

/-- If `-x` has the same moves as `-y`, then `x` has the sames moves as `y`. -/
lemma Identical.of_neg : ∀ {x₁ x₂ : PGame}, -x₁ ≡ -x₂ → x₁ ≡ x₂
  | mk x₁l x₁r x₁L x₁R, mk x₂l x₂r x₂L x₂R => by
    simpa using Identical.neg (x₁ := mk _ _ (-x₁R ·) (-x₁L ·)) (x₂ := mk _ _ (-x₂R ·) (-x₂L ·))

lemma memₗ_neg_iff : ∀ {x y : PGame},
    x ∈ₗ -y ↔ ∃ z ∈ᵣ y, x ≡ -z
  | mk _ _ _ _, mk _ _ _ _ =>
    ⟨fun ⟨_i, hi⟩ ↦ ⟨_, ⟨_, refl _⟩, hi⟩, fun ⟨_, ⟨i, hi⟩, h⟩ ↦ ⟨i, h.trans hi.neg⟩⟩

lemma memᵣ_neg_iff : ∀ {x y : PGame},
    x ∈ᵣ -y ↔ ∃ z ∈ₗ y, x ≡ -z
  | mk _ _ _ _, mk _ _ _ _ =>
    ⟨fun ⟨_i, hi⟩ ↦ ⟨_, ⟨_, refl _⟩, hi⟩, fun ⟨_, ⟨i, hi⟩, h⟩ ↦ ⟨i, h.trans hi.neg⟩⟩

/-- If `x` has the same moves as `y`, then `-x` has the same moves as `-y`. -/
def Relabelling.negCongr : ∀ {x y : PGame}, x ≡r y → -x ≡r -y
  | ⟨_, _, _, _⟩, ⟨_, _, _, _⟩, ⟨L, R, hL, hR⟩ =>
    ⟨R, L, fun j => (hR j).negCongr, fun i => (hL i).negCongr⟩

private theorem neg_le_lf_neg_iff : ∀ {x y : PGame.{u}}, (-y ≤ -x ↔ x ≤ y) ∧ (-y ⧏ -x ↔ x ⧏ y)
  | mk xl xr xL xR, mk yl yr yL yR => by
    simp_rw [neg_def, mk_le_mk, mk_lf_mk, ← neg_def]
    constructor
    · rw [and_comm]
      apply and_congr <;> exact forall_congr' fun _ => neg_le_lf_neg_iff.2
    · rw [or_comm]
      apply or_congr <;> exact exists_congr fun _ => neg_le_lf_neg_iff.1
termination_by x y => (x, y)

@[simp]
theorem neg_le_neg_iff {x y : PGame} : -y ≤ -x ↔ x ≤ y :=
  neg_le_lf_neg_iff.1

@[simp]
theorem neg_lf_neg_iff {x y : PGame} : -y ⧏ -x ↔ x ⧏ y :=
  neg_le_lf_neg_iff.2

@[simp]
theorem neg_lt_neg_iff {x y : PGame} : -y < -x ↔ x < y := by
  rw [lt_iff_le_and_lf, lt_iff_le_and_lf, neg_le_neg_iff, neg_lf_neg_iff]

@[simp]
theorem neg_identical_neg_iff {x y : PGame} : (-x ≡ -y) ↔ (x ≡ y) :=
  ⟨Identical.of_neg, Identical.neg⟩

@[simp]
theorem neg_equiv_neg_iff {x y : PGame} : (-x ≈ -y) ↔ (x ≈ y) := by
  show Equiv (-x) (-y) ↔ Equiv x y
  rw [Equiv, Equiv, neg_le_neg_iff, neg_le_neg_iff, and_comm]

@[simp]
theorem neg_fuzzy_neg_iff {x y : PGame} : -x ‖ -y ↔ x ‖ y := by
  rw [Fuzzy, Fuzzy, neg_lf_neg_iff, neg_lf_neg_iff, and_comm]

theorem neg_le_iff {x y : PGame} : -y ≤ x ↔ -x ≤ y := by rw [← neg_neg x, neg_le_neg_iff, neg_neg]

theorem neg_lf_iff {x y : PGame} : -y ⧏ x ↔ -x ⧏ y := by rw [← neg_neg x, neg_lf_neg_iff, neg_neg]

theorem neg_lt_iff {x y : PGame} : -y < x ↔ -x < y := by rw [← neg_neg x, neg_lt_neg_iff, neg_neg]

theorem neg_equiv_iff {x y : PGame} : (-x ≈ y) ↔ (x ≈ -y) := by
  rw [← neg_neg y, neg_equiv_neg_iff, neg_neg]

theorem neg_fuzzy_iff {x y : PGame} : -x ‖ y ↔ x ‖ -y := by
  rw [← neg_neg y, neg_fuzzy_neg_iff, neg_neg]

theorem le_neg_iff {x y : PGame} : y ≤ -x ↔ x ≤ -y := by rw [← neg_neg x, neg_le_neg_iff, neg_neg]

theorem lf_neg_iff {x y : PGame} : y ⧏ -x ↔ x ⧏ -y := by rw [← neg_neg x, neg_lf_neg_iff, neg_neg]

theorem lt_neg_iff {x y : PGame} : y < -x ↔ x < -y := by rw [← neg_neg x, neg_lt_neg_iff, neg_neg]

@[simp]
theorem neg_le_zero_iff {x : PGame} : -x ≤ 0 ↔ 0 ≤ x := by rw [neg_le_iff, neg_zero]

@[simp]
theorem zero_le_neg_iff {x : PGame} : 0 ≤ -x ↔ x ≤ 0 := by rw [le_neg_iff, neg_zero]

@[simp]
theorem neg_lf_zero_iff {x : PGame} : -x ⧏ 0 ↔ 0 ⧏ x := by rw [neg_lf_iff, neg_zero]

@[simp]
theorem zero_lf_neg_iff {x : PGame} : 0 ⧏ -x ↔ x ⧏ 0 := by rw [lf_neg_iff, neg_zero]

@[simp]
theorem neg_lt_zero_iff {x : PGame} : -x < 0 ↔ 0 < x := by rw [neg_lt_iff, neg_zero]

@[simp]
theorem zero_lt_neg_iff {x : PGame} : 0 < -x ↔ x < 0 := by rw [lt_neg_iff, neg_zero]

@[simp]
theorem neg_equiv_zero_iff {x : PGame} : (-x ≈ 0) ↔ (x ≈ 0) := by rw [neg_equiv_iff, neg_zero]

@[simp]
theorem neg_fuzzy_zero_iff {x : PGame} : -x ‖ 0 ↔ x ‖ 0 := by rw [neg_fuzzy_iff, neg_zero]

@[simp]
theorem zero_equiv_neg_iff {x : PGame} : (0 ≈ -x) ↔ (0 ≈ x) := by rw [← neg_equiv_iff, neg_zero]

@[simp]
theorem zero_fuzzy_neg_iff {x : PGame} : 0 ‖ -x ↔ 0 ‖ x := by rw [← neg_fuzzy_iff, neg_zero]

/-! ### Addition and subtraction -/

/-- The sum of `x = {xL | xR}` and `y = {yL | yR}` is `{xL + y, x + yL | xR + y, x + yR}`. -/
instance : Add PGame.{u} :=
  ⟨fun x y => by
    induction x generalizing y with | mk xl xr _ _ IHxl IHxr => _
    induction y with | mk yl yr yL yR IHyl IHyr => _
    have y := mk yl yr yL yR
    refine ⟨xl ⊕ yl, xr ⊕ yr, Sum.rec ?_ ?_, Sum.rec ?_ ?_⟩
    · exact fun i => IHxl i y
    · exact IHyl
    · exact fun i => IHxr i y
    · exact IHyr⟩

@[simp]
theorem mk_add_moveLeft {xl xr yl yr} {xL xR yL yR} {i} :
    (mk xl xr xL xR + mk yl yr yL yR).moveLeft i =
      i.rec (xL · + mk yl yr yL yR) (mk xl xr xL xR + yL ·) :=
  rfl

@[simp]
theorem mk_add_moveRight {xl xr yl yr} {xL xR yL yR} {i} :
    (mk xl xr xL xR + mk yl yr yL yR).moveRight i =
      i.rec (xR · + mk yl yr yL yR) (mk xl xr xL xR + yR ·) :=
  rfl

/-- The pre-game `((0 + 1) + ⋯) + 1`.

Note that this is **not** the usual recursive definition `n = {0, 1, … | }`. For instance,
`2 = 0 + 1 + 1 = {0 + 0 + 1, 0 + 1 + 0 | }` does not contain any left option equivalent to `0`. For
an implementation of said definition, see `Ordinal.toPGame`. For the proof that these games are
equivalent, see `Ordinal.toPGame_natCast`. -/
instance : NatCast PGame :=
  ⟨Nat.unaryCast⟩

@[simp]
protected theorem nat_succ (n : ℕ) : ((n + 1 : ℕ) : PGame) = n + 1 :=
  rfl

instance isEmpty_leftMoves_add (x y : PGame.{u}) [IsEmpty x.LeftMoves] [IsEmpty y.LeftMoves] :
    IsEmpty (x + y).LeftMoves := by
  cases x
  cases y
  apply isEmpty_sum.2 ⟨_, _⟩
  assumption'

instance isEmpty_rightMoves_add (x y : PGame.{u}) [IsEmpty x.RightMoves] [IsEmpty y.RightMoves] :
    IsEmpty (x + y).RightMoves := by
  cases x
  cases y
  apply isEmpty_sum.2 ⟨_, _⟩
  assumption'

/-- `x + 0` has exactly the same moves as `x`. -/
def addZeroRelabelling : ∀ x : PGame.{u}, x + 0 ≡r x
  | ⟨xl, xr, xL, xR⟩ => by
    refine ⟨Equiv.sumEmpty xl PEmpty, Equiv.sumEmpty xr PEmpty, ?_, ?_⟩ <;> rintro (⟨i⟩ | ⟨⟨⟩⟩) <;>
      apply addZeroRelabelling
termination_by x => x

/-- `x + 0` is equivalent to `x`. -/
theorem add_zero_equiv (x : PGame.{u}) : x + 0 ≈ x :=
  (addZeroRelabelling x).equiv

/-- `0 + x` has exactly the same moves as `x`. -/
def zeroAddRelabelling : ∀ x : PGame.{u}, 0 + x ≡r x
  | ⟨xl, xr, xL, xR⟩ => by
    refine ⟨Equiv.emptySum PEmpty xl, Equiv.emptySum PEmpty xr, ?_, ?_⟩ <;> rintro (⟨⟨⟩⟩ | ⟨i⟩) <;>
      apply zeroAddRelabelling

/-- `0 + x` is equivalent to `x`. -/
theorem zero_add_equiv (x : PGame.{u}) : 0 + x ≈ x :=
  (zeroAddRelabelling x).equiv

theorem leftMoves_add : ∀ x y : PGame.{u}, (x + y).LeftMoves = (x.LeftMoves ⊕ y.LeftMoves)
  | ⟨_, _, _, _⟩, ⟨_, _, _, _⟩ => rfl

theorem rightMoves_add : ∀ x y : PGame.{u}, (x + y).RightMoves = (x.RightMoves ⊕ y.RightMoves)
  | ⟨_, _, _, _⟩, ⟨_, _, _, _⟩ => rfl

/-- Converts a left move for `x` or `y` into a left move for `x + y` and vice versa.

Even though these types are the same (not definitionally so), this is the preferred way to convert
between them. -/
def toLeftMovesAdd {x y : PGame} : x.LeftMoves ⊕ y.LeftMoves ≃ (x + y).LeftMoves :=
  Equiv.cast (leftMoves_add x y).symm

/-- Converts a right move for `x` or `y` into a right move for `x + y` and vice versa.

Even though these types are the same (not definitionally so), this is the preferred way to convert
between them. -/
def toRightMovesAdd {x y : PGame} : x.RightMoves ⊕ y.RightMoves ≃ (x + y).RightMoves :=
  Equiv.cast (rightMoves_add x y).symm

@[simp]
theorem mk_add_moveLeft_inl {xl xr yl yr} {xL xR yL yR} {i} :
    (mk xl xr xL xR + mk yl yr yL yR).moveLeft (Sum.inl i) =
      (mk xl xr xL xR).moveLeft i + mk yl yr yL yR :=
  rfl

@[simp]
theorem add_moveLeft_inl {x : PGame} (y : PGame) (i) :
    (x + y).moveLeft (toLeftMovesAdd (Sum.inl i)) = x.moveLeft i + y := by
  cases x
  cases y
  rfl

@[simp]
theorem mk_add_moveRight_inl {xl xr yl yr} {xL xR yL yR} {i} :
    (mk xl xr xL xR + mk yl yr yL yR).moveRight (Sum.inl i) =
      (mk xl xr xL xR).moveRight i + mk yl yr yL yR :=
  rfl

@[simp]
theorem add_moveRight_inl {x : PGame} (y : PGame) (i) :
    (x + y).moveRight (toRightMovesAdd (Sum.inl i)) = x.moveRight i + y := by
  cases x
  cases y
  rfl

@[simp]
theorem mk_add_moveLeft_inr {xl xr yl yr} {xL xR yL yR} {i} :
    (mk xl xr xL xR + mk yl yr yL yR).moveLeft (Sum.inr i) =
      mk xl xr xL xR + (mk yl yr yL yR).moveLeft i :=
  rfl

@[simp]
theorem add_moveLeft_inr (x : PGame) {y : PGame} (i) :
    (x + y).moveLeft (toLeftMovesAdd (Sum.inr i)) = x + y.moveLeft i := by
  cases x
  cases y
  rfl

@[simp]
theorem mk_add_moveRight_inr {xl xr yl yr} {xL xR yL yR} {i} :
    (mk xl xr xL xR + mk yl yr yL yR).moveRight (Sum.inr i) =
      mk xl xr xL xR + (mk yl yr yL yR).moveRight i :=
  rfl

@[simp]
theorem add_moveRight_inr (x : PGame) {y : PGame} (i) :
    (x + y).moveRight (toRightMovesAdd (Sum.inr i)) = x + y.moveRight i := by
  cases x
  cases y
  rfl

theorem leftMoves_add_cases {x y : PGame} (k) {P : (x + y).LeftMoves → Prop}
    (hl : ∀ i, P <| toLeftMovesAdd (Sum.inl i)) (hr : ∀ i, P <| toLeftMovesAdd (Sum.inr i)) :
    P k := by
  rw [← toLeftMovesAdd.apply_symm_apply k]
  cases' toLeftMovesAdd.symm k with i i
  · exact hl i
  · exact hr i

theorem rightMoves_add_cases {x y : PGame} (k) {P : (x + y).RightMoves → Prop}
    (hl : ∀ j, P <| toRightMovesAdd (Sum.inl j)) (hr : ∀ j, P <| toRightMovesAdd (Sum.inr j)) :
    P k := by
  rw [← toRightMovesAdd.apply_symm_apply k]
  cases' toRightMovesAdd.symm k with i i
  · exact hl i
  · exact hr i

instance isEmpty_nat_rightMoves : ∀ n : ℕ, IsEmpty (RightMoves n)
  | 0 => inferInstanceAs (IsEmpty PEmpty)
  | n + 1 => by
    haveI := isEmpty_nat_rightMoves n
    rw [PGame.nat_succ, rightMoves_add]
    infer_instance

/-- `x + y` has exactly the same moves as `y + x`. -/
protected lemma add_comm (x y : PGame) : x + y ≡ y + x :=
  match x, y with
  | mk xl xr xL xR, mk yl yr yL yR => by
    refine Identical.of_equiv (Equiv.sumComm _ _) (Equiv.sumComm _ _) ?_ ?_ <;>
    · rintro (_ | _) <;>
      · dsimp; exact PGame.add_comm _ _
  termination_by (x, y)

/-- `(x + y) + z` has exactly the same moves as `x + (y + z)`. -/
protected lemma add_assoc (x y z : PGame) : x + y + z ≡ x + (y + z) :=
  match x, y, z with
  | mk xl xr xL xR, mk yl yr yL yR, mk zl zr zL zR => by
    refine Identical.of_equiv (Equiv.sumAssoc _ _ _) (Equiv.sumAssoc _ _ _) ?_ ?_ <;>
    · rintro ((_ | _) | _)
      · exact PGame.add_assoc _ _ _
      · exact PGame.add_assoc (mk _ _ _ _) _ _
      · exact PGame.add_assoc (mk _ _ _ _) (mk _ _ _ _) _
  termination_by (x, y, z)

/-- `x + 0` has exactly the same moves as `x`. -/
protected lemma add_zero : ∀ (x : PGame), x + 0 ≡ x
  | mk xl xr xL xR => by
    refine Identical.of_equiv (Equiv.sumEmpty _ _) (Equiv.sumEmpty _ _) ?_ ?_ <;>
    · rintro (_ | ⟨⟨⟩⟩)
      exact PGame.add_zero _

/-- `0 + x` has exactly the same moves as `x`. -/
protected lemma zero_add (x : PGame) : 0 + x ≡ x :=
  (PGame.add_comm _ _).trans x.add_zero

/-- `-(x + y)` has exactly the same moves as `-x + -y`. -/
protected lemma neg_add (x y : PGame) : -(x + y) = -x + -y :=
  match x, y with
  | mk xl xr xL xR, mk yl yr yL yR => by
    refine ext rfl rfl ?_ ?_ <;>
    · rintro (i | i) _ ⟨rfl⟩
      · exact PGame.neg_add _ _
      · simpa [Equiv.refl] using PGame.neg_add _ _
  termination_by (x, y)

/-- `-(x + y)` has exactly the same moves as `-y + -x`. -/
protected lemma neg_add_rev (x y : PGame) : -(x + y) ≡ -y + -x :=
  Identical.trans (of_eq (x.neg_add y)) (PGame.add_comm _ _)

lemma identical_zero_iff : ∀ (x : PGame),
    x ≡ 0 ↔ IsEmpty x.LeftMoves ∧ IsEmpty x.RightMoves
  | mk xl xr xL xR => by
    constructor
    · rintro ⟨h₁, h₂⟩
      dsimp [Relator.BiTotal, Relator.LeftTotal, Relator.RightTotal] at h₁ h₂
      simp_rw [IsEmpty.forall_iff, and_true, IsEmpty.exists_iff] at h₁ h₂
      exact ⟨⟨h₁⟩, ⟨h₂⟩⟩
    · rintro ⟨h₁, h₂⟩
      exact identical_of_is_empty _ _

/-- Any game without left or right moves is identival to 0. -/
lemma identical_zero (x : PGame) [IsEmpty x.LeftMoves] [IsEmpty x.RightMoves] : x ≡ 0 :=
  x.identical_zero_iff.mpr ⟨by infer_instance, by infer_instance⟩

lemma add_eq_zero_iff : ∀ (x y : PGame), x + y ≡ 0 ↔ x ≡ 0 ∧ y ≡ 0
  | mk xl xr xL xR, mk yl yr yL yR => by
    simp_rw [identical_zero_iff, leftMoves_add, rightMoves_add, isEmpty_sum]
    tauto

lemma Identical.add_right {x₁ x₂ y} : x₁ ≡ x₂ → x₁ + y ≡ x₂ + y :=
  match x₁, x₂, y with
  | mk x₁l x₁r x₁L x₁R, mk x₂l x₂r x₂L x₂R, mk yl yr yL yR => by
    intro h
    refine ⟨⟨?_, ?_⟩, ⟨?_, ?_⟩⟩ <;> rintro (_ | _) <;> try exact ⟨.inr _, h.add_right⟩
    · exact (h.1.1 _).elim (⟨.inl ·, ·.add_right⟩)
    · exact (h.1.2 _).elim (⟨.inl ·, ·.add_right⟩)
    · exact (h.2.1 _).elim (⟨.inl ·, ·.add_right⟩)
    · exact (h.2.2 _).elim (⟨.inl ·, ·.add_right⟩)
  termination_by (x₁, x₂, y)

lemma Identical.add_left {x y₁ y₂} (hy : y₁ ≡ y₂) : x + y₁ ≡ x + y₂ :=
  (x.add_comm y₁).trans (hy.add_right.trans (y₂.add_comm x))

/-- If `w` has the same moves as `x` and `y` has the same moves as `z`,
then `w + y` has the same moves as `x + z`. -/
lemma Identical.add {x₁ x₂ y₁ y₂ : PGame.{u}} (hx : x₁ ≡ x₂) (hy : y₁ ≡ y₂) : x₁ + y₁ ≡ x₂ + y₂ :=
  hx.add_right.trans hy.add_left

lemma memₗ_add_iff {x y₁ y₂ : PGame} :
    x ∈ₗ y₁ + y₂ ↔ (∃ z ∈ₗ y₁, x ≡ z + y₂) ∨ (∃ z ∈ₗ y₂, x ≡ y₁ + z) := by
  cases' y₁ with y₁l y₁r y₁L y₁R
  cases' y₂ with y₂l y₂r y₂L y₂R
  constructor
  · rintro ⟨(i | i), hi⟩
    exacts [.inl ⟨y₁L i, moveLeft_memₗ _ _, hi⟩, .inr ⟨y₂L i, moveLeft_memₗ _ _, hi⟩]
  · rintro (⟨_, ⟨i, hi⟩, h⟩ | ⟨_, ⟨i, hi⟩, h⟩)
    exacts [⟨.inl i, h.trans hi.add_right⟩, ⟨.inr i, h.trans hi.add_left⟩]

lemma memᵣ_add_iff {x y₁ y₂ : PGame} :
    x ∈ᵣ y₁ + y₂ ↔ (∃ z ∈ᵣ y₁, x ≡ z + y₂) ∨ (∃ z ∈ᵣ y₂, x ≡ y₁ + z) := by
  cases' y₁ with y₁l y₁r y₁L y₁R
  cases' y₂ with y₂l y₂r y₂L y₂R
  constructor
  · rintro ⟨(i | i), hi⟩
    exacts [.inl ⟨y₁R i, moveRight_memᵣ _ _, hi⟩, .inr ⟨y₂R i, moveRight_memᵣ _ _, hi⟩]
  · rintro (⟨_, ⟨i, hi⟩, h⟩ | ⟨_, ⟨i, hi⟩, h⟩)
    exacts [⟨.inl i, h.trans hi.add_right⟩, ⟨.inr i, h.trans hi.add_left⟩]

/-- If `w` has the same moves as `x` and `y` has the same moves as `z`,
then `w + y` has the same moves as `x + z`. -/
def Relabelling.addCongr : ∀ {w x y z : PGame.{u}}, w ≡r x → y ≡r z → w + y ≡r x + z
  | ⟨wl, wr, wL, wR⟩, ⟨xl, xr, xL, xR⟩, ⟨yl, yr, yL, yR⟩, ⟨zl, zr, zL, zR⟩, ⟨L₁, R₁, hL₁, hR₁⟩,
    ⟨L₂, R₂, hL₂, hR₂⟩ => by
    let Hwx : ⟨wl, wr, wL, wR⟩ ≡r ⟨xl, xr, xL, xR⟩ := ⟨L₁, R₁, hL₁, hR₁⟩
    let Hyz : ⟨yl, yr, yL, yR⟩ ≡r ⟨zl, zr, zL, zR⟩ := ⟨L₂, R₂, hL₂, hR₂⟩
    refine ⟨Equiv.sumCongr L₁ L₂, Equiv.sumCongr R₁ R₂, ?_, ?_⟩ <;> rintro (i | j)
    · exact (hL₁ i).addCongr Hyz
    · exact Hwx.addCongr (hL₂ j)
    · exact (hR₁ i).addCongr Hyz
    · exact Hwx.addCongr (hR₂ j)
termination_by _ x _ z => (x, z)

instance : Sub PGame :=
  ⟨fun x y => x + -y⟩

@[simp]
theorem sub_zero_eq_add_zero (x : PGame) : x - 0 = x + 0 :=
  show x + -0 = x + 0 by rw [neg_zero]

protected lemma sub_zero (x : PGame) : x - 0 ≡ x :=
  _root_.trans (of_eq x.sub_zero_eq_add_zero) x.add_zero

protected lemma neg_sub' (x y : PGame) : -(x - y) = -x - -y := PGame.neg_add _ _

/-- If `w` has the same moves as `x` and `y` has the same moves as `z`,
then `w - y` has the same moves as `x - z`. -/
lemma Identical.sub {x₁ x₂ y₁ y₂ : PGame.{u}} (hx : x₁ ≡ x₂) (hy : y₁ ≡ y₂) : x₁ - y₁ ≡ x₂ - y₂ :=
  hx.add hy.neg

/-- If `w` has the same moves as `x` and `y` has the same moves as `z`,
then `w - y` has the same moves as `x - z`. -/
def Relabelling.subCongr {w x y z : PGame} (h₁ : w ≡r x) (h₂ : y ≡r z) : w - y ≡r x - z :=
  h₁.addCongr h₂.negCongr

/-- `-(x + y)` has exactly the same moves as `-x + -y`. -/
def negAddRelabelling : ∀ x y : PGame, -(x + y) ≡r -x + -y
  | ⟨xl, xr, xL, xR⟩, ⟨yl, yr, yL, yR⟩ => by
    refine ⟨Equiv.refl _, Equiv.refl _, ?_, ?_⟩
    all_goals
      exact fun j =>
        Sum.casesOn j (fun j => negAddRelabelling _ _) fun j =>
          negAddRelabelling ⟨xl, xr, xL, xR⟩ _
termination_by x y => (x, y)

theorem neg_add_le {x y : PGame} : -(x + y) ≤ -x + -y :=
  (negAddRelabelling x y).le

/-- `x + y` has exactly the same moves as `y + x`. -/
def addCommRelabelling : ∀ x y : PGame.{u}, x + y ≡r y + x
  | mk xl xr xL xR, mk yl yr yL yR => by
    refine ⟨Equiv.sumComm _ _, Equiv.sumComm _ _, ?_, ?_⟩ <;> rintro (_ | _) <;>
      · dsimp
        apply addCommRelabelling
termination_by x y => (x, y)

theorem add_comm_le {x y : PGame} : x + y ≤ y + x :=
  (addCommRelabelling x y).le

theorem add_comm_equiv {x y : PGame} : x + y ≈ y + x :=
  (addCommRelabelling x y).equiv

/-- `(x + y) + z` has exactly the same moves as `x + (y + z)`. -/
def addAssocRelabelling : ∀ x y z : PGame.{u}, x + y + z ≡r x + (y + z)
  | ⟨xl, xr, xL, xR⟩, ⟨yl, yr, yL, yR⟩, ⟨zl, zr, zL, zR⟩ => by
    refine ⟨Equiv.sumAssoc _ _ _, Equiv.sumAssoc _ _ _, ?_, ?_⟩
    · rintro (⟨i | i⟩ | i)
      · apply addAssocRelabelling
      · apply addAssocRelabelling ⟨xl, xr, xL, xR⟩ (yL i)
      · apply addAssocRelabelling ⟨xl, xr, xL, xR⟩ ⟨yl, yr, yL, yR⟩ (zL i)
    · rintro (⟨i | i⟩ | i)
      · apply addAssocRelabelling
      · apply addAssocRelabelling ⟨xl, xr, xL, xR⟩ (yR i)
      · apply addAssocRelabelling ⟨xl, xr, xL, xR⟩ ⟨yl, yr, yL, yR⟩ (zR i)
termination_by x y z => (x, y, z)

theorem add_assoc_equiv {x y z : PGame} : x + y + z ≈ x + (y + z) :=
  (addAssocRelabelling x y z).equiv

theorem neg_add_cancel_le_zero : ∀ x : PGame, -x + x ≤ 0
  | ⟨xl, xr, xL, xR⟩ =>
    le_zero.2 fun i => by
      cases' i with i i
      · -- If Left played in -x, Right responds with the same move in x.
        refine ⟨@toRightMovesAdd _ ⟨_, _, _, _⟩ (Sum.inr i), ?_⟩
        convert @neg_add_cancel_le_zero (xR i)
        apply add_moveRight_inr
      · -- If Left in x, Right responds with the same move in -x.
        dsimp
        refine ⟨@toRightMovesAdd ⟨_, _, _, _⟩ _ (Sum.inl i), ?_⟩
        convert @neg_add_cancel_le_zero (xL i)
        apply add_moveRight_inl

theorem zero_le_neg_add_cancel (x : PGame) : 0 ≤ -x + x := by
  rw [← neg_le_neg_iff, neg_zero]
  exact neg_add_le.trans (neg_add_cancel_le_zero _)

theorem neg_add_cancel_equiv (x : PGame) : -x + x ≈ 0 :=
  ⟨neg_add_cancel_le_zero x, zero_le_neg_add_cancel x⟩

theorem add_neg_cancel_le_zero (x : PGame) : x + -x ≤ 0 :=
  add_comm_le.trans (neg_add_cancel_le_zero x)

theorem zero_le_add_neg_cancel (x : PGame) : 0 ≤ x + -x :=
  (zero_le_neg_add_cancel x).trans add_comm_le

theorem add_neg_cancel_equiv (x : PGame) : x + -x ≈ 0 :=
  ⟨add_neg_cancel_le_zero x, zero_le_add_neg_cancel x⟩

theorem sub_self_equiv : ∀ (x : PGame), x - x ≈ 0 :=
  add_neg_cancel_equiv

private theorem add_le_add_right' : ∀ {x y z : PGame}, x ≤ y → x + z ≤ y + z
  | mk xl xr xL xR, mk yl yr yL yR, mk zl zr zL zR => fun h => by
    refine le_def.2 ⟨fun i => ?_, fun i => ?_⟩ <;> cases' i with i i
    · rw [le_def] at h
      cases' h with h_left h_right
      rcases h_left i with (⟨i', ih⟩ | ⟨j, jh⟩)
      · exact Or.inl ⟨toLeftMovesAdd (Sum.inl i'), add_le_add_right' ih⟩
      · refine Or.inr ⟨toRightMovesAdd (Sum.inl j), ?_⟩
        convert add_le_add_right' jh
        apply add_moveRight_inl
    · exact Or.inl ⟨@toLeftMovesAdd _ ⟨_, _, _, _⟩ (Sum.inr i), add_le_add_right' h⟩
    · rw [le_def] at h
      rcases h.right i with (⟨i, ih⟩ | ⟨j', jh⟩)
      · refine Or.inl ⟨toLeftMovesAdd (Sum.inl i), ?_⟩
        convert add_le_add_right' ih
        apply add_moveLeft_inl
      · exact Or.inr ⟨toRightMovesAdd (Sum.inl j'), add_le_add_right' jh⟩
    · exact
        Or.inr ⟨@toRightMovesAdd _ ⟨_, _, _, _⟩ (Sum.inr i), add_le_add_right' h⟩
termination_by x y z => (x, y, z)

instance covariantClass_swap_add_le : CovariantClass PGame PGame (swap (· + ·)) (· ≤ ·) :=
  ⟨fun _ _ _ => add_le_add_right'⟩

instance covariantClass_add_le : CovariantClass PGame PGame (· + ·) (· ≤ ·) :=
  ⟨fun x _ _ h => (add_comm_le.trans (add_le_add_right h x)).trans add_comm_le⟩

theorem add_lf_add_right {y z : PGame} (h : y ⧏ z) (x) : y + x ⧏ z + x :=
  suffices z + x ≤ y + x → z ≤ y by
    rw [← PGame.not_le] at h ⊢
    exact mt this h
  fun w =>
  calc
    z ≤ z + 0 := (addZeroRelabelling _).symm.le
    _ ≤ z + (x + -x) := add_le_add_left (zero_le_add_neg_cancel x) _
    _ ≤ z + x + -x := (addAssocRelabelling _ _ _).symm.le
    _ ≤ y + x + -x := add_le_add_right w _
    _ ≤ y + (x + -x) := (addAssocRelabelling _ _ _).le
    _ ≤ y + 0 := add_le_add_left (add_neg_cancel_le_zero x) _
    _ ≤ y := (addZeroRelabelling _).le

theorem add_lf_add_left {y z : PGame} (h : y ⧏ z) (x) : x + y ⧏ x + z := by
  rw [lf_congr add_comm_equiv add_comm_equiv]
  apply add_lf_add_right h

instance covariantClass_swap_add_lt : CovariantClass PGame PGame (swap (· + ·)) (· < ·) :=
  ⟨fun x _ _ h => ⟨add_le_add_right h.1 x, add_lf_add_right h.2 x⟩⟩

instance covariantClass_add_lt : CovariantClass PGame PGame (· + ·) (· < ·) :=
  ⟨fun x _ _ h => ⟨add_le_add_left h.1 x, add_lf_add_left h.2 x⟩⟩

theorem add_lf_add_of_lf_of_le {w x y z : PGame} (hwx : w ⧏ x) (hyz : y ≤ z) : w + y ⧏ x + z :=
  lf_of_lf_of_le (add_lf_add_right hwx y) (add_le_add_left hyz x)

theorem add_lf_add_of_le_of_lf {w x y z : PGame} (hwx : w ≤ x) (hyz : y ⧏ z) : w + y ⧏ x + z :=
  lf_of_le_of_lf (add_le_add_right hwx y) (add_lf_add_left hyz x)

theorem add_congr {w x y z : PGame} (h₁ : w ≈ x) (h₂ : y ≈ z) : w + y ≈ x + z :=
  ⟨(add_le_add_left h₂.1 w).trans (add_le_add_right h₁.1 z),
    (add_le_add_left h₂.2 x).trans (add_le_add_right h₁.2 y)⟩

theorem add_congr_left {x y z : PGame} (h : x ≈ y) : x + z ≈ y + z :=
  add_congr h equiv_rfl

theorem add_congr_right {x y z : PGame} : (y ≈ z) → (x + y ≈ x + z) :=
  add_congr equiv_rfl

theorem sub_congr {w x y z : PGame} (h₁ : w ≈ x) (h₂ : y ≈ z) : w - y ≈ x - z :=
  add_congr h₁ (neg_equiv_neg_iff.2 h₂)

theorem sub_congr_left {x y z : PGame} (h : x ≈ y) : x - z ≈ y - z :=
  sub_congr h equiv_rfl

theorem sub_congr_right {x y z : PGame} : (y ≈ z) → (x - y ≈ x - z) :=
  sub_congr equiv_rfl

theorem le_iff_sub_nonneg {x y : PGame} : x ≤ y ↔ 0 ≤ y - x :=
  ⟨fun h => (zero_le_add_neg_cancel x).trans (add_le_add_right h _), fun h =>
    calc
      x ≤ 0 + x := (zeroAddRelabelling x).symm.le
      _ ≤ y - x + x := add_le_add_right h _
      _ ≤ y + (-x + x) := (addAssocRelabelling _ _ _).le
      _ ≤ y + 0 := add_le_add_left (neg_add_cancel_le_zero x) _
      _ ≤ y := (addZeroRelabelling y).le
      ⟩

theorem lf_iff_sub_zero_lf {x y : PGame} : x ⧏ y ↔ 0 ⧏ y - x :=
  ⟨fun h => (zero_le_add_neg_cancel x).trans_lf (add_lf_add_right h _), fun h =>
    calc
      x ≤ 0 + x := (zeroAddRelabelling x).symm.le
      _ ⧏ y - x + x := add_lf_add_right h _
      _ ≤ y + (-x + x) := (addAssocRelabelling _ _ _).le
      _ ≤ y + 0 := add_le_add_left (neg_add_cancel_le_zero x) _
      _ ≤ y := (addZeroRelabelling y).le
      ⟩

theorem lt_iff_sub_pos {x y : PGame} : x < y ↔ 0 < y - x :=
  ⟨fun h => lt_of_le_of_lt (zero_le_add_neg_cancel x) (add_lt_add_right h _), fun h =>
    calc
      x ≤ 0 + x := (zeroAddRelabelling x).symm.le
      _ < y - x + x := add_lt_add_right h _
      _ ≤ y + (-x + x) := (addAssocRelabelling _ _ _).le
      _ ≤ y + 0 := add_le_add_left (neg_add_cancel_le_zero x) _
      _ ≤ y := (addZeroRelabelling y).le
      ⟩

/-! ### Inserting an option -/

/-- The pregame constructed by inserting `x'` as a new left option into x. -/
def insertLeft (x x' : PGame.{u}) : PGame :=
  match x with
  | mk xl xr xL xR => mk (xl ⊕ PUnit) xr (Sum.elim xL fun _ => x') xR

/-- A new left option cannot hurt Left. -/
lemma le_insertLeft (x x' : PGame) : x ≤ insertLeft x x' := by
  rw [le_def]
  constructor
  · intro i
    left
    rcases x with ⟨xl, xr, xL, xR⟩
    simp only [insertLeft, leftMoves_mk, moveLeft_mk, Sum.exists, Sum.elim_inl]
    left
    use i
  · intro j
    right
    rcases x with ⟨xl, xr, xL, xR⟩
    simp only [rightMoves_mk, moveRight_mk, insertLeft]
    use j

/-- Adding a gift horse left option does not change the value of `x`. A gift horse left option is
 a game `x'` with `x' ⧏ x`. It is called "gift horse" because it seems like Left has gotten the
 "gift" of a new option, but actually the value of the game did not change. -/
lemma insertLeft_equiv_of_lf {x x' : PGame} (h : x' ⧏ x) : insertLeft x x' ≈ x := by
  rw [equiv_def]
  constructor
  · rw [le_def]
    constructor
    · intro i
      rcases x with ⟨xl, xr, xL, xR⟩
      simp only [insertLeft, leftMoves_mk, moveLeft_mk] at i ⊢
      rcases i with i | _
      · simp only [Sum.elim_inl]
        left
        use i
      · simp only [Sum.elim_inr]
        rw [lf_iff_exists_le] at h
        simp only [leftMoves_mk, moveLeft_mk] at h
        exact h
    · intro j
      right
      rcases x with ⟨xl, xr, xL, xR⟩
      simp only [insertLeft, rightMoves_mk, moveRight_mk]
      use j
  · apply le_insertLeft

/-- The pregame constructed by inserting `x'` as a new right option into x. -/
def insertRight (x x' : PGame.{u}) : PGame :=
  match x with
  | mk xl xr xL xR => mk xl (xr ⊕ PUnit) xL (Sum.elim xR fun _ => x')

theorem neg_insertRight_neg (x x' : PGame.{u}) : (-x).insertRight (-x') = -x.insertLeft x' := by
  cases x
  cases x'
  dsimp [insertRight, insertLeft]
  congr! with (i | j)

theorem neg_insertLeft_neg (x x' : PGame.{u}) : (-x).insertLeft (-x') = -x.insertRight x' := by
  rw [← neg_eq_iff_eq_neg, ← neg_insertRight_neg, neg_neg, neg_neg]

/-- A new right option cannot hurt Right. -/
lemma insertRight_le (x x' : PGame) : insertRight x x' ≤ x := by
  rw [← neg_le_neg_iff, ← neg_insertLeft_neg]
  exact le_insertLeft _ _

/-- Adding a gift horse right option does not change the value of `x`. A gift horse right option is
 a game `x'` with `x ⧏ x'`. It is called "gift horse" because it seems like Right has gotten the
 "gift" of a new option, but actually the value of the game did not change. -/
lemma insertRight_equiv_of_lf {x x' : PGame} (h : x ⧏ x') : insertRight x x' ≈ x := by
  rw [← neg_equiv_neg_iff, ← neg_insertLeft_neg]
  exact insertLeft_equiv_of_lf (neg_lf_neg_iff.mpr h)

/-- Inserting on the left and right commutes. -/
theorem insertRight_insertLeft {x x' x'' : PGame} :
    insertRight (insertLeft x x') x'' = insertLeft (insertRight x x'') x' := by
  cases x; cases x'; cases x''
  dsimp [insertLeft, insertRight]

/-! ### Special pre-games -/


/-- The pre-game `star`, which is fuzzy with zero. -/
def star : PGame.{u} :=
  ⟨PUnit, PUnit, fun _ => 0, fun _ => 0⟩

@[simp]
theorem star_leftMoves : star.LeftMoves = PUnit :=
  rfl

@[simp]
theorem star_rightMoves : star.RightMoves = PUnit :=
  rfl

@[simp]
theorem star_moveLeft (x) : star.moveLeft x = 0 :=
  rfl

@[simp]
theorem star_moveRight (x) : star.moveRight x = 0 :=
  rfl

instance uniqueStarLeftMoves : Unique star.LeftMoves :=
  PUnit.unique

instance uniqueStarRightMoves : Unique star.RightMoves :=
  PUnit.unique

theorem zero_lf_star : 0 ⧏ star := by
  rw [zero_lf]
  use default
  rintro ⟨⟩

theorem star_lf_zero : star ⧏ 0 := by
  rw [lf_zero]
  use default
  rintro ⟨⟩

theorem star_fuzzy_zero : star ‖ 0 :=
  ⟨star_lf_zero, zero_lf_star⟩

@[simp]
theorem neg_star : -star = star := by simp [star]

@[simp]
protected theorem zero_lt_one : (0 : PGame) < 1 :=
  lt_of_le_of_lf (zero_le_of_isEmpty_rightMoves 1) (zero_lf_le.2 ⟨default, le_rfl⟩)

instance : ZeroLEOneClass PGame :=
  ⟨PGame.zero_lt_one.le⟩

@[simp]
theorem zero_lf_one : (0 : PGame) ⧏ 1 :=
  PGame.zero_lt_one.lf

end PGame

end SetTheory

set_option linter.style.longFile 1900<|MERGE_RESOLUTION|>--- conflicted
+++ resolved
@@ -1,11 +1,7 @@
 /-
 Copyright (c) 2019 Mario Carneiro. All rights reserved.
 Released under Apache 2.0 license as described in the file LICENSE.
-<<<<<<< HEAD
-Authors: Reid Barton, Mario Carneiro, Isabel Longbottom, Scott Morrison, Yuyang Zhao
-=======
-Authors: Reid Barton, Mario Carneiro, Isabel Longbottom, Kim Morrison
->>>>>>> f7eb1869
+Authors: Reid Barton, Mario Carneiro, Isabel Longbottom, Kim Morrison, Yuyang Zhao
 -/
 import Mathlib.Algebra.Order.ZeroLEOne
 import Mathlib.Data.List.InsertNth
@@ -2127,4 +2123,4 @@
 
 end SetTheory
 
-set_option linter.style.longFile 1900+set_option linter.style.longFile 2300