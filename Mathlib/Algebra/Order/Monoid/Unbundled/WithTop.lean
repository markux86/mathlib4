/-
Copyright (c) 2016 Jeremy Avigad. All rights reserved.
Released under Apache 2.0 license as described in the file LICENSE.
Authors: Jeremy Avigad, Leonardo de Moura, Mario Carneiro, Johannes Hölzl
-/
import Mathlib.Algebra.CharZero.Defs
import Mathlib.Algebra.Group.Hom.Defs
import Mathlib.Algebra.Order.ZeroLEOne
import Mathlib.Data.Nat.Cast.Defs
import Mathlib.Order.WithBot
import Mathlib.Algebra.Order.Monoid.Unbundled.Basic
import Mathlib.Algebra.Order.Monoid.Unbundled.ExistsOfLE
import Mathlib.Algebra.Order.Monoid.Unbundled.OrderDual

/-! # Adjoining top/bottom elements to ordered monoids.
-/

universe u v

variable {α : Type u} {β : Type v}

open Function

namespace WithTop

section One

variable [One α] {a : α}

@[to_additive]
instance one : One (WithTop α) :=
  ⟨(1 : α)⟩

@[to_additive (attr := simp, norm_cast)]
theorem coe_one : ((1 : α) : WithTop α) = 1 :=
  rfl

@[to_additive (attr := simp, norm_cast)]
lemma coe_eq_one : (a : WithTop α) = 1 ↔ a = 1 := coe_eq_coe

@[to_additive (attr := simp, norm_cast)]
lemma one_eq_coe : 1 = (a : WithTop α) ↔ a = 1 := eq_comm.trans coe_eq_one

@[to_additive (attr := simp)] lemma top_ne_one : (⊤ : WithTop α) ≠ 1 := top_ne_coe

@[to_additive (attr := simp)] lemma one_ne_top : (1 : WithTop α) ≠ ⊤ := coe_ne_top

@[to_additive (attr := simp)]
theorem untop_one : (1 : WithTop α).untop coe_ne_top = 1 :=
  rfl

@[to_additive (attr := simp)]
theorem untop_one' (d : α) : (1 : WithTop α).untop' d = 1 :=
  rfl

@[to_additive (attr := simp, norm_cast) coe_nonneg]
theorem one_le_coe [LE α] {a : α} : 1 ≤ (a : WithTop α) ↔ 1 ≤ a :=
  coe_le_coe

@[to_additive (attr := simp, norm_cast) coe_le_zero]
theorem coe_le_one [LE α] {a : α} : (a : WithTop α) ≤ 1 ↔ a ≤ 1 :=
  coe_le_coe

@[to_additive (attr := simp, norm_cast) coe_pos]
theorem one_lt_coe [LT α] {a : α} : 1 < (a : WithTop α) ↔ 1 < a :=
  coe_lt_coe

@[to_additive (attr := simp, norm_cast) coe_lt_zero]
theorem coe_lt_one [LT α] {a : α} : (a : WithTop α) < 1 ↔ a < 1 :=
  coe_lt_coe

@[to_additive (attr := simp)]
protected theorem map_one {β} (f : α → β) : (1 : WithTop α).map f = (f 1 : WithTop β) :=
  rfl

@[to_additive]
<<<<<<< HEAD
theorem map_eq_one_iff {α β : Type*} {f : α → β} {v : WithTop α} [One β] :
    WithTop.map f v = 1 ↔ ∃ x, v = .some x ∧ f x = 1 := map_eq_some_iff

@[to_additive]
theorem one_eq_map_iff {α β : Type*} {f : α → β} {v : WithTop α} [One β] :
=======
theorem map_eq_one_iff {α} {f : α → β} {v : WithTop α} [One β] :
    WithTop.map f v = 1 ↔ ∃ x, v = .some x ∧ f x = 1 := map_eq_some_iff

@[to_additive]
theorem one_eq_map_iff {α} {f : α → β} {v : WithTop α} [One β] :
>>>>>>> c800d7a3
    1 = WithTop.map f v ↔ ∃ x, v = .some x ∧ f x = 1 := some_eq_map_iff

instance zeroLEOneClass [Zero α] [LE α] [ZeroLEOneClass α] : ZeroLEOneClass (WithTop α) :=
  ⟨coe_le_coe.2 zero_le_one⟩

end One

section Add

variable [Add α] {a b c d : WithTop α} {x : α}

instance add : Add (WithTop α) :=
  ⟨Option.map₂ (· + ·)⟩

@[simp, norm_cast] lemma coe_add (a b : α) : ↑(a + b) = (a + b : WithTop α) := rfl

@[simp]
theorem top_add (a : WithTop α) : ⊤ + a = ⊤ :=
  rfl

@[simp]
theorem add_top (a : WithTop α) : a + ⊤ = ⊤ := by cases a <;> rfl

@[simp]
theorem add_eq_top : a + b = ⊤ ↔ a = ⊤ ∨ b = ⊤ := by
  match a, b with
  | ⊤, _ => simp
  | _, ⊤ => simp
  | (a : α), (b : α) => simp only [← coe_add, coe_ne_top, or_false]

theorem add_ne_top : a + b ≠ ⊤ ↔ a ≠ ⊤ ∧ b ≠ ⊤ :=
  add_eq_top.not.trans not_or

theorem add_lt_top [LT α] {a b : WithTop α} : a + b < ⊤ ↔ a < ⊤ ∧ b < ⊤ := by
  simp_rw [WithTop.lt_top_iff_ne_top, add_ne_top]

theorem add_eq_coe :
    ∀ {a b : WithTop α} {c : α}, a + b = c ↔ ∃ a' b' : α, ↑a' = a ∧ ↑b' = b ∧ a' + b' = c
  | ⊤, b, c => by simp
  | some a, ⊤, c => by simp
  | some a, some b, c => by norm_cast; simp

theorem add_coe_eq_top_iff {x : WithTop α} {y : α} : x + y = ⊤ ↔ x = ⊤ := by simp

theorem coe_add_eq_top_iff {y : WithTop α} : ↑x + y = ⊤ ↔ y = ⊤ := by simp

theorem add_right_cancel_iff [IsRightCancelAdd α] (ha : a ≠ ⊤) : b + a = c + a ↔ b = c := by
  lift a to α using ha
  obtain rfl | hb := eq_or_ne b ⊤
  · rw [top_add, eq_comm, WithTop.add_coe_eq_top_iff, eq_comm]
  lift b to α using hb
  simp_rw [← WithTop.coe_add, eq_comm, WithTop.add_eq_coe, coe_eq_coe, exists_and_left,
    exists_eq_left, add_left_inj, exists_eq_right, eq_comm]

theorem add_right_cancel [IsRightCancelAdd α] (ha : a ≠ ⊤) (h : b + a = c + a) : b = c :=
  (WithTop.add_right_cancel_iff ha).1 h

theorem add_left_cancel_iff [IsLeftCancelAdd α] (ha : a ≠ ⊤) : a + b = a + c ↔ b = c := by
  lift a to α using ha
  obtain rfl | hb := eq_or_ne b ⊤
  · rw [add_top, eq_comm, WithTop.coe_add_eq_top_iff, eq_comm]
  lift b to α using hb
  simp_rw [← WithTop.coe_add, eq_comm, WithTop.add_eq_coe, eq_comm, coe_eq_coe,
    exists_and_left, exists_eq_left', add_right_inj, exists_eq_right']

theorem add_left_cancel [IsLeftCancelAdd α] (ha : a ≠ ⊤) (h : a + b = a + c) : b = c :=
  (WithTop.add_left_cancel_iff ha).1 h

instance addLeftMono [LE α] [AddLeftMono α] : AddLeftMono (WithTop α) :=
  ⟨fun a b c h => by
    cases a <;> cases c <;> try exact le_top
    rcases le_coe_iff.1 h with ⟨b, rfl, _⟩
    exact coe_le_coe.2 (add_le_add_left (coe_le_coe.1 h) _)⟩

instance addRightMono [LE α] [AddRightMono α] : AddRightMono (WithTop α) :=
  ⟨fun a b c h => by
    cases a <;> cases c <;> try exact le_top
    rcases le_coe_iff.1 h with ⟨b, rfl, _⟩
    exact coe_le_coe.2 (add_le_add_right (coe_le_coe.1 h) _)⟩

instance addLeftReflectLT [LT α] [AddLeftReflectLT α] : AddLeftReflectLT (WithTop α) :=
  ⟨fun a b c h => by
    induction a; · exact (WithTop.not_top_lt _ h).elim
    induction b; · exact (WithTop.not_top_lt _ h).elim
    induction c
    · exact coe_lt_top _
    · exact coe_lt_coe.2 (lt_of_add_lt_add_left <| coe_lt_coe.1 h)⟩

instance addRightReflectLT [LT α] [AddRightReflectLT α] : AddRightReflectLT (WithTop α) :=
  ⟨fun a b c h => by
    cases a <;> cases b <;> try exact (WithTop.not_top_lt _ h).elim
    cases c
    · exact coe_lt_top _
    · exact coe_lt_coe.2 (lt_of_add_lt_add_right <| coe_lt_coe.1 h)⟩

protected theorem le_of_add_le_add_left [LE α] [AddLeftReflectLE α] (ha : a ≠ ⊤)
    (h : a + b ≤ a + c) : b ≤ c := by
  lift a to α using ha
  induction c
  · exact le_top
  · induction b
    · exact (not_top_le_coe _ h).elim
    · simp only [← coe_add, coe_le_coe] at h ⊢
      exact le_of_add_le_add_left h

protected theorem le_of_add_le_add_right [LE α] [AddRightReflectLE α]
    (ha : a ≠ ⊤) (h : b + a ≤ c + a) : b ≤ c := by
  lift a to α using ha
  cases c
  · exact le_top
  · cases b
    · exact (not_top_le_coe _ h).elim
    · exact coe_le_coe.2 (le_of_add_le_add_right <| coe_le_coe.1 h)

protected theorem add_lt_add_left [LT α] [AddLeftStrictMono α] (ha : a ≠ ⊤)
    (h : b < c) : a + b < a + c := by
  lift a to α using ha
  rcases lt_iff_exists_coe.1 h with ⟨b, rfl, h'⟩
  cases c
  · exact coe_lt_top _
  · exact coe_lt_coe.2 (add_lt_add_left (coe_lt_coe.1 h) _)

protected theorem add_lt_add_right [LT α] [AddRightStrictMono α] (ha : a ≠ ⊤)
    (h : b < c) : b + a < c + a := by
  lift a to α using ha
  rcases lt_iff_exists_coe.1 h with ⟨b, rfl, h'⟩
  cases c
  · exact coe_lt_top _
  · exact coe_lt_coe.2 (add_lt_add_right (coe_lt_coe.1 h) _)

protected theorem add_le_add_iff_left [LE α] [AddLeftMono α]
    [AddLeftReflectLE α] (ha : a ≠ ⊤) : a + b ≤ a + c ↔ b ≤ c :=
  ⟨WithTop.le_of_add_le_add_left ha, fun h => add_le_add_left h a⟩

protected theorem add_le_add_iff_right [LE α] [AddRightMono α]
    [AddRightReflectLE α] (ha : a ≠ ⊤) : b + a ≤ c + a ↔ b ≤ c :=
  ⟨WithTop.le_of_add_le_add_right ha, fun h => add_le_add_right h a⟩

protected theorem add_lt_add_iff_left [LT α] [AddLeftStrictMono α]
    [AddLeftReflectLT α] (ha : a ≠ ⊤) : a + b < a + c ↔ b < c :=
  ⟨lt_of_add_lt_add_left, WithTop.add_lt_add_left ha⟩

protected theorem add_lt_add_iff_right [LT α] [AddRightStrictMono α]
    [AddRightReflectLT α] (ha : a ≠ ⊤) : b + a < c + a ↔ b < c :=
  ⟨lt_of_add_lt_add_right, WithTop.add_lt_add_right ha⟩

protected theorem add_lt_add_of_le_of_lt [Preorder α] [AddLeftStrictMono α]
    [AddRightMono α] (ha : a ≠ ⊤) (hab : a ≤ b) (hcd : c < d) :
    a + c < b + d :=
  (WithTop.add_lt_add_left ha hcd).trans_le <| add_le_add_right hab _

protected theorem add_lt_add_of_lt_of_le [Preorder α] [AddLeftMono α]
    [AddRightStrictMono α] (hc : c ≠ ⊤) (hab : a < b) (hcd : c ≤ d) :
    a + c < b + d :=
  (WithTop.add_lt_add_right hc hab).trans_le <| add_le_add_left hcd _

lemma addLECancellable_of_ne_top [Preorder α] [ContravariantClass α α (· + ·) (· ≤ ·)]
    (ha : a ≠ ⊤) : AddLECancellable a := fun _b _c ↦ WithTop.le_of_add_le_add_left ha

lemma addLECancellable_of_lt_top [Preorder α] [ContravariantClass α α (· + ·) (· ≤ ·)]
    (ha : a < ⊤) : AddLECancellable a := addLECancellable_of_ne_top ha.ne

lemma addLECancellable_iff_ne_top [Nonempty α] [Preorder α]
    [ContravariantClass α α (· + ·) (· ≤ ·)] : AddLECancellable a ↔ a ≠ ⊤ where
  mp := by rintro h rfl; exact (coe_lt_top <| Classical.arbitrary _).not_le <| h <| by simp
  mpr := addLECancellable_of_ne_top

--  There is no `WithTop.map_mul_of_mulHom`, since `WithTop` does not have a multiplication.
@[simp]
protected theorem map_add {F} [Add β] [FunLike F α β] [AddHomClass F α β]
    (f : F) (a b : WithTop α) :
    (a + b).map f = a.map f + b.map f := by
  induction a
  · exact (top_add _).symm
  · induction b
    · exact (add_top _).symm
    · rw [map_coe, map_coe, ← coe_add, ← coe_add, ← map_add]
      rfl

end Add

instance addSemigroup [AddSemigroup α] : AddSemigroup (WithTop α) :=
  { WithTop.add with
    add_assoc := fun _ _ _ => Option.map₂_assoc add_assoc }

instance addCommSemigroup [AddCommSemigroup α] : AddCommSemigroup (WithTop α) :=
  { WithTop.addSemigroup with
    add_comm := fun _ _ => Option.map₂_comm add_comm }

instance addZeroClass [AddZeroClass α] : AddZeroClass (WithTop α) :=
  { WithTop.zero, WithTop.add with
    zero_add := Option.map₂_left_identity zero_add
    add_zero := Option.map₂_right_identity add_zero }

section AddMonoid
variable [AddMonoid α]

instance addMonoid : AddMonoid (WithTop α) where
  __ := WithTop.addSemigroup
  __ := WithTop.addZeroClass
  nsmul n a := match a, n with
    | (a : α), n => ↑(n • a)
    | ⊤, 0 => 0
    | ⊤, _n + 1 => ⊤
  nsmul_zero a := by cases a <;> simp [zero_nsmul]
  nsmul_succ n a := by cases a <;> cases n <;> simp [succ_nsmul, coe_add]

@[simp, norm_cast] lemma coe_nsmul (a : α) (n : ℕ) : ↑(n • a) = n • (a : WithTop α) := rfl

/-- Coercion from `α` to `WithTop α` as an `AddMonoidHom`. -/
def addHom : α →+ WithTop α where
  toFun := WithTop.some
  map_zero' := rfl
  map_add' _ _ := rfl

@[simp, norm_cast] lemma coe_addHom : ⇑(addHom : α →+ WithTop α) = WithTop.some := rfl

end AddMonoid

instance addCommMonoid [AddCommMonoid α] : AddCommMonoid (WithTop α) :=
  { WithTop.addMonoid, WithTop.addCommSemigroup with }

section AddMonoidWithOne
variable [AddMonoidWithOne α]

instance addMonoidWithOne : AddMonoidWithOne (WithTop α) :=
  { WithTop.one, WithTop.addMonoid with
    natCast := fun n => ↑(n : α),
    natCast_zero := by
      simp only -- Porting note: Had to add this...?
      rw [Nat.cast_zero, WithTop.coe_zero],
    natCast_succ := fun n => by
      simp only -- Porting note: Had to add this...?
      rw [Nat.cast_add_one, WithTop.coe_add, WithTop.coe_one] }

@[simp, norm_cast] lemma coe_natCast (n : ℕ) : ((n : α) : WithTop α) = n := rfl

@[simp] lemma top_ne_natCast (n : ℕ) : (⊤ : WithTop α) ≠ n := top_ne_coe
@[simp] lemma natCast_ne_top (n : ℕ) : (n : WithTop α) ≠ ⊤ := coe_ne_top
@[simp] lemma natCast_lt_top [LT α] (n : ℕ) : (n : WithTop α) < ⊤ := coe_lt_top _

@[deprecated (since := "2024-04-05")] alias coe_nat := coe_natCast
@[deprecated (since := "2024-04-05")] alias nat_ne_top := natCast_ne_top
@[deprecated (since := "2024-04-05")] alias top_ne_nat := top_ne_natCast

-- See note [no_index around OfNat.ofNat]
@[simp] lemma coe_ofNat (n : ℕ) [n.AtLeastTwo] :
    (no_index (OfNat.ofNat n : α) : WithTop α) = OfNat.ofNat n := rfl
@[simp] lemma coe_eq_ofNat (n : ℕ) [n.AtLeastTwo] (m : α) :
    (m : WithTop α) = no_index (OfNat.ofNat n) ↔ m = OfNat.ofNat n :=
  coe_eq_coe
@[simp] lemma ofNat_eq_coe (n : ℕ) [n.AtLeastTwo] (m : α) :
    no_index (OfNat.ofNat n) = (m : WithTop α) ↔ OfNat.ofNat n = m :=
  coe_eq_coe
@[simp] lemma ofNat_ne_top (n : ℕ) [n.AtLeastTwo] : no_index (OfNat.ofNat n : WithTop α) ≠ ⊤ :=
  natCast_ne_top n
@[simp] lemma top_ne_ofNat (n : ℕ) [n.AtLeastTwo] : (⊤ : WithTop α) ≠ no_index (OfNat.ofNat n) :=
  top_ne_natCast n

<<<<<<< HEAD
@[simp] lemma map_ofNat {β : Type*} {f : α → β} (n : ℕ) [n.AtLeastTwo] :
    WithTop.map f (no_index (OfNat.ofNat n : WithTop α)) = f n := map_coe f n

@[simp] lemma map_natCast {β : Type*} {f : α → β} (n : ℕ) :
    WithTop.map f (n : WithTop α) = f n := map_coe f n

lemma map_eq_ofNat_iff {β : Type*} {f : β → α} {n : ℕ} [n.AtLeastTwo] {a : WithTop β} :
    a.map f = OfNat.ofNat n ↔ ∃ x, a = .some x ∧ f x = n := map_eq_some_iff

lemma ofNat_eq_map_iff {β : Type*} {f : β → α} {n : ℕ} [n.AtLeastTwo] {a : WithTop β} :
    OfNat.ofNat n = a.map f ↔ ∃ x, a = .some x ∧ f x = n := some_eq_map_iff

lemma map_eq_natCast_iff {β : Type*} {f : β → α} {n : ℕ} {a : WithTop β} :
    a.map f = n ↔ ∃ x, a = .some x ∧ f x = n := map_eq_some_iff

lemma natCast_eq_map_iff {β : Type*} {f : β → α} {n : ℕ} {a : WithTop β} :
=======
@[simp] lemma map_ofNat {f : α → β} (n : ℕ) [n.AtLeastTwo] :
    WithTop.map f (no_index (OfNat.ofNat n : WithTop α)) = f (OfNat.ofNat n) := map_coe f n

@[simp] lemma map_natCast {f : α → β} (n : ℕ) :
    WithTop.map f (n : WithTop α) = f n := map_coe f n

lemma map_eq_ofNat_iff {f : β → α} {n : ℕ} [n.AtLeastTwo] {a : WithTop β} :
    a.map f = OfNat.ofNat n ↔ ∃ x, a = .some x ∧ f x = n := map_eq_some_iff

lemma ofNat_eq_map_iff {f : β → α} {n : ℕ} [n.AtLeastTwo] {a : WithTop β} :
    OfNat.ofNat n = a.map f ↔ ∃ x, a = .some x ∧ f x = n := some_eq_map_iff

lemma map_eq_natCast_iff {f : β → α} {n : ℕ} {a : WithTop β} :
    a.map f = n ↔ ∃ x, a = .some x ∧ f x = n := map_eq_some_iff

lemma natCast_eq_map_iff {f : β → α} {n : ℕ} {a : WithTop β} :
>>>>>>> c800d7a3
    n = a.map f ↔ ∃ x, a = .some x ∧ f x = n := some_eq_map_iff

end AddMonoidWithOne

instance charZero [AddMonoidWithOne α] [CharZero α] : CharZero (WithTop α) :=
  { cast_injective := Function.Injective.comp (f := Nat.cast (R := α))
      (fun _ _ => WithTop.coe_eq_coe.1) Nat.cast_injective}

instance addCommMonoidWithOne [AddCommMonoidWithOne α] : AddCommMonoidWithOne (WithTop α) :=
  { WithTop.addMonoidWithOne, WithTop.addCommMonoid with }

-- instance orderedAddCommMonoid [OrderedAddCommMonoid α] : OrderedAddCommMonoid (WithTop α) where
--   add_le_add_left _ _ := add_le_add_left
--
-- instance linearOrderedAddCommMonoidWithTop [LinearOrderedAddCommMonoid α] :
--     LinearOrderedAddCommMonoidWithTop (WithTop α) :=
--   { WithTop.orderTop, WithTop.linearOrder, WithTop.orderedAddCommMonoid with
--     top_add' := WithTop.top_add }
--
instance existsAddOfLE [LE α] [Add α] [ExistsAddOfLE α] : ExistsAddOfLE (WithTop α) :=
  ⟨fun {a} {b} =>
    match a, b with
    | ⊤, ⊤ => by simp
    | (a : α), ⊤ => fun _ => ⟨⊤, rfl⟩
    | (a : α), (b : α) => fun h => by
      obtain ⟨c, rfl⟩ := exists_add_of_le (WithTop.coe_le_coe.1 h)
      exact ⟨c, rfl⟩
    | ⊤, (b : α) => fun h => (not_top_le_coe _ h).elim⟩

-- instance canonicallyOrderedAddCommMonoid [CanonicallyOrderedAddCommMonoid α] :
--     CanonicallyOrderedAddCommMonoid (WithTop α) :=
--   { WithTop.orderBot, WithTop.orderedAddCommMonoid, WithTop.existsAddOfLE with
--     le_self_add := fun a b =>
--       match a, b with
--       | ⊤, ⊤ => le_rfl
--       | (a : α), ⊤ => le_top
--       | (a : α), (b : α) => WithTop.coe_le_coe.2 le_self_add
--       | ⊤, (b : α) => le_rfl }
--
-- instance [CanonicallyLinearOrderedAddCommMonoid α] :
--     CanonicallyLinearOrderedAddCommMonoid (WithTop α) :=
--   { WithTop.canonicallyOrderedAddCommMonoid, WithTop.linearOrder with }

@[to_additive (attr := simp) top_pos]
theorem one_lt_top [One α] [LT α] : (1 : WithTop α) < ⊤ := coe_lt_top _

@[deprecated top_pos (since := "2024-10-22")]
alias zero_lt_top := top_pos

@[norm_cast, deprecated coe_pos (since := "2024-10-22")]
theorem zero_lt_coe [Zero α] [LT α] (a : α) : (0 : WithTop α) < a ↔ 0 < a :=
  coe_lt_coe

/-- A version of `WithTop.map` for `OneHom`s. -/
@[to_additive (attr := simps (config := .asFn))
  "A version of `WithTop.map` for `ZeroHom`s"]
protected def _root_.OneHom.withTopMap {M N : Type*} [One M] [One N] (f : OneHom M N) :
    OneHom (WithTop M) (WithTop N) where
  toFun := WithTop.map f
  map_one' := by rw [WithTop.map_one, map_one, coe_one]

/-- A version of `WithTop.map` for `AddHom`s. -/
@[simps (config := .asFn)]
protected def _root_.AddHom.withTopMap {M N : Type*} [Add M] [Add N] (f : AddHom M N) :
    AddHom (WithTop M) (WithTop N) where
  toFun := WithTop.map f
  map_add' := WithTop.map_add f

/-- A version of `WithTop.map` for `AddMonoidHom`s. -/
@[simps (config := .asFn)]
protected def _root_.AddMonoidHom.withTopMap {M N : Type*} [AddZeroClass M] [AddZeroClass N]
    (f : M →+ N) : WithTop M →+ WithTop N :=
  { ZeroHom.withTopMap f.toZeroHom, AddHom.withTopMap f.toAddHom with toFun := WithTop.map f }

end WithTop

namespace WithBot
section One
variable [One α] {a : α}

@[to_additive] instance one : One (WithBot α) := WithTop.one

@[to_additive (attr := simp, norm_cast)] lemma coe_one : ((1 : α) : WithBot α) = 1 := rfl

@[to_additive (attr := simp, norm_cast)]
lemma coe_eq_one : (a : WithBot α) = 1 ↔ a = 1 := coe_eq_coe

@[to_additive (attr := simp, norm_cast)]
lemma one_eq_coe : 1 = (a : WithBot α) ↔ a = 1 := eq_comm.trans coe_eq_one

@[to_additive (attr := simp)] lemma bot_ne_one : (⊥ : WithBot α) ≠ 1 := bot_ne_coe
@[to_additive (attr := simp)] lemma one_ne_bot : (1 : WithBot α) ≠ ⊥ := coe_ne_bot

@[to_additive (attr := simp)]
theorem unbot_one : (1 : WithBot α).unbot coe_ne_bot = 1 :=
  rfl

@[to_additive (attr := simp)]
theorem unbot_one' (d : α) : (1 : WithBot α).unbot' d = 1 :=
  rfl

@[to_additive (attr := simp, norm_cast) coe_nonneg]
theorem one_le_coe [LE α] : 1 ≤ (a : WithBot α) ↔ 1 ≤ a := coe_le_coe

@[to_additive (attr := simp, norm_cast) coe_le_zero]
theorem coe_le_one [LE α] : (a : WithBot α) ≤ 1 ↔ a ≤ 1 := coe_le_coe

@[to_additive (attr := simp, norm_cast) coe_pos]
theorem one_lt_coe [LT α] : 1 < (a : WithBot α) ↔ 1 < a := coe_lt_coe

@[to_additive (attr := simp, norm_cast) coe_lt_zero]
theorem coe_lt_one [LT α] : (a : WithBot α) < 1 ↔ a < 1 := coe_lt_coe

@[to_additive (attr := simp)]
protected theorem map_one {β} (f : α → β) : (1 : WithBot α).map f = (f 1 : WithBot β) :=
  rfl

@[to_additive]
<<<<<<< HEAD
theorem map_eq_one_iff {α β : Type*} {f : α → β} {v : WithBot α} [One β] :
    WithBot.map f v = 1 ↔ ∃ x, v = .some x ∧ f x = 1 := map_eq_some_iff

@[to_additive]
theorem one_eq_map_iff {α β : Type*} {f : α → β} {v : WithBot α} [One β] :
=======
theorem map_eq_one_iff {α} {f : α → β} {v : WithBot α} [One β] :
    WithBot.map f v = 1 ↔ ∃ x, v = .some x ∧ f x = 1 := map_eq_some_iff

@[to_additive]
theorem one_eq_map_iff {α} {f : α → β} {v : WithBot α} [One β] :
>>>>>>> c800d7a3
    1 = WithBot.map f v ↔ ∃ x, v = .some x ∧ f x = 1 := some_eq_map_iff

instance zeroLEOneClass [Zero α] [LE α] [ZeroLEOneClass α] : ZeroLEOneClass (WithBot α) :=
  ⟨coe_le_coe.2 zero_le_one⟩

end One

instance add [Add α] : Add (WithBot α) :=
  WithTop.add

instance AddSemigroup [AddSemigroup α] : AddSemigroup (WithBot α) :=
  WithTop.addSemigroup

instance addCommSemigroup [AddCommSemigroup α] : AddCommSemigroup (WithBot α) :=
  WithTop.addCommSemigroup

instance addZeroClass [AddZeroClass α] : AddZeroClass (WithBot α) :=
  WithTop.addZeroClass

section AddMonoid
variable [AddMonoid α]

instance addMonoid : AddMonoid (WithBot α) := WithTop.addMonoid

/-- Coercion from `α` to `WithBot α` as an `AddMonoidHom`. -/
def addHom : α →+ WithBot α where
  toFun := WithTop.some
  map_zero' := rfl
  map_add' _ _ := rfl

@[simp, norm_cast] lemma coe_addHom : ⇑(addHom : α →+ WithBot α) = WithBot.some := rfl

@[simp, norm_cast]
lemma coe_nsmul (a : α) (n : ℕ) : ↑(n • a) = n • (a : WithBot α) :=
  (addHom : α →+ WithBot α).map_nsmul _ _

end AddMonoid

instance addCommMonoid [AddCommMonoid α] : AddCommMonoid (WithBot α) :=
  WithTop.addCommMonoid

section AddMonoidWithOne
variable [AddMonoidWithOne α]

instance addMonoidWithOne : AddMonoidWithOne (WithBot α) := WithTop.addMonoidWithOne

@[norm_cast] lemma coe_natCast (n : ℕ) : ((n : α) : WithBot α) = n := rfl

@[simp] lemma natCast_ne_bot (n : ℕ) : (n : WithBot α) ≠ ⊥ := coe_ne_bot

@[simp] lemma bot_ne_natCast (n : ℕ) : (⊥ : WithBot α) ≠ n := bot_ne_coe

@[deprecated (since := "2024-04-05")] alias coe_nat := coe_natCast
@[deprecated (since := "2024-04-05")] alias nat_ne_bot := natCast_ne_bot
@[deprecated (since := "2024-04-05")] alias bot_ne_nat := bot_ne_natCast

-- See note [no_index around OfNat.ofNat]
@[simp] lemma coe_ofNat (n : ℕ) [n.AtLeastTwo] :
    (no_index (OfNat.ofNat n : α) : WithBot α) = OfNat.ofNat n := rfl
@[simp] lemma coe_eq_ofNat (n : ℕ) [n.AtLeastTwo] (m : α) :
    (m : WithBot α) = no_index (OfNat.ofNat n) ↔ m = OfNat.ofNat n :=
  coe_eq_coe
@[simp] lemma ofNat_eq_coe (n : ℕ) [n.AtLeastTwo] (m : α) :
    no_index (OfNat.ofNat n) = (m : WithBot α) ↔ OfNat.ofNat n = m :=
  coe_eq_coe
@[simp] lemma ofNat_ne_bot (n : ℕ) [n.AtLeastTwo] : no_index (OfNat.ofNat n : WithBot α) ≠ ⊥ :=
  natCast_ne_bot n
@[simp] lemma bot_ne_ofNat (n : ℕ) [n.AtLeastTwo] : (⊥ : WithBot α) ≠ no_index (OfNat.ofNat n) :=
  bot_ne_natCast n

<<<<<<< HEAD
@[simp] lemma map_ofNat {β : Type*} {f : α → β} (n : ℕ) [n.AtLeastTwo] :
    WithBot.map f (no_index (OfNat.ofNat n : WithBot α)) = f n := map_coe f n

@[simp] lemma map_natCast {β : Type*} {f : α → β} (n : ℕ) :
    WithBot.map f (n : WithBot α) = f n := map_coe f n

lemma map_eq_ofNat_iff {β : Type*} {f : β → α} {n : ℕ} [n.AtLeastTwo] {a : WithBot β} :
    a.map f = OfNat.ofNat n ↔ ∃ x, a = .some x ∧ f x = n := map_eq_some_iff

lemma ofNat_eq_map_iff {β : Type*} {f : β → α} {n : ℕ} [n.AtLeastTwo] {a : WithBot β} :
    OfNat.ofNat n = a.map f ↔ ∃ x, a = .some x ∧ f x = n := some_eq_map_iff

lemma map_eq_natCast_iff {β : Type*} {f : β → α} {n : ℕ} {a : WithBot β} :
    a.map f = n ↔ ∃ x, a = .some x ∧ f x = n := map_eq_some_iff

lemma natCast_eq_map_iff {β : Type*} {f : β → α} {n : ℕ} {a : WithBot β} :
=======
@[simp] lemma map_ofNat {f : α → β} (n : ℕ) [n.AtLeastTwo] :
    WithBot.map f (no_index (OfNat.ofNat n : WithBot α)) = f (OfNat.ofNat n) := map_coe f n

@[simp] lemma map_natCast {f : α → β} (n : ℕ) :
    WithBot.map f (n : WithBot α) = f n := map_coe f n

lemma map_eq_ofNat_iff {f : β → α} {n : ℕ} [n.AtLeastTwo] {a : WithBot β} :
    a.map f = OfNat.ofNat n ↔ ∃ x, a = .some x ∧ f x = n := map_eq_some_iff

lemma ofNat_eq_map_iff {f : β → α} {n : ℕ} [n.AtLeastTwo] {a : WithBot β} :
    OfNat.ofNat n = a.map f ↔ ∃ x, a = .some x ∧ f x = n := some_eq_map_iff

lemma map_eq_natCast_iff {f : β → α} {n : ℕ} {a : WithBot β} :
    a.map f = n ↔ ∃ x, a = .some x ∧ f x = n := map_eq_some_iff

lemma natCast_eq_map_iff {f : β → α} {n : ℕ} {a : WithBot β} :
>>>>>>> c800d7a3
    n = a.map f ↔ ∃ x, a = .some x ∧ f x = n := some_eq_map_iff

end AddMonoidWithOne

instance charZero [AddMonoidWithOne α] [CharZero α] : CharZero (WithBot α) :=
  WithTop.charZero

instance addCommMonoidWithOne [AddCommMonoidWithOne α] : AddCommMonoidWithOne (WithBot α) :=
  WithTop.addCommMonoidWithOne

section Add

variable [Add α] {a b c d : WithBot α} {x y : α}

@[simp, norm_cast]
theorem coe_add (a b : α) : ((a + b : α) : WithBot α) = a + b :=
  rfl

@[simp]
theorem bot_add (a : WithBot α) : ⊥ + a = ⊥ :=
  rfl

@[simp]
theorem add_bot (a : WithBot α) : a + ⊥ = ⊥ := by cases a <;> rfl

@[simp]
theorem add_eq_bot : a + b = ⊥ ↔ a = ⊥ ∨ b = ⊥ :=
  WithTop.add_eq_top

theorem add_ne_bot : a + b ≠ ⊥ ↔ a ≠ ⊥ ∧ b ≠ ⊥ :=
  WithTop.add_ne_top

theorem bot_lt_add [LT α] {a b : WithBot α} : ⊥ < a + b ↔ ⊥ < a ∧ ⊥ < b :=
  WithTop.add_lt_top (α := αᵒᵈ)

theorem add_eq_coe : a + b = x ↔ ∃ a' b' : α, ↑a' = a ∧ ↑b' = b ∧ a' + b' = x :=
  WithTop.add_eq_coe

theorem add_coe_eq_bot_iff : a + y = ⊥ ↔ a = ⊥ :=
  WithTop.add_coe_eq_top_iff

theorem coe_add_eq_bot_iff : ↑x + b = ⊥ ↔ b = ⊥ :=
  WithTop.coe_add_eq_top_iff

theorem add_right_cancel_iff [IsRightCancelAdd α] (ha : a ≠ ⊥) : b + a = c + a ↔ b = c :=
  WithTop.add_right_cancel_iff ha

theorem add_right_cancel [IsRightCancelAdd α] (ha : a ≠ ⊥) (h : b + a = c + a) : b = c :=
  WithTop.add_right_cancel ha h

theorem add_left_cancel_iff [IsLeftCancelAdd α] (ha : a ≠ ⊥) : a + b = a + c ↔ b = c :=
  WithTop.add_left_cancel_iff ha

theorem add_left_cancel [IsLeftCancelAdd α] (ha : a ≠ ⊥) (h : a + b = a + c) : b = c :=
  WithTop.add_left_cancel ha h

-- There is no `WithBot.map_mul_of_mulHom`, since `WithBot` does not have a multiplication.
@[simp]
protected theorem map_add {F} [Add β] [FunLike F α β] [AddHomClass F α β]
    (f : F) (a b : WithBot α) :
    (a + b).map f = a.map f + b.map f :=
  WithTop.map_add f a b

/-- A version of `WithBot.map` for `OneHom`s. -/
@[to_additive (attr := simps (config := .asFn))
  "A version of `WithBot.map` for `ZeroHom`s"]
protected def _root_.OneHom.withBotMap {M N : Type*} [One M] [One N] (f : OneHom M N) :
    OneHom (WithBot M) (WithBot N) where
  toFun := WithBot.map f
  map_one' := by rw [WithBot.map_one, map_one, coe_one]

/-- A version of `WithBot.map` for `AddHom`s. -/
@[simps (config := .asFn)]
protected def _root_.AddHom.withBotMap {M N : Type*} [Add M] [Add N] (f : AddHom M N) :
    AddHom (WithBot M) (WithBot N) where
  toFun := WithBot.map f
  map_add' := WithBot.map_add f

/-- A version of `WithBot.map` for `AddMonoidHom`s. -/
@[simps (config := .asFn)]
protected def _root_.AddMonoidHom.withBotMap {M N : Type*} [AddZeroClass M] [AddZeroClass N]
    (f : M →+ N) : WithBot M →+ WithBot N :=
  { ZeroHom.withBotMap f.toZeroHom, AddHom.withBotMap f.toAddHom with toFun := WithBot.map f }

variable [Preorder α]

instance addLeftMono [AddLeftMono α] : AddLeftMono (WithBot α) :=
  OrderDual.addLeftMono (α := WithTop αᵒᵈ)

instance addRightMono [AddRightMono α] : AddRightMono (WithBot α) :=
  OrderDual.addRightMono (α := WithTop αᵒᵈ)

instance addLeftReflectLT [AddLeftReflectLT α] : AddLeftReflectLT (WithBot α) :=
  OrderDual.addLeftReflectLT (α := WithTop αᵒᵈ)

instance addRightReflectLT [AddRightReflectLT α] : AddRightReflectLT (WithBot α) :=
  OrderDual.addRightReflectLT (α := WithTop αᵒᵈ)

protected theorem le_of_add_le_add_left [AddLeftReflectLE α] (ha : a ≠ ⊥)
    (h : a + b ≤ a + c) : b ≤ c :=
  WithTop.le_of_add_le_add_left (α := αᵒᵈ) ha h

protected theorem le_of_add_le_add_right [AddRightReflectLE α]
    (ha : a ≠ ⊥) (h : b + a ≤ c + a) : b ≤ c :=
  WithTop.le_of_add_le_add_right (α := αᵒᵈ) ha h

protected theorem add_lt_add_left [AddLeftStrictMono α] (ha : a ≠ ⊥) (h : b < c) :
    a + b < a + c :=
  WithTop.add_lt_add_left (α := αᵒᵈ) ha h

protected theorem add_lt_add_right [AddRightStrictMono α] (ha : a ≠ ⊥)
    (h : b < c) : b + a < c + a :=
  WithTop.add_lt_add_right (α := αᵒᵈ) ha h

protected theorem add_le_add_iff_left [AddLeftMono α]
    [AddLeftReflectLE α] (ha : a ≠ ⊥) : a + b ≤ a + c ↔ b ≤ c :=
  ⟨WithBot.le_of_add_le_add_left ha, fun h => add_le_add_left h a⟩

protected theorem add_le_add_iff_right [AddRightMono α]
    [AddRightReflectLE α] (ha : a ≠ ⊥) : b + a ≤ c + a ↔ b ≤ c :=
  ⟨WithBot.le_of_add_le_add_right ha, fun h => add_le_add_right h a⟩

protected theorem add_lt_add_iff_left [AddLeftStrictMono α]
    [AddLeftReflectLT α] (ha : a ≠ ⊥) : a + b < a + c ↔ b < c :=
  ⟨lt_of_add_lt_add_left, WithBot.add_lt_add_left ha⟩

protected theorem add_lt_add_iff_right [AddRightStrictMono α]
    [AddRightReflectLT α] (ha : a ≠ ⊥) : b + a < c + a ↔ b < c :=
  ⟨lt_of_add_lt_add_right, WithBot.add_lt_add_right ha⟩

protected theorem add_lt_add_of_le_of_lt [AddLeftStrictMono α]
    [AddRightMono α] (hb : b ≠ ⊥) (hab : a ≤ b) (hcd : c < d) :
    a + c < b + d :=
  WithTop.add_lt_add_of_le_of_lt (α := αᵒᵈ) hb hab hcd

protected theorem add_lt_add_of_lt_of_le [AddLeftMono α]
    [AddRightStrictMono α] (hd : d ≠ ⊥) (hab : a < b) (hcd : c ≤ d) :
    a + c < b + d :=
  WithTop.add_lt_add_of_lt_of_le (α := αᵒᵈ) hd hab hcd

end Add

-- instance orderedAddCommMonoid [OrderedAddCommMonoid α] : OrderedAddCommMonoid (WithBot α) :=
--   { WithBot.partialOrder, WithBot.addCommMonoid with
--     add_le_add_left := fun _ _ h c => add_le_add_left h c }
--
-- instance linearOrderedAddCommMonoid [LinearOrderedAddCommMonoid α] :
--     LinearOrderedAddCommMonoid (WithBot α) :=
--   { WithBot.linearOrder, WithBot.orderedAddCommMonoid with }

end WithBot<|MERGE_RESOLUTION|>--- conflicted
+++ resolved
@@ -74,19 +74,11 @@
   rfl
 
 @[to_additive]
-<<<<<<< HEAD
-theorem map_eq_one_iff {α β : Type*} {f : α → β} {v : WithTop α} [One β] :
-    WithTop.map f v = 1 ↔ ∃ x, v = .some x ∧ f x = 1 := map_eq_some_iff
-
-@[to_additive]
-theorem one_eq_map_iff {α β : Type*} {f : α → β} {v : WithTop α} [One β] :
-=======
 theorem map_eq_one_iff {α} {f : α → β} {v : WithTop α} [One β] :
     WithTop.map f v = 1 ↔ ∃ x, v = .some x ∧ f x = 1 := map_eq_some_iff
 
 @[to_additive]
 theorem one_eq_map_iff {α} {f : α → β} {v : WithTop α} [One β] :
->>>>>>> c800d7a3
     1 = WithTop.map f v ↔ ∃ x, v = .some x ∧ f x = 1 := some_eq_map_iff
 
 instance zeroLEOneClass [Zero α] [LE α] [ZeroLEOneClass α] : ZeroLEOneClass (WithTop α) :=
@@ -346,24 +338,6 @@
 @[simp] lemma top_ne_ofNat (n : ℕ) [n.AtLeastTwo] : (⊤ : WithTop α) ≠ no_index (OfNat.ofNat n) :=
   top_ne_natCast n
 
-<<<<<<< HEAD
-@[simp] lemma map_ofNat {β : Type*} {f : α → β} (n : ℕ) [n.AtLeastTwo] :
-    WithTop.map f (no_index (OfNat.ofNat n : WithTop α)) = f n := map_coe f n
-
-@[simp] lemma map_natCast {β : Type*} {f : α → β} (n : ℕ) :
-    WithTop.map f (n : WithTop α) = f n := map_coe f n
-
-lemma map_eq_ofNat_iff {β : Type*} {f : β → α} {n : ℕ} [n.AtLeastTwo] {a : WithTop β} :
-    a.map f = OfNat.ofNat n ↔ ∃ x, a = .some x ∧ f x = n := map_eq_some_iff
-
-lemma ofNat_eq_map_iff {β : Type*} {f : β → α} {n : ℕ} [n.AtLeastTwo] {a : WithTop β} :
-    OfNat.ofNat n = a.map f ↔ ∃ x, a = .some x ∧ f x = n := some_eq_map_iff
-
-lemma map_eq_natCast_iff {β : Type*} {f : β → α} {n : ℕ} {a : WithTop β} :
-    a.map f = n ↔ ∃ x, a = .some x ∧ f x = n := map_eq_some_iff
-
-lemma natCast_eq_map_iff {β : Type*} {f : β → α} {n : ℕ} {a : WithTop β} :
-=======
 @[simp] lemma map_ofNat {f : α → β} (n : ℕ) [n.AtLeastTwo] :
     WithTop.map f (no_index (OfNat.ofNat n : WithTop α)) = f (OfNat.ofNat n) := map_coe f n
 
@@ -380,7 +354,6 @@
     a.map f = n ↔ ∃ x, a = .some x ∧ f x = n := map_eq_some_iff
 
 lemma natCast_eq_map_iff {f : β → α} {n : ℕ} {a : WithTop β} :
->>>>>>> c800d7a3
     n = a.map f ↔ ∃ x, a = .some x ∧ f x = n := some_eq_map_iff
 
 end AddMonoidWithOne
@@ -499,19 +472,11 @@
   rfl
 
 @[to_additive]
-<<<<<<< HEAD
-theorem map_eq_one_iff {α β : Type*} {f : α → β} {v : WithBot α} [One β] :
-    WithBot.map f v = 1 ↔ ∃ x, v = .some x ∧ f x = 1 := map_eq_some_iff
-
-@[to_additive]
-theorem one_eq_map_iff {α β : Type*} {f : α → β} {v : WithBot α} [One β] :
-=======
 theorem map_eq_one_iff {α} {f : α → β} {v : WithBot α} [One β] :
     WithBot.map f v = 1 ↔ ∃ x, v = .some x ∧ f x = 1 := map_eq_some_iff
 
 @[to_additive]
 theorem one_eq_map_iff {α} {f : α → β} {v : WithBot α} [One β] :
->>>>>>> c800d7a3
     1 = WithBot.map f v ↔ ∃ x, v = .some x ∧ f x = 1 := some_eq_map_iff
 
 instance zeroLEOneClass [Zero α] [LE α] [ZeroLEOneClass α] : ZeroLEOneClass (WithBot α) :=
@@ -582,24 +547,6 @@
 @[simp] lemma bot_ne_ofNat (n : ℕ) [n.AtLeastTwo] : (⊥ : WithBot α) ≠ no_index (OfNat.ofNat n) :=
   bot_ne_natCast n
 
-<<<<<<< HEAD
-@[simp] lemma map_ofNat {β : Type*} {f : α → β} (n : ℕ) [n.AtLeastTwo] :
-    WithBot.map f (no_index (OfNat.ofNat n : WithBot α)) = f n := map_coe f n
-
-@[simp] lemma map_natCast {β : Type*} {f : α → β} (n : ℕ) :
-    WithBot.map f (n : WithBot α) = f n := map_coe f n
-
-lemma map_eq_ofNat_iff {β : Type*} {f : β → α} {n : ℕ} [n.AtLeastTwo] {a : WithBot β} :
-    a.map f = OfNat.ofNat n ↔ ∃ x, a = .some x ∧ f x = n := map_eq_some_iff
-
-lemma ofNat_eq_map_iff {β : Type*} {f : β → α} {n : ℕ} [n.AtLeastTwo] {a : WithBot β} :
-    OfNat.ofNat n = a.map f ↔ ∃ x, a = .some x ∧ f x = n := some_eq_map_iff
-
-lemma map_eq_natCast_iff {β : Type*} {f : β → α} {n : ℕ} {a : WithBot β} :
-    a.map f = n ↔ ∃ x, a = .some x ∧ f x = n := map_eq_some_iff
-
-lemma natCast_eq_map_iff {β : Type*} {f : β → α} {n : ℕ} {a : WithBot β} :
-=======
 @[simp] lemma map_ofNat {f : α → β} (n : ℕ) [n.AtLeastTwo] :
     WithBot.map f (no_index (OfNat.ofNat n : WithBot α)) = f (OfNat.ofNat n) := map_coe f n
 
@@ -616,7 +563,6 @@
     a.map f = n ↔ ∃ x, a = .some x ∧ f x = n := map_eq_some_iff
 
 lemma natCast_eq_map_iff {f : β → α} {n : ℕ} {a : WithBot β} :
->>>>>>> c800d7a3
     n = a.map f ↔ ∃ x, a = .some x ∧ f x = n := some_eq_map_iff
 
 end AddMonoidWithOne
