/-
Copyright (c) 2017 Johannes Hölzl. All rights reserved.
Released under Apache 2.0 license as described in the file LICENSE.
Authors: Johannes Hölzl, Sébastien Gouëzel, Patrick Massot
-/
import Mathlib.Topology.UniformSpace.Cauchy
import Mathlib.Topology.UniformSpace.Separation
import Mathlib.Topology.DenseEmbedding

/-!
# Uniform embeddings of uniform spaces.

Extension of uniform continuous functions.
-/


open Filter Function Set Uniformity Topology

section

universe u v w
variable {α : Type u} {β : Type v} {γ : Type w} [UniformSpace α] [UniformSpace β] [UniformSpace γ]

/-!
### Uniform inducing maps
-/

/-- A map `f : α → β` between uniform spaces is called *uniform inducing* if the uniformity filter
on `α` is the pullback of the uniformity filter on `β` under `Prod.map f f`. If `α` is a separated
space, then this implies that `f` is injective, hence it is a `UniformEmbedding`. -/
@[mk_iff]
structure UniformInducing (f : α → β) : Prop where
  /-- The uniformity filter on the domain is the pullback of the uniformity filter on the codomain
  under `Prod.map f f`. -/
  comap_uniformity : comap (fun x : α × α => (f x.1, f x.2)) (𝓤 β) = 𝓤 α

lemma uniformInducing_iff_uniformSpace {f : α → β} :
    UniformInducing f ↔ ‹UniformSpace β›.comap f = ‹UniformSpace α› := by
  rw [uniformInducing_iff, UniformSpace.ext_iff, Filter.ext_iff]
  rfl

protected alias ⟨UniformInducing.comap_uniformSpace, _⟩ := uniformInducing_iff_uniformSpace

lemma uniformInducing_iff' {f : α → β} :
    UniformInducing f ↔ UniformContinuous f ∧ comap (Prod.map f f) (𝓤 β) ≤ 𝓤 α := by
  rw [uniformInducing_iff, UniformContinuous, tendsto_iff_comap, le_antisymm_iff, and_comm]; rfl

protected lemma Filter.HasBasis.uniformInducing_iff {ι ι'} {p : ι → Prop} {p' : ι' → Prop} {s s'}
    (h : (𝓤 α).HasBasis p s) (h' : (𝓤 β).HasBasis p' s') {f : α → β} :
    UniformInducing f ↔
      (∀ i, p' i → ∃ j, p j ∧ ∀ x y, (x, y) ∈ s j → (f x, f y) ∈ s' i) ∧
        (∀ j, p j → ∃ i, p' i ∧ ∀ x y, (f x, f y) ∈ s' i → (x, y) ∈ s j) := by
  simp [uniformInducing_iff', h.uniformContinuous_iff h', (h'.comap _).le_basis_iff h, subset_def]

theorem UniformInducing.mk' {f : α → β}
    (h : ∀ s, s ∈ 𝓤 α ↔ ∃ t ∈ 𝓤 β, ∀ x y : α, (f x, f y) ∈ t → (x, y) ∈ s) : UniformInducing f :=
  ⟨by simp [eq_comm, Filter.ext_iff, subset_def, h]⟩

theorem uniformInducing_id : UniformInducing (@id α) :=
  ⟨by rw [← Prod.map_def, Prod.map_id, comap_id]⟩

theorem UniformInducing.comp {g : β → γ} (hg : UniformInducing g) {f : α → β}
    (hf : UniformInducing f) : UniformInducing (g ∘ f) :=
  ⟨by rw [← hf.1, ← hg.1, comap_comap]; rfl⟩

theorem UniformInducing.of_comp_iff {g : β → γ} (hg : UniformInducing g) {f : α → β} :
    UniformInducing (g ∘ f) ↔ UniformInducing f := by
  refine ⟨fun h ↦ ?_, hg.comp⟩
  rw [uniformInducing_iff, ← hg.comap_uniformity, comap_comap, ← h.comap_uniformity,
    Function.comp_def, Function.comp_def]

theorem UniformInducing.basis_uniformity {f : α → β} (hf : UniformInducing f) {ι : Sort*}
    {p : ι → Prop} {s : ι → Set (β × β)} (H : (𝓤 β).HasBasis p s) :
    (𝓤 α).HasBasis p fun i => Prod.map f f ⁻¹' s i :=
  hf.1 ▸ H.comap _

theorem UniformInducing.cauchy_map_iff {f : α → β} (hf : UniformInducing f) {F : Filter α} :
    Cauchy (map f F) ↔ Cauchy F := by
  simp only [Cauchy, map_neBot_iff, prod_map_map_eq, map_le_iff_le_comap, ← hf.comap_uniformity]

theorem uniformInducing_of_compose {f : α → β} {g : β → γ} (hf : UniformContinuous f)
    (hg : UniformContinuous g) (hgf : UniformInducing (g ∘ f)) : UniformInducing f := by
  refine ⟨le_antisymm ?_ hf.le_comap⟩
  rw [← hgf.1, ← Prod.map_def, ← Prod.map_def, ← Prod.map_comp_map f f g g, ← comap_comap]
  exact comap_mono hg.le_comap

theorem UniformInducing.uniformContinuous {f : α → β} (hf : UniformInducing f) :
    UniformContinuous f := (uniformInducing_iff'.1 hf).1

theorem UniformInducing.uniformContinuous_iff {f : α → β} {g : β → γ} (hg : UniformInducing g) :
    UniformContinuous f ↔ UniformContinuous (g ∘ f) := by
  dsimp only [UniformContinuous, Tendsto]
  simp only [← hg.comap_uniformity, ← map_le_iff_le_comap, Filter.map_map, Function.comp_def]

protected theorem UniformInducing.uniformInducing_comp_iff {f : α → β} {g : β → γ}
    (hg : UniformInducing g) : UniformInducing (g ∘ f) ↔ UniformInducing f := by
  simp only [uniformInducing_iff, ← hg.comap_uniformity, comap_comap, Function.comp_def]

theorem UniformInducing.uniformContinuousOn_iff {f : α → β} {g : β → γ} {S : Set α}
    (hg : UniformInducing g) :
    UniformContinuousOn f S ↔ UniformContinuousOn (g ∘ f) S := by
  dsimp only [UniformContinuousOn, Tendsto]
  rw [← hg.comap_uniformity, ← map_le_iff_le_comap, Filter.map_map, comp_def, comp_def]

theorem UniformInducing.inducing {f : α → β} (h : UniformInducing f) : Inducing f := by
  obtain rfl := h.comap_uniformSpace
  exact inducing_induced f

theorem UniformInducing.prod {α' : Type*} {β' : Type*} [UniformSpace α'] [UniformSpace β']
    {e₁ : α → α'} {e₂ : β → β'} (h₁ : UniformInducing e₁) (h₂ : UniformInducing e₂) :
    UniformInducing fun p : α × β => (e₁ p.1, e₂ p.2) :=
<<<<<<< HEAD
  ⟨by simp [Function.comp_def, uniformity_prod, ← h₁.1, ← h₂.1, comap_inf, comap_comap]⟩
=======
  ⟨by simp [(· ∘ ·), uniformity_prod, ← h₁.1, ← h₂.1, Filter.comap_inf, comap_comap]⟩
>>>>>>> 816c3ce1

theorem UniformInducing.denseInducing {f : α → β} (h : UniformInducing f) (hd : DenseRange f) :
    DenseInducing f :=
  { dense := hd
    induced := h.inducing.induced }

theorem SeparationQuotient.uniformInducing_mk : UniformInducing (mk : α → SeparationQuotient α) :=
  ⟨comap_mk_uniformity⟩

protected theorem UniformInducing.injective [T0Space α] {f : α → β} (h : UniformInducing f) :
    Injective f :=
  h.inducing.injective

/-!
### Uniform embeddings
-/

/-- A map `f : α → β` between uniform spaces is a *uniform embedding* if it is uniform inducing and
injective. If `α` is a separated space, then the latter assumption follows from the former. -/
@[mk_iff]
structure UniformEmbedding (f : α → β) extends UniformInducing f : Prop where
  /-- A uniform embedding is injective. -/
  inj : Function.Injective f

theorem uniformEmbedding_iff' {f : α → β} :
    UniformEmbedding f ↔ Injective f ∧ UniformContinuous f ∧ comap (Prod.map f f) (𝓤 β) ≤ 𝓤 α := by
  rw [uniformEmbedding_iff, and_comm, uniformInducing_iff']

theorem Filter.HasBasis.uniformEmbedding_iff' {ι ι'} {p : ι → Prop} {p' : ι' → Prop} {s s'}
    (h : (𝓤 α).HasBasis p s) (h' : (𝓤 β).HasBasis p' s') {f : α → β} :
    UniformEmbedding f ↔ Injective f ∧
      (∀ i, p' i → ∃ j, p j ∧ ∀ x y, (x, y) ∈ s j → (f x, f y) ∈ s' i) ∧
        (∀ j, p j → ∃ i, p' i ∧ ∀ x y, (f x, f y) ∈ s' i → (x, y) ∈ s j) := by
  rw [uniformEmbedding_iff, and_comm, h.uniformInducing_iff h']

theorem Filter.HasBasis.uniformEmbedding_iff {ι ι'} {p : ι → Prop} {p' : ι' → Prop} {s s'}
    (h : (𝓤 α).HasBasis p s) (h' : (𝓤 β).HasBasis p' s') {f : α → β} :
    UniformEmbedding f ↔ Injective f ∧ UniformContinuous f ∧
      (∀ j, p j → ∃ i, p' i ∧ ∀ x y, (f x, f y) ∈ s' i → (x, y) ∈ s j) := by
  simp only [h.uniformEmbedding_iff' h', h.uniformContinuous_iff h']

theorem uniformEmbedding_subtype_val {p : α → Prop} :
    UniformEmbedding (Subtype.val : Subtype p → α) :=
  { comap_uniformity := rfl
    inj := Subtype.val_injective }

theorem uniformEmbedding_set_inclusion {s t : Set α} (hst : s ⊆ t) :
    UniformEmbedding (inclusion hst) where
  comap_uniformity := by rw [uniformity_subtype, uniformity_subtype, comap_comap]; rfl
  inj := inclusion_injective hst

theorem UniformEmbedding.comp {g : β → γ} (hg : UniformEmbedding g) {f : α → β}
    (hf : UniformEmbedding f) : UniformEmbedding (g ∘ f) :=
  { hg.toUniformInducing.comp hf.toUniformInducing with inj := hg.inj.comp hf.inj }

theorem UniformEmbedding.of_comp_iff {g : β → γ} (hg : UniformEmbedding g) {f : α → β} :
    UniformEmbedding (g ∘ f) ↔ UniformEmbedding f := by
  simp_rw [uniformEmbedding_iff, hg.toUniformInducing.of_comp_iff, hg.inj.of_comp_iff f]

theorem Equiv.uniformEmbedding {α β : Type*} [UniformSpace α] [UniformSpace β] (f : α ≃ β)
    (h₁ : UniformContinuous f) (h₂ : UniformContinuous f.symm) : UniformEmbedding f :=
  uniformEmbedding_iff'.2 ⟨f.injective, h₁, by rwa [← Equiv.prodCongr_apply, ← map_equiv_symm]⟩

theorem uniformEmbedding_inl : UniformEmbedding (Sum.inl : α → α ⊕ β) :=
  uniformEmbedding_iff'.2 ⟨Sum.inl_injective, uniformContinuous_inl, fun s hs =>
    ⟨Prod.map Sum.inl Sum.inl '' s ∪ range (Prod.map Sum.inr Sum.inr),
      union_mem_sup (image_mem_map hs) range_mem_map,
      fun x h => by simpa [Prod.map_apply'] using h⟩⟩

theorem uniformEmbedding_inr : UniformEmbedding (Sum.inr : β → α ⊕ β) :=
  uniformEmbedding_iff'.2 ⟨Sum.inr_injective, uniformContinuous_inr, fun s hs =>
    ⟨range (Prod.map Sum.inl Sum.inl) ∪ Prod.map Sum.inr Sum.inr '' s,
      union_mem_sup range_mem_map (image_mem_map hs),
      fun x h => by simpa [Prod.map_apply'] using h⟩⟩

/-- If the domain of a `UniformInducing` map `f` is a T₀ space, then `f` is injective,
hence it is a `UniformEmbedding`. -/
protected theorem UniformInducing.uniformEmbedding [T0Space α] {f : α → β}
    (hf : UniformInducing f) : UniformEmbedding f :=
  ⟨hf, hf.inducing.injective⟩

theorem uniformEmbedding_iff_uniformInducing [T0Space α] {f : α → β} :
    UniformEmbedding f ↔ UniformInducing f :=
  ⟨UniformEmbedding.toUniformInducing, UniformInducing.uniformEmbedding⟩

/-- If a map `f : α → β` sends any two distinct points to point that are **not** related by a fixed
`s ∈ 𝓤 β`, then `f` is uniform inducing with respect to the discrete uniformity on `α`:
the preimage of `𝓤 β` under `Prod.map f f` is the principal filter generated by the diagonal in
`α × α`. -/
theorem comap_uniformity_of_spaced_out {α} {f : α → β} {s : Set (β × β)} (hs : s ∈ 𝓤 β)
    (hf : Pairwise fun x y => (f x, f y) ∉ s) : comap (Prod.map f f) (𝓤 β) = 𝓟 idRel := by
  refine le_antisymm ?_ (@refl_le_uniformity α (UniformSpace.comap f _))
  calc
    comap (Prod.map f f) (𝓤 β) ≤ comap (Prod.map f f) (𝓟 s) := comap_mono (le_principal_iff.2 hs)
    _ = 𝓟 (Prod.map f f ⁻¹' s) := comap_principal
    _ ≤ 𝓟 idRel := principal_mono.2 ?_
  rintro ⟨x, y⟩; simpa [not_imp_not] using @hf x y

/-- If a map `f : α → β` sends any two distinct points to point that are **not** related by a fixed
`s ∈ 𝓤 β`, then `f` is a uniform embedding with respect to the discrete uniformity on `α`. -/
theorem uniformEmbedding_of_spaced_out {α} {f : α → β} {s : Set (β × β)} (hs : s ∈ 𝓤 β)
    (hf : Pairwise fun x y => (f x, f y) ∉ s) : @UniformEmbedding α β ⊥ ‹_› f := by
  let _ : UniformSpace α := ⊥; have := discreteTopology_bot α
  exact UniformInducing.uniformEmbedding ⟨comap_uniformity_of_spaced_out hs hf⟩

protected theorem UniformEmbedding.embedding {f : α → β} (h : UniformEmbedding f) : Embedding f :=
  { toInducing := h.toUniformInducing.inducing
    inj := h.inj }

theorem UniformEmbedding.denseEmbedding {f : α → β} (h : UniformEmbedding f) (hd : DenseRange f) :
    DenseEmbedding f :=
  { h.embedding with dense := hd }

theorem closedEmbedding_of_spaced_out {α} [TopologicalSpace α] [DiscreteTopology α]
    [T0Space β] {f : α → β} {s : Set (β × β)} (hs : s ∈ 𝓤 β)
    (hf : Pairwise fun x y => (f x, f y) ∉ s) : ClosedEmbedding f := by
  rcases @DiscreteTopology.eq_bot α _ _ with rfl; let _ : UniformSpace α := ⊥
  exact
    { (uniformEmbedding_of_spaced_out hs hf).embedding with
      isClosed_range := isClosed_range_of_spaced_out hs hf }

theorem closure_image_mem_nhds_of_uniformInducing {s : Set (α × α)} {e : α → β} (b : β)
    (he₁ : UniformInducing e) (he₂ : DenseInducing e) (hs : s ∈ 𝓤 α) :
    ∃ a, closure (e '' { a' | (a, a') ∈ s }) ∈ 𝓝 b := by
  obtain ⟨U, ⟨hU, hUo, hsymm⟩, hs⟩ :
    ∃ U, (U ∈ 𝓤 β ∧ IsOpen U ∧ SymmetricRel U) ∧ Prod.map e e ⁻¹' U ⊆ s := by
      rwa [← he₁.comap_uniformity, (uniformity_hasBasis_open_symmetric.comap _).mem_iff] at hs
  rcases he₂.dense.mem_nhds (UniformSpace.ball_mem_nhds b hU) with ⟨a, ha⟩
  refine ⟨a, mem_of_superset ?_ (closure_mono <| image_subset _ <| UniformSpace.ball_mono hs a)⟩
  have ho : IsOpen (UniformSpace.ball (e a) U) := UniformSpace.isOpen_ball (e a) hUo
  refine mem_of_superset (ho.mem_nhds <| (UniformSpace.mem_ball_symmetry hsymm).2 ha) fun y hy => ?_
  refine mem_closure_iff_nhds.2 fun V hV => ?_
  rcases he₂.dense.mem_nhds (inter_mem hV (ho.mem_nhds hy)) with ⟨x, hxV, hxU⟩
  exact ⟨e x, hxV, mem_image_of_mem e hxU⟩

theorem uniformEmbedding_subtypeEmb (p : α → Prop) {e : α → β} (ue : UniformEmbedding e)
    (de : DenseEmbedding e) : UniformEmbedding (DenseEmbedding.subtypeEmb p e) :=
  { comap_uniformity := by
      simp [comap_comap, Function.comp_def, DenseEmbedding.subtypeEmb, uniformity_subtype,
        ue.comap_uniformity.symm]
    inj := (de.subtype p).inj }

theorem UniformEmbedding.prod {α' : Type*} {β' : Type*} [UniformSpace α'] [UniformSpace β']
    {e₁ : α → α'} {e₂ : β → β'} (h₁ : UniformEmbedding e₁) (h₂ : UniformEmbedding e₂) :
    UniformEmbedding fun p : α × β => (e₁ p.1, e₂ p.2) :=
  { h₁.toUniformInducing.prod h₂.toUniformInducing with inj := h₁.inj.prodMap h₂.inj }

/-- A set is complete iff its image under a uniform inducing map is complete. -/
theorem isComplete_image_iff {m : α → β} {s : Set α} (hm : UniformInducing m) :
    IsComplete (m '' s) ↔ IsComplete s := by
  have fact1 : SurjOn (map m) (Iic <| 𝓟 s) (Iic <| 𝓟 <| m '' s) := surjOn_image .. |>.filter_map_Iic
  have fact2 : MapsTo (map m) (Iic <| 𝓟 s) (Iic <| 𝓟 <| m '' s) := mapsTo_image .. |>.filter_map_Iic
  simp_rw [IsComplete, imp.swap (a := Cauchy _), ← mem_Iic (b := 𝓟 _), fact1.forall fact2,
    hm.cauchy_map_iff, exists_mem_image, map_le_iff_le_comap, hm.inducing.nhds_eq_comap]

alias ⟨isComplete_of_complete_image, _⟩ := isComplete_image_iff

theorem completeSpace_iff_isComplete_range {f : α → β} (hf : UniformInducing f) :
    CompleteSpace α ↔ IsComplete (range f) := by
  rw [completeSpace_iff_isComplete_univ, ← isComplete_image_iff hf, image_univ]

theorem UniformInducing.isComplete_range [CompleteSpace α] {f : α → β} (hf : UniformInducing f) :
    IsComplete (range f) :=
  (completeSpace_iff_isComplete_range hf).1 ‹_›

theorem SeparationQuotient.completeSpace_iff :
    CompleteSpace (SeparationQuotient α) ↔ CompleteSpace α := by
  rw [completeSpace_iff_isComplete_univ, ← range_mk,
    ← completeSpace_iff_isComplete_range uniformInducing_mk]

instance SeparationQuotient.instCompleteSpace [CompleteSpace α] :
    CompleteSpace (SeparationQuotient α) :=
  completeSpace_iff.2 ‹_›

theorem completeSpace_congr {e : α ≃ β} (he : UniformEmbedding e) :
    CompleteSpace α ↔ CompleteSpace β := by
  rw [completeSpace_iff_isComplete_range he.toUniformInducing, e.range_eq_univ,
    completeSpace_iff_isComplete_univ]

theorem completeSpace_coe_iff_isComplete {s : Set α} : CompleteSpace s ↔ IsComplete s :=
  (completeSpace_iff_isComplete_range uniformEmbedding_subtype_val.toUniformInducing).trans <| by
    rw [Subtype.range_coe]

alias ⟨_, IsComplete.completeSpace_coe⟩ := completeSpace_coe_iff_isComplete

theorem IsClosed.completeSpace_coe [CompleteSpace α] {s : Set α} (hs : IsClosed s) :
    CompleteSpace s :=
  hs.isComplete.completeSpace_coe

/-- The lift of a complete space to another universe is still complete. -/
instance ULift.completeSpace [h : CompleteSpace α] : CompleteSpace (ULift α) :=
  haveI : UniformEmbedding (@Equiv.ulift α) := ⟨⟨rfl⟩, ULift.down_injective⟩
  (completeSpace_congr this).2 h

theorem completeSpace_extension {m : β → α} (hm : UniformInducing m) (dense : DenseRange m)
    (h : ∀ f : Filter β, Cauchy f → ∃ x : α, map m f ≤ 𝓝 x) : CompleteSpace α :=
  ⟨fun {f : Filter α} (hf : Cauchy f) =>
    let p : Set (α × α) → Set α → Set α := fun s t => { y : α | ∃ x : α, x ∈ t ∧ (x, y) ∈ s }
    let g := (𝓤 α).lift fun s => f.lift' (p s)
    have mp₀ : Monotone p := fun a b h t s ⟨x, xs, xa⟩ => ⟨x, xs, h xa⟩
    have mp₁ : ∀ {s}, Monotone (p s) := fun h x ⟨y, ya, yxs⟩ => ⟨y, h ya, yxs⟩
    have : f ≤ g := le_iInf₂ fun s hs => le_iInf₂ fun t ht =>
      le_principal_iff.mpr <| mem_of_superset ht fun x hx => ⟨x, hx, refl_mem_uniformity hs⟩
    have : NeBot g := hf.left.mono this
    have : NeBot (comap m g) :=
      comap_neBot fun t ht =>
        let ⟨t', ht', ht_mem⟩ := (mem_lift_sets <| monotone_lift' monotone_const mp₀).mp ht
        let ⟨t'', ht'', ht'_sub⟩ := (mem_lift'_sets mp₁).mp ht_mem
        let ⟨x, (hx : x ∈ t'')⟩ := hf.left.nonempty_of_mem ht''
        have h₀ : NeBot (𝓝[range m] x) := dense.nhdsWithin_neBot x
        have h₁ : { y | (x, y) ∈ t' } ∈ 𝓝[range m] x :=
          @mem_inf_of_left α (𝓝 x) (𝓟 (range m)) _ <| mem_nhds_left x ht'
        have h₂ : range m ∈ 𝓝[range m] x :=
          @mem_inf_of_right α (𝓝 x) (𝓟 (range m)) _ <| Subset.refl _
        have : { y | (x, y) ∈ t' } ∩ range m ∈ 𝓝[range m] x := @inter_mem α (𝓝[range m] x) _ _ h₁ h₂
        let ⟨y, xyt', b, b_eq⟩ := h₀.nonempty_of_mem this
        ⟨b, b_eq.symm ▸ ht'_sub ⟨x, hx, xyt'⟩⟩
    have : Cauchy g :=
      ⟨‹NeBot g›, fun s hs =>
        let ⟨s₁, hs₁, (comp_s₁ : compRel s₁ s₁ ⊆ s)⟩ := comp_mem_uniformity_sets hs
        let ⟨s₂, hs₂, (comp_s₂ : compRel s₂ s₂ ⊆ s₁)⟩ := comp_mem_uniformity_sets hs₁
        let ⟨t, ht, (prod_t : t ×ˢ t ⊆ s₂)⟩ := mem_prod_same_iff.mp (hf.right hs₂)
        have hg₁ : p (preimage Prod.swap s₁) t ∈ g :=
          mem_lift (symm_le_uniformity hs₁) <| @mem_lift' α α f _ t ht
        have hg₂ : p s₂ t ∈ g := mem_lift hs₂ <| @mem_lift' α α f _ t ht
        have hg : p (Prod.swap ⁻¹' s₁) t ×ˢ p s₂ t ∈ g ×ˢ g := @prod_mem_prod α α _ _ g g hg₁ hg₂
        (g ×ˢ g).sets_of_superset hg fun ⟨a, b⟩ ⟨⟨c₁, c₁t, hc₁⟩, ⟨c₂, c₂t, hc₂⟩⟩ =>
          have : (c₁, c₂) ∈ t ×ˢ t := ⟨c₁t, c₂t⟩
          comp_s₁ <| prod_mk_mem_compRel hc₁ <| comp_s₂ <| prod_mk_mem_compRel (prod_t this) hc₂⟩
    have : Cauchy (Filter.comap m g) := ‹Cauchy g›.comap' (le_of_eq hm.comap_uniformity) ‹_›
    let ⟨x, (hx : map m (Filter.comap m g) ≤ 𝓝 x)⟩ := h _ this
    have : ClusterPt x (map m (Filter.comap m g)) :=
      (le_nhds_iff_adhp_of_cauchy (this.map hm.uniformContinuous)).mp hx
    have : ClusterPt x g := this.mono map_comap_le
    ⟨x,
      calc
        f ≤ g := by assumption
        _ ≤ 𝓝 x := le_nhds_of_cauchy_adhp ‹Cauchy g› this
        ⟩⟩

lemma totallyBounded_image_iff {f : α → β} {s : Set α} (hf : UniformInducing f) :
    TotallyBounded (f '' s) ↔ TotallyBounded s := by
  refine ⟨fun hs ↦ ?_, fun h ↦ h.image hf.uniformContinuous⟩
  simp_rw [(hf.basis_uniformity (basis_sets _)).totallyBounded_iff]
  intro t ht
  rcases exists_subset_image_finite_and.1 (hs.exists_subset ht) with ⟨u, -, hfin, h⟩
  use u, hfin
  rwa [biUnion_image, image_subset_iff, preimage_iUnion₂] at h

theorem totallyBounded_preimage {f : α → β} {s : Set β} (hf : UniformInducing f)
    (hs : TotallyBounded s) : TotallyBounded (f ⁻¹' s) :=
  (totallyBounded_image_iff hf).1 <| hs.subset <| image_preimage_subset ..

instance CompleteSpace.sum [CompleteSpace α] [CompleteSpace β] : CompleteSpace (α ⊕ β) := by
  rw [completeSpace_iff_isComplete_univ, ← range_inl_union_range_inr]
  exact uniformEmbedding_inl.toUniformInducing.isComplete_range.union
    uniformEmbedding_inr.toUniformInducing.isComplete_range

end

theorem uniformEmbedding_comap {α : Type*} {β : Type*} {f : α → β} [u : UniformSpace β]
    (hf : Function.Injective f) : @UniformEmbedding α β (UniformSpace.comap f u) u f :=
  @UniformEmbedding.mk _ _ (UniformSpace.comap f u) _ _
    (@UniformInducing.mk _ _ (UniformSpace.comap f u) _ _ rfl) hf

/-- Pull back a uniform space structure by an embedding, adjusting the new uniform structure to
make sure that its topology is defeq to the original one. -/
def Embedding.comapUniformSpace {α β} [TopologicalSpace α] [u : UniformSpace β] (f : α → β)
    (h : Embedding f) : UniformSpace α :=
  (u.comap f).replaceTopology h.induced

theorem Embedding.to_uniformEmbedding {α β} [TopologicalSpace α] [u : UniformSpace β] (f : α → β)
    (h : Embedding f) : @UniformEmbedding α β (h.comapUniformSpace f) u f :=
  let _ := h.comapUniformSpace f
  { comap_uniformity := rfl
    inj := h.inj }

section UniformExtension

variable {α : Type*} {β : Type*} {γ : Type*} [UniformSpace α] [UniformSpace β] [UniformSpace γ]
  {e : β → α} (h_e : UniformInducing e) (h_dense : DenseRange e) {f : β → γ}
  (h_f : UniformContinuous f)

local notation "ψ" => DenseInducing.extend (UniformInducing.denseInducing h_e h_dense) f

include h_e h_dense h_f in
theorem uniformly_extend_exists [CompleteSpace γ] (a : α) : ∃ c, Tendsto f (comap e (𝓝 a)) (𝓝 c) :=
  let de := h_e.denseInducing h_dense
  have : Cauchy (𝓝 a) := cauchy_nhds
  have : Cauchy (comap e (𝓝 a)) :=
    this.comap' (le_of_eq h_e.comap_uniformity) (de.comap_nhds_neBot _)
  have : Cauchy (map f (comap e (𝓝 a))) := this.map h_f
  CompleteSpace.complete this

theorem uniform_extend_subtype [CompleteSpace γ] {p : α → Prop} {e : α → β} {f : α → γ} {b : β}
    {s : Set α} (hf : UniformContinuous fun x : Subtype p => f x.val) (he : UniformEmbedding e)
    (hd : ∀ x : β, x ∈ closure (range e)) (hb : closure (e '' s) ∈ 𝓝 b) (hs : IsClosed s)
    (hp : ∀ x ∈ s, p x) : ∃ c, Tendsto f (comap e (𝓝 b)) (𝓝 c) := by
  have de : DenseEmbedding e := he.denseEmbedding hd
  have de' : DenseEmbedding (DenseEmbedding.subtypeEmb p e) := de.subtype p
  have ue' : UniformEmbedding (DenseEmbedding.subtypeEmb p e) := uniformEmbedding_subtypeEmb _ he de
  have : b ∈ closure (e '' { x | p x }) :=
    (closure_mono <| monotone_image <| hp) (mem_of_mem_nhds hb)
  let ⟨c, hc⟩ := uniformly_extend_exists ue'.toUniformInducing de'.dense hf ⟨b, this⟩
  replace hc : Tendsto (f ∘ Subtype.val (p := p)) (((𝓝 b).comap e).comap Subtype.val) (𝓝 c) := by
    simpa only [nhds_subtype_eq_comap, comap_comap, DenseEmbedding.subtypeEmb_coe] using hc
  refine ⟨c, (tendsto_comap'_iff ?_).1 hc⟩
  rw [Subtype.range_coe_subtype]
  exact ⟨_, hb, by rwa [← de.toInducing.closure_eq_preimage_closure_image, hs.closure_eq]⟩

include h_e h_f in
theorem uniformly_extend_spec [CompleteSpace γ] (a : α) : Tendsto f (comap e (𝓝 a)) (𝓝 (ψ a)) := by
  simpa only [DenseInducing.extend] using
    tendsto_nhds_limUnder (uniformly_extend_exists h_e ‹_› h_f _)

include h_f in
theorem uniformContinuous_uniformly_extend [CompleteSpace γ] : UniformContinuous ψ := fun d hd =>
  let ⟨s, hs, hs_comp⟩ := comp3_mem_uniformity hd
  have h_pnt : ∀ {a m}, m ∈ 𝓝 a → ∃ c ∈ f '' (e ⁻¹' m), (c, ψ a) ∈ s ∧ (ψ a, c) ∈ s :=
    fun {a m} hm =>
    have nb : NeBot (map f (comap e (𝓝 a))) :=
      ((h_e.denseInducing h_dense).comap_nhds_neBot _).map _
    have :
      f '' (e ⁻¹' m) ∩ ({ c | (c, ψ a) ∈ s } ∩ { c | (ψ a, c) ∈ s }) ∈ map f (comap e (𝓝 a)) :=
      inter_mem (image_mem_map <| preimage_mem_comap <| hm)
        (uniformly_extend_spec h_e h_dense h_f _
          (inter_mem (mem_nhds_right _ hs) (mem_nhds_left _ hs)))
    nb.nonempty_of_mem this
  have : (Prod.map f f) ⁻¹' s ∈ 𝓤 β := h_f hs
  have : (Prod.map f f) ⁻¹' s ∈ comap (Prod.map e e) (𝓤 α) := by
    rwa [← h_e.comap_uniformity] at this
  let ⟨t, ht, ts⟩ := this
  show (Prod.map ψ ψ) ⁻¹' d ∈ 𝓤 α from
    mem_of_superset (interior_mem_uniformity ht) fun ⟨x₁, x₂⟩ hx_t => by
      have : interior t ∈ 𝓝 (x₁, x₂) := isOpen_interior.mem_nhds hx_t
      let ⟨m₁, hm₁, m₂, hm₂, (hm : m₁ ×ˢ m₂ ⊆ interior t)⟩ := mem_nhds_prod_iff.mp this
      obtain ⟨_, ⟨a, ha₁, rfl⟩, _, ha₂⟩ := h_pnt hm₁
      obtain ⟨_, ⟨b, hb₁, rfl⟩, hb₂, _⟩ := h_pnt hm₂
      have : Prod.map f f (a, b) ∈ s :=
        ts <| mem_preimage.2 <| interior_subset (@hm (e a, e b) ⟨ha₁, hb₁⟩)
      exact hs_comp ⟨f a, ha₂, ⟨f b, this, hb₂⟩⟩

variable [T0Space γ]

include h_f in
theorem uniformly_extend_of_ind (b : β) : ψ (e b) = f b :=
  DenseInducing.extend_eq_at _ h_f.continuous.continuousAt

theorem uniformly_extend_unique {g : α → γ} (hg : ∀ b, g (e b) = f b) (hc : Continuous g) : ψ = g :=
  DenseInducing.extend_unique _ hg hc

end UniformExtension<|MERGE_RESOLUTION|>--- conflicted
+++ resolved
@@ -109,11 +109,7 @@
 theorem UniformInducing.prod {α' : Type*} {β' : Type*} [UniformSpace α'] [UniformSpace β']
     {e₁ : α → α'} {e₂ : β → β'} (h₁ : UniformInducing e₁) (h₂ : UniformInducing e₂) :
     UniformInducing fun p : α × β => (e₁ p.1, e₂ p.2) :=
-<<<<<<< HEAD
   ⟨by simp [Function.comp_def, uniformity_prod, ← h₁.1, ← h₂.1, comap_inf, comap_comap]⟩
-=======
-  ⟨by simp [(· ∘ ·), uniformity_prod, ← h₁.1, ← h₂.1, Filter.comap_inf, comap_comap]⟩
->>>>>>> 816c3ce1
 
 theorem UniformInducing.denseInducing {f : α → β} (h : UniformInducing f) (hd : DenseRange f) :
     DenseInducing f :=
