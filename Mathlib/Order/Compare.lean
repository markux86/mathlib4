/-
Copyright (c) 2017 Mario Carneiro. All rights reserved.
Released under Apache 2.0 license as described in the file LICENSE.
Authors: Mario Carneiro
-/
import Mathlib.Init.Data.Ordering.Basic
import Mathlib.Order.Synonym

/-!
# Comparison

This file provides basic results about orderings and comparison in linear orders.


## Definitions

* `CmpLE`: An `Ordering` from `≤`.
* `Ordering.Compares`: Turns an `Ordering` into `<` and `=` propositions.
* `linearOrderOfCompares`: Constructs a `LinearOrder` instance from the fact that any two
  elements that are not one strictly less than the other either way are equal.
-/


variable {α β : Type*}

/-- Like `cmp`, but uses a `≤` on the type instead of `<`. Given two elements `x` and `y`, returns a
three-way comparison result `Ordering`. -/
def cmpLE {α} [LE α] [@DecidableRel α (· ≤ ·)] (x y : α) : Ordering :=
  if x ≤ y then if y ≤ x then Ordering.eq else Ordering.lt else Ordering.gt

theorem cmpLE_swap {α} [LE α] [IsTotal α (· ≤ ·)] [@DecidableRel α (· ≤ ·)] (x y : α) :
    (cmpLE x y).swap = cmpLE y x := by
  by_cases xy : x ≤ y <;> by_cases yx : y ≤ x <;> simp [cmpLE, *, Ordering.swap]
  cases not_or_of_not xy yx (total_of _ _ _)

theorem cmpLE_eq_cmp {α} [Preorder α] [IsTotal α (· ≤ ·)] [@DecidableRel α (· ≤ ·)]
    [@DecidableRel α (· < ·)] (x y : α) : cmpLE x y = cmp x y := by
  by_cases xy : x ≤ y <;> by_cases yx : y ≤ x <;> simp [cmpLE, lt_iff_le_not_le, *, cmp, cmpUsing]
  cases not_or_of_not xy yx (total_of _ _ _)

namespace Ordering

/-- `Compares o a b` means that `a` and `b` have the ordering relation `o` between them, assuming
that the relation `a < b` is defined. -/
-- Porting note: we have removed `@[simp]` here in favour of separate simp lemmas,
-- otherwise this definition will unfold to a match.
def Compares [LT α] : Ordering → α → α → Prop
  | lt, a, b => a < b
  | eq, a, b => a = b
  | gt, a, b => a > b

@[simp]
lemma compares_lt [LT α] (a b : α) : Compares lt a b = (a < b) := rfl

@[simp]
lemma compares_eq [LT α] (a b : α) : Compares eq a b = (a = b) := rfl

@[simp]
lemma compares_gt [LT α] (a b : α) : Compares gt a b = (a > b) := rfl

theorem compares_swap [LT α] {a b : α} {o : Ordering} : o.swap.Compares a b ↔ o.Compares b a := by
  cases o
  · exact Iff.rfl
  · exact eq_comm
  · exact Iff.rfl

alias ⟨Compares.of_swap, Compares.swap⟩ := compares_swap

theorem swap_eq_iff_eq_swap {o o' : Ordering} : o.swap = o' ↔ o = o'.swap := by
  rw [← swap_inj, swap_swap]

theorem Compares.eq_lt [Preorder α] : ∀ {o} {a b : α}, Compares o a b → (o = lt ↔ a < b)
  | lt, a, b, h => ⟨fun _ => h, fun _ => rfl⟩
  | eq, a, b, h => ⟨fun h => by injection h, fun h' => (ne_of_lt h' h).elim⟩
  | gt, a, b, h => ⟨fun h => by injection h, fun h' => (lt_asymm h h').elim⟩

theorem Compares.ne_lt [Preorder α] : ∀ {o} {a b : α}, Compares o a b → (o ≠ lt ↔ b ≤ a)
  | lt, a, b, h => ⟨absurd rfl, fun h' => (not_le_of_lt h h').elim⟩
  | eq, a, b, h => ⟨fun _ => ge_of_eq h, fun _ h => by injection h⟩
  | gt, a, b, h => ⟨fun _ => le_of_lt h, fun _ h => by injection h⟩

theorem Compares.eq_eq [Preorder α] : ∀ {o} {a b : α}, Compares o a b → (o = eq ↔ a = b)
  | lt, a, b, h => ⟨fun h => by injection h, fun h' => (ne_of_lt h h').elim⟩
  | eq, a, b, h => ⟨fun _ => h, fun _ => rfl⟩
  | gt, a, b, h => ⟨fun h => by injection h, fun h' => (ne_of_gt h h').elim⟩

theorem Compares.eq_gt [Preorder α] {o} {a b : α} (h : Compares o a b) : o = gt ↔ b < a :=
  swap_eq_iff_eq_swap.symm.trans h.swap.eq_lt

theorem Compares.ne_gt [Preorder α] {o} {a b : α} (h : Compares o a b) : o ≠ gt ↔ a ≤ b :=
  (not_congr swap_eq_iff_eq_swap.symm).trans h.swap.ne_lt

theorem Compares.le_total [Preorder α] {a b : α} : ∀ {o}, Compares o a b → a ≤ b ∨ b ≤ a
  | lt, h => Or.inl (le_of_lt h)
  | eq, h => Or.inl (le_of_eq h)
  | gt, h => Or.inr (le_of_lt h)

theorem Compares.le_antisymm [Preorder α] {a b : α} : ∀ {o}, Compares o a b → a ≤ b → b ≤ a → a = b
  | lt, h, _, hba => (not_le_of_lt h hba).elim
  | eq, h, _, _ => h
  | gt, h, hab, _ => (not_le_of_lt h hab).elim

theorem Compares.inj [Preorder α] {o₁} :
    ∀ {o₂} {a b : α}, Compares o₁ a b → Compares o₂ a b → o₁ = o₂
  | lt, _, _, h₁, h₂ => h₁.eq_lt.2 h₂
  | eq, _, _, h₁, h₂ => h₁.eq_eq.2 h₂
  | gt, _, _, h₁, h₂ => h₁.eq_gt.2 h₂

-- Porting note: mathlib3 proof uses `change ... at hab`
theorem compares_iff_of_compares_impl [LinearOrder α] [Preorder β] {a b : α} {a' b' : β}
    (h : ∀ {o}, Compares o a b → Compares o a' b') (o) : Compares o a b ↔ Compares o a' b' := by
  refine ⟨h, fun ho => ?_⟩
  cases' lt_trichotomy a b with hab hab
  · have hab : Compares Ordering.lt a b := hab
    rwa [ho.inj (h hab)]
  · cases' hab with hab hab
    · have hab : Compares Ordering.eq a b := hab
      rwa [ho.inj (h hab)]
    · have hab : Compares Ordering.gt a b := hab
      rwa [ho.inj (h hab)]

theorem swap_orElse (o₁ o₂) : (orElse o₁ o₂).swap = orElse o₁.swap o₂.swap := by
  cases o₁ <;> rfl

theorem orElse_eq_lt (o₁ o₂) : orElse o₁ o₂ = lt ↔ o₁ = lt ∨ o₁ = eq ∧ o₂ = lt := by
  cases o₁ <;> cases o₂ <;> decide
<<<<<<< HEAD
#align ordering.or_else_eq_lt Ordering.orElse_eq_lt
=======
>>>>>>> 59de845a

end Ordering

open Ordering OrderDual

@[simp]
theorem toDual_compares_toDual [LT α] {a b : α} {o : Ordering} :
    Compares o (toDual a) (toDual b) ↔ Compares o b a := by
  cases o
  exacts [Iff.rfl, eq_comm, Iff.rfl]

@[simp]
theorem ofDual_compares_ofDual [LT α] {a b : αᵒᵈ} {o : Ordering} :
    Compares o (ofDual a) (ofDual b) ↔ Compares o b a := by
  cases o
  exacts [Iff.rfl, eq_comm, Iff.rfl]

theorem cmp_compares [LinearOrder α] (a b : α) : (cmp a b).Compares a b := by
  obtain h | h | h := lt_trichotomy a b <;> simp [cmp, cmpUsing, h, h.not_lt]

theorem Ordering.Compares.cmp_eq [LinearOrder α] {a b : α} {o : Ordering} (h : o.Compares a b) :
    cmp a b = o :=
  (cmp_compares a b).inj h

@[simp]
theorem cmp_swap [Preorder α] [@DecidableRel α (· < ·)] (a b : α) : (cmp a b).swap = cmp b a := by
  unfold cmp cmpUsing
  by_cases h : a < b <;> by_cases h₂ : b < a <;> simp [h, h₂, Ordering.swap]
  exact lt_asymm h h₂

-- Porting note: Not sure why the simpNF linter doesn't like this. @semorrison
@[simp, nolint simpNF]
theorem cmpLE_toDual [LE α] [@DecidableRel α (· ≤ ·)] (x y : α) :
    cmpLE (toDual x) (toDual y) = cmpLE y x :=
  rfl

@[simp]
theorem cmpLE_ofDual [LE α] [@DecidableRel α (· ≤ ·)] (x y : αᵒᵈ) :
    cmpLE (ofDual x) (ofDual y) = cmpLE y x :=
  rfl

-- Porting note: Not sure why the simpNF linter doesn't like this. @semorrison
@[simp, nolint simpNF]
theorem cmp_toDual [LT α] [@DecidableRel α (· < ·)] (x y : α) :
    cmp (toDual x) (toDual y) = cmp y x :=
  rfl

@[simp]
theorem cmp_ofDual [LT α] [@DecidableRel α (· < ·)] (x y : αᵒᵈ) :
    cmp (ofDual x) (ofDual y) = cmp y x :=
  rfl

/-- Generate a linear order structure from a preorder and `cmp` function. -/
def linearOrderOfCompares [Preorder α] (cmp : α → α → Ordering)
    (h : ∀ a b, (cmp a b).Compares a b) : LinearOrder α :=
  let H : DecidableRel (α := α) (· ≤ ·) := fun a b => decidable_of_iff _ (h a b).ne_gt
  { inferInstanceAs (Preorder α) with
    le_antisymm := fun a b => (h a b).le_antisymm,
    le_total := fun a b => (h a b).le_total,
    toMin := minOfLe,
    toMax := maxOfLe,
    decidableLE := H,
    decidableLT := fun a b => decidable_of_iff _ (h a b).eq_lt,
    decidableEq := fun a b => decidable_of_iff _ (h a b).eq_eq }

variable [LinearOrder α] (x y : α)

@[simp]
theorem cmp_eq_lt_iff : cmp x y = Ordering.lt ↔ x < y :=
  Ordering.Compares.eq_lt (cmp_compares x y)

@[simp]
theorem cmp_eq_eq_iff : cmp x y = Ordering.eq ↔ x = y :=
  Ordering.Compares.eq_eq (cmp_compares x y)

@[simp]
theorem cmp_eq_gt_iff : cmp x y = Ordering.gt ↔ y < x :=
  Ordering.Compares.eq_gt (cmp_compares x y)

@[simp]
theorem cmp_self_eq_eq : cmp x x = Ordering.eq := by rw [cmp_eq_eq_iff]

variable {x y} {β : Type*} [LinearOrder β] {x' y' : β}

theorem cmp_eq_cmp_symm : cmp x y = cmp x' y' ↔ cmp y x = cmp y' x' :=
  ⟨fun h => by rwa [← cmp_swap x', ← cmp_swap, swap_inj],
   fun h => by rwa [← cmp_swap y', ← cmp_swap, swap_inj]⟩

theorem lt_iff_lt_of_cmp_eq_cmp (h : cmp x y = cmp x' y') : x < y ↔ x' < y' := by
  rw [← cmp_eq_lt_iff, ← cmp_eq_lt_iff, h]

theorem le_iff_le_of_cmp_eq_cmp (h : cmp x y = cmp x' y') : x ≤ y ↔ x' ≤ y' := by
  rw [← not_lt, ← not_lt]
  apply not_congr
  apply lt_iff_lt_of_cmp_eq_cmp
  rwa [cmp_eq_cmp_symm]

theorem eq_iff_eq_of_cmp_eq_cmp (h : cmp x y = cmp x' y') : x = y ↔ x' = y' := by
  rw [le_antisymm_iff, le_antisymm_iff, le_iff_le_of_cmp_eq_cmp h,
      le_iff_le_of_cmp_eq_cmp (cmp_eq_cmp_symm.1 h)]

theorem LT.lt.cmp_eq_lt (h : x < y) : cmp x y = Ordering.lt :=
  (cmp_eq_lt_iff _ _).2 h

theorem LT.lt.cmp_eq_gt (h : x < y) : cmp y x = Ordering.gt :=
  (cmp_eq_gt_iff _ _).2 h

theorem Eq.cmp_eq_eq (h : x = y) : cmp x y = Ordering.eq :=
  (cmp_eq_eq_iff _ _).2 h

theorem Eq.cmp_eq_eq' (h : x = y) : cmp y x = Ordering.eq :=
  h.symm.cmp_eq_eq<|MERGE_RESOLUTION|>--- conflicted
+++ resolved
@@ -124,10 +124,6 @@
 
 theorem orElse_eq_lt (o₁ o₂) : orElse o₁ o₂ = lt ↔ o₁ = lt ∨ o₁ = eq ∧ o₂ = lt := by
   cases o₁ <;> cases o₂ <;> decide
-<<<<<<< HEAD
-#align ordering.or_else_eq_lt Ordering.orElse_eq_lt
-=======
->>>>>>> 59de845a
 
 end Ordering
 
