--- conflicted
+++ resolved
@@ -40,23 +40,9 @@
 
 open CategoryTheory Limits Opposite FintypeCat Topology TopologicalSpace CompHausLike
 
-<<<<<<< HEAD
-/-- A finite set can be regarded as a light profinite set as the limit of the constant diagram. -/
-@[simps]
-def FintypeCat.toLightProfinite (X : FintypeCat) : LightProfinite where
-  diagram := (Functor.const _).obj X
-  cone := {
-    pt := toProfinite.obj X
-    π := (Iso.refl _).hom }
-  isLimit := {
-    lift := fun s ↦ s.π.app ⟨0⟩
-    fac := fun s j ↦ (s.π.naturality (homOfLE (zero_le (unop j))).op)
-    uniq := fun _ _ h ↦ h ⟨0⟩ }
-=======
 /-- `LightProfinite` is the category of second countable profinite spaces. -/
 abbrev LightProfinite := CompHausLike
   (fun X ↦ TotallyDisconnectedSpace X ∧ SecondCountableTopology X)
->>>>>>> 99508fb5
 
 namespace LightProfinite
 
@@ -69,16 +55,9 @@
 Construct a term of `LightProfinite` from a type endowed with the structure of a compact,
 Hausdorff, totally disconnected and second countable topological space.
 -/
-<<<<<<< HEAD
-@[simps]
-noncomputable def of (F : ℕᵒᵖ ⥤ FintypeCat) : LightProfinite.{u} where
-  diagram := F
-  isLimit := limit.isLimit (F ⋙ FintypeCat.toProfinite)
-=======
 abbrev of (X : Type*) [TopologicalSpace X] [CompactSpace X] [T2Space X]
     [TotallyDisconnectedSpace X] [SecondCountableTopology X] : LightProfinite :=
   CompHausLike.of _ X
->>>>>>> 99508fb5
 
 instance : Inhabited LightProfinite :=
   ⟨LightProfinite.of PEmpty⟩
@@ -282,15 +261,11 @@
 @[simps!]
 def lightDiagramToProfinite : LightDiagram ⥤ Profinite := inducedFunctor _
 
-<<<<<<< HEAD
-instance {X : LightProfinite} : TopologicalSpace ((forget LightProfinite).obj X) :=
-=======
 instance : lightDiagramToProfinite.Faithful := show (inducedFunctor _).Faithful from inferInstance
 
 instance : lightDiagramToProfinite.Full := show (inducedFunctor _).Full from inferInstance
 
 instance {X : LightDiagram} : TopologicalSpace ((forget LightDiagram).obj X) :=
->>>>>>> 99508fb5
   (inferInstance : TopologicalSpace X.cone.pt)
 
 instance {X : LightDiagram} : TotallyDisconnectedSpace ((forget LightDiagram).obj X) :=
@@ -302,19 +277,11 @@
 instance {X : LightDiagram} : T2Space ((forget LightDiagram).obj X) :=
   (inferInstance : T2Space X.cone.pt )
 
-<<<<<<< HEAD
-/-- The explicit functor `FintypeCat ⥤ LightProfinite`.  -/
-@[simps]
-def fintypeCatToLightProfinite : FintypeCat ⥤ LightProfinite.{u} where
-  obj X := X.toLightProfinite
-  map f := FintypeCat.toProfinite.map f
-=======
 namespace LightProfinite
 
 instance (S : LightProfinite) : Countable (Clopens S) := by
   rw [TopologicalSpace.Clopens.countable_iff_second_countable]
   infer_instance
->>>>>>> 99508fb5
 
 instance instCountableDiscreteQuotient (S : LightProfinite)  :
     Countable (DiscreteQuotient ((lightToProfinite.obj S))) :=
@@ -326,15 +293,6 @@
   cone := (Functor.Initial.limitConeComp (sequentialFunctor _) (lightToProfinite.obj S).lim).cone
   isLimit :=
     (Functor.Initial.limitConeComp (sequentialFunctor _) (lightToProfinite.obj S).lim).isLimit
-
-/-- The fully faithful embedding of `LightProfinite` in `TopCat`. -/
-@[simps!]
-def toTopCat : LightProfinite ⥤ TopCat :=
-  lightToProfinite ⋙ Profinite.toTopCat
-
-instance : toTopCat.Faithful := Functor.Faithful.comp _ _
-
-instance : toTopCat.Full := Functor.Full.comp _ _
 
 end LightProfinite
 
@@ -393,12 +351,6 @@
 
 noncomputable section EssentiallySmall
 
-<<<<<<< HEAD
-open LightProfinite
-
-/-- This is an auxiliary definition used to show that `LightProfinite` is essentially small. -/
-structure LightProfinite' : Type u where
-=======
 open LightDiagram
 
 /--
@@ -409,7 +361,6 @@
 same.
 -/
 structure LightDiagram' : Type u where
->>>>>>> 99508fb5
   /-- The diagram takes values in a small category equivalent to `FintypeCat`. -/
   diagram : ℕᵒᵖ ⥤ FintypeCat.Skeleton.{u}
 
@@ -429,28 +380,18 @@
 instance : LightDiagram'.toLightFunctor.{u}.Full where
   map_surjective f := ⟨f, rfl⟩
 
-<<<<<<< HEAD
-instance : LightProfinite'.toLightFunctor.{u}.EssSurj where
-  mem_essImage Y :=
-    ⟨⟨Y.diagram ⋙ Skeleton.equivalence.inverse⟩, ⟨lightToProfinite.preimageIso (
-=======
 instance : LightDiagram'.toLightFunctor.{u}.EssSurj where
   mem_essImage Y :=
     ⟨⟨Y.diagram ⋙ Skeleton.equivalence.inverse⟩, ⟨lightDiagramToProfinite.preimageIso (
->>>>>>> 99508fb5
       (Limits.lim.mapIso (isoWhiskerRight ((isoWhiskerLeft Y.diagram
       Skeleton.equivalence.counitIso)) toProfinite)) ≪≫
       (limit.isLimit _).conePointUniqueUpToIso Y.isLimit)⟩⟩
 
-<<<<<<< HEAD
-instance : LightProfinite'.toLightFunctor.IsEquivalence where
-=======
 instance : LightDiagram'.toLightFunctor.IsEquivalence where
 
 /-- The equivalence between `LightDiagram` and a small category. -/
 def LightDiagram.equivSmall : LightDiagram.{u} ≌ LightDiagram'.{u} :=
   LightDiagram'.toLightFunctor.asEquivalence.symm
->>>>>>> 99508fb5
 
 instance : EssentiallySmall.{u} LightDiagram.{u} where
   equiv_smallCategory := ⟨LightDiagram', inferInstance, ⟨LightDiagram.equivSmall⟩⟩
