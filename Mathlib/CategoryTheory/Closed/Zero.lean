/-
Copyright (c) 2020 Bhavik Mehta. All rights reserved.
Released under Apache 2.0 license as described in the file LICENSE.
Authors: Bhavik Mehta
-/
import Mathlib.CategoryTheory.Closed.Cartesian
import Mathlib.CategoryTheory.PUnit
import Mathlib.CategoryTheory.Limits.Shapes.ZeroObjects

/-!
# A cartesian closed category with zero object is trivial

A cartesian closed category with zero object is trivial: it is equivalent to the category with one
object and one morphism.

## References

* https://mathoverflow.net/a/136480

-/


universe w v u

noncomputable section

namespace CategoryTheory

open Category Limits MonoidalCategory

variable {C : Type u} [Category.{v} C]
variable [ChosenFiniteProducts C] [CartesianClosed C]

/-- If a cartesian closed category has an initial object which is isomorphic to the terminal object,
then each homset has exactly one element.
-/
def uniqueHomsetOfInitialIsoUnit [HasInitial C] (i : ⊥_ C ≅ 𝟙_ C) (X Y : C) : Unique (X ⟶ Y) :=
  Equiv.unique <|
    calc
<<<<<<< HEAD
      (X ⟶ Y) ≃ (X ⨯ ⊤_ C ⟶ Y) := Iso.homCongr (Limits.prod.rightUnitor _).symm (Iso.refl _)
      _ ≃ (X ⨯ ⊥_ C ⟶ Y) := (Iso.homCongr (prod.mapIso (Iso.refl _) i.symm) (Iso.refl _))
=======
      (X ⟶ Y) ≃ (X ⊗ 𝟙_ C ⟶ Y) := Iso.homCongr (rightUnitor _).symm (Iso.refl _)
      _ ≃ (X ⊗ ⊥_ C ⟶ Y) := (Iso.homCongr ((Iso.refl _) ⊗ i.symm) (Iso.refl _))
>>>>>>> d0df76bd
      _ ≃ (⊥_ C ⟶ Y ^^ X) := (exp.adjunction _).homEquiv _ _

open scoped ZeroObject

/-- If a cartesian closed category has a zero object, each homset has exactly one element. -/
def uniqueHomsetOfZero [HasZeroObject C] (X Y : C) : Unique (X ⟶ Y) := by
  haveI : HasInitial C := HasZeroObject.hasInitial
  apply uniqueHomsetOfInitialIsoUnit _ X Y
  refine ⟨default, (default : 𝟙_ C ⟶ 0) ≫ default, ?_, ?_⟩ <;> simp [eq_iff_true_of_subsingleton]

attribute [local instance] uniqueHomsetOfZero

/-- A cartesian closed category with a zero object is equivalent to the category with one object and
one morphism.
-/
def equivPUnit [HasZeroObject C] : C ≌ Discrete PUnit.{w + 1} where
  functor := Functor.star C
  inverse := Functor.fromPUnit 0
  unitIso := NatIso.ofComponents
      (fun X =>
        { hom := default
          inv := default })
<<<<<<< HEAD
      fun f => Subsingleton.elim _ _
=======
      fun _ => Subsingleton.elim _ _
>>>>>>> d0df76bd
  counitIso := Functor.punitExt _ _

end CategoryTheory<|MERGE_RESOLUTION|>--- conflicted
+++ resolved
@@ -37,13 +37,8 @@
 def uniqueHomsetOfInitialIsoUnit [HasInitial C] (i : ⊥_ C ≅ 𝟙_ C) (X Y : C) : Unique (X ⟶ Y) :=
   Equiv.unique <|
     calc
-<<<<<<< HEAD
-      (X ⟶ Y) ≃ (X ⨯ ⊤_ C ⟶ Y) := Iso.homCongr (Limits.prod.rightUnitor _).symm (Iso.refl _)
-      _ ≃ (X ⨯ ⊥_ C ⟶ Y) := (Iso.homCongr (prod.mapIso (Iso.refl _) i.symm) (Iso.refl _))
-=======
       (X ⟶ Y) ≃ (X ⊗ 𝟙_ C ⟶ Y) := Iso.homCongr (rightUnitor _).symm (Iso.refl _)
       _ ≃ (X ⊗ ⊥_ C ⟶ Y) := (Iso.homCongr ((Iso.refl _) ⊗ i.symm) (Iso.refl _))
->>>>>>> d0df76bd
       _ ≃ (⊥_ C ⟶ Y ^^ X) := (exp.adjunction _).homEquiv _ _
 
 open scoped ZeroObject
@@ -66,11 +61,7 @@
       (fun X =>
         { hom := default
           inv := default })
-<<<<<<< HEAD
-      fun f => Subsingleton.elim _ _
-=======
       fun _ => Subsingleton.elim _ _
->>>>>>> d0df76bd
   counitIso := Functor.punitExt _ _
 
 end CategoryTheory