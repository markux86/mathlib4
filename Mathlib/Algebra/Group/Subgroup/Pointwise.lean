/-
Copyright (c) 2021 Eric Wieser. All rights reserved.
Released under Apache 2.0 license as described in the file LICENSE.
Authors: Eric Wieser
-/
import Mathlib.Algebra.Group.Subgroup.MulOpposite
import Mathlib.Algebra.Group.Submonoid.Pointwise
import Mathlib.GroupTheory.GroupAction.ConjAct

/-! # Pointwise instances on `Subgroup` and `AddSubgroup`s

This file provides the actions

* `Subgroup.pointwiseMulAction`
* `AddSubgroup.pointwiseMulAction`

which matches the action of `Set.mulActionSet`.

These actions are available in the `Pointwise` locale.

## Implementation notes

The pointwise section of this file is almost identical to
the file `Mathlib.Algebra.Group.Submonoid.Pointwise`.
Where possible, try to keep them in sync.
-/


open Set

open Pointwise

variable {α G A S : Type*}

@[to_additive (attr := simp, norm_cast)]
theorem inv_coe_set [InvolutiveInv G] [SetLike S G] [InvMemClass S G] {H : S} : (H : Set G)⁻¹ = H :=
  Set.ext fun _ => inv_mem_iff

@[to_additive (attr := simp)]
lemma smul_coe_set [Group G] [SetLike S G] [SubgroupClass S G] {s : S} {a : G} (ha : a ∈ s) :
    a • (s : Set G) = s := by
  ext; simp [Set.mem_smul_set_iff_inv_smul_mem, mul_mem_cancel_left, ha]

@[to_additive (attr := simp)]
lemma op_smul_coe_set [Group G] [SetLike S G] [SubgroupClass S G] {s : S} {a : G} (ha : a ∈ s) :
    MulOpposite.op a • (s : Set G) = s := by
  ext; simp [Set.mem_smul_set_iff_inv_smul_mem, mul_mem_cancel_right, ha]

@[to_additive (attr := simp, norm_cast)]
lemma coe_mul_coe [SetLike S G] [DivInvMonoid G] [SubgroupClass S G] (H : S) :
    H * H = (H : Set G) := by aesop (add simp mem_mul)

@[to_additive (attr := simp, norm_cast)]
lemma coe_div_coe [SetLike S G] [DivisionMonoid G] [SubgroupClass S G] (H : S) :
    H / H = (H : Set G) := by simp [div_eq_mul_inv]

variable [Group G] [AddGroup A] {s : Set G}

namespace Subgroup

@[to_additive (attr := simp)]
theorem inv_subset_closure (S : Set G) : S⁻¹ ⊆ closure S := fun s hs => by
  rw [SetLike.mem_coe, ← Subgroup.inv_mem_iff]
  exact subset_closure (mem_inv.mp hs)

@[to_additive]
theorem closure_toSubmonoid (S : Set G) :
    (closure S).toSubmonoid = Submonoid.closure (S ∪ S⁻¹) := by
  refine le_antisymm (fun x hx => ?_) (Submonoid.closure_le.2 ?_)
  · refine
      closure_induction hx
        (fun x hx => Submonoid.closure_mono subset_union_left (Submonoid.subset_closure hx))
        (Submonoid.one_mem _) (fun x y hx hy => Submonoid.mul_mem _ hx hy) fun x hx => ?_
    rwa [← Submonoid.mem_closure_inv, Set.union_inv, inv_inv, Set.union_comm]
  · simp only [true_and, coe_toSubmonoid, union_subset_iff, subset_closure, inv_subset_closure]

/-- For subgroups generated by a single element, see the simpler `zpow_induction_left`. -/
@[to_additive (attr := elab_as_elim)
  "For additive subgroups generated by a single element, see the simpler
  `zsmul_induction_left`."]
theorem closure_induction_left {p : (x : G) → x ∈ closure s → Prop} (one : p 1 (one_mem _))
    (mul_left : ∀ x (hx : x ∈ s), ∀ (y) hy, p y hy → p (x * y) (mul_mem (subset_closure hx) hy))
    (inv_mul_cancel : ∀ x (hx : x ∈ s), ∀ (y) hy, p y hy →
      p (x⁻¹ * y) (mul_mem (inv_mem (subset_closure hx)) hy))
    {x : G} (h : x ∈ closure s) : p x h := by
  revert h
  simp_rw [← mem_toSubmonoid, closure_toSubmonoid] at *
  intro h
  induction h using Submonoid.closure_induction_left with
  | one => exact one
  | mul_left x hx y hy ih =>
    cases hx with
    | inl hx => exact mul_left _ hx _ hy ih
    | inr hx => simpa only [inv_inv] using inv_mul_cancel _ hx _ hy ih

/-- For subgroups generated by a single element, see the simpler `zpow_induction_right`. -/
@[to_additive (attr := elab_as_elim)
  "For additive subgroups generated by a single element, see the simpler
  `zsmul_induction_right`."]
theorem closure_induction_right {p : (x : G) → x ∈ closure s → Prop} (one : p 1 (one_mem _))
    (mul_right : ∀ (x) hx, ∀ y (hy : y ∈ s), p x hx → p (x * y) (mul_mem hx (subset_closure hy)))
    (mul_inv_cancel : ∀ (x) hx, ∀ y (hy : y ∈ s), p x hx →
      p (x * y⁻¹) (mul_mem hx (inv_mem (subset_closure hy))))
    {x : G} (h : x ∈ closure s) : p x h :=
  closure_induction_left (s := MulOpposite.unop ⁻¹' s)
    (p := fun m hm => p m.unop <| by rwa [← op_closure] at hm)
    one
    (fun _x hx _y hy => mul_right _ _ _ hx)
    (fun _x hx _y hy => mul_inv_cancel _ _ _ hx)
    (by rwa [← op_closure])

@[to_additive (attr := simp)]
theorem closure_inv (s : Set G) : closure s⁻¹ = closure s := by
  simp only [← toSubmonoid_eq, closure_toSubmonoid, inv_inv, union_comm]

@[to_additive (attr := simp)]
lemma closure_singleton_inv (x : G) : closure {x⁻¹} = closure {x} := by
  rw [← Set.inv_singleton, closure_inv]

/-- An induction principle for closure membership. If `p` holds for `1` and all elements of
`k` and their inverse, and is preserved under multiplication, then `p` holds for all elements of
the closure of `k`. -/
@[to_additive (attr := elab_as_elim)
  "An induction principle for additive closure membership. If `p` holds for `0` and all
  elements of `k` and their negation, and is preserved under addition, then `p` holds for all
  elements of the additive closure of `k`."]
theorem closure_induction'' {p : (g : G) → g ∈ closure s → Prop}
    (mem : ∀ x (hx : x ∈ s), p x (subset_closure hx))
    (inv_mem : ∀ x (hx : x ∈ s), p x⁻¹ (inv_mem (subset_closure hx)))
    (one : p 1 (one_mem _))
    (mul : ∀ x y hx hy, p x hx → p y hy → p (x * y) (mul_mem hx hy))
    {x} (h : x ∈ closure s) : p x h :=
  closure_induction_left one (fun x hx y _ hy => mul x y _ _ (mem x hx) hy)
    (fun x hx y _ => mul x⁻¹ y _ _ <| inv_mem x hx) h

/-- An induction principle for elements of `⨆ i, S i`.
If `C` holds for `1` and all elements of `S i` for all `i`, and is preserved under multiplication,
then it holds for all elements of the supremum of `S`. -/
@[to_additive (attr := elab_as_elim) " An induction principle for elements of `⨆ i, S i`.
If `C` holds for `0` and all elements of `S i` for all `i`, and is preserved under addition,
then it holds for all elements of the supremum of `S`. "]
theorem iSup_induction {ι : Sort*} (S : ι → Subgroup G) {C : G → Prop} {x : G} (hx : x ∈ ⨆ i, S i)
    (mem : ∀ (i), ∀ x ∈ S i, C x) (one : C 1) (mul : ∀ x y, C x → C y → C (x * y)) : C x := by
  rw [iSup_eq_closure] at hx
  induction hx using closure_induction'' with
  | one => exact one
  | mem x hx =>
    obtain ⟨i, hi⟩ := Set.mem_iUnion.mp hx
    exact mem _ _ hi
  | inv_mem x hx =>
    obtain ⟨i, hi⟩ := Set.mem_iUnion.mp hx
    exact mem _ _ (inv_mem hi)
  | mul x y _ _ ihx ihy => exact mul x y ihx ihy

/-- A dependent version of `Subgroup.iSup_induction`. -/
@[to_additive (attr := elab_as_elim) "A dependent version of `AddSubgroup.iSup_induction`. "]
theorem iSup_induction' {ι : Sort*} (S : ι → Subgroup G) {C : ∀ x, (x ∈ ⨆ i, S i) → Prop}
    (hp : ∀ (i), ∀ x (hx : x ∈ S i), C x (mem_iSup_of_mem i hx)) (h1 : C 1 (one_mem _))
    (hmul : ∀ x y hx hy, C x hx → C y hy → C (x * y) (mul_mem ‹_› ‹_›)) {x : G}
    (hx : x ∈ ⨆ i, S i) : C x hx := by
  suffices ∃ h, C x h from this.snd
  refine iSup_induction S (C := fun x => ∃ h, C x h) hx (fun i x hx => ?_) ?_ fun x y => ?_
  · exact ⟨_, hp i _ hx⟩
  · exact ⟨_, h1⟩
  · rintro ⟨_, Cx⟩ ⟨_, Cy⟩
    exact ⟨_, hmul _ _ _ _ Cx Cy⟩

@[to_additive]
theorem closure_mul_le (S T : Set G) : closure (S * T) ≤ closure S ⊔ closure T :=
  sInf_le fun _x ⟨_s, hs, _t, ht, hx⟩ => hx ▸
    (closure S ⊔ closure T).mul_mem (SetLike.le_def.mp le_sup_left <| subset_closure hs)
      (SetLike.le_def.mp le_sup_right <| subset_closure ht)

@[to_additive]
theorem sup_eq_closure_mul (H K : Subgroup G) : H ⊔ K = closure ((H : Set G) * (K : Set G)) :=
  le_antisymm
    (sup_le (fun h hh => subset_closure ⟨h, hh, 1, K.one_mem, mul_one h⟩) fun k hk =>
      subset_closure ⟨1, H.one_mem, k, hk, one_mul k⟩)
    ((closure_mul_le _ _).trans <| by rw [closure_eq, closure_eq])

@[to_additive]
theorem set_mul_normal_comm (s : Set G) (N : Subgroup G) [hN : N.Normal] :
    s * (N : Set G) = (N : Set G) * s := by
  rw [← iUnion_mul_left_image, ← iUnion_mul_right_image]
  simp only [image_mul_left, image_mul_right, Set.preimage, SetLike.mem_coe, hN.mem_comm_iff]

/-- The carrier of `H ⊔ N` is just `↑H * ↑N` (pointwise set product) when `N` is normal. -/
@[to_additive "The carrier of `H ⊔ N` is just `↑H + ↑N` (pointwise set addition)
when `N` is normal."]
theorem mul_normal (H N : Subgroup G) [hN : N.Normal] : (↑(H ⊔ N) : Set G) = H * N := by
  rw [sup_eq_closure_mul]
  refine Set.Subset.antisymm (fun x hx => ?_) subset_closure
  induction hx using closure_induction'' with
  | one => exact ⟨1, one_mem _, 1, one_mem _, mul_one 1⟩
  | mem _ hx => exact hx
  | inv_mem x hx =>
    obtain ⟨x, hx, y, hy, rfl⟩ := hx
    simpa only [mul_inv_rev, mul_assoc, inv_inv, inv_mul_cancel_left]
      using mul_mem_mul (inv_mem hx) (hN.conj_mem _ (inv_mem hy) x)
  | mul x' x' _ _ hx hx' =>
    obtain ⟨x, hx, y, hy, rfl⟩ := hx
    obtain ⟨x', hx', y', hy', rfl⟩ := hx'
    refine ⟨x * x', mul_mem hx hx', x'⁻¹ * y * x' * y', mul_mem ?_ hy', ?_⟩
    · simpa using hN.conj_mem _ hy x'⁻¹
    · simp only [mul_assoc, mul_inv_cancel_left]

/-- The carrier of `N ⊔ H` is just `↑N * ↑H` (pointwise set product) when `N` is normal. -/
@[to_additive "The carrier of `N ⊔ H` is just `↑N + ↑H` (pointwise set addition)
when `N` is normal."]
theorem normal_mul (N H : Subgroup G) [N.Normal] : (↑(N ⊔ H) : Set G) = N * H := by
  rw [← set_mul_normal_comm, sup_comm, mul_normal]

@[to_additive]
theorem mul_inf_assoc (A B C : Subgroup G) (h : A ≤ C) :
    (A : Set G) * ↑(B ⊓ C) = (A : Set G) * (B : Set G) ∩ C := by
  ext
  simp only [coe_inf, Set.mem_mul, Set.mem_inter_iff]
  constructor
  · rintro ⟨y, hy, z, ⟨hzB, hzC⟩, rfl⟩
    refine ⟨?_, mul_mem (h hy) hzC⟩
    exact ⟨y, hy, z, hzB, rfl⟩
  rintro ⟨⟨y, hy, z, hz, rfl⟩, hyz⟩
  refine ⟨y, hy, z, ⟨hz, ?_⟩, rfl⟩
  suffices y⁻¹ * (y * z) ∈ C by simpa
  exact mul_mem (inv_mem (h hy)) hyz

@[to_additive]
theorem inf_mul_assoc (A B C : Subgroup G) (h : C ≤ A) :
    ((A ⊓ B : Subgroup G) : Set G) * C = (A : Set G) ∩ (↑B * ↑C) := by
  ext
  simp only [coe_inf, Set.mem_mul, Set.mem_inter_iff]
  constructor
  · rintro ⟨y, ⟨hyA, hyB⟩, z, hz, rfl⟩
    refine ⟨A.mul_mem hyA (h hz), ?_⟩
    exact ⟨y, hyB, z, hz, rfl⟩
  rintro ⟨hyz, y, hy, z, hz, rfl⟩
  refine ⟨y, ⟨?_, hy⟩, z, hz, rfl⟩
  suffices y * z * z⁻¹ ∈ A by simpa
  exact mul_mem hyz (inv_mem (h hz))

@[to_additive]
instance sup_normal (H K : Subgroup G) [hH : H.Normal] [hK : K.Normal] : (H ⊔ K).Normal where
  conj_mem n hmem g := by
    rw [← SetLike.mem_coe, normal_mul] at hmem ⊢
    rcases hmem with ⟨h, hh, k, hk, rfl⟩
    refine ⟨g * h * g⁻¹, hH.conj_mem h hh g, g * k * g⁻¹, hK.conj_mem k hk g, ?_⟩
    simp only [mul_assoc, inv_mul_cancel_left]

@[to_additive]
theorem smul_mem_of_mem_closure_of_mem {X : Type*} [MulAction G X] {s : Set G} {t : Set X}
    (hs : ∀ g ∈ s, g⁻¹ ∈ s) (hst : ∀ᵉ (g ∈ s) (x ∈ t), g • x ∈ t) {g : G}
    (hg : g ∈ Subgroup.closure s) {x : X} (hx : x ∈ t) : g • x ∈ t := by
  induction hg using Subgroup.closure_induction'' generalizing x with
  | one => simpa
  | mem g' hg' => exact hst g' hg' x hx
  | inv_mem g' hg' => exact hst g'⁻¹ (hs g' hg') x hx
  | mul _ _ _ _ h₁ h₂ => rw [mul_smul]; exact h₁ (h₂ hx)

@[to_additive]
theorem smul_opposite_image_mul_preimage' (g : G) (h : Gᵐᵒᵖ) (s : Set G) :
    (fun y => h • y) '' ((g * ·) ⁻¹' s) = (g * ·) ⁻¹' ((fun y => h • y) '' s) := by
  simp [preimage_preimage, mul_assoc]

-- Porting note: deprecate?
@[to_additive]
theorem smul_opposite_image_mul_preimage {H : Subgroup G} (g : G) (h : H.op) (s : Set G) :
    (fun y => h • y) '' ((g * ·) ⁻¹' s) = (g * ·) ⁻¹' ((fun y => h • y) '' s) :=
  smul_opposite_image_mul_preimage' g h s

/-! ### Pointwise action -/


section Monoid

variable [Monoid α] [MulDistribMulAction α G]

/-- The action on a subgroup corresponding to applying the action to every element.

This is available as an instance in the `Pointwise` locale. -/
protected def pointwiseMulAction : MulAction α (Subgroup G) where
  smul a S := S.map (MulDistribMulAction.toMonoidEnd _ _ a)
  one_smul S := by
    change S.map _ = S
    simpa only [map_one] using S.map_id
  mul_smul a₁ a₂ S :=
    (congr_arg (fun f : Monoid.End G => S.map f) (MonoidHom.map_mul _ _ _)).trans
      (S.map_map _ _).symm

scoped[Pointwise] attribute [instance] Subgroup.pointwiseMulAction

theorem pointwise_smul_def {a : α} (S : Subgroup G) :
    a • S = S.map (MulDistribMulAction.toMonoidEnd _ _ a) :=
  rfl

@[simp]
theorem coe_pointwise_smul (a : α) (S : Subgroup G) : ↑(a • S) = a • (S : Set G) :=
  rfl

@[simp]
theorem pointwise_smul_toSubmonoid (a : α) (S : Subgroup G) :
    (a • S).toSubmonoid = a • S.toSubmonoid :=
  rfl

theorem smul_mem_pointwise_smul (m : G) (a : α) (S : Subgroup G) : m ∈ S → a • m ∈ a • S :=
  (Set.smul_mem_smul_set : _ → _ ∈ a • (S : Set G))

instance : CovariantClass α (Subgroup G) HSMul.hSMul LE.le :=
  ⟨fun _ _ => image_subset _⟩

theorem mem_smul_pointwise_iff_exists (m : G) (a : α) (S : Subgroup G) :
    m ∈ a • S ↔ ∃ s : G, s ∈ S ∧ a • s = m :=
  (Set.mem_smul_set : m ∈ a • (S : Set G) ↔ _)

@[simp]
theorem smul_bot (a : α) : a • (⊥ : Subgroup G) = ⊥ :=
  map_bot _

theorem smul_sup (a : α) (S T : Subgroup G) : a • (S ⊔ T) = a • S ⊔ a • T :=
  map_sup _ _ _

theorem smul_closure (a : α) (s : Set G) : a • closure s = closure (a • s) :=
  MonoidHom.map_closure _ _

instance pointwise_isCentralScalar [MulDistribMulAction αᵐᵒᵖ G] [IsCentralScalar α G] :
    IsCentralScalar α (Subgroup G) :=
  ⟨fun _ S => (congr_arg fun f => S.map f) <| MonoidHom.ext <| op_smul_eq_smul _⟩

theorem conj_smul_le_of_le {P H : Subgroup G} (hP : P ≤ H) (h : H) :
    MulAut.conj (h : G) • P ≤ H := by
  rintro - ⟨g, hg, rfl⟩
  exact H.mul_mem (H.mul_mem h.2 (hP hg)) (H.inv_mem h.2)

theorem conj_smul_subgroupOf {P H : Subgroup G} (hP : P ≤ H) (h : H) :
    MulAut.conj h • P.subgroupOf H = (MulAut.conj (h : G) • P).subgroupOf H := by
  refine le_antisymm ?_ ?_
  · rintro - ⟨g, hg, rfl⟩
    exact ⟨g, hg, rfl⟩
  · rintro p ⟨g, hg, hp⟩
    exact ⟨⟨g, hP hg⟩, hg, Subtype.ext hp⟩

end Monoid

section Group

variable [Group α] [MulDistribMulAction α G]

@[simp]
theorem smul_mem_pointwise_smul_iff {a : α} {S : Subgroup G} {x : G} : a • x ∈ a • S ↔ x ∈ S :=
  smul_mem_smul_set_iff

theorem mem_pointwise_smul_iff_inv_smul_mem {a : α} {S : Subgroup G} {x : G} :
    x ∈ a • S ↔ a⁻¹ • x ∈ S :=
  mem_smul_set_iff_inv_smul_mem

theorem mem_inv_pointwise_smul_iff {a : α} {S : Subgroup G} {x : G} : x ∈ a⁻¹ • S ↔ a • x ∈ S :=
  mem_inv_smul_set_iff

@[simp]
theorem pointwise_smul_le_pointwise_smul_iff {a : α} {S T : Subgroup G} : a • S ≤ a • T ↔ S ≤ T :=
  set_smul_subset_set_smul_iff

theorem pointwise_smul_subset_iff {a : α} {S T : Subgroup G} : a • S ≤ T ↔ S ≤ a⁻¹ • T :=
  set_smul_subset_iff

theorem subset_pointwise_smul_iff {a : α} {S T : Subgroup G} : S ≤ a • T ↔ a⁻¹ • S ≤ T :=
  subset_set_smul_iff

@[simp]
theorem smul_inf (a : α) (S T : Subgroup G) : a • (S ⊓ T) = a • S ⊓ a • T := by
  simp [SetLike.ext_iff, mem_pointwise_smul_iff_inv_smul_mem]

/-- Applying a `MulDistribMulAction` results in an isomorphic subgroup -/
@[simps!]
def equivSMul (a : α) (H : Subgroup G) : H ≃* (a • H : Subgroup G) :=
  (MulDistribMulAction.toMulEquiv G a).subgroupMap H

theorem subgroup_mul_singleton {H : Subgroup G} {h : G} (hh : h ∈ H) : (H : Set G) * {h} = H :=
  suffices { x : G | x ∈ H } = ↑H by simpa [preimage, mul_mem_cancel_right (inv_mem hh)]
  rfl

theorem singleton_mul_subgroup {H : Subgroup G} {h : G} (hh : h ∈ H) : {h} * (H : Set G) = H :=
  suffices { x : G | x ∈ H } = ↑H by simpa [preimage, mul_mem_cancel_left (inv_mem hh)]
  rfl

theorem Normal.conjAct {G : Type*} [Group G] {H : Subgroup G} (hH : H.Normal) (g : ConjAct G) :
    g • H = H :=
  have : ∀ g : ConjAct G, g • H ≤ H :=
    fun _ => map_le_iff_le_comap.2 fun _ h => hH.conj_mem _ h _
  (this g).antisymm <| (smul_inv_smul g H).symm.trans_le (map_mono <| this _)

@[simp]
theorem smul_normal (g : G) (H : Subgroup G) [h : Normal H] : MulAut.conj g • H = H :=
  h.conjAct g

<<<<<<< HEAD
theorem normalCore_eq_iInf_conjAct {G : Type*} [Group G] (H : Subgroup G) :
=======
theorem normalCore_eq_iInf_conjAct (H : Subgroup G) :
>>>>>>> cda107d6
    H.normalCore = ⨅ (g : ConjAct G), g • H := by
  ext g
  simp only [Subgroup.normalCore, Subgroup.mem_iInf, Subgroup.mem_pointwise_smul_iff_inv_smul_mem]
  refine ⟨fun h x ↦ h x⁻¹, fun h x ↦ ?_⟩
  simpa only [ConjAct.toConjAct_inv, inv_inv] using h x⁻¹

end Group

section GroupWithZero

variable [GroupWithZero α] [MulDistribMulAction α G]

@[simp]
theorem smul_mem_pointwise_smul_iff₀ {a : α} (ha : a ≠ 0) (S : Subgroup G) (x : G) :
    a • x ∈ a • S ↔ x ∈ S :=
  smul_mem_smul_set_iff₀ ha (S : Set G) x

theorem mem_pointwise_smul_iff_inv_smul_mem₀ {a : α} (ha : a ≠ 0) (S : Subgroup G) (x : G) :
    x ∈ a • S ↔ a⁻¹ • x ∈ S :=
  mem_smul_set_iff_inv_smul_mem₀ ha (S : Set G) x

theorem mem_inv_pointwise_smul_iff₀ {a : α} (ha : a ≠ 0) (S : Subgroup G) (x : G) :
    x ∈ a⁻¹ • S ↔ a • x ∈ S :=
  mem_inv_smul_set_iff₀ ha (S : Set G) x

@[simp]
theorem pointwise_smul_le_pointwise_smul_iff₀ {a : α} (ha : a ≠ 0) {S T : Subgroup G} :
    a • S ≤ a • T ↔ S ≤ T :=
  set_smul_subset_set_smul_iff₀ ha

theorem pointwise_smul_le_iff₀ {a : α} (ha : a ≠ 0) {S T : Subgroup G} : a • S ≤ T ↔ S ≤ a⁻¹ • T :=
  set_smul_subset_iff₀ ha

theorem le_pointwise_smul_iff₀ {a : α} (ha : a ≠ 0) {S T : Subgroup G} : S ≤ a • T ↔ a⁻¹ • S ≤ T :=
  subset_set_smul_iff₀ ha

end GroupWithZero

end Subgroup

namespace AddSubgroup

section Monoid

variable [Monoid α] [DistribMulAction α A]

/-- The action on an additive subgroup corresponding to applying the action to every element.

This is available as an instance in the `Pointwise` locale. -/
protected def pointwiseMulAction : MulAction α (AddSubgroup A) where
  smul a S := S.map (DistribMulAction.toAddMonoidEnd _ _ a)
  one_smul S := by
    change S.map _ = S
    simpa only [map_one] using S.map_id
  mul_smul _ _ S :=
    (congr_arg (fun f : AddMonoid.End A => S.map f) (MonoidHom.map_mul _ _ _)).trans
      (S.map_map _ _).symm

scoped[Pointwise] attribute [instance] AddSubgroup.pointwiseMulAction

theorem pointwise_smul_def {a : α} (S : AddSubgroup A) :
    a • S = S.map (DistribMulAction.toAddMonoidEnd _ _ a) :=
  rfl

@[simp]
theorem coe_pointwise_smul (a : α) (S : AddSubgroup A) : ↑(a • S) = a • (S : Set A) :=
  rfl

@[simp]
theorem pointwise_smul_toAddSubmonoid (a : α) (S : AddSubgroup A) :
    (a • S).toAddSubmonoid = a • S.toAddSubmonoid :=
  rfl

theorem smul_mem_pointwise_smul (m : A) (a : α) (S : AddSubgroup A) : m ∈ S → a • m ∈ a • S :=
  (Set.smul_mem_smul_set : _ → _ ∈ a • (S : Set A))

theorem mem_smul_pointwise_iff_exists (m : A) (a : α) (S : AddSubgroup A) :
    m ∈ a • S ↔ ∃ s : A, s ∈ S ∧ a • s = m :=
  (Set.mem_smul_set : m ∈ a • (S : Set A) ↔ _)

instance pointwise_isCentralScalar [DistribMulAction αᵐᵒᵖ A] [IsCentralScalar α A] :
    IsCentralScalar α (AddSubgroup A) :=
  ⟨fun _ S => (congr_arg fun f => S.map f) <| AddMonoidHom.ext <| op_smul_eq_smul _⟩

end Monoid

section Group

variable [Group α] [DistribMulAction α A]

open Pointwise

@[simp]
theorem smul_mem_pointwise_smul_iff {a : α} {S : AddSubgroup A} {x : A} : a • x ∈ a • S ↔ x ∈ S :=
  smul_mem_smul_set_iff

theorem mem_pointwise_smul_iff_inv_smul_mem {a : α} {S : AddSubgroup A} {x : A} :
    x ∈ a • S ↔ a⁻¹ • x ∈ S :=
  mem_smul_set_iff_inv_smul_mem

theorem mem_inv_pointwise_smul_iff {a : α} {S : AddSubgroup A} {x : A} : x ∈ a⁻¹ • S ↔ a • x ∈ S :=
  mem_inv_smul_set_iff

@[simp]
theorem pointwise_smul_le_pointwise_smul_iff {a : α} {S T : AddSubgroup A} :
    a • S ≤ a • T ↔ S ≤ T :=
  set_smul_subset_set_smul_iff

theorem pointwise_smul_le_iff {a : α} {S T : AddSubgroup A} : a • S ≤ T ↔ S ≤ a⁻¹ • T :=
  set_smul_subset_iff

theorem le_pointwise_smul_iff {a : α} {S T : AddSubgroup A} : S ≤ a • T ↔ a⁻¹ • S ≤ T :=
  subset_set_smul_iff

end Group

section GroupWithZero

variable [GroupWithZero α] [DistribMulAction α A]

open Pointwise

@[simp]
theorem smul_mem_pointwise_smul_iff₀ {a : α} (ha : a ≠ 0) (S : AddSubgroup A) (x : A) :
    a • x ∈ a • S ↔ x ∈ S :=
  smul_mem_smul_set_iff₀ ha (S : Set A) x

theorem mem_pointwise_smul_iff_inv_smul_mem₀ {a : α} (ha : a ≠ 0) (S : AddSubgroup A) (x : A) :
    x ∈ a • S ↔ a⁻¹ • x ∈ S :=
  mem_smul_set_iff_inv_smul_mem₀ ha (S : Set A) x

theorem mem_inv_pointwise_smul_iff₀ {a : α} (ha : a ≠ 0) (S : AddSubgroup A) (x : A) :
    x ∈ a⁻¹ • S ↔ a • x ∈ S :=
  mem_inv_smul_set_iff₀ ha (S : Set A) x

@[simp]
theorem pointwise_smul_le_pointwise_smul_iff₀ {a : α} (ha : a ≠ 0) {S T : AddSubgroup A} :
    a • S ≤ a • T ↔ S ≤ T :=
  set_smul_subset_set_smul_iff₀ ha

theorem pointwise_smul_le_iff₀ {a : α} (ha : a ≠ 0) {S T : AddSubgroup A} :
    a • S ≤ T ↔ S ≤ a⁻¹ • T :=
  set_smul_subset_iff₀ ha

theorem le_pointwise_smul_iff₀ {a : α} (ha : a ≠ 0) {S T : AddSubgroup A} :
    S ≤ a • T ↔ a⁻¹ • S ≤ T :=
  subset_set_smul_iff₀ ha

end GroupWithZero

end AddSubgroup<|MERGE_RESOLUTION|>--- conflicted
+++ resolved
@@ -392,11 +392,7 @@
 theorem smul_normal (g : G) (H : Subgroup G) [h : Normal H] : MulAut.conj g • H = H :=
   h.conjAct g
 
-<<<<<<< HEAD
-theorem normalCore_eq_iInf_conjAct {G : Type*} [Group G] (H : Subgroup G) :
-=======
 theorem normalCore_eq_iInf_conjAct (H : Subgroup G) :
->>>>>>> cda107d6
     H.normalCore = ⨅ (g : ConjAct G), g • H := by
   ext g
   simp only [Subgroup.normalCore, Subgroup.mem_iInf, Subgroup.mem_pointwise_smul_iff_inv_smul_mem]
