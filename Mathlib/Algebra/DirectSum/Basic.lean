--- conflicted
+++ resolved
@@ -390,11 +390,8 @@
     (Function.support fun i => (x i : M)).Finite := by
   classical
   exact (DFinsupp.support x).finite_toSet.subset (DirectSum.support_subset _ x)
-<<<<<<< HEAD
-=======
 
 end DirectSum
->>>>>>> d0df76bd
 
 /-- The canonical isomorphism of a finite direct sum of additive commutative monoids
 and the corresponding finite product. -/
