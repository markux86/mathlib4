--- conflicted
+++ resolved
@@ -8,14 +8,8 @@
 import Mathlib.Data.SProd
 import Mathlib.Util.CompileInductive
 import Batteries.Tactic.Lint.Basic
-<<<<<<< HEAD
-import Batteries.Data.RBMap.Basic
-
-#align_import data.list.defs from "leanprover-community/mathlib"@"d2d8742b0c21426362a9dacebc6005db895ca963"
-=======
 import Batteries.Data.List.Lemmas
 import Batteries.Data.RBMap.Basic
->>>>>>> 99508fb5
 
 /-!
 ## Definitions on lists
@@ -24,15 +18,6 @@
 proofs about these definitions, those are contained in other files in `Data.List`
 -/
 
-<<<<<<< HEAD
--- Porting note
--- Many of the definitions in `Data.List.Defs` were already defined upstream in `Batteries`
--- These have been annotated with `#align`s
--- To make this easier for review, the `#align`s have been placed in order of occurrence
--- in `mathlib`
-
-=======
->>>>>>> 99508fb5
 namespace List
 
 open Function Nat
@@ -133,17 +118,6 @@
 
 section mapIdxM
 
-<<<<<<< HEAD
--- Porting note: This was defined in `mathlib` with an `Applicative`
--- constraint on `m` and have been `#align`ed to the `Batteries` versions defined
--- with a `Monad` typeclass constraint.
--- Since all `Monad`s are `Applicative` this won't cause issues
--- downstream & `Monad`ic code is more performant per Mario C
--- See https://leanprover.zulipchat.com/#narrow/stream/287929-mathlib4/topic/Applicative.20variants.20of.20Monadic.20functions/near/313213172
-#align list.mmap_with_index List.mapIdxM
-
-=======
->>>>>>> 99508fb5
 variable {m : Type v → Type w} [Monad m]
 
 /-- Auxiliary definition for `mapIdxM'`. -/
@@ -291,15 +265,7 @@
   | h :: l => destutter' R h l
   | [] => []
 -- Porting note: replace ilast' by getLastD
-<<<<<<< HEAD
-#align list.ilast' List.ilast'
 -- Porting note: remove last' from Batteries
-#align list.last' List.getLast?
-#align list.rotate List.rotate
-#align list.rotate' List.rotate'
-=======
--- Porting note: remove last' from Batteries
->>>>>>> 99508fb5
 
 
 section Choose
