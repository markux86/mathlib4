/-
Copyright (c) 2021 Mario Carneiro. All rights reserved.
Released under Apache 2.0 license as described in the file LICENSE.
Authors: Mario Carneiro, Thomas Murrills
-/
import Mathlib.Algebra.GroupPower.Ring
import Mathlib.Data.Int.Cast.Lemmas
import Mathlib.Tactic.NormNum.Basic

/-!
## `norm_num` plugin for `^`.
-/

set_option autoImplicit true

namespace Mathlib
open Lean hiding Rat mkRat
open Meta

namespace Meta.NormNum
open Qq

theorem natPow_zero : Nat.pow a (nat_lit 0) = nat_lit 1 := rfl
theorem natPow_one : Nat.pow a (nat_lit 1) = a := Nat.pow_one _
theorem zero_natPow : Nat.pow (nat_lit 0) (Nat.succ b) = nat_lit 0 := rfl
theorem one_natPow : Nat.pow (nat_lit 1) b = nat_lit 1 := Nat.one_pow _

/-- This is an opaque wrapper around `Nat.pow` to prevent lean from unfolding the definition of
`Nat.pow` on numerals. The arbitrary precondition `p` is actually a formula of the form
`Nat.pow a' b' = c'` but we usually don't care to unfold this proposition so we just carry a
reference to it. -/
structure IsNatPowT (p : Prop) (a b c : Nat) : Prop where
  /-- Unfolds the assertion. -/
  run' : p → Nat.pow a b = c

theorem IsNatPowT.run
    (p : IsNatPowT (Nat.pow a (nat_lit 1) = a) a b c) : Nat.pow a b = c := p.run' (Nat.pow_one _)

/-- This is the key to making the proof proceed as a balanced tree of applications instead of
a linear sequence. It is just modus ponens after unwrapping the definitions. -/
theorem IsNatPowT.trans (h1 : IsNatPowT p a b c) (h2 : IsNatPowT (Nat.pow a b = c) a b' c') :
    IsNatPowT p a b' c' := ⟨h2.run' ∘ h1.run'⟩

theorem IsNatPowT.bit0 : IsNatPowT (Nat.pow a b = c) a (nat_lit 2 * b) (Nat.mul c c) :=
  ⟨fun h1 => by simp [two_mul, pow_add, ← h1]⟩
theorem IsNatPowT.bit1 :
    IsNatPowT (Nat.pow a b = c) a (nat_lit 2 * b + nat_lit 1) (Nat.mul c (Nat.mul c a)) :=
  ⟨fun h1 => by simp [two_mul, pow_add, mul_assoc, ← h1]⟩

/--
Proves `Nat.pow a b = c` where `a` and `b` are raw nat literals. This could be done by just
`rfl` but the kernel does not have a special case implementation for `Nat.pow` so this would
proceed by unary recursion on `b`, which is too slow and also leads to deep recursion.

We instead do the proof by binary recursion, but this can still lead to deep recursion,
so we use an additional trick to do binary subdivision on `log2 b`. As a result this produces
a proof of depth `log (log b)` which will essentially never overflow before the numbers involved
themselves exceed memory limits.
-/
partial def evalNatPow (a b : Q(ℕ)) : (c : Q(ℕ)) × Q(Nat.pow $a $b = $c) :=
  if b.natLit! = 0 then
    haveI : $b =Q 0 := ⟨⟩
    ⟨q(nat_lit 1), q(natPow_zero)⟩
  else if a.natLit! = 0 then
    haveI : $a =Q 0 := ⟨⟩
    have b' : Q(ℕ) := mkRawNatLit (b.natLit! - 1)
    haveI : $b =Q Nat.succ $b' := ⟨⟩
    ⟨q(nat_lit 0), q(zero_natPow)⟩
  else if a.natLit! = 1 then
    haveI : $a =Q 1 := ⟨⟩
    ⟨q(nat_lit 1), q(one_natPow)⟩
  else if b.natLit! = 1 then
    haveI : $b =Q 1 := ⟨⟩
    ⟨a, q(natPow_one)⟩
  else
    let ⟨c, p⟩ := go b.natLit!.log2 a (mkRawNatLit 1) a b _ .rfl
    ⟨c, q(($p).run)⟩
where
  /-- Invariants: `a ^ b₀ = c₀`, `depth > 0`, `b >>> depth = b₀`, `p := Nat.pow $a $b₀ = $c₀` -/
  go (depth : Nat) (a b₀ c₀ b : Q(ℕ)) (p : Q(Prop)) (hp : $p =Q (Nat.pow $a $b₀ = $c₀)) :
      (c : Q(ℕ)) × Q(IsNatPowT $p $a $b $c) :=
    let b' := b.natLit!
    if depth ≤ 1 then
      let a' := a.natLit!
      let c₀' := c₀.natLit!
      if b' &&& 1 == 0 then
        have c : Q(ℕ) := mkRawNatLit (c₀' * c₀')
        haveI : $c =Q Nat.mul $c₀ $c₀ := ⟨⟩
        haveI : $b =Q 2 * $b₀ := ⟨⟩
        ⟨c, q(IsNatPowT.bit0)⟩
      else
        have c : Q(ℕ) := mkRawNatLit (c₀' * (c₀' * a'))
        haveI : $c =Q Nat.mul $c₀ (Nat.mul $c₀ $a) := ⟨⟩
        haveI : $b =Q 2 * $b₀ + 1 := ⟨⟩
        ⟨c, q(IsNatPowT.bit1)⟩
    else
      let d := depth >>> 1
      have hi : Q(ℕ) := mkRawNatLit (b' >>> d)
      let ⟨c1, p1⟩ := go (depth - d) a b₀ c₀ hi p (by exact hp)
      let ⟨c2, p2⟩ := go d a hi c1 b q(Nat.pow $a $hi = $c1) ⟨⟩
      ⟨c2, q(($p1).trans $p2)⟩

theorem intPow_ofNat (h1 : Nat.pow a b = c) :
    Int.pow (Int.ofNat a) b = Int.ofNat c := by simp [← h1]

theorem intPow_negOfNat_bit0 (h1 : Nat.pow a b' = c')
    (hb : nat_lit 2 * b' = b) (hc : c' * c' = c) :
    Int.pow (Int.negOfNat a) b = Int.ofNat c := by
  rw [← hb, Int.negOfNat_eq, Int.pow_eq, pow_mul, neg_pow_two, ← pow_mul, two_mul, pow_add, ← hc,
    ← h1]
  simp

theorem intPow_negOfNat_bit1 (h1 : Nat.pow a b' = c')
    (hb : nat_lit 2 * b' + nat_lit 1 = b) (hc : c' * (c' * a) = c) :
    Int.pow (Int.negOfNat a) b = Int.negOfNat c := by
  rw [← hb, Int.negOfNat_eq, Int.negOfNat_eq, Int.pow_eq, pow_succ, pow_mul, neg_pow_two, ← pow_mul,
    two_mul, pow_add, ← hc, ← h1]
  simp [mul_assoc, mul_comm, mul_left_comm]

/-- Evaluates `Int.pow a b = c` where `a` and `b` are raw integer literals. -/
partial def evalIntPow (za : ℤ) (a : Q(ℤ)) (b : Q(ℕ)) : ℤ × (c : Q(ℤ)) × Q(Int.pow $a $b = $c) :=
  have a' : Q(ℕ) := a.appArg!
  if 0 ≤ za then
    haveI : $a =Q .ofNat $a' := ⟨⟩
    let ⟨c, p⟩ := evalNatPow a' b
    ⟨c.natLit!, q(.ofNat $c), q(intPow_ofNat $p)⟩
  else
    haveI : $a =Q .negOfNat $a' := ⟨⟩
    let b' := b.natLit!
    have b₀ : Q(ℕ) := mkRawNatLit (b' >>> 1)
    let ⟨c₀, p⟩ := evalNatPow a' b₀
    let c' := c₀.natLit!
    if b' &&& 1 == 0 then
      have c : Q(ℕ) := mkRawNatLit (c' * c')
      have pc : Q($c₀ * $c₀ = $c) := (q(Eq.refl $c) : Expr)
      have pb : Q(2 * $b₀ = $b) := (q(Eq.refl $b) : Expr)
      ⟨c.natLit!, q(.ofNat $c), q(intPow_negOfNat_bit0 $p $pb $pc)⟩
    else
      have c : Q(ℕ) := mkRawNatLit (c' * (c' * a'.natLit!))
      have pc : Q($c₀ * ($c₀ * $a') = $c) := (q(Eq.refl $c) : Expr)
      have pb : Q(2 * $b₀ + 1 = $b) := (q(Eq.refl $b) : Expr)
      ⟨-c.natLit!, q(.negOfNat $c), q(intPow_negOfNat_bit1 $p $pb $pc)⟩

-- see note [norm_num lemma function equality]
theorem isNat_pow {α} [Semiring α] : ∀ {f : α → ℕ → α} {a : α} {b a' b' c : ℕ},
    f = HPow.hPow → IsNat a a' → IsNat b b' → Nat.pow a' b' = c → IsNat (f a b) c
  | _, _, _, _, _, _, rfl, ⟨rfl⟩, ⟨rfl⟩, rfl => ⟨by simp⟩

-- see note [norm_num lemma function equality]
theorem isInt_pow {α} [Ring α] : ∀ {f : α → ℕ → α} {a : α} {b : ℕ} {a' : ℤ} {b' : ℕ} {c : ℤ},
    f = HPow.hPow → IsInt a a' → IsNat b b' → Int.pow a' b' = c → IsInt (f a b) c
  | _, _, _, _, _, _, rfl, ⟨rfl⟩, ⟨rfl⟩, rfl => ⟨by simp⟩

-- see note [norm_num lemma function equality]
theorem isRat_pow {α} [Ring α] {f : α → ℕ → α} {a : α} {an cn : ℤ} {ad b b' cd : ℕ} :
    f = HPow.hPow → IsRat a an ad → IsNat b b' →
    Int.pow an b' = cn → Nat.pow ad b' = cd →
    IsRat (f a b) cn cd := by
  rintro rfl ⟨_, rfl⟩ ⟨rfl⟩ (rfl : an ^ b = _) (rfl : ad ^ b = _)
  have := invertiblePow (ad:α) b
  rw [← Nat.cast_pow] at this
  use this; simp [invOf_pow, Commute.mul_pow]

theorem isNNRat_pow {α} [Semiring α] {f : α → ℕ → α} {a : α} {an cn : ℕ} {ad b b' cd : ℕ} :
    f = HPow.hPow → IsNNRat a an ad → IsNat b b' →
    Nat.pow an b' = cn → Nat.pow ad b' = cd →
    IsNNRat (f a b) cn cd := by
  rintro rfl ⟨_, rfl⟩ ⟨rfl⟩ (rfl : an ^ b = _) (rfl : ad ^ b = _)
  have := invertiblePow (ad:α) b
  rw [← Nat.cast_pow] at this
  use this; simp [invOf_pow, Commute.mul_pow, Nat.cast_commute]

/-- The `norm_num` extension which identifies expressions of the form `a ^ b`,
such that `norm_num` successfully recognises both `a` and `b`, with `b : ℕ`. -/
@[norm_num (_ : α) ^ (_ : ℕ), Pow.pow _ (_ : ℕ)]
def evalPow : NormNumExt where eval {u α} e := do
  let .app (.app (f : Q($α → ℕ → $α)) (a : Q($α))) (b : Q(ℕ)) ← whnfR e | failure
  let ⟨nb, pb⟩ ← deriveNat b q(instAddMonoidWithOneNat)
  let sα ← inferSemiring α
  let ra ← derive a
  guard <|← withDefault <| withNewMCtxDepth <| isDefEq f q(HPow.hPow (α := $α))
  haveI' : $e =Q $a ^ $b := ⟨⟩
  haveI' : $f =Q HPow.hPow := ⟨⟩
  let rec
  /-- Main part of `evalPow`. -/
  core : Option (Result e) := do
    match ra with
    | .isBool .. => failure
    | .isNat sα na pa =>
      assumeInstancesCommute
      have ⟨c, r⟩ := evalNatPow na nb
      return .isNat sα c q(isNat_pow (f := $f) (.refl $f) $pa $pb $r)
    | .isNegNat rα .. =>
      assumeInstancesCommute
      let ⟨za, na, pa⟩ ← ra.toInt rα
      have ⟨zc, c, r⟩ := evalIntPow za na nb
      return .isInt rα c zc q(isInt_pow (f := $f) (.refl $f) $pa $pb $r)
    | .isNNRat dα _qa na da pa =>
      assumeInstancesCommute
      have ⟨nc, r1⟩ := evalNatPow na nb
      have ⟨dc, r2⟩ := evalNatPow da nb
      let qc := ⟨mkRat nc.natLit! dc.natLit!, by sorry⟩
      return .isNNRat dα qc nc dc q(isNNRat_pow (f := $f) (.refl $f) $pa $pb $r1 $r2)
    | .isNegNNRat dα qa na da pa =>
      assumeInstancesCommute
      have ⟨zc, nc, r1⟩ := evalIntPow qa.num q(Int.negOfNat $na) nb
      have ⟨dc, r2⟩ := evalNatPow da nb
      let qc := mkRat zc dc.natLit!
<<<<<<< HEAD
      return .isRat dα qc nc dc q(isRat_pow (f := $f) (.refl $f) $pa $pb $r1 $r2)
  core
=======
      return .isRat' dα qc nc dc q(isRat_pow (f := $f) (.refl $f) $pa $pb $r1 $r2)
  core

theorem isNat_zpow_pos {α : Type*} [DivisionSemiring α] {a : α} {b : ℤ} {nb ne : ℕ}
    (pb : IsNat b nb) (pe' : IsNat (a ^ nb) ne) :
    IsNat (a ^ b) ne := by
  rwa [pb.out, zpow_coe_nat]

theorem isNat_zpow_neg {α : Type*} [DivisionSemiring α] {a : α} {b : ℤ} {nb ne : ℕ}
    (pb : IsInt b (Int.negOfNat nb)) (pe' : IsNat (a ^ nb)⁻¹ ne) :
    IsNat (a ^ b) ne := by
  rwa [pb.out, Int.cast_negOfNat, zpow_neg, zpow_coe_nat]

theorem isInt_zpow_pos {α : Type*} [DivisionRing α] {a : α} {b : ℤ} {nb ne : ℕ}
    (pb : IsNat b nb) (pe' : IsInt (a ^ nb) (Int.negOfNat ne)) :
    IsInt (a ^ b) (Int.negOfNat ne) := by
  rwa [pb.out, zpow_coe_nat]

theorem isInt_zpow_neg {α : Type*} [DivisionRing α] {a : α} {b : ℤ} {nb ne : ℕ}
    (pb : IsInt b (Int.negOfNat nb)) (pe' : IsInt (a ^ nb)⁻¹ (Int.negOfNat ne)) :
    IsInt (a ^ b) (Int.negOfNat ne) := by
  rwa [pb.out, Int.cast_negOfNat, zpow_neg, zpow_coe_nat]

theorem isRat_zpow_pos {α : Type*} [DivisionRing α] {a : α} {b : ℤ} {nb : ℕ}
    {num : ℤ} {den : ℕ}
    (pb : IsNat b nb) (pe' : IsRat (a^nb) num den) :
    IsRat (a^b) num den := by
  rwa [pb.out, zpow_coe_nat]

theorem isRat_zpow_neg {α : Type*} [DivisionRing α] {a : α} {b : ℤ} {nb : ℕ}
    {num : ℤ} {den : ℕ}
    (pb : IsInt b (Int.negOfNat nb)) (pe' : IsRat ((a^nb)⁻¹) num den) :
    IsRat (a^b) num den := by
  rwa [pb.out, Int.cast_negOfNat, zpow_neg, zpow_coe_nat]

/-- The `norm_num` extension which identifies expressions of the form `a ^ b`,
such that `norm_num` successfully recognises both `a` and `b`, with `b : ℤ`. -/
@[norm_num (_ : α) ^ (_ : ℤ)]
def evalZPow : NormNumExt where eval {u α} e := do
  let .app (.app (f : Q($α → ℤ → $α)) (a : Q($α))) (b : Q(ℤ)) ← whnfR e | failure
  let _c ← synthInstanceQ q(DivisionSemiring $α)
  let rb ← derive (α := q(ℤ)) b
  have h : $e =Q $a ^ $b := ⟨⟩
  h.check
  match rb with
  | .isBool .. | .isRat _ .. => failure
  | .isNat sβ nb pb =>
    match ← derive q($a ^ $nb) with
    | .isBool .. => failure
    | .isNat sα' ne' pe' =>
      assumeInstancesCommute
      return .isNat sα' ne' q(isNat_zpow_pos $pb $pe')
    | .isNegNat sα' ne' pe' =>
      let _c ← synthInstanceQ q(DivisionRing $α)
      assumeInstancesCommute
      return .isNegNat sα' ne' q(isInt_zpow_pos $pb $pe')
    | .isRat sα' qe' nume' dene' pe' =>
      assumeInstancesCommute
      return .isRat sα' qe' nume' dene' q(isRat_zpow_pos $pb $pe')
  | .isNegNat sβ nb pb =>
    match ← derive q(($a ^ $nb)⁻¹) with
    | .isBool .. => failure
    | .isNat sα' ne' pe' =>
      assumeInstancesCommute
      return .isNat sα' ne' q(isNat_zpow_neg $pb $pe')
    | .isNegNat sα' ne' pe' =>
      let _c ← synthInstanceQ q(DivisionRing $α)
      assumeInstancesCommute
      return .isNegNat sα' ne' q(isInt_zpow_neg $pb $pe')
    | .isRat sα' qe' nume' dene' pe' =>
      assumeInstancesCommute
      return .isRat sα' qe' nume' dene' q(isRat_zpow_neg $pb $pe')
>>>>>>> 27259119
<|MERGE_RESOLUTION|>--- conflicted
+++ resolved
@@ -206,11 +206,7 @@
       have ⟨zc, nc, r1⟩ := evalIntPow qa.num q(Int.negOfNat $na) nb
       have ⟨dc, r2⟩ := evalNatPow da nb
       let qc := mkRat zc dc.natLit!
-<<<<<<< HEAD
       return .isRat dα qc nc dc q(isRat_pow (f := $f) (.refl $f) $pa $pb $r1 $r2)
-  core
-=======
-      return .isRat' dα qc nc dc q(isRat_pow (f := $f) (.refl $f) $pa $pb $r1 $r2)
   core
 
 theorem isNat_zpow_pos {α : Type*} [DivisionSemiring α] {a : α} {b : ℤ} {nb ne : ℕ}
@@ -281,5 +277,4 @@
       return .isNegNat sα' ne' q(isInt_zpow_neg $pb $pe')
     | .isRat sα' qe' nume' dene' pe' =>
       assumeInstancesCommute
-      return .isRat sα' qe' nume' dene' q(isRat_zpow_neg $pb $pe')
->>>>>>> 27259119
+      return .isRat sα' qe' nume' dene' q(isRat_zpow_neg $pb $pe')