/-
Copyright (c) 2018 Patrick Massot. All rights reserved.
Released under Apache 2.0 license as described in the file LICENSE.
Authors: Patrick Massot, Johannes Hölzl, Yaël Dillies
-/
import Mathlib.Algebra.CharP.Defs
import Mathlib.Algebra.Group.Subgroup.Basic
import Mathlib.Analysis.Normed.Group.Seminorm
import Mathlib.Tactic.Bound.Attribute
import Mathlib.Topology.Metrizable.Uniformity
import Mathlib.Topology.Sequences

/-!
# Normed (semi)groups

In this file we define 10 classes:

* `Norm`, `NNNorm`: auxiliary classes endowing a type `α` with a function `norm : α → ℝ`
  (notation: `‖x‖`) and `nnnorm : α → ℝ≥0` (notation: `‖x‖₊`), respectively;
* `Seminormed...Group`: A seminormed (additive) (commutative) group is an (additive) (commutative)
  group with a norm and a compatible pseudometric space structure:
  `∀ x y, dist x y = ‖x / y‖` or `∀ x y, dist x y = ‖x - y‖`, depending on the group operation.
* `Normed...Group`: A normed (additive) (commutative) group is an (additive) (commutative) group
  with a norm and a compatible metric space structure.

We also prove basic properties of (semi)normed groups and provide some instances.

## TODO
This file is huge; move material into separate files,
such as `Mathlib/Analysis/Normed/Group/Lemmas.lean`.

## Notes

The current convention `dist x y = ‖x - y‖` means that the distance is invariant under right
addition, but actions in mathlib are usually from the left. This means we might want to change it to
`dist x y = ‖-x + y‖`.

The normed group hierarchy would lend itself well to a mixin design (that is, having
`SeminormedGroup` and `SeminormedAddGroup` not extend `Group` and `AddGroup`), but we choose not
to for performance concerns.

## Tags

normed group
-/


variable {𝓕 𝕜 α ι κ E F G : Type*}

open Filter Function Metric Bornology

open ENNReal Filter NNReal Uniformity Pointwise Topology

/-- Auxiliary class, endowing a type `E` with a function `norm : E → ℝ` with notation `‖x‖`. This
class is designed to be extended in more interesting classes specifying the properties of the norm.
-/
@[notation_class]
class Norm (E : Type*) where
  /-- the `ℝ`-valued norm function. -/
  norm : E → ℝ

/-- Auxiliary class, endowing a type `α` with a function `nnnorm : α → ℝ≥0` with notation `‖x‖₊`. -/
@[notation_class]
class NNNorm (E : Type*) where
  /-- the `ℝ≥0`-valued norm function. -/
  nnnorm : E → ℝ≥0

export Norm (norm)

export NNNorm (nnnorm)

@[inherit_doc]
notation "‖" e "‖" => norm e

@[inherit_doc]
notation "‖" e "‖₊" => nnnorm e

/-- A seminormed group is an additive group endowed with a norm for which `dist x y = ‖x - y‖`
defines a pseudometric space structure. -/
class SeminormedAddGroup (E : Type*) extends Norm E, AddGroup E, PseudoMetricSpace E where
  dist := fun x y => ‖x - y‖
  /-- The distance function is induced by the norm. -/
  dist_eq : ∀ x y, dist x y = ‖x - y‖ := by aesop

/-- A seminormed group is a group endowed with a norm for which `dist x y = ‖x / y‖` defines a
pseudometric space structure. -/
@[to_additive]
class SeminormedGroup (E : Type*) extends Norm E, Group E, PseudoMetricSpace E where
  dist := fun x y => ‖x / y‖
  /-- The distance function is induced by the norm. -/
  dist_eq : ∀ x y, dist x y = ‖x / y‖ := by aesop

/-- A normed group is an additive group endowed with a norm for which `dist x y = ‖x - y‖` defines a
metric space structure. -/
class NormedAddGroup (E : Type*) extends Norm E, AddGroup E, MetricSpace E where
  dist := fun x y => ‖x - y‖
  /-- The distance function is induced by the norm. -/
  dist_eq : ∀ x y, dist x y = ‖x - y‖ := by aesop

/-- A normed group is a group endowed with a norm for which `dist x y = ‖x / y‖` defines a metric
space structure. -/
@[to_additive]
class NormedGroup (E : Type*) extends Norm E, Group E, MetricSpace E where
  dist := fun x y => ‖x / y‖
  /-- The distance function is induced by the norm. -/
  dist_eq : ∀ x y, dist x y = ‖x / y‖ := by aesop

/-- A seminormed group is an additive group endowed with a norm for which `dist x y = ‖x - y‖`
defines a pseudometric space structure. -/
class SeminormedAddCommGroup (E : Type*) extends Norm E, AddCommGroup E,
  PseudoMetricSpace E where
  dist := fun x y => ‖x - y‖
  /-- The distance function is induced by the norm. -/
  dist_eq : ∀ x y, dist x y = ‖x - y‖ := by aesop

/-- A seminormed group is a group endowed with a norm for which `dist x y = ‖x / y‖`
defines a pseudometric space structure. -/
@[to_additive]
class SeminormedCommGroup (E : Type*) extends Norm E, CommGroup E, PseudoMetricSpace E where
  dist := fun x y => ‖x / y‖
  /-- The distance function is induced by the norm. -/
  dist_eq : ∀ x y, dist x y = ‖x / y‖ := by aesop

/-- A normed group is an additive group endowed with a norm for which `dist x y = ‖x - y‖` defines a
metric space structure. -/
class NormedAddCommGroup (E : Type*) extends Norm E, AddCommGroup E, MetricSpace E where
  dist := fun x y => ‖x - y‖
  /-- The distance function is induced by the norm. -/
  dist_eq : ∀ x y, dist x y = ‖x - y‖ := by aesop

/-- A normed group is a group endowed with a norm for which `dist x y = ‖x / y‖` defines a metric
space structure. -/
@[to_additive]
class NormedCommGroup (E : Type*) extends Norm E, CommGroup E, MetricSpace E where
  dist := fun x y => ‖x / y‖
  /-- The distance function is induced by the norm. -/
  dist_eq : ∀ x y, dist x y = ‖x / y‖ := by aesop

-- See note [lower instance priority]
@[to_additive]
instance (priority := 100) NormedGroup.toSeminormedGroup [NormedGroup E] : SeminormedGroup E :=
  { ‹NormedGroup E› with }

-- See note [lower instance priority]
@[to_additive]
instance (priority := 100) NormedCommGroup.toSeminormedCommGroup [NormedCommGroup E] :
    SeminormedCommGroup E :=
  { ‹NormedCommGroup E› with }

-- See note [lower instance priority]
@[to_additive]
instance (priority := 100) SeminormedCommGroup.toSeminormedGroup [SeminormedCommGroup E] :
    SeminormedGroup E :=
  { ‹SeminormedCommGroup E› with }

-- See note [lower instance priority]
@[to_additive]
instance (priority := 100) NormedCommGroup.toNormedGroup [NormedCommGroup E] : NormedGroup E :=
  { ‹NormedCommGroup E› with }

-- See note [reducible non-instances]
/-- Construct a `NormedGroup` from a `SeminormedGroup` satisfying `∀ x, ‖x‖ = 0 → x = 1`. This
avoids having to go back to the `(Pseudo)MetricSpace` level when declaring a `NormedGroup`
instance as a special case of a more general `SeminormedGroup` instance. -/
@[to_additive "Construct a `NormedAddGroup` from a `SeminormedAddGroup`
satisfying `∀ x, ‖x‖ = 0 → x = 0`. This avoids having to go back to the `(Pseudo)MetricSpace`
level when declaring a `NormedAddGroup` instance as a special case of a more general
`SeminormedAddGroup` instance."]
abbrev NormedGroup.ofSeparation [SeminormedGroup E] (h : ∀ x : E, ‖x‖ = 0 → x = 1) :
    NormedGroup E where
  dist_eq := ‹SeminormedGroup E›.dist_eq
  toMetricSpace :=
    { eq_of_dist_eq_zero := fun hxy =>
        div_eq_one.1 <| h _ <| by exact (‹SeminormedGroup E›.dist_eq _ _).symm.trans hxy }
      -- Porting note: the `rwa` no longer worked, but it was easy enough to provide the term.
      -- however, notice that if you make `x` and `y` accessible, then the following does work:
      -- `have := ‹SeminormedGroup E›.dist_eq x y; rwa [← this]`, so I'm not sure why the `rwa`
      -- was broken.

-- See note [reducible non-instances]
/-- Construct a `NormedCommGroup` from a `SeminormedCommGroup` satisfying
`∀ x, ‖x‖ = 0 → x = 1`. This avoids having to go back to the `(Pseudo)MetricSpace` level when
declaring a `NormedCommGroup` instance as a special case of a more general `SeminormedCommGroup`
instance. -/
@[to_additive "Construct a `NormedAddCommGroup` from a
`SeminormedAddCommGroup` satisfying `∀ x, ‖x‖ = 0 → x = 0`. This avoids having to go back to the
`(Pseudo)MetricSpace` level when declaring a `NormedAddCommGroup` instance as a special case
of a more general `SeminormedAddCommGroup` instance."]
abbrev NormedCommGroup.ofSeparation [SeminormedCommGroup E] (h : ∀ x : E, ‖x‖ = 0 → x = 1) :
    NormedCommGroup E :=
  { ‹SeminormedCommGroup E›, NormedGroup.ofSeparation h with }

-- See note [reducible non-instances]
/-- Construct a seminormed group from a multiplication-invariant distance. -/
@[to_additive
  "Construct a seminormed group from a translation-invariant distance."]
abbrev SeminormedGroup.ofMulDist [Norm E] [Group E] [PseudoMetricSpace E]
    (h₁ : ∀ x : E, ‖x‖ = dist x 1) (h₂ : ∀ x y z : E, dist x y ≤ dist (x * z) (y * z)) :
    SeminormedGroup E where
  dist_eq x y := by
    rw [h₁]; apply le_antisymm
    · simpa only [div_eq_mul_inv, ← mul_inv_cancel y] using h₂ _ _ _
    · simpa only [div_mul_cancel, one_mul] using h₂ (x / y) 1 y

-- See note [reducible non-instances]
/-- Construct a seminormed group from a multiplication-invariant pseudodistance. -/
@[to_additive
  "Construct a seminormed group from a translation-invariant pseudodistance."]
abbrev SeminormedGroup.ofMulDist' [Norm E] [Group E] [PseudoMetricSpace E]
    (h₁ : ∀ x : E, ‖x‖ = dist x 1) (h₂ : ∀ x y z : E, dist (x * z) (y * z) ≤ dist x y) :
    SeminormedGroup E where
  dist_eq x y := by
    rw [h₁]; apply le_antisymm
    · simpa only [div_mul_cancel, one_mul] using h₂ (x / y) 1 y
    · simpa only [div_eq_mul_inv, ← mul_inv_cancel y] using h₂ _ _ _

-- See note [reducible non-instances]
/-- Construct a seminormed group from a multiplication-invariant pseudodistance. -/
@[to_additive
  "Construct a seminormed group from a translation-invariant pseudodistance."]
abbrev SeminormedCommGroup.ofMulDist [Norm E] [CommGroup E] [PseudoMetricSpace E]
    (h₁ : ∀ x : E, ‖x‖ = dist x 1) (h₂ : ∀ x y z : E, dist x y ≤ dist (x * z) (y * z)) :
    SeminormedCommGroup E :=
  { SeminormedGroup.ofMulDist h₁ h₂ with
    mul_comm := mul_comm }

-- See note [reducible non-instances]
/-- Construct a seminormed group from a multiplication-invariant pseudodistance. -/
@[to_additive
  "Construct a seminormed group from a translation-invariant pseudodistance."]
abbrev SeminormedCommGroup.ofMulDist' [Norm E] [CommGroup E] [PseudoMetricSpace E]
    (h₁ : ∀ x : E, ‖x‖ = dist x 1) (h₂ : ∀ x y z : E, dist (x * z) (y * z) ≤ dist x y) :
    SeminormedCommGroup E :=
  { SeminormedGroup.ofMulDist' h₁ h₂ with
    mul_comm := mul_comm }

-- See note [reducible non-instances]
/-- Construct a normed group from a multiplication-invariant distance. -/
@[to_additive
  "Construct a normed group from a translation-invariant distance."]
abbrev NormedGroup.ofMulDist [Norm E] [Group E] [MetricSpace E] (h₁ : ∀ x : E, ‖x‖ = dist x 1)
    (h₂ : ∀ x y z : E, dist x y ≤ dist (x * z) (y * z)) : NormedGroup E :=
  { SeminormedGroup.ofMulDist h₁ h₂ with
    eq_of_dist_eq_zero := eq_of_dist_eq_zero }

-- See note [reducible non-instances]
/-- Construct a normed group from a multiplication-invariant pseudodistance. -/
@[to_additive
  "Construct a normed group from a translation-invariant pseudodistance."]
abbrev NormedGroup.ofMulDist' [Norm E] [Group E] [MetricSpace E] (h₁ : ∀ x : E, ‖x‖ = dist x 1)
    (h₂ : ∀ x y z : E, dist (x * z) (y * z) ≤ dist x y) : NormedGroup E :=
  { SeminormedGroup.ofMulDist' h₁ h₂ with
    eq_of_dist_eq_zero := eq_of_dist_eq_zero }

-- See note [reducible non-instances]
/-- Construct a normed group from a multiplication-invariant pseudodistance. -/
@[to_additive
"Construct a normed group from a translation-invariant pseudodistance."]
abbrev NormedCommGroup.ofMulDist [Norm E] [CommGroup E] [MetricSpace E]
    (h₁ : ∀ x : E, ‖x‖ = dist x 1) (h₂ : ∀ x y z : E, dist x y ≤ dist (x * z) (y * z)) :
    NormedCommGroup E :=
  { NormedGroup.ofMulDist h₁ h₂ with
    mul_comm := mul_comm }

-- See note [reducible non-instances]
/-- Construct a normed group from a multiplication-invariant pseudodistance. -/
@[to_additive
  "Construct a normed group from a translation-invariant pseudodistance."]
abbrev NormedCommGroup.ofMulDist' [Norm E] [CommGroup E] [MetricSpace E]
    (h₁ : ∀ x : E, ‖x‖ = dist x 1) (h₂ : ∀ x y z : E, dist (x * z) (y * z) ≤ dist x y) :
    NormedCommGroup E :=
  { NormedGroup.ofMulDist' h₁ h₂ with
    mul_comm := mul_comm }

-- See note [reducible non-instances]
/-- Construct a seminormed group from a seminorm, i.e., registering the pseudodistance and the
pseudometric space structure from the seminorm properties. Note that in most cases this instance
creates bad definitional equalities (e.g., it does not take into account a possibly existing
`UniformSpace` instance on `E`). -/
@[to_additive
  "Construct a seminormed group from a seminorm, i.e., registering the pseudodistance
and the pseudometric space structure from the seminorm properties. Note that in most cases this
instance creates bad definitional equalities (e.g., it does not take into account a possibly
existing `UniformSpace` instance on `E`)."]
abbrev GroupSeminorm.toSeminormedGroup [Group E] (f : GroupSeminorm E) : SeminormedGroup E where
  dist x y := f (x / y)
  norm := f
  dist_eq x y := rfl
  dist_self x := by simp only [div_self', map_one_eq_zero]
  dist_triangle := le_map_div_add_map_div f
  dist_comm := map_div_rev f
  edist_dist x y := by exact ENNReal.coe_nnreal_eq _
  -- Porting note: how did `mathlib3` solve this automatically?

-- See note [reducible non-instances]
/-- Construct a seminormed group from a seminorm, i.e., registering the pseudodistance and the
pseudometric space structure from the seminorm properties. Note that in most cases this instance
creates bad definitional equalities (e.g., it does not take into account a possibly existing
`UniformSpace` instance on `E`). -/
@[to_additive
  "Construct a seminormed group from a seminorm, i.e., registering the pseudodistance
and the pseudometric space structure from the seminorm properties. Note that in most cases this
instance creates bad definitional equalities (e.g., it does not take into account a possibly
existing `UniformSpace` instance on `E`)."]
abbrev GroupSeminorm.toSeminormedCommGroup [CommGroup E] (f : GroupSeminorm E) :
    SeminormedCommGroup E :=
  { f.toSeminormedGroup with
    mul_comm := mul_comm }

-- See note [reducible non-instances]
/-- Construct a normed group from a norm, i.e., registering the distance and the metric space
structure from the norm properties. Note that in most cases this instance creates bad definitional
equalities (e.g., it does not take into account a possibly existing `UniformSpace` instance on
`E`). -/
@[to_additive
  "Construct a normed group from a norm, i.e., registering the distance and the metric
space structure from the norm properties. Note that in most cases this instance creates bad
definitional equalities (e.g., it does not take into account a possibly existing `UniformSpace`
instance on `E`)."]
abbrev GroupNorm.toNormedGroup [Group E] (f : GroupNorm E) : NormedGroup E :=
  { f.toGroupSeminorm.toSeminormedGroup with
    eq_of_dist_eq_zero := fun h => div_eq_one.1 <| eq_one_of_map_eq_zero f h }

-- See note [reducible non-instances]
/-- Construct a normed group from a norm, i.e., registering the distance and the metric space
structure from the norm properties. Note that in most cases this instance creates bad definitional
equalities (e.g., it does not take into account a possibly existing `UniformSpace` instance on
`E`). -/
@[to_additive
  "Construct a normed group from a norm, i.e., registering the distance and the metric
space structure from the norm properties. Note that in most cases this instance creates bad
definitional equalities (e.g., it does not take into account a possibly existing `UniformSpace`
instance on `E`)."]
abbrev GroupNorm.toNormedCommGroup [CommGroup E] (f : GroupNorm E) : NormedCommGroup E :=
  { f.toNormedGroup with
    mul_comm := mul_comm }

section SeminormedGroup

variable [SeminormedGroup E] [SeminormedGroup F] [SeminormedGroup G] {s : Set E}
  {a a₁ a₂ b b₁ b₂ : E} {r r₁ r₂ : ℝ}

@[to_additive]
theorem dist_eq_norm_div (a b : E) : dist a b = ‖a / b‖ :=
  SeminormedGroup.dist_eq _ _

@[to_additive]
theorem dist_eq_norm_div' (a b : E) : dist a b = ‖b / a‖ := by rw [dist_comm, dist_eq_norm_div]

alias dist_eq_norm := dist_eq_norm_sub

alias dist_eq_norm' := dist_eq_norm_sub'

@[to_additive of_forall_le_norm]
lemma DiscreteTopology.of_forall_le_norm' (hpos : 0 < r) (hr : ∀ x : E, x ≠ 1 → r ≤ ‖x‖) :
    DiscreteTopology E :=
  .of_forall_le_dist hpos fun x y hne ↦ by
    simp only [dist_eq_norm_div]
    exact hr _ (div_ne_one.2 hne)

@[to_additive (attr := simp)]
theorem dist_one_right (a : E) : dist a 1 = ‖a‖ := by rw [dist_eq_norm_div, div_one]

@[to_additive]
theorem inseparable_one_iff_norm {a : E} : Inseparable a 1 ↔ ‖a‖ = 0 := by
  rw [Metric.inseparable_iff, dist_one_right]

@[to_additive (attr := simp)]
theorem dist_one_left : dist (1 : E) = norm :=
  funext fun a => by rw [dist_comm, dist_one_right]

@[to_additive]
theorem norm_div_rev (a b : E) : ‖a / b‖ = ‖b / a‖ := by
  simpa only [dist_eq_norm_div] using dist_comm a b

@[to_additive (attr := simp) norm_neg]
theorem norm_inv' (a : E) : ‖a⁻¹‖ = ‖a‖ := by simpa using norm_div_rev 1 a

open scoped symmDiff in
@[to_additive]
theorem dist_mulIndicator (s t : Set α) (f : α → E) (x : α) :
    dist (s.mulIndicator f x) (t.mulIndicator f x) = ‖(s ∆ t).mulIndicator f x‖ := by
  rw [dist_eq_norm_div, Set.apply_mulIndicator_symmDiff norm_inv']

/-- **Triangle inequality** for the norm. -/
@[to_additive norm_add_le "**Triangle inequality** for the norm."]
theorem norm_mul_le' (a b : E) : ‖a * b‖ ≤ ‖a‖ + ‖b‖ := by
  simpa [dist_eq_norm_div] using dist_triangle a 1 b⁻¹

@[to_additive]
theorem norm_mul_le_of_le (h₁ : ‖a₁‖ ≤ r₁) (h₂ : ‖a₂‖ ≤ r₂) : ‖a₁ * a₂‖ ≤ r₁ + r₂ :=
  (norm_mul_le' a₁ a₂).trans <| add_le_add h₁ h₂

@[to_additive norm_add₃_le]
theorem norm_mul₃_le (a b c : E) : ‖a * b * c‖ ≤ ‖a‖ + ‖b‖ + ‖c‖ :=
  norm_mul_le_of_le (norm_mul_le' _ _) le_rfl

@[to_additive]
lemma norm_div_le_norm_div_add_norm_div (a b c : E) : ‖a / c‖ ≤ ‖a / b‖ + ‖b / c‖ := by
  simpa only [dist_eq_norm_div] using dist_triangle a b c

@[to_additive (attr := simp) norm_nonneg]
theorem norm_nonneg' (a : E) : 0 ≤ ‖a‖ := by
  rw [← dist_one_right]
  exact dist_nonneg

attribute [bound] norm_nonneg

@[to_additive (attr := simp) abs_norm]
theorem abs_norm' (z : E) : |‖z‖| = ‖z‖ := abs_of_nonneg <| norm_nonneg' _

namespace Mathlib.Meta.Positivity

open Lean Meta Qq Function

/-- Extension for the `positivity` tactic: multiplicative norms are nonnegative, via
`norm_nonneg'`. -/
@[positivity Norm.norm _]
def evalMulNorm : PositivityExt where eval {u α} _zα _pα e := do
  match u, α, e with
  | 0, ~q(ℝ), ~q(@Norm.norm $β $instDist $a) =>
    let _inst ← synthInstanceQ q(SeminormedGroup $β)
    assertInstancesCommute
    pure (.nonnegative q(norm_nonneg' $a))
  | _, _, _ => throwError "not ‖ · ‖"

/-- Extension for the `positivity` tactic: additive norms are nonnegative, via `norm_nonneg`. -/
@[positivity Norm.norm _]
def evalAddNorm : PositivityExt where eval {u α} _zα _pα e := do
  match u, α, e with
  | 0, ~q(ℝ), ~q(@Norm.norm $β $instDist $a) =>
    let _inst ← synthInstanceQ q(SeminormedAddGroup $β)
    assertInstancesCommute
    pure (.nonnegative q(norm_nonneg $a))
  | _, _, _ => throwError "not ‖ · ‖"

end Mathlib.Meta.Positivity

@[to_additive (attr := simp) norm_zero]
theorem norm_one' : ‖(1 : E)‖ = 0 := by rw [← dist_one_right, dist_self]

@[to_additive]
theorem ne_one_of_norm_ne_zero : ‖a‖ ≠ 0 → a ≠ 1 :=
  mt <| by
    rintro rfl
    exact norm_one'

@[to_additive (attr := nontriviality) norm_of_subsingleton]
theorem norm_of_subsingleton' [Subsingleton E] (a : E) : ‖a‖ = 0 := by
  rw [Subsingleton.elim a 1, norm_one']

@[to_additive zero_lt_one_add_norm_sq]
theorem zero_lt_one_add_norm_sq' (x : E) : 0 < 1 + ‖x‖ ^ 2 := by
  positivity

@[to_additive]
theorem norm_div_le (a b : E) : ‖a / b‖ ≤ ‖a‖ + ‖b‖ := by
  simpa [dist_eq_norm_div] using dist_triangle a 1 b

attribute [bound] norm_sub_le

@[to_additive]
theorem norm_div_le_of_le {r₁ r₂ : ℝ} (H₁ : ‖a₁‖ ≤ r₁) (H₂ : ‖a₂‖ ≤ r₂) : ‖a₁ / a₂‖ ≤ r₁ + r₂ :=
  (norm_div_le a₁ a₂).trans <| add_le_add H₁ H₂

@[to_additive dist_le_norm_add_norm]
theorem dist_le_norm_add_norm' (a b : E) : dist a b ≤ ‖a‖ + ‖b‖ := by
  rw [dist_eq_norm_div]
  apply norm_div_le

@[to_additive abs_norm_sub_norm_le]
theorem abs_norm_sub_norm_le' (a b : E) : |‖a‖ - ‖b‖| ≤ ‖a / b‖ := by
  simpa [dist_eq_norm_div] using abs_dist_sub_le a b 1

@[to_additive norm_sub_norm_le]
theorem norm_sub_norm_le' (a b : E) : ‖a‖ - ‖b‖ ≤ ‖a / b‖ :=
  (le_abs_self _).trans (abs_norm_sub_norm_le' a b)

@[to_additive dist_norm_norm_le]
theorem dist_norm_norm_le' (a b : E) : dist ‖a‖ ‖b‖ ≤ ‖a / b‖ :=
  abs_norm_sub_norm_le' a b

@[to_additive]
theorem norm_le_norm_add_norm_div' (u v : E) : ‖u‖ ≤ ‖v‖ + ‖u / v‖ := by
  rw [add_comm]
  refine (norm_mul_le' _ _).trans_eq' ?_
  rw [div_mul_cancel]

@[to_additive]
theorem norm_le_norm_add_norm_div (u v : E) : ‖v‖ ≤ ‖u‖ + ‖u / v‖ := by
  rw [norm_div_rev]
  exact norm_le_norm_add_norm_div' v u

alias norm_le_insert' := norm_le_norm_add_norm_sub'

alias norm_le_insert := norm_le_norm_add_norm_sub

@[to_additive]
theorem norm_le_mul_norm_add (u v : E) : ‖u‖ ≤ ‖u * v‖ + ‖v‖ :=
  calc
    ‖u‖ = ‖u * v / v‖ := by rw [mul_div_cancel_right]
    _ ≤ ‖u * v‖ + ‖v‖ := norm_div_le _ _

@[to_additive ball_eq]
theorem ball_eq' (y : E) (ε : ℝ) : ball y ε = { x | ‖x / y‖ < ε } :=
  Set.ext fun a => by simp [dist_eq_norm_div]

@[to_additive]
theorem ball_one_eq (r : ℝ) : ball (1 : E) r = { x | ‖x‖ < r } :=
  Set.ext fun a => by simp

@[to_additive mem_ball_iff_norm]
theorem mem_ball_iff_norm'' : b ∈ ball a r ↔ ‖b / a‖ < r := by rw [mem_ball, dist_eq_norm_div]

@[to_additive mem_ball_iff_norm']
theorem mem_ball_iff_norm''' : b ∈ ball a r ↔ ‖a / b‖ < r := by rw [mem_ball', dist_eq_norm_div]

@[to_additive] -- Porting note (#10618): `simp` can prove it
theorem mem_ball_one_iff : a ∈ ball (1 : E) r ↔ ‖a‖ < r := by rw [mem_ball, dist_one_right]

@[to_additive mem_closedBall_iff_norm]
theorem mem_closedBall_iff_norm'' : b ∈ closedBall a r ↔ ‖b / a‖ ≤ r := by
  rw [mem_closedBall, dist_eq_norm_div]

@[to_additive] -- Porting note (#10618): `simp` can prove it
theorem mem_closedBall_one_iff : a ∈ closedBall (1 : E) r ↔ ‖a‖ ≤ r := by
  rw [mem_closedBall, dist_one_right]

@[to_additive mem_closedBall_iff_norm']
theorem mem_closedBall_iff_norm''' : b ∈ closedBall a r ↔ ‖a / b‖ ≤ r := by
  rw [mem_closedBall', dist_eq_norm_div]

@[to_additive norm_le_of_mem_closedBall]
theorem norm_le_of_mem_closedBall' (h : b ∈ closedBall a r) : ‖b‖ ≤ ‖a‖ + r :=
  (norm_le_norm_add_norm_div' _ _).trans <| add_le_add_left (by rwa [← dist_eq_norm_div]) _

@[to_additive norm_le_norm_add_const_of_dist_le]
theorem norm_le_norm_add_const_of_dist_le' : dist a b ≤ r → ‖a‖ ≤ ‖b‖ + r :=
  norm_le_of_mem_closedBall'

@[to_additive norm_lt_of_mem_ball]
theorem norm_lt_of_mem_ball' (h : b ∈ ball a r) : ‖b‖ < ‖a‖ + r :=
  (norm_le_norm_add_norm_div' _ _).trans_lt <| add_lt_add_left (by rwa [← dist_eq_norm_div]) _

@[to_additive]
theorem norm_div_sub_norm_div_le_norm_div (u v w : E) : ‖u / w‖ - ‖v / w‖ ≤ ‖u / v‖ := by
  simpa only [div_div_div_cancel_right] using norm_sub_norm_le' (u / w) (v / w)

@[to_additive (attr := simp 1001) mem_sphere_iff_norm]
-- Porting note: increase priority so the left-hand side doesn't reduce
theorem mem_sphere_iff_norm' : b ∈ sphere a r ↔ ‖b / a‖ = r := by simp [dist_eq_norm_div]

@[to_additive] -- `simp` can prove this
theorem mem_sphere_one_iff_norm : a ∈ sphere (1 : E) r ↔ ‖a‖ = r := by simp [dist_eq_norm_div]

@[to_additive (attr := simp) norm_eq_of_mem_sphere]
theorem norm_eq_of_mem_sphere' (x : sphere (1 : E) r) : ‖(x : E)‖ = r :=
  mem_sphere_one_iff_norm.mp x.2

@[to_additive]
theorem ne_one_of_mem_sphere (hr : r ≠ 0) (x : sphere (1 : E) r) : (x : E) ≠ 1 :=
  ne_one_of_norm_ne_zero <| by rwa [norm_eq_of_mem_sphere' x]

@[to_additive ne_zero_of_mem_unit_sphere]
theorem ne_one_of_mem_unit_sphere (x : sphere (1 : E) 1) : (x : E) ≠ 1 :=
  ne_one_of_mem_sphere one_ne_zero _

variable (E)

/-- The norm of a seminormed group as a group seminorm. -/
@[to_additive "The norm of a seminormed group as an additive group seminorm."]
def normGroupSeminorm : GroupSeminorm E :=
  ⟨norm, norm_one', norm_mul_le', norm_inv'⟩

@[to_additive (attr := simp)]
theorem coe_normGroupSeminorm : ⇑(normGroupSeminorm E) = norm :=
  rfl

variable {E}

@[to_additive]
theorem NormedCommGroup.tendsto_nhds_one {f : α → E} {l : Filter α} :
    Tendsto f l (𝓝 1) ↔ ∀ ε > 0, ∀ᶠ x in l, ‖f x‖ < ε :=
  Metric.tendsto_nhds.trans <| by simp only [dist_one_right]

@[to_additive]
theorem NormedCommGroup.tendsto_nhds_nhds {f : E → F} {x : E} {y : F} :
    Tendsto f (𝓝 x) (𝓝 y) ↔ ∀ ε > 0, ∃ δ > 0, ∀ x', ‖x' / x‖ < δ → ‖f x' / y‖ < ε := by
  simp_rw [Metric.tendsto_nhds_nhds, dist_eq_norm_div]

@[to_additive]
theorem NormedCommGroup.nhds_basis_norm_lt (x : E) :
    (𝓝 x).HasBasis (fun ε : ℝ => 0 < ε) fun ε => { y | ‖y / x‖ < ε } := by
  simp_rw [← ball_eq']
  exact Metric.nhds_basis_ball

@[to_additive]
theorem NormedCommGroup.nhds_one_basis_norm_lt :
    (𝓝 (1 : E)).HasBasis (fun ε : ℝ => 0 < ε) fun ε => { y | ‖y‖ < ε } := by
  convert NormedCommGroup.nhds_basis_norm_lt (1 : E)
  simp

@[to_additive]
theorem NormedCommGroup.uniformity_basis_dist :
    (𝓤 E).HasBasis (fun ε : ℝ => 0 < ε) fun ε => { p : E × E | ‖p.fst / p.snd‖ < ε } := by
  convert Metric.uniformity_basis_dist (α := E) using 1
  simp [dist_eq_norm_div]

open Finset

variable [FunLike 𝓕 E F]

section NNNorm

-- See note [lower instance priority]
@[to_additive]
instance (priority := 100) SeminormedGroup.toNNNorm : NNNorm E :=
  ⟨fun a => ⟨‖a‖, norm_nonneg' a⟩⟩

@[to_additive (attr := simp, norm_cast) coe_nnnorm]
theorem coe_nnnorm' (a : E) : (‖a‖₊ : ℝ) = ‖a‖ :=
  rfl

@[to_additive (attr := simp) coe_comp_nnnorm]
theorem coe_comp_nnnorm' : (toReal : ℝ≥0 → ℝ) ∘ (nnnorm : E → ℝ≥0) = norm :=
  rfl

@[to_additive norm_toNNReal]
theorem norm_toNNReal' : ‖a‖.toNNReal = ‖a‖₊ :=
  @Real.toNNReal_coe ‖a‖₊

@[to_additive]
theorem nndist_eq_nnnorm_div (a b : E) : nndist a b = ‖a / b‖₊ :=
  NNReal.eq <| dist_eq_norm_div _ _

alias nndist_eq_nnnorm := nndist_eq_nnnorm_sub

@[to_additive (attr := simp) nnnorm_zero]
theorem nnnorm_one' : ‖(1 : E)‖₊ = 0 :=
  NNReal.eq norm_one'

@[to_additive]
theorem ne_one_of_nnnorm_ne_zero {a : E} : ‖a‖₊ ≠ 0 → a ≠ 1 :=
  mt <| by
    rintro rfl
    exact nnnorm_one'

@[to_additive nnnorm_add_le]
theorem nnnorm_mul_le' (a b : E) : ‖a * b‖₊ ≤ ‖a‖₊ + ‖b‖₊ :=
  NNReal.coe_le_coe.1 <| norm_mul_le' a b

@[to_additive (attr := simp) nnnorm_neg]
theorem nnnorm_inv' (a : E) : ‖a⁻¹‖₊ = ‖a‖₊ :=
  NNReal.eq <| norm_inv' a

open scoped symmDiff in
@[to_additive]
theorem nndist_mulIndicator (s t : Set α) (f : α → E) (x : α) :
    nndist (s.mulIndicator f x) (t.mulIndicator f x) = ‖(s ∆ t).mulIndicator f x‖₊ :=
  NNReal.eq <| dist_mulIndicator s t f x

@[to_additive]
theorem nnnorm_div_le (a b : E) : ‖a / b‖₊ ≤ ‖a‖₊ + ‖b‖₊ :=
  NNReal.coe_le_coe.1 <| norm_div_le _ _

@[to_additive nndist_nnnorm_nnnorm_le]
theorem nndist_nnnorm_nnnorm_le' (a b : E) : nndist ‖a‖₊ ‖b‖₊ ≤ ‖a / b‖₊ :=
  NNReal.coe_le_coe.1 <| dist_norm_norm_le' a b

@[to_additive]
theorem nnnorm_le_nnnorm_add_nnnorm_div (a b : E) : ‖b‖₊ ≤ ‖a‖₊ + ‖a / b‖₊ :=
  norm_le_norm_add_norm_div _ _

@[to_additive]
theorem nnnorm_le_nnnorm_add_nnnorm_div' (a b : E) : ‖a‖₊ ≤ ‖b‖₊ + ‖a / b‖₊ :=
  norm_le_norm_add_norm_div' _ _

alias nnnorm_le_insert' := nnnorm_le_nnnorm_add_nnnorm_sub'

alias nnnorm_le_insert := nnnorm_le_nnnorm_add_nnnorm_sub

@[to_additive]
theorem nnnorm_le_mul_nnnorm_add (a b : E) : ‖a‖₊ ≤ ‖a * b‖₊ + ‖b‖₊ :=
  norm_le_mul_norm_add _ _

@[to_additive ofReal_norm_eq_coe_nnnorm]
theorem ofReal_norm_eq_coe_nnnorm' (a : E) : ENNReal.ofReal ‖a‖ = ‖a‖₊ :=
  ENNReal.ofReal_eq_coe_nnreal _

/-- The non negative norm seen as an `ENNReal` and then as a `Real` is equal to the norm. -/
@[to_additive toReal_coe_nnnorm "The non negative norm seen as an `ENNReal` and
then as a `Real` is equal to the norm."]
theorem toReal_coe_nnnorm' (a : E) : (‖a‖₊ : ℝ≥0∞).toReal = ‖a‖ := rfl

@[to_additive]
theorem edist_eq_coe_nnnorm_div (a b : E) : edist a b = ‖a / b‖₊ := by
  rw [edist_dist, dist_eq_norm_div, ofReal_norm_eq_coe_nnnorm']

@[to_additive edist_eq_coe_nnnorm]
theorem edist_eq_coe_nnnorm' (x : E) : edist x 1 = (‖x‖₊ : ℝ≥0∞) := by
  rw [edist_eq_coe_nnnorm_div, div_one]

open scoped symmDiff in
@[to_additive]
theorem edist_mulIndicator (s t : Set α) (f : α → E) (x : α) :
    edist (s.mulIndicator f x) (t.mulIndicator f x) = ‖(s ∆ t).mulIndicator f x‖₊ := by
  rw [edist_nndist, nndist_mulIndicator]

@[to_additive]
theorem mem_emetric_ball_one_iff {r : ℝ≥0∞} : a ∈ EMetric.ball (1 : E) r ↔ ↑‖a‖₊ < r := by
  rw [EMetric.mem_ball, edist_eq_coe_nnnorm']

end NNNorm

@[to_additive]
theorem tendsto_iff_norm_div_tendsto_zero {f : α → E} {a : Filter α} {b : E} :
    Tendsto f a (𝓝 b) ↔ Tendsto (fun e => ‖f e / b‖) a (𝓝 0) := by
  simp only [← dist_eq_norm_div, ← tendsto_iff_dist_tendsto_zero]

@[to_additive]
theorem tendsto_one_iff_norm_tendsto_zero {f : α → E} {a : Filter α} :
    Tendsto f a (𝓝 1) ↔ Tendsto (‖f ·‖) a (𝓝 0) :=
  tendsto_iff_norm_div_tendsto_zero.trans <| by simp only [div_one]

@[to_additive]
theorem comap_norm_nhds_one : comap norm (𝓝 0) = 𝓝 (1 : E) := by
  simpa only [dist_one_right] using nhds_comap_dist (1 : E)

/-- Special case of the sandwich theorem: if the norm of `f` is eventually bounded by a real
function `a` which tends to `0`, then `f` tends to `1` (neutral element of `SeminormedGroup`).
In this pair of lemmas (`squeeze_one_norm'` and `squeeze_one_norm`), following a convention of
similar lemmas in `Topology.MetricSpace.Basic` and `Topology.Algebra.Order`, the `'` version is
phrased using "eventually" and the non-`'` version is phrased absolutely. -/
@[to_additive "Special case of the sandwich theorem: if the norm of `f` is eventually bounded by a
real function `a` which tends to `0`, then `f` tends to `0`. In this pair of lemmas
(`squeeze_zero_norm'` and `squeeze_zero_norm`), following a convention of similar lemmas in
`Topology.MetricSpace.Pseudo.Defs` and `Topology.Algebra.Order`, the `'` version is phrased using
\"eventually\" and the non-`'` version is phrased absolutely."]
theorem squeeze_one_norm' {f : α → E} {a : α → ℝ} {t₀ : Filter α} (h : ∀ᶠ n in t₀, ‖f n‖ ≤ a n)
    (h' : Tendsto a t₀ (𝓝 0)) : Tendsto f t₀ (𝓝 1) :=
  tendsto_one_iff_norm_tendsto_zero.2 <|
    squeeze_zero' (Eventually.of_forall fun _n => norm_nonneg' _) h h'

/-- Special case of the sandwich theorem: if the norm of `f` is bounded by a real function `a` which
tends to `0`, then `f` tends to `1`. -/
@[to_additive "Special case of the sandwich theorem: if the norm of `f` is bounded by a real
function `a` which tends to `0`, then `f` tends to `0`."]
theorem squeeze_one_norm {f : α → E} {a : α → ℝ} {t₀ : Filter α} (h : ∀ n, ‖f n‖ ≤ a n) :
    Tendsto a t₀ (𝓝 0) → Tendsto f t₀ (𝓝 1) :=
  squeeze_one_norm' <| Eventually.of_forall h

@[to_additive]
theorem tendsto_norm_div_self (x : E) : Tendsto (fun a => ‖a / x‖) (𝓝 x) (𝓝 0) := by
  simpa [dist_eq_norm_div] using
    tendsto_id.dist (tendsto_const_nhds : Tendsto (fun _a => (x : E)) (𝓝 x) _)

@[to_additive tendsto_norm]
theorem tendsto_norm' {x : E} : Tendsto (fun a => ‖a‖) (𝓝 x) (𝓝 ‖x‖) := by
  simpa using tendsto_id.dist (tendsto_const_nhds : Tendsto (fun _a => (1 : E)) _ _)

@[to_additive]
theorem tendsto_norm_one : Tendsto (fun a : E => ‖a‖) (𝓝 1) (𝓝 0) := by
  simpa using tendsto_norm_div_self (1 : E)

@[to_additive (attr := continuity) continuous_norm]
theorem continuous_norm' : Continuous fun a : E => ‖a‖ := by
  simpa using continuous_id.dist (continuous_const : Continuous fun _a => (1 : E))

@[to_additive (attr := continuity) continuous_nnnorm]
theorem continuous_nnnorm' : Continuous fun a : E => ‖a‖₊ :=
  continuous_norm'.subtype_mk _

@[to_additive]
theorem mem_closure_one_iff_norm {x : E} : x ∈ closure ({1} : Set E) ↔ ‖x‖ = 0 := by
  rw [← closedBall_zero', mem_closedBall_one_iff, (norm_nonneg' x).le_iff_eq]

@[to_additive]
theorem closure_one_eq : closure ({1} : Set E) = { x | ‖x‖ = 0 } :=
  Set.ext fun _x => mem_closure_one_iff_norm

section

variable {l : Filter α} {f : α → E}

@[to_additive Filter.Tendsto.norm]
theorem Filter.Tendsto.norm' (h : Tendsto f l (𝓝 a)) : Tendsto (fun x => ‖f x‖) l (𝓝 ‖a‖) :=
  tendsto_norm'.comp h

@[to_additive Filter.Tendsto.nnnorm]
theorem Filter.Tendsto.nnnorm' (h : Tendsto f l (𝓝 a)) : Tendsto (fun x => ‖f x‖₊) l (𝓝 ‖a‖₊) :=
  Tendsto.comp continuous_nnnorm'.continuousAt h

end

section

variable [TopologicalSpace α] {f : α → E}

@[to_additive (attr := fun_prop) Continuous.norm]
theorem Continuous.norm' : Continuous f → Continuous fun x => ‖f x‖ :=
  continuous_norm'.comp

@[to_additive (attr := fun_prop) Continuous.nnnorm]
theorem Continuous.nnnorm' : Continuous f → Continuous fun x => ‖f x‖₊ :=
  continuous_nnnorm'.comp

@[to_additive (attr := fun_prop) ContinuousAt.norm]
theorem ContinuousAt.norm' {a : α} (h : ContinuousAt f a) : ContinuousAt (fun x => ‖f x‖) a :=
  Tendsto.norm' h

@[to_additive (attr := fun_prop) ContinuousAt.nnnorm]
theorem ContinuousAt.nnnorm' {a : α} (h : ContinuousAt f a) : ContinuousAt (fun x => ‖f x‖₊) a :=
  Tendsto.nnnorm' h

@[to_additive ContinuousWithinAt.norm]
theorem ContinuousWithinAt.norm' {s : Set α} {a : α} (h : ContinuousWithinAt f s a) :
    ContinuousWithinAt (fun x => ‖f x‖) s a :=
  Tendsto.norm' h

@[to_additive ContinuousWithinAt.nnnorm]
theorem ContinuousWithinAt.nnnorm' {s : Set α} {a : α} (h : ContinuousWithinAt f s a) :
    ContinuousWithinAt (fun x => ‖f x‖₊) s a :=
  Tendsto.nnnorm' h

@[to_additive (attr := fun_prop) ContinuousOn.norm]
theorem ContinuousOn.norm' {s : Set α} (h : ContinuousOn f s) : ContinuousOn (fun x => ‖f x‖) s :=
  fun x hx => (h x hx).norm'

@[to_additive (attr := fun_prop) ContinuousOn.nnnorm]
theorem ContinuousOn.nnnorm' {s : Set α} (h : ContinuousOn f s) :
    ContinuousOn (fun x => ‖f x‖₊) s := fun x hx => (h x hx).nnnorm'

end

/-- If `‖y‖ → ∞`, then we can assume `y ≠ x` for any fixed `x`. -/
@[to_additive eventually_ne_of_tendsto_norm_atTop "If `‖y‖→∞`, then we can assume `y≠x` for any
fixed `x`"]
theorem eventually_ne_of_tendsto_norm_atTop' {l : Filter α} {f : α → E}
    (h : Tendsto (fun y => ‖f y‖) l atTop) (x : E) : ∀ᶠ y in l, f y ≠ x :=
  (h.eventually_ne_atTop _).mono fun _x => ne_of_apply_ne norm

@[to_additive]
theorem SeminormedCommGroup.mem_closure_iff :
    a ∈ closure s ↔ ∀ ε, 0 < ε → ∃ b ∈ s, ‖a / b‖ < ε := by
  simp [Metric.mem_closure_iff, dist_eq_norm_div]

@[to_additive norm_le_zero_iff']
theorem norm_le_zero_iff''' [T0Space E] {a : E} : ‖a‖ ≤ 0 ↔ a = 1 := by
  letI : NormedGroup E :=
    { ‹SeminormedGroup E› with toMetricSpace := MetricSpace.ofT0PseudoMetricSpace E }
  rw [← dist_one_right, dist_le_zero]

@[to_additive norm_eq_zero']
theorem norm_eq_zero''' [T0Space E] {a : E} : ‖a‖ = 0 ↔ a = 1 :=
  (norm_nonneg' a).le_iff_eq.symm.trans norm_le_zero_iff'''

@[to_additive norm_pos_iff']
theorem norm_pos_iff''' [T0Space E] {a : E} : 0 < ‖a‖ ↔ a ≠ 1 := by
  rw [← not_le, norm_le_zero_iff''']

@[to_additive]
theorem SeminormedGroup.tendstoUniformlyOn_one {f : ι → κ → G} {s : Set κ} {l : Filter ι} :
    TendstoUniformlyOn f 1 l s ↔ ∀ ε > 0, ∀ᶠ i in l, ∀ x ∈ s, ‖f i x‖ < ε := by
  #adaptation_note /-- nightly-2024-03-11.
  Originally this was `simp_rw` instead of `simp only`,
  but this creates a bad proof term with nested `OfNat.ofNat` that trips up `@[to_additive]`. -/
  simp only [tendstoUniformlyOn_iff, Pi.one_apply, dist_one_left]

@[to_additive]
theorem SeminormedGroup.uniformCauchySeqOnFilter_iff_tendstoUniformlyOnFilter_one {f : ι → κ → G}
    {l : Filter ι} {l' : Filter κ} :
    UniformCauchySeqOnFilter f l l' ↔
      TendstoUniformlyOnFilter (fun n : ι × ι => fun z => f n.fst z / f n.snd z) 1 (l ×ˢ l) l' := by
  refine ⟨fun hf u hu => ?_, fun hf u hu => ?_⟩
  · obtain ⟨ε, hε, H⟩ := uniformity_basis_dist.mem_uniformity_iff.mp hu
    refine
      (hf { p : G × G | dist p.fst p.snd < ε } <| dist_mem_uniformity hε).mono fun x hx =>
        H 1 (f x.fst.fst x.snd / f x.fst.snd x.snd) ?_
    simpa [dist_eq_norm_div, norm_div_rev] using hx
  · obtain ⟨ε, hε, H⟩ := uniformity_basis_dist.mem_uniformity_iff.mp hu
    refine
      (hf { p : G × G | dist p.fst p.snd < ε } <| dist_mem_uniformity hε).mono fun x hx =>
        H (f x.fst.fst x.snd) (f x.fst.snd x.snd) ?_
    simpa [dist_eq_norm_div, norm_div_rev] using hx

@[to_additive]
theorem SeminormedGroup.uniformCauchySeqOn_iff_tendstoUniformlyOn_one {f : ι → κ → G} {s : Set κ}
    {l : Filter ι} :
    UniformCauchySeqOn f l s ↔
      TendstoUniformlyOn (fun n : ι × ι => fun z => f n.fst z / f n.snd z) 1 (l ×ˢ l) s := by
  rw [tendstoUniformlyOn_iff_tendstoUniformlyOnFilter,
    uniformCauchySeqOn_iff_uniformCauchySeqOnFilter,
    SeminormedGroup.uniformCauchySeqOnFilter_iff_tendstoUniformlyOnFilter_one]

end SeminormedGroup

section Induced

variable (E F)
variable [FunLike 𝓕 E F]

-- See note [reducible non-instances]
/-- A group homomorphism from a `Group` to a `SeminormedGroup` induces a `SeminormedGroup`
structure on the domain. -/
@[to_additive "A group homomorphism from an `AddGroup` to a
`SeminormedAddGroup` induces a `SeminormedAddGroup` structure on the domain."]
abbrev SeminormedGroup.induced [Group E] [SeminormedGroup F] [MonoidHomClass 𝓕 E F] (f : 𝓕) :
    SeminormedGroup E :=
  { PseudoMetricSpace.induced f toPseudoMetricSpace with
    -- Porting note: needed to add the instance explicitly, and `‹PseudoMetricSpace F›` failed
    norm := fun x => ‖f x‖
    dist_eq := fun x y => by simp only [map_div, ← dist_eq_norm_div]; rfl }

-- See note [reducible non-instances]
/-- A group homomorphism from a `CommGroup` to a `SeminormedGroup` induces a
`SeminormedCommGroup` structure on the domain. -/
@[to_additive "A group homomorphism from an `AddCommGroup` to a
`SeminormedAddGroup` induces a `SeminormedAddCommGroup` structure on the domain."]
abbrev SeminormedCommGroup.induced
    [CommGroup E] [SeminormedGroup F] [MonoidHomClass 𝓕 E F] (f : 𝓕) :
    SeminormedCommGroup E :=
  { SeminormedGroup.induced E F f with
    mul_comm := mul_comm }

-- See note [reducible non-instances].
/-- An injective group homomorphism from a `Group` to a `NormedGroup` induces a `NormedGroup`
structure on the domain. -/
@[to_additive "An injective group homomorphism from an `AddGroup` to a
`NormedAddGroup` induces a `NormedAddGroup` structure on the domain."]
abbrev NormedGroup.induced
    [Group E] [NormedGroup F] [MonoidHomClass 𝓕 E F] (f : 𝓕) (h : Injective f) :
    NormedGroup E :=
  { SeminormedGroup.induced E F f, MetricSpace.induced f h _ with }

-- See note [reducible non-instances].
/-- An injective group homomorphism from a `CommGroup` to a `NormedGroup` induces a
`NormedCommGroup` structure on the domain. -/
@[to_additive "An injective group homomorphism from a `CommGroup` to a
`NormedCommGroup` induces a `NormedCommGroup` structure on the domain."]
abbrev NormedCommGroup.induced [CommGroup E] [NormedGroup F] [MonoidHomClass 𝓕 E F] (f : 𝓕)
    (h : Injective f) : NormedCommGroup E :=
  { SeminormedGroup.induced E F f, MetricSpace.induced f h _ with
    mul_comm := mul_comm }

end Induced

section SeminormedCommGroup

variable [SeminormedCommGroup E] [SeminormedCommGroup F] {a a₁ a₂ b b₁ b₂ : E} {r r₁ r₂ : ℝ}

@[to_additive]
theorem dist_inv (x y : E) : dist x⁻¹ y = dist x y⁻¹ := by
  simp_rw [dist_eq_norm_div, ← norm_inv' (x⁻¹ / y), inv_div, div_inv_eq_mul, mul_comm]

theorem norm_multiset_sum_le {E} [SeminormedAddCommGroup E] (m : Multiset E) :
    ‖m.sum‖ ≤ (m.map fun x => ‖x‖).sum :=
  m.le_sum_of_subadditive norm norm_zero norm_add_le

@[to_additive existing]
theorem norm_multiset_prod_le (m : Multiset E) : ‖m.prod‖ ≤ (m.map fun x => ‖x‖).sum := by
  rw [← Multiplicative.ofAdd_le, ofAdd_multiset_prod, Multiset.map_map]
  refine Multiset.le_prod_of_submultiplicative (Multiplicative.ofAdd ∘ norm) ?_ (fun x y => ?_) _
  · simp only [comp_apply, norm_one', ofAdd_zero]
  · exact norm_mul_le' x y

-- Porting note: had to add `ι` here because otherwise the universe order gets switched compared to
-- `norm_prod_le` below
@[bound]
theorem norm_sum_le {ι E} [SeminormedAddCommGroup E] (s : Finset ι) (f : ι → E) :
    ‖∑ i ∈ s, f i‖ ≤ ∑ i ∈ s, ‖f i‖ :=
  s.le_sum_of_subadditive norm norm_zero norm_add_le f

@[to_additive existing]
theorem norm_prod_le (s : Finset ι) (f : ι → E) : ‖∏ i ∈ s, f i‖ ≤ ∑ i ∈ s, ‖f i‖ := by
  rw [← Multiplicative.ofAdd_le, ofAdd_sum]
  refine Finset.le_prod_of_submultiplicative (Multiplicative.ofAdd ∘ norm) ?_ (fun x y => ?_) _ _
  · simp only [comp_apply, norm_one', ofAdd_zero]
  · exact norm_mul_le' x y

@[to_additive]
theorem norm_prod_le_of_le (s : Finset ι) {f : ι → E} {n : ι → ℝ} (h : ∀ b ∈ s, ‖f b‖ ≤ n b) :
    ‖∏ b ∈ s, f b‖ ≤ ∑ b ∈ s, n b :=
  (norm_prod_le s f).trans <| Finset.sum_le_sum h

@[to_additive]
theorem dist_prod_prod_le_of_le (s : Finset ι) {f a : ι → E} {d : ι → ℝ}
    (h : ∀ b ∈ s, dist (f b) (a b) ≤ d b) :
    dist (∏ b ∈ s, f b) (∏ b ∈ s, a b) ≤ ∑ b ∈ s, d b := by
  simp only [dist_eq_norm_div, ← Finset.prod_div_distrib] at *
  exact norm_prod_le_of_le s h

@[to_additive]
theorem dist_prod_prod_le (s : Finset ι) (f a : ι → E) :
    dist (∏ b ∈ s, f b) (∏ b ∈ s, a b) ≤ ∑ b ∈ s, dist (f b) (a b) :=
  dist_prod_prod_le_of_le s fun _ _ => le_rfl

@[to_additive]
theorem mul_mem_ball_iff_norm : a * b ∈ ball a r ↔ ‖b‖ < r := by
  rw [mem_ball_iff_norm'', mul_div_cancel_left]

@[to_additive]
theorem mul_mem_closedBall_iff_norm : a * b ∈ closedBall a r ↔ ‖b‖ ≤ r := by
  rw [mem_closedBall_iff_norm'', mul_div_cancel_left]

@[to_additive (attr := simp 1001)]
-- Porting note: increase priority so that the left-hand side doesn't simplify
theorem preimage_mul_ball (a b : E) (r : ℝ) : (b * ·) ⁻¹' ball a r = ball (a / b) r := by
  ext c
  simp only [dist_eq_norm_div, Set.mem_preimage, mem_ball, div_div_eq_mul_div, mul_comm]

@[to_additive (attr := simp 1001)]
-- Porting note: increase priority so that the left-hand side doesn't simplify
theorem preimage_mul_closedBall (a b : E) (r : ℝ) :
    (b * ·) ⁻¹' closedBall a r = closedBall (a / b) r := by
  ext c
  simp only [dist_eq_norm_div, Set.mem_preimage, mem_closedBall, div_div_eq_mul_div, mul_comm]

@[to_additive (attr := simp)]
theorem preimage_mul_sphere (a b : E) (r : ℝ) : (b * ·) ⁻¹' sphere a r = sphere (a / b) r := by
  ext c
  simp only [Set.mem_preimage, mem_sphere_iff_norm', div_div_eq_mul_div, mul_comm]

@[to_additive norm_nsmul_le]
theorem norm_pow_le_mul_norm (n : ℕ) (a : E) : ‖a ^ n‖ ≤ n * ‖a‖ := by
  induction n with
  | zero => simp
  | succ n ih =>
    simpa only [pow_succ, Nat.cast_succ, add_mul, one_mul] using norm_mul_le_of_le ih le_rfl

@[to_additive nnnorm_nsmul_le]
theorem nnnorm_pow_le_mul_norm (n : ℕ) (a : E) : ‖a ^ n‖₊ ≤ n * ‖a‖₊ := by
  simpa only [← NNReal.coe_le_coe, NNReal.coe_mul, NNReal.coe_natCast] using
    norm_pow_le_mul_norm n a

@[to_additive]
theorem pow_mem_closedBall {n : ℕ} (h : a ∈ closedBall b r) :
    a ^ n ∈ closedBall (b ^ n) (n • r) := by
  simp only [mem_closedBall, dist_eq_norm_div, ← div_pow] at h ⊢
  refine (norm_pow_le_mul_norm n (a / b)).trans ?_
  simpa only [nsmul_eq_mul] using mul_le_mul_of_nonneg_left h n.cast_nonneg

@[to_additive]
theorem pow_mem_ball {n : ℕ} (hn : 0 < n) (h : a ∈ ball b r) : a ^ n ∈ ball (b ^ n) (n • r) := by
  simp only [mem_ball, dist_eq_norm_div, ← div_pow] at h ⊢
  refine lt_of_le_of_lt (norm_pow_le_mul_norm n (a / b)) ?_
  replace hn : 0 < (n : ℝ) := by norm_cast
  rw [nsmul_eq_mul]
  nlinarith

@[to_additive] -- Porting note (#10618): `simp` can prove this
theorem mul_mem_closedBall_mul_iff {c : E} : a * c ∈ closedBall (b * c) r ↔ a ∈ closedBall b r := by
  simp only [mem_closedBall, dist_eq_norm_div, mul_div_mul_right_eq_div]

@[to_additive] -- Porting note (#10618): `simp` can prove this
theorem mul_mem_ball_mul_iff {c : E} : a * c ∈ ball (b * c) r ↔ a ∈ ball b r := by
  simp only [mem_ball, dist_eq_norm_div, mul_div_mul_right_eq_div]

@[to_additive]
theorem smul_closedBall'' : a • closedBall b r = closedBall (a • b) r := by
  ext
  simp [mem_closedBall, Set.mem_smul_set, dist_eq_norm_div, _root_.div_eq_inv_mul, ←
    eq_inv_mul_iff_mul_eq, mul_assoc]
  -- Porting note: `ENNReal.div_eq_inv_mul` should be `protected`?

@[to_additive]
theorem smul_ball'' : a • ball b r = ball (a • b) r := by
  ext
  simp [mem_ball, Set.mem_smul_set, dist_eq_norm_div, _root_.div_eq_inv_mul,
    ← eq_inv_mul_iff_mul_eq, mul_assoc]

open Finset

@[to_additive]
theorem controlled_prod_of_mem_closure {s : Subgroup E} (hg : a ∈ closure (s : Set E)) {b : ℕ → ℝ}
    (b_pos : ∀ n, 0 < b n) :
    ∃ v : ℕ → E,
      Tendsto (fun n => ∏ i ∈ range (n + 1), v i) atTop (𝓝 a) ∧
        (∀ n, v n ∈ s) ∧ ‖v 0 / a‖ < b 0 ∧ ∀ n, 0 < n → ‖v n‖ < b n := by
  obtain ⟨u : ℕ → E, u_in : ∀ n, u n ∈ s, lim_u : Tendsto u atTop (𝓝 a)⟩ :=
    mem_closure_iff_seq_limit.mp hg
  obtain ⟨n₀, hn₀⟩ : ∃ n₀, ∀ n ≥ n₀, ‖u n / a‖ < b 0 :=
    haveI : { x | ‖x / a‖ < b 0 } ∈ 𝓝 a := by
      simp_rw [← dist_eq_norm_div]
      exact Metric.ball_mem_nhds _ (b_pos _)
    Filter.tendsto_atTop'.mp lim_u _ this
  set z : ℕ → E := fun n => u (n + n₀)
  have lim_z : Tendsto z atTop (𝓝 a) := lim_u.comp (tendsto_add_atTop_nat n₀)
  have mem_𝓤 : ∀ n, { p : E × E | ‖p.1 / p.2‖ < b (n + 1) } ∈ 𝓤 E := fun n => by
    simpa [← dist_eq_norm_div] using Metric.dist_mem_uniformity (b_pos <| n + 1)
  obtain ⟨φ : ℕ → ℕ, φ_extr : StrictMono φ, hφ : ∀ n, ‖z (φ <| n + 1) / z (φ n)‖ < b (n + 1)⟩ :=
    lim_z.cauchySeq.subseq_mem mem_𝓤
  set w : ℕ → E := z ∘ φ
  have hw : Tendsto w atTop (𝓝 a) := lim_z.comp φ_extr.tendsto_atTop
  set v : ℕ → E := fun i => if i = 0 then w 0 else w i / w (i - 1)
  refine ⟨v, Tendsto.congr (Finset.eq_prod_range_div' w) hw, ?_, hn₀ _ (n₀.le_add_left _), ?_⟩
  · rintro ⟨⟩
    · change w 0 ∈ s
      apply u_in
    · apply s.div_mem <;> apply u_in
  · intro l hl
    obtain ⟨k, rfl⟩ : ∃ k, l = k + 1 := Nat.exists_eq_succ_of_ne_zero hl.ne'
    apply hφ

@[to_additive]
theorem controlled_prod_of_mem_closure_range {j : E →* F} {b : F}
    (hb : b ∈ closure (j.range : Set F)) {f : ℕ → ℝ} (b_pos : ∀ n, 0 < f n) :
    ∃ a : ℕ → E,
      Tendsto (fun n => ∏ i ∈ range (n + 1), j (a i)) atTop (𝓝 b) ∧
        ‖j (a 0) / b‖ < f 0 ∧ ∀ n, 0 < n → ‖j (a n)‖ < f n := by
  obtain ⟨v, sum_v, v_in, hv₀, hv_pos⟩ := controlled_prod_of_mem_closure hb b_pos
  choose g hg using v_in
  exact
    ⟨g, by simpa [← hg] using sum_v, by simpa [hg 0] using hv₀,
      fun n hn => by simpa [hg] using hv_pos n hn⟩

@[to_additive]
theorem nnnorm_multiset_prod_le (m : Multiset E) : ‖m.prod‖₊ ≤ (m.map fun x => ‖x‖₊).sum :=
  NNReal.coe_le_coe.1 <| by
    push_cast
    rw [Multiset.map_map]
    exact norm_multiset_prod_le _

@[to_additive]
theorem nnnorm_prod_le (s : Finset ι) (f : ι → E) : ‖∏ a ∈ s, f a‖₊ ≤ ∑ a ∈ s, ‖f a‖₊ :=
  NNReal.coe_le_coe.1 <| by
    push_cast
    exact norm_prod_le _ _

@[to_additive]
theorem nnnorm_prod_le_of_le (s : Finset ι) {f : ι → E} {n : ι → ℝ≥0} (h : ∀ b ∈ s, ‖f b‖₊ ≤ n b) :
    ‖∏ b ∈ s, f b‖₊ ≤ ∑ b ∈ s, n b :=
  (norm_prod_le_of_le s h).trans_eq NNReal.coe_sum.symm

namespace Real

instance norm : Norm ℝ where
  norm r := |r|

@[simp]
theorem norm_eq_abs (r : ℝ) : ‖r‖ = |r| :=
  rfl

instance normedAddCommGroup : NormedAddCommGroup ℝ :=
  ⟨fun _r _y => rfl⟩

theorem norm_of_nonneg (hr : 0 ≤ r) : ‖r‖ = r :=
  abs_of_nonneg hr

theorem norm_of_nonpos (hr : r ≤ 0) : ‖r‖ = -r :=
  abs_of_nonpos hr

theorem le_norm_self (r : ℝ) : r ≤ ‖r‖ :=
  le_abs_self r

@[simp 1100] lemma norm_natCast (n : ℕ) : ‖(n : ℝ)‖ = n := abs_of_nonneg n.cast_nonneg
@[simp 1100] lemma nnnorm_natCast (n : ℕ) : ‖(n : ℝ)‖₊ = n := NNReal.eq <| norm_natCast _

@[deprecated (since := "2024-04-05")] alias norm_coe_nat := norm_natCast
@[deprecated (since := "2024-04-05")] alias nnnorm_coe_nat := nnnorm_natCast

@[simp 1100] lemma norm_ofNat (n : ℕ) [n.AtLeastTwo] :
    ‖(no_index (OfNat.ofNat n) : ℝ)‖ = OfNat.ofNat n := norm_natCast n

@[simp 1100] lemma nnnorm_ofNat (n : ℕ) [n.AtLeastTwo] :
    ‖(no_index (OfNat.ofNat n) : ℝ)‖₊ = OfNat.ofNat n := nnnorm_natCast n

lemma norm_two : ‖(2 : ℝ)‖ = 2 := abs_of_pos zero_lt_two
lemma nnnorm_two : ‖(2 : ℝ)‖₊ = 2 := NNReal.eq <| by simp

@[simp 1100, norm_cast]
lemma norm_nnratCast (q : ℚ≥0) : ‖(q : ℝ)‖ = q := norm_of_nonneg q.cast_nonneg

@[simp 1100, norm_cast]
lemma nnnorm_nnratCast (q : ℚ≥0) : ‖(q : ℝ)‖₊ = q := by simp [nnnorm, -norm_eq_abs]

theorem nnnorm_of_nonneg (hr : 0 ≤ r) : ‖r‖₊ = ⟨r, hr⟩ :=
  NNReal.eq <| norm_of_nonneg hr

@[simp]
theorem nnnorm_abs (r : ℝ) : ‖|r|‖₊ = ‖r‖₊ := by simp [nnnorm]

theorem ennnorm_eq_ofReal (hr : 0 ≤ r) : (‖r‖₊ : ℝ≥0∞) = ENNReal.ofReal r := by
  rw [← ofReal_norm_eq_coe_nnnorm, norm_of_nonneg hr]

theorem ennnorm_eq_ofReal_abs (r : ℝ) : (‖r‖₊ : ℝ≥0∞) = ENNReal.ofReal |r| := by
  rw [← Real.nnnorm_abs r, Real.ennnorm_eq_ofReal (abs_nonneg _)]

theorem toNNReal_eq_nnnorm_of_nonneg (hr : 0 ≤ r) : r.toNNReal = ‖r‖₊ := by
  rw [Real.toNNReal_of_nonneg hr]
  ext
  rw [coe_mk, coe_nnnorm r, Real.norm_eq_abs r, abs_of_nonneg hr]
  -- Porting note: this is due to the change from `Subtype.val` to `NNReal.toReal` for the coercion

theorem ofReal_le_ennnorm (r : ℝ) : ENNReal.ofReal r ≤ ‖r‖₊ := by
  obtain hr | hr := le_total 0 r
  · exact (Real.ennnorm_eq_ofReal hr).ge
  · rw [ENNReal.ofReal_eq_zero.2 hr]
    exact bot_le
-- Porting note: should this be renamed to `Real.ofReal_le_nnnorm`?

end Real

namespace NNReal

instance : NNNorm ℝ≥0 where
  nnnorm x := x

@[simp] lemma nnnorm_eq_self (x : ℝ≥0) : ‖x‖₊ = x := rfl

end NNReal

end SeminormedCommGroup

section NormedGroup

variable [NormedGroup E] [NormedGroup F] {a b : E}

@[to_additive (attr := simp) norm_eq_zero]
theorem norm_eq_zero'' : ‖a‖ = 0 ↔ a = 1 :=
  norm_eq_zero'''

@[to_additive norm_ne_zero_iff]
theorem norm_ne_zero_iff' : ‖a‖ ≠ 0 ↔ a ≠ 1 :=
  norm_eq_zero''.not

@[to_additive (attr := simp) norm_pos_iff]
theorem norm_pos_iff'' : 0 < ‖a‖ ↔ a ≠ 1 :=
  norm_pos_iff'''

@[to_additive (attr := simp) norm_le_zero_iff]
theorem norm_le_zero_iff'' : ‖a‖ ≤ 0 ↔ a = 1 :=
  norm_le_zero_iff'''

@[to_additive]
theorem norm_div_eq_zero_iff : ‖a / b‖ = 0 ↔ a = b := by rw [norm_eq_zero'', div_eq_one]

@[to_additive]
theorem norm_div_pos_iff : 0 < ‖a / b‖ ↔ a ≠ b := by
  rw [(norm_nonneg' _).lt_iff_ne, ne_comm]
  exact norm_div_eq_zero_iff.not

@[to_additive eq_of_norm_sub_le_zero]
theorem eq_of_norm_div_le_zero (h : ‖a / b‖ ≤ 0) : a = b := by
  rwa [← div_eq_one, ← norm_le_zero_iff'']

alias ⟨eq_of_norm_div_eq_zero, _⟩ := norm_div_eq_zero_iff

attribute [to_additive] eq_of_norm_div_eq_zero

@[to_additive (attr := simp) nnnorm_eq_zero]
theorem nnnorm_eq_zero' : ‖a‖₊ = 0 ↔ a = 1 := by
  rw [← NNReal.coe_eq_zero, coe_nnnorm', norm_eq_zero'']

@[to_additive nnnorm_ne_zero_iff]
theorem nnnorm_ne_zero_iff' : ‖a‖₊ ≠ 0 ↔ a ≠ 1 :=
  nnnorm_eq_zero'.not

@[to_additive (attr := simp) nnnorm_pos]
lemma nnnorm_pos' : 0 < ‖a‖₊ ↔ a ≠ 1 := pos_iff_ne_zero.trans nnnorm_ne_zero_iff'

@[to_additive]
theorem tendsto_norm_div_self_punctured_nhds (a : E) :
    Tendsto (fun x => ‖x / a‖) (𝓝[≠] a) (𝓝[>] 0) :=
  (tendsto_norm_div_self a).inf <|
    tendsto_principal_principal.2 fun _x hx => norm_pos_iff''.2 <| div_ne_one.2 hx

@[to_additive]
theorem tendsto_norm_nhdsWithin_one : Tendsto (norm : E → ℝ) (𝓝[≠] 1) (𝓝[>] 0) :=
  tendsto_norm_one.inf <| tendsto_principal_principal.2 fun _x => norm_pos_iff''.2

variable (E)

/-- The norm of a normed group as a group norm. -/
@[to_additive "The norm of a normed group as an additive group norm."]
def normGroupNorm : GroupNorm E :=
  { normGroupSeminorm _ with eq_one_of_map_eq_zero' := fun _ => norm_eq_zero''.1 }

@[simp]
theorem coe_normGroupNorm : ⇑(normGroupNorm E) = norm :=
  rfl

@[to_additive comap_norm_nhdsWithin_Ioi_zero]
lemma comap_norm_nhdsWithin_Ioi_zero' : comap norm (𝓝[>] 0) = 𝓝[≠] (1 : E) := by
  simp [nhdsWithin, comap_norm_nhds_one, Set.preimage, Set.compl_def]

end NormedGroup

section NormedAddGroup

variable [NormedAddGroup E] [TopologicalSpace α] {f : α → E}

/-! Some relations with `HasCompactSupport` -/

theorem hasCompactSupport_norm_iff : (HasCompactSupport fun x => ‖f x‖) ↔ HasCompactSupport f :=
  hasCompactSupport_comp_left norm_eq_zero

alias ⟨_, HasCompactSupport.norm⟩ := hasCompactSupport_norm_iff

end NormedAddGroup

/-! ### Subgroups of normed groups -/


namespace Subgroup

section SeminormedGroup

variable [SeminormedGroup E] {s : Subgroup E}

/-- A subgroup of a seminormed group is also a seminormed group,
with the restriction of the norm. -/
@[to_additive "A subgroup of a seminormed group is also a seminormed group, with the restriction of
the norm."]
instance seminormedGroup : SeminormedGroup s :=
  SeminormedGroup.induced _ _ s.subtype

/-- If `x` is an element of a subgroup `s` of a seminormed group `E`, its norm in `s` is equal to
its norm in `E`. -/
@[to_additive (attr := simp) "If `x` is an element of a subgroup `s` of a seminormed group `E`, its
norm in `s` is equal to its norm in `E`."]
theorem coe_norm (x : s) : ‖x‖ = ‖(x : E)‖ :=
  rfl

/-- If `x` is an element of a subgroup `s` of a seminormed group `E`, its norm in `s` is equal to
its norm in `E`.

This is a reversed version of the `simp` lemma `Subgroup.coe_norm` for use by `norm_cast`. -/
@[to_additive (attr := norm_cast) "If `x` is an element of a subgroup `s` of a seminormed group `E`,
its norm in `s` is equal to its norm in `E`.

This is a reversed version of the `simp` lemma `AddSubgroup.coe_norm` for use by `norm_cast`."]
theorem norm_coe {s : Subgroup E} (x : s) : ‖(x : E)‖ = ‖x‖ :=
  rfl

end SeminormedGroup

@[to_additive]
instance seminormedCommGroup [SeminormedCommGroup E] {s : Subgroup E} : SeminormedCommGroup s :=
  SeminormedCommGroup.induced _ _ s.subtype

@[to_additive]
instance normedGroup [NormedGroup E] {s : Subgroup E} : NormedGroup s :=
  NormedGroup.induced _ _ s.subtype Subtype.coe_injective

@[to_additive]
instance normedCommGroup [NormedCommGroup E] {s : Subgroup E} : NormedCommGroup s :=
  NormedCommGroup.induced _ _ s.subtype Subtype.coe_injective

end Subgroup

/-! ### Subgroup classes of normed groups -/


namespace SubgroupClass

section SeminormedGroup

variable [SeminormedGroup E] {S : Type*} [SetLike S E] [SubgroupClass S E] (s : S)

/-- A subgroup of a seminormed group is also a seminormed group,
with the restriction of the norm. -/
@[to_additive "A subgroup of a seminormed additive group is also a seminormed additive group, with
the restriction of the norm."]
instance (priority := 75) seminormedGroup : SeminormedGroup s :=
  SeminormedGroup.induced _ _ (SubgroupClass.subtype s)

/-- If `x` is an element of a subgroup `s` of a seminormed group `E`, its norm in `s` is equal to
its norm in `E`. -/
@[to_additive (attr := simp) "If `x` is an element of an additive subgroup `s` of a seminormed
additive group `E`, its norm in `s` is equal to its norm in `E`."]
theorem coe_norm (x : s) : ‖x‖ = ‖(x : E)‖ :=
  rfl

end SeminormedGroup

@[to_additive]
instance (priority := 75) seminormedCommGroup [SeminormedCommGroup E] {S : Type*} [SetLike S E]
    [SubgroupClass S E] (s : S) : SeminormedCommGroup s :=
  SeminormedCommGroup.induced _ _ (SubgroupClass.subtype s)

@[to_additive]
instance (priority := 75) normedGroup [NormedGroup E] {S : Type*} [SetLike S E] [SubgroupClass S E]
    (s : S) : NormedGroup s :=
  NormedGroup.induced _ _ (SubgroupClass.subtype s) Subtype.coe_injective

@[to_additive]
instance (priority := 75) normedCommGroup [NormedCommGroup E] {S : Type*} [SetLike S E]
    [SubgroupClass S E] (s : S) : NormedCommGroup s :=
  NormedCommGroup.induced _ _ (SubgroupClass.subtype s) Subtype.coe_injective

end SubgroupClass

<<<<<<< HEAD
section BigOperators
=======
section ListMultisetFinset
>>>>>>> 1238bf20

variable {S M ι : Type*} [SeminormedAddGroup S] [SeminormedAddCommGroup M]

lemma List.iSup_nnnorm_mem_map_of_ne_nil {l : List S} (hl : l ≠ []) :
    ⨆ x ∈ l, ‖x‖₊ ∈ l.map (‖·‖₊) :=
  List.iSup_mem_map_of_ne_nil _ hl

lemma List.iSup_norm_mem_map_of_ne_nil {l : List S} (hl : l ≠ []) :
    ⨆ x ∈ l, ‖x‖ ∈ l.map (‖·‖) :=
  List.iSup_mem_map_of_exists_sSup_empty_le _ (by simpa using List.exists_mem_of_ne_nil _ hl)

lemma Multiset.iSup_nnnorm_mem_map_of_ne_zero {s : Multiset M} (hs : s ≠ 0) :
    ⨆ x ∈ s, ‖x‖₊ ∈ s.map (‖·‖₊) :=
  Multiset.iSup_mem_map_of_ne_zero _ hs

lemma Multiset.iSup_norm_mem_map_of_ne_zero {s : Multiset M} (hs : s ≠ 0) :
    ⨆ x ∈ s, ‖x‖ ∈ s.map (‖·‖) :=
  Multiset.iSup_mem_map_of_exists_sSup_empty_le _ (by simpa using Multiset.exists_mem_of_ne_zero hs)

/-- A finset achieves its maximum under a norm for some element. -/
lemma Finset.Nonempty.iSup_nnnorm_mem_image {s : Finset ι} (hs : s.Nonempty) (f : ι → M) :
    ⨆ x ∈ s, ‖f x‖₊ ∈ s.image (‖f ·‖₊) := by
  convert (s.1.map f).iSup_nnnorm_mem_map_of_ne_zero ?_
  · have : Nonempty ι := nonempty_of_exists hs
    have : Set.Nonempty (s : Set ι) := hs
    have keyl (i : M) : ⨆ (_ : i ∈ Multiset.map f s.val), ‖i‖₊ = ⨆ (_ : i ∈ f '' s), ‖i‖₊ := by
      simp
    rw [iSup_congr keyl, ciSup_image this]
    · simp
    · simpa [bddAbove_def] using (s.image _).finite_toSet.bddAbove
    · simp
  · simpa [Finset.nonempty_iff_ne_empty] using hs

/-- A finset achieves its maximum under a norm for some element. -/
lemma Finset.Nonempty.iSup_norm_mem_image {s : Finset ι} (hs : s.Nonempty) (f : ι → M) :
    ⨆ x ∈ s, ‖f x‖ ∈ s.image (‖f ·‖) := by
  convert (s.1.map f).iSup_norm_mem_map_of_ne_zero ?_
  · have : Nonempty ι := nonempty_of_exists hs
    have : Set.Nonempty (s : Set ι) := hs
    have keyl (i : M) : ⨆ (_ : i ∈ Multiset.map f s.val), ‖i‖ = ⨆ (_ : i ∈ f '' s), ‖i‖ := by
      simp
    rw [iSup_congr keyl, ciSup_image this]
    · simp
    · simpa [bddAbove_def] using (s.image _).finite_toSet.bddAbove
    · simpa using Real.iSup_nonneg (by simp)
  · simpa [Finset.nonempty_iff_ne_empty] using hs

<<<<<<< HEAD
end BigOperators
=======
end ListMultisetFinset
>>>>>>> 1238bf20
<|MERGE_RESOLUTION|>--- conflicted
+++ resolved
@@ -1390,11 +1390,7 @@
 
 end SubgroupClass
 
-<<<<<<< HEAD
-section BigOperators
-=======
 section ListMultisetFinset
->>>>>>> 1238bf20
 
 variable {S M ι : Type*} [SeminormedAddGroup S] [SeminormedAddCommGroup M]
 
@@ -1442,8 +1438,4 @@
     · simpa using Real.iSup_nonneg (by simp)
   · simpa [Finset.nonempty_iff_ne_empty] using hs
 
-<<<<<<< HEAD
-end BigOperators
-=======
-end ListMultisetFinset
->>>>>>> 1238bf20
+end ListMultisetFinset