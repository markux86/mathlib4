--- conflicted
+++ resolved
@@ -5,11 +5,7 @@
    "type": "git",
    "subDir": null,
    "scope": "leanprover-community",
-<<<<<<< HEAD
-   "rev": "a39eb57a523545e60521215afe33053aeb4c383c",
-=======
-   "rev": "b731e84cb99d738b8d9710a0ba02bf8ec8d7fd26",
->>>>>>> 9727486b
+   "rev": "4def8ae307885daef61c66aa5fa95b6377aa5eff",
    "name": "batteries",
    "manifestFile": "lake-manifest.json",
    "inputRev": "nightly-testing",
