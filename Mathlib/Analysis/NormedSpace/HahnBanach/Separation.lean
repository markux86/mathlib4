/-
Copyright (c) 2022 Bhavik Mehta. All rights reserved.
Released under Apache 2.0 license as described in the file LICENSE.
Authors: Bhavik Mehta, Yaël Dillies
-/
import Mathlib.Analysis.Convex.Cone.Extension
import Mathlib.Analysis.Convex.Gauge
import Mathlib.Topology.Algebra.Module.FiniteDimension
import Mathlib.Topology.Algebra.Module.LocallyConvex
import Mathlib.Analysis.RCLike.Basic
import Mathlib.Analysis.NormedSpace.Extend

/-!
# Separation Hahn-Banach theorem

In this file we prove the geometric Hahn-Banach theorem. For any two disjoint convex sets, there
exists a continuous linear functional separating them, geometrically meaning that we can intercalate
a plane between them.

We provide many variations to stricten the result under more assumptions on the convex sets:
* `geometric_hahn_banach_open`: One set is open. Weak separation.
* `geometric_hahn_banach_open_point`, `geometric_hahn_banach_point_open`: One set is open, the
  other is a singleton. Weak separation.
* `geometric_hahn_banach_open_open`: Both sets are open. Semistrict separation.
* `geometric_hahn_banach_compact_closed`, `geometric_hahn_banach_closed_compact`: One set is closed,
  the other one is compact. Strict separation.
* `geometric_hahn_banach_point_closed`, `geometric_hahn_banach_closed_point`: One set is closed, the
  other one is a singleton. Strict separation.
* `geometric_hahn_banach_point_point`: Both sets are singletons. Strict separation.

## TODO

* Eidelheit's theorem
* `Convex ℝ s → interior (closure s) ⊆ s`
-/


open Set

open Pointwise

variable {𝕜 E : Type*}

/-- Given a set `s` which is a convex neighbourhood of `0` and a point `x₀` outside of it, there is
a continuous linear functional `f` separating `x₀` and `s`, in the sense that it sends `x₀` to 1 and
all of `s` to values strictly below `1`. -/
theorem separate_convex_open_set [TopologicalSpace E] [AddCommGroup E] [TopologicalAddGroup E]
    [Module ℝ E] [ContinuousSMul ℝ E] {s : Set E} (hs₀ : (0 : E) ∈ s) (hs₁ : Convex ℝ s)
    (hs₂ : IsOpen s) {x₀ : E} (hx₀ : x₀ ∉ s) : ∃ f : E →L[ℝ] ℝ, f x₀ = 1 ∧ ∀ x ∈ s, f x < 1 := by
  let f : E →ₗ.[ℝ] ℝ := LinearPMap.mkSpanSingleton x₀ 1 (ne_of_mem_of_not_mem hs₀ hx₀).symm
  have := exists_extension_of_le_sublinear f (gauge s) (fun c hc => gauge_smul_of_nonneg hc.le)
    (gauge_add_le hs₁ <| absorbent_nhds_zero <| hs₂.mem_nhds hs₀) ?_
  · obtain ⟨φ, hφ₁, hφ₂⟩ := this
    have hφ₃ : φ x₀ = 1 := by
      rw [← f.domain.coe_mk x₀ (Submodule.mem_span_singleton_self _), hφ₁,
        LinearPMap.mkSpanSingleton'_apply_self]
    have hφ₄ : ∀ x ∈ s, φ x < 1 := fun x hx =>
      (hφ₂ x).trans_lt (gauge_lt_one_of_mem_of_isOpen hs₂ hx)
<<<<<<< HEAD
    refine' ⟨⟨φ, _⟩, hφ₃, hφ₄⟩
    refine'
=======
    refine ⟨⟨φ, ?_⟩, hφ₃, hφ₄⟩
    refine
>>>>>>> 99508fb5
      φ.continuous_of_nonzero_on_open _ (hs₂.vadd (-x₀)) (Nonempty.vadd_set ⟨0, hs₀⟩)
        (vadd_set_subset_iff.mpr fun x hx => ?_)
    change φ (-x₀ + x) ≠ 0
    rw [map_add, map_neg]
    specialize hφ₄ x hx
    linarith
  rintro ⟨x, hx⟩
  obtain ⟨y, rfl⟩ := Submodule.mem_span_singleton.1 hx
  rw [LinearPMap.mkSpanSingleton'_apply]
  simp only [mul_one, Algebra.id.smul_eq_mul, Submodule.coe_mk]
  obtain h | h := le_or_lt y 0
  · exact h.trans (gauge_nonneg _)
  · rw [gauge_smul_of_nonneg h.le, smul_eq_mul, le_mul_iff_one_le_right h]
    exact
      one_le_gauge_of_not_mem (hs₁.starConvex hs₀)
        (absorbent_nhds_zero <| hs₂.mem_nhds hs₀).absorbs hx₀

variable [TopologicalSpace E] [AddCommGroup E] [Module ℝ E]
  {s t : Set E} {x y : E}
section

variable [TopologicalAddGroup E] [ContinuousSMul ℝ E]

/-- A version of the **Hahn-Banach theorem**: given disjoint convex sets `s`, `t` where `s` is open,
there is a continuous linear functional which separates them. -/
theorem geometric_hahn_banach_open (hs₁ : Convex ℝ s) (hs₂ : IsOpen s) (ht : Convex ℝ t)
    (disj : Disjoint s t) : ∃ (f : E →L[ℝ] ℝ) (u : ℝ), (∀ a ∈ s, f a < u) ∧ ∀ b ∈ t, u ≤ f b := by
  obtain rfl | ⟨a₀, ha₀⟩ := s.eq_empty_or_nonempty
  · exact ⟨0, 0, by simp, fun b _hb => le_rfl⟩
  obtain rfl | ⟨b₀, hb₀⟩ := t.eq_empty_or_nonempty
  · exact ⟨0, 1, fun a _ha => zero_lt_one, by simp⟩
  let x₀ := b₀ - a₀
  let C := x₀ +ᵥ (s - t)
  have : (0 : E) ∈ C :=
    ⟨a₀ - b₀, sub_mem_sub ha₀ hb₀, by simp_rw [x₀, vadd_eq_add, sub_add_sub_cancel', sub_self]⟩
  have : Convex ℝ C := (hs₁.sub ht).vadd _
  have : x₀ ∉ C := by
    intro hx₀
    rw [← add_zero x₀] at hx₀
    exact disj.zero_not_mem_sub_set (vadd_mem_vadd_set_iff.1 hx₀)
  obtain ⟨f, hf₁, hf₂⟩ := separate_convex_open_set ‹0 ∈ C› ‹_› (hs₂.sub_right.vadd _) ‹x₀ ∉ C›
  have : f b₀ = f a₀ + 1 := by simp [x₀, ← hf₁]
  have forall_le : ∀ a ∈ s, ∀ b ∈ t, f a ≤ f b := by
    intro a ha b hb
    have := hf₂ (x₀ + (a - b)) (vadd_mem_vadd_set <| sub_mem_sub ha hb)
    simp only [f.map_add, f.map_sub, hf₁] at this
    linarith
  refine ⟨f, sInf (f '' t), image_subset_iff.1 (?_ : f '' s ⊆ Iio (sInf (f '' t))), fun b hb => ?_⟩
  · rw [← interior_Iic]
    refine interior_maximal (image_subset_iff.2 fun a ha => ?_) (f.isOpenMap_of_ne_zero ?_ _ hs₂)
    · exact le_csInf (Nonempty.image _ ⟨_, hb₀⟩) (forall_mem_image.2 <| forall_le _ ha)
    · rintro rfl
      simp at hf₁
  · exact csInf_le ⟨f a₀, forall_mem_image.2 <| forall_le _ ha₀⟩ (mem_image_of_mem _ hb)

theorem geometric_hahn_banach_open_point (hs₁ : Convex ℝ s) (hs₂ : IsOpen s) (disj : x ∉ s) :
    ∃ f : E →L[ℝ] ℝ, ∀ a ∈ s, f a < f x :=
  let ⟨f, _s, hs, hx⟩ :=
    geometric_hahn_banach_open hs₁ hs₂ (convex_singleton x) (disjoint_singleton_right.2 disj)
  ⟨f, fun a ha => lt_of_lt_of_le (hs a ha) (hx x (mem_singleton _))⟩

theorem geometric_hahn_banach_point_open (ht₁ : Convex ℝ t) (ht₂ : IsOpen t) (disj : x ∉ t) :
    ∃ f : E →L[ℝ] ℝ, ∀ b ∈ t, f x < f b :=
  let ⟨f, hf⟩ := geometric_hahn_banach_open_point ht₁ ht₂ disj
  ⟨-f, by simpa⟩

theorem geometric_hahn_banach_open_open (hs₁ : Convex ℝ s) (hs₂ : IsOpen s) (ht₁ : Convex ℝ t)
    (ht₃ : IsOpen t) (disj : Disjoint s t) :
    ∃ (f : E →L[ℝ] ℝ) (u : ℝ), (∀ a ∈ s, f a < u) ∧ ∀ b ∈ t, u < f b := by
  obtain rfl | ⟨a₀, ha₀⟩ := s.eq_empty_or_nonempty
  · exact ⟨0, -1, by simp, fun b _hb => by norm_num⟩
  obtain rfl | ⟨b₀, hb₀⟩ := t.eq_empty_or_nonempty
  · exact ⟨0, 1, fun a _ha => by norm_num, by simp⟩
  obtain ⟨f, s, hf₁, hf₂⟩ := geometric_hahn_banach_open hs₁ hs₂ ht₁ disj
  have hf : IsOpenMap f := by
    refine f.isOpenMap_of_ne_zero ?_
    rintro rfl
    simp_rw [ContinuousLinearMap.zero_apply] at hf₁ hf₂
    exact (hf₁ _ ha₀).not_le (hf₂ _ hb₀)
  refine ⟨f, s, hf₁, image_subset_iff.1 (?_ : f '' t ⊆ Ioi s)⟩
  rw [← interior_Ici]
  refine interior_maximal (image_subset_iff.2 hf₂) (f.isOpenMap_of_ne_zero ?_ _ ht₃)
  rintro rfl
  simp_rw [ContinuousLinearMap.zero_apply] at hf₁ hf₂
  exact (hf₁ _ ha₀).not_le (hf₂ _ hb₀)

variable [LocallyConvexSpace ℝ E]

/-- A version of the **Hahn-Banach theorem**: given disjoint convex sets `s`, `t` where `s` is
compact and `t` is closed, there is a continuous linear functional which strongly separates them. -/
theorem geometric_hahn_banach_compact_closed (hs₁ : Convex ℝ s) (hs₂ : IsCompact s)
    (ht₁ : Convex ℝ t) (ht₂ : IsClosed t) (disj : Disjoint s t) :
    ∃ (f : E →L[ℝ] ℝ) (u v : ℝ), (∀ a ∈ s, f a < u) ∧ u < v ∧ ∀ b ∈ t, v < f b := by
  obtain rfl | hs := s.eq_empty_or_nonempty
  · exact ⟨0, -2, -1, by simp, by norm_num, fun b _hb => by norm_num⟩
  obtain rfl | _ht := t.eq_empty_or_nonempty
  · exact ⟨0, 1, 2, fun a _ha => by norm_num, by norm_num, by simp⟩
  obtain ⟨U, V, hU, hV, hU₁, hV₁, sU, tV, disj'⟩ := disj.exists_open_convexes hs₁ hs₂ ht₁ ht₂
  obtain ⟨f, u, hf₁, hf₂⟩ := geometric_hahn_banach_open_open hU₁ hU hV₁ hV disj'
  obtain ⟨x, hx₁, hx₂⟩ := hs₂.exists_isMaxOn hs f.continuous.continuousOn
  have : f x < u := hf₁ x (sU hx₁)
  exact
    ⟨f, (f x + u) / 2, u,
      fun a ha => by have := hx₂ ha; dsimp at this; linarith,
      by linarith,
      fun b hb => hf₂ b (tV hb)⟩
<<<<<<< HEAD
#align geometric_hahn_banach_compact_closed geometric_hahn_banach_compact_closed
=======
>>>>>>> 99508fb5

/-- A version of the **Hahn-Banach theorem**: given disjoint convex sets `s`, `t` where `s` is
closed, and `t` is compact, there is a continuous linear functional which strongly separates them.
-/
theorem geometric_hahn_banach_closed_compact (hs₁ : Convex ℝ s) (hs₂ : IsClosed s)
    (ht₁ : Convex ℝ t) (ht₂ : IsCompact t) (disj : Disjoint s t) :
    ∃ (f : E →L[ℝ] ℝ) (u v : ℝ), (∀ a ∈ s, f a < u) ∧ u < v ∧ ∀ b ∈ t, v < f b :=
  let ⟨f, s, t, hs, st, ht⟩ := geometric_hahn_banach_compact_closed ht₁ ht₂ hs₁ hs₂ disj.symm
  ⟨-f, -t, -s, by simpa using ht, by simpa using st, by simpa using hs⟩

theorem geometric_hahn_banach_point_closed (ht₁ : Convex ℝ t) (ht₂ : IsClosed t) (disj : x ∉ t) :
    ∃ (f : E →L[ℝ] ℝ) (u : ℝ), f x < u ∧ ∀ b ∈ t, u < f b :=
  let ⟨f, _u, v, ha, hst, hb⟩ :=
    geometric_hahn_banach_compact_closed (convex_singleton x) isCompact_singleton ht₁ ht₂
      (disjoint_singleton_left.2 disj)
  ⟨f, v, hst.trans' <| ha x <| mem_singleton _, hb⟩

theorem geometric_hahn_banach_closed_point (hs₁ : Convex ℝ s) (hs₂ : IsClosed s) (disj : x ∉ s) :
    ∃ (f : E →L[ℝ] ℝ) (u : ℝ), (∀ a ∈ s, f a < u) ∧ u < f x :=
  let ⟨f, s, _t, ha, hst, hb⟩ :=
    geometric_hahn_banach_closed_compact hs₁ hs₂ (convex_singleton x) isCompact_singleton
      (disjoint_singleton_right.2 disj)
  ⟨f, s, ha, hst.trans <| hb x <| mem_singleton _⟩

/-- See also `NormedSpace.eq_iff_forall_dual_eq`. -/
theorem geometric_hahn_banach_point_point [T1Space E] (hxy : x ≠ y) :
    ∃ f : E →L[ℝ] ℝ, f x < f y := by
  obtain ⟨f, s, t, hs, st, ht⟩ :=
    geometric_hahn_banach_compact_closed (convex_singleton x) isCompact_singleton
      (convex_singleton y) isClosed_singleton (disjoint_singleton.2 hxy)
  exact ⟨f, by linarith [hs x rfl, ht y rfl]⟩

/-- A closed convex set is the intersection of the halfspaces containing it. -/
theorem iInter_halfspaces_eq (hs₁ : Convex ℝ s) (hs₂ : IsClosed s) :
    ⋂ l : E →L[ℝ] ℝ, { x | ∃ y ∈ s, l x ≤ l y } = s := by
  rw [Set.iInter_setOf]
  refine Set.Subset.antisymm (fun x hx => ?_) fun x hx l => ⟨x, hx, le_rfl⟩
  by_contra h
  obtain ⟨l, s, hlA, hl⟩ := geometric_hahn_banach_closed_point hs₁ hs₂ h
  obtain ⟨y, hy, hxy⟩ := hx l
  exact ((hxy.trans_lt (hlA y hy)).trans hl).not_le le_rfl

end

namespace RCLike

variable [RCLike 𝕜] [Module 𝕜 E] [ContinuousSMul 𝕜 E] [IsScalarTower ℝ 𝕜 E]

/--Real linear extension of continuous extension of `LinearMap.extendTo𝕜'` -/
noncomputable def extendTo𝕜'ₗ : (E →L[ℝ] ℝ) →ₗ[ℝ] (E →L[𝕜] 𝕜) :=
  letI to𝕜 (fr : (E →L[ℝ] ℝ)) : (E →L[𝕜] 𝕜) :=
    { toLinearMap := LinearMap.extendTo𝕜' fr
      cont := show Continuous fun x ↦ (fr x : 𝕜) - (I : 𝕜) * (fr ((I : 𝕜) • x) : 𝕜) by fun_prop }
  have h fr x : to𝕜 fr x = ((fr x : 𝕜) - (I : 𝕜) * (fr ((I : 𝕜) • x) : 𝕜)) := rfl
  { toFun := to𝕜
    map_add' := by intros; ext; simp [h]; ring
    map_smul' := by intros; ext; simp [h, real_smul_eq_coe_mul]; ring }

@[simp]
lemma re_extendTo𝕜'ₗ (g : E →L[ℝ] ℝ) (x : E) : re ((extendTo𝕜'ₗ g) x : 𝕜) = g x := by
  have h g (x : E) : extendTo𝕜'ₗ g x = ((g x : 𝕜) - (I : 𝕜) * (g ((I : 𝕜) • x) : 𝕜)) := rfl
  simp only [h , map_sub, ofReal_re, mul_re, I_re, zero_mul, ofReal_im, mul_zero,
    sub_self, sub_zero]

variable [TopologicalAddGroup E] [ContinuousSMul ℝ E]

theorem separate_convex_open_set {s : Set E}
    (hs₀ : (0 : E) ∈ s) (hs₁ : Convex ℝ s) (hs₂ : IsOpen s) {x₀ : E} (hx₀ : x₀ ∉ s) :
    ∃ f : E →L[𝕜] 𝕜, re (f x₀) = 1 ∧ ∀ x ∈ s, re (f x) < 1 := by
  obtain ⟨g, hg⟩ := _root_.separate_convex_open_set hs₀ hs₁ hs₂ hx₀
  use extendTo𝕜'ₗ g
  simp only [re_extendTo𝕜'ₗ]
  exact hg

theorem geometric_hahn_banach_open (hs₁ : Convex ℝ s) (hs₂ : IsOpen s) (ht : Convex ℝ t)
    (disj : Disjoint s t) : ∃ (f : E →L[𝕜] 𝕜) (u : ℝ), (∀ a ∈ s, re (f a) < u) ∧
    ∀ b ∈ t, u ≤ re (f b) := by
  obtain ⟨f, u, h⟩ := _root_.geometric_hahn_banach_open hs₁ hs₂ ht disj
  use extendTo𝕜'ₗ f
  simp only [re_extendTo𝕜'ₗ]
  exact Exists.intro u h

theorem geometric_hahn_banach_open_point (hs₁ : Convex ℝ s) (hs₂ : IsOpen s) (disj : x ∉ s) :
    ∃ f : E →L[𝕜] 𝕜, ∀ a ∈ s, re (f a) < re (f x) := by
  obtain ⟨f, h⟩ := _root_.geometric_hahn_banach_open_point hs₁ hs₂ disj
  use extendTo𝕜'ₗ f
  simp only [re_extendTo𝕜'ₗ]
  exact fun a a_1 ↦ h a a_1

theorem geometric_hahn_banach_point_open (ht₁ : Convex ℝ t) (ht₂ : IsOpen t) (disj : x ∉ t) :
    ∃ f : E →L[𝕜] 𝕜, ∀ b ∈ t, re (f x) < re (f b) :=
  let ⟨f, hf⟩ := geometric_hahn_banach_open_point ht₁ ht₂ disj
  ⟨-f, by simpa⟩

theorem geometric_hahn_banach_open_open (hs₁ : Convex ℝ s) (hs₂ : IsOpen s)
    (ht₁ : Convex ℝ t) (ht₃ : IsOpen t) (disj : Disjoint s t) :
    ∃ (f : E →L[𝕜] 𝕜) (u : ℝ), (∀ a ∈ s, re (f a) < u) ∧ ∀ b ∈ t, u < re (f b) := by
  obtain ⟨f, u, h⟩ := _root_.geometric_hahn_banach_open_open hs₁ hs₂ ht₁ ht₃ disj
  use extendTo𝕜'ₗ f
  simp only [re_extendTo𝕜'ₗ]
  exact Exists.intro u h

variable [LocallyConvexSpace ℝ E]

theorem geometric_hahn_banach_compact_closed (hs₁ : Convex ℝ s) (hs₂ : IsCompact s)
    (ht₁ : Convex ℝ t) (ht₂ : IsClosed t) (disj : Disjoint s t) :
    ∃ (f : E →L[𝕜] 𝕜) (u v : ℝ), (∀ a ∈ s, re (f a) < u) ∧ u < v ∧ ∀ b ∈ t, v < re (f b) := by
  obtain ⟨g, u, v, h1⟩ := _root_.geometric_hahn_banach_compact_closed hs₁ hs₂ ht₁ ht₂ disj
  use extendTo𝕜'ₗ g
  simp only [re_extendTo𝕜'ₗ, exists_and_left]
  exact ⟨u, h1.1, v, h1.2⟩

theorem geometric_hahn_banach_closed_compact (hs₁ : Convex ℝ s) (hs₂ : IsClosed s)
    (ht₁ : Convex ℝ t) (ht₂ : IsCompact t) (disj : Disjoint s t) :
    ∃ (f : E →L[𝕜] 𝕜) (u v : ℝ), (∀ a ∈ s, re (f a) < u) ∧ u < v ∧ ∀ b ∈ t, v < re (f b) :=
  let ⟨f, s, t, hs, st, ht⟩ := geometric_hahn_banach_compact_closed ht₁ ht₂ hs₁ hs₂ disj.symm
  ⟨-f, -t, -s, by simpa using ht, by simpa using st, by simpa using hs⟩

theorem geometric_hahn_banach_point_closed (ht₁ : Convex ℝ t) (ht₂ : IsClosed t)
    (disj : x ∉ t) : ∃ (f : E →L[𝕜] 𝕜) (u : ℝ), re (f x) < u ∧ ∀ b ∈ t, u < re (f b) :=
  let ⟨f, _u, v, ha, hst, hb⟩ :=
    geometric_hahn_banach_compact_closed (convex_singleton x) isCompact_singleton ht₁ ht₂
      (disjoint_singleton_left.2 disj)
  ⟨f, v, hst.trans' <| ha x <| mem_singleton _, hb⟩

theorem geometric_hahn_banach_closed_point (hs₁ : Convex ℝ s) (hs₂ : IsClosed s)
    (disj : x ∉ s) : ∃ (f : E →L[𝕜] 𝕜) (u : ℝ), (∀ a ∈ s, re (f a) < u) ∧ u < re (f x) :=
  let ⟨f, s, _t, ha, hst, hb⟩ :=
    geometric_hahn_banach_closed_compact hs₁ hs₂ (convex_singleton x) isCompact_singleton
      (disjoint_singleton_right.2 disj)
  ⟨f, s, ha, hst.trans <| hb x <| mem_singleton _⟩

theorem geometric_hahn_banach_point_point [T1Space E] (hxy : x ≠ y) :
    ∃ f : E →L[𝕜] 𝕜, re (f x) < re (f y) := by
  obtain ⟨f, s, t, hs, st, ht⟩ :=
    geometric_hahn_banach_compact_closed (𝕜 := 𝕜) (convex_singleton x) isCompact_singleton
      (convex_singleton y) isClosed_singleton (disjoint_singleton.2 hxy)
  exact ⟨f, by linarith [hs x rfl, ht y rfl]⟩

theorem iInter_halfspaces_eq (hs₁ : Convex ℝ s) (hs₂ : IsClosed s) :
    ⋂ l : E →L[𝕜] 𝕜, { x | ∃ y ∈ s, re (l x) ≤ re (l y) } = s := by
  rw [Set.iInter_setOf]
  refine Set.Subset.antisymm (fun x hx => ?_) fun x hx l => ⟨x, hx, le_rfl⟩
  by_contra h
  obtain ⟨l, s, hlA, hl⟩ := geometric_hahn_banach_closed_point (𝕜 := 𝕜) hs₁ hs₂ h
  obtain ⟨y, hy, hxy⟩ := hx l
  exact ((hxy.trans_lt (hlA y hy)).trans hl).false

end RCLike<|MERGE_RESOLUTION|>--- conflicted
+++ resolved
@@ -56,13 +56,8 @@
         LinearPMap.mkSpanSingleton'_apply_self]
     have hφ₄ : ∀ x ∈ s, φ x < 1 := fun x hx =>
       (hφ₂ x).trans_lt (gauge_lt_one_of_mem_of_isOpen hs₂ hx)
-<<<<<<< HEAD
-    refine' ⟨⟨φ, _⟩, hφ₃, hφ₄⟩
-    refine'
-=======
     refine ⟨⟨φ, ?_⟩, hφ₃, hφ₄⟩
     refine
->>>>>>> 99508fb5
       φ.continuous_of_nonzero_on_open _ (hs₂.vadd (-x₀)) (Nonempty.vadd_set ⟨0, hs₀⟩)
         (vadd_set_subset_iff.mpr fun x hx => ?_)
     change φ (-x₀ + x) ≠ 0
@@ -169,10 +164,6 @@
       fun a ha => by have := hx₂ ha; dsimp at this; linarith,
       by linarith,
       fun b hb => hf₂ b (tV hb)⟩
-<<<<<<< HEAD
-#align geometric_hahn_banach_compact_closed geometric_hahn_banach_compact_closed
-=======
->>>>>>> 99508fb5
 
 /-- A version of the **Hahn-Banach theorem**: given disjoint convex sets `s`, `t` where `s` is
 closed, and `t` is compact, there is a continuous linear functional which strongly separates them.
