/-
Copyright (c) 2024 Daniel Weber. All rights reserved.
Released under Apache 2.0 license as described in the file LICENSE.
Authors: Daniel Weber
-/
import Mathlib.RingTheory.Derivation.DifferentialRing
import Mathlib.Algebra.Polynomial.Module.Basic
import Mathlib.Algebra.Polynomial.Derivation
import Mathlib.FieldTheory.Separable

/-!
# Coefficient-wise derivation on polynomials

In this file we define applying a derivation on the coefficients of a polynomial,
show this forms a derivation, and prove `apply_eval_eq`, which shows that for a derivation `D`,
`D(p(x)) = (D.mapCoeffs p)(x) + D(x) * p'(x)`. `apply_aeval_eq` and `apply_aeval_eq'`
are generalizations of that for algebras. We also have a special case for `DifferentialAlgebra`s.
-/

noncomputable section

open Polynomial Module

namespace Derivation

variable {R A M : Type*} [CommRing R] [CommRing A] [Algebra R A] [AddCommGroup M]
  [Module A M] [Module R M] (d : Derivation R A M)

/--
The `R`-derivation from `A[X]` to `M[X]` which applies the derivative to each
of the coefficients.
-/
def mapCoeffs : Derivation R A[X] (PolynomialModule A M) where
  __ := (PolynomialModule.map A d.toLinearMap).comp
    PolynomialModule.equivPolynomial.symm.toLinearMap
  map_one_eq_zero' := show (Finsupp.single 0 1).mapRange (d : A → M) d.map_zero = 0 by simp
  leibniz' p q := by
    dsimp
    induction p using Polynomial.induction_on' with
    | h_add => simp only [add_mul, map_add, add_smul, smul_add, add_add_add_comm, *]
    | h_monomial n a =>
      induction q using Polynomial.induction_on' with
      | h_add => simp only [mul_add, map_add, add_smul, smul_add, add_add_add_comm, *]
      | h_monomial m b =>
        refine Finsupp.ext fun i ↦ ?_
        dsimp [PolynomialModule.equivPolynomial, PolynomialModule.map]
        simp only [toFinsupp_mul, toFinsupp_monomial, AddMonoidAlgebra.single_mul_single]
        show d _ = _ + _
        erw [Finsupp.mapRange.linearMap_apply, Finsupp.mapRange.linearMap_apply]
        rw [Finsupp.mapRange_single, Finsupp.mapRange_single]
        erw [PolynomialModule.monomial_smul_single, PolynomialModule.monomial_smul_single]
        simp only [AddMonoidAlgebra.single_apply, apply_ite d, leibniz, map_zero, coeFn_coe,
          PolynomialModule.single_apply, ite_add_zero, add_comm m n]

@[simp]
lemma mapCoeffs_apply (p : A[X]) (i) :
    d.mapCoeffs p i = d (coeff p i) := rfl

@[simp]
lemma mapCoeffs_monomial (n : ℕ) (x : A) :
    d.mapCoeffs (monomial n x) = .single A n (d x) := Finsupp.ext fun _ ↦ by
  simp [coeff_monomial, apply_ite d, PolynomialModule.single_apply]

@[simp]
lemma mapCoeffs_X :
    d.mapCoeffs (X : A[X]) = 0 := by simp [← monomial_one_one_eq_X]

@[simp]
lemma mapCoeffs_C (x : A) :
    d.mapCoeffs (C x) = .single A 0 (d x) := by simp [← monomial_zero_left]

variable {B M' : Type*} [CommRing B] [Algebra R B] [Algebra A B]
    [AddCommGroup M'] [Module B M'] [Module R M'] [Module A M']

theorem apply_aeval_eq' (d' : Derivation R B M') (f : M →ₗ[A] M')
    (h : ∀ a, f (d a) = d' (algebraMap A B a)) (x : B) (p : A[X]) :
    d' (aeval x p) = PolynomialModule.eval x (PolynomialModule.map B f (d.mapCoeffs p)) +
      aeval x (derivative p) • d' x := by
  induction p using Polynomial.induction_on' with
  | h_add => simp_all only [eval_add, map_add, add_smul]; abel
  | h_monomial =>
    simp only [aeval_monomial, leibniz, leibniz_pow, mapCoeffs_monomial,
      PolynomialModule.map_single, PolynomialModule.eval_single, derivative_monomial, map_mul,
      _root_.map_natCast, h]
    rw [add_comm, ← smul_smul, ← smul_smul, Nat.cast_smul_eq_nsmul]


theorem apply_aeval_eq [IsScalarTower R A B] [IsScalarTower A B M'] (d : Derivation R B M')
    (x : B) (p : A[X]) :
    d (aeval x p) = PolynomialModule.eval x ((d.compAlgebraMap A).mapCoeffs p) +
      aeval x (derivative p) • d x := by
  convert apply_aeval_eq' (d.compAlgebraMap A) d LinearMap.id _ x p
  · apply Finsupp.ext
    intro x
    rfl
  · intro a
    rfl

theorem apply_eval_eq (x : A) (p : A[X]) :
    d (eval x p) = PolynomialModule.eval x (d.mapCoeffs p) + eval x (derivative p) • d x :=
  apply_aeval_eq d x p

end Derivation

namespace Differential

variable {A : Type*} [CommRing A] [Differential A]

/--
A specialization of `Derivation.mapCoeffs` for the case of a differential ring.
-/
def mapCoeffs : Derivation ℤ A[X] A[X] :=
  PolynomialModule.equivPolynomialSelf.compDer Differential.deriv.mapCoeffs

@[simp]
<<<<<<< HEAD
lemma mapCoeffs_apply (p : A[X]) (i) :
=======
lemma coeff_mapCoeffs (p : A[X]) (i) :
>>>>>>> 7aef6327
    coeff (mapCoeffs p) i = (coeff p i)′ := rfl

@[simp]
lemma mapCoeffs_monomial (n : ℕ) (x : A) :
    mapCoeffs (monomial n x) = monomial n x′ := by
  simp [mapCoeffs]

@[simp]
lemma mapCoeffs_X :
    mapCoeffs (X : A[X]) = 0 := by simp [← monomial_one_one_eq_X]

@[simp]
lemma mapCoeffs_C (x : A) :
    mapCoeffs (C x) = C x′ := by simp [← monomial_zero_left]

variable {R : Type*} [CommRing R] [Differential R] [Algebra A R] [DifferentialAlgebra A R]

theorem deriv_aeval_eq (x : R) (p : A[X]) :
    (aeval x p)′ = aeval x (mapCoeffs p) + aeval x (derivative p) * x′ := by
  convert Derivation.apply_aeval_eq' Differential.deriv _ (Algebra.linearMap A R) ..
  · simp [mapCoeffs]
  · simp [deriv_algebraMap]

/--
The unique derivation which can be made to a `DifferentialAlgebra` on `A[X]` with
`X′ = v`.
-/
def implicitDeriv (v : A[X]) :
    Derivation ℤ A[X] A[X] :=
  mapCoeffs + v • derivative'.restrictScalars ℤ

@[simp]
lemma implicitDeriv_C (v : A[X]) (b : A) :
    implicitDeriv v (C b) = C b′ := by
  simp [implicitDeriv]

@[simp]
lemma implicitDeriv_X (v : A[X]) :
    implicitDeriv v X = v := by
  simp [implicitDeriv]

<<<<<<< HEAD
/--
`implicitDeriv` as a `Differential`.
-/
abbrev implicitDifferential (v : A[X]) : Differential A[X] := ⟨implicitDeriv v⟩

lemma implicitDifferentialAlgebra (v : A[X]) :
    letI := implicitDifferential v
    DifferentialAlgebra A A[X] :=
  letI := implicitDifferential v
  ⟨implicitDeriv_C v⟩

@[simp]
lemma implicitDifferential_C (v : A[X]) (b : A) :
    letI := implicitDifferential v
    (C b)′ = C b′ := implicitDeriv_C v b

@[simp]
lemma implicitDifferential_X (v : A[X]) :
    letI := implicitDifferential v
    X′ = v := implicitDeriv_X v

=======
>>>>>>> 7aef6327
lemma deriv_aeval_eq_implicitDeriv (x : R) (v : A[X]) (h : x′ = aeval x v) (p : A[X]) :
    (aeval x p)′ = aeval x (implicitDeriv v p) := by
  simp [deriv_aeval_eq, implicitDeriv, h, mul_comm]

variable {R' : Type*} [CommRing R'] [Differential R'] [Algebra A R'] [DifferentialAlgebra A R']
variable [IsDomain R'] [Nontrivial R]

lemma algHom_deriv (f : R →ₐ[A] R') (hf : Function.Injective f) (x : R) (h : IsSeparable A x) :
    f (x′) = (f x)′ := by
  let p := minpoly A x
  apply mul_left_cancel₀ (a := aeval (f x) (derivative p))
  · rw [Polynomial.aeval_algHom]
    simp only [AlgHom.coe_comp, Function.comp_apply, ne_eq, map_eq_zero_iff f hf]
    apply Separable.aeval_derivative_ne_zero h (minpoly.aeval A x)
  conv => lhs; rw [Polynomial.aeval_algHom]
  simp [← map_mul]
  apply add_left_cancel (a := aeval (f x) (mapCoeffs p))
  rw [← deriv_aeval_eq]
  simp only [aeval_algHom, AlgHom.coe_comp, Function.comp_apply, ← map_add, ← deriv_aeval_eq,
    minpoly.aeval, map_zero, p]

omit [Nontrivial R] in
lemma algEquiv_deriv (f : R ≃ₐ[A] R') (x : R) (h : IsSeparable A x) :
    f (x′) = (f x)′ :=
  haveI := f.nontrivial
  algHom_deriv f.toAlgHom f.injective x h

variable [Algebra.IsSeparable A R]

lemma algHom_deriv' (f : R →ₐ[A] R') (hf : Function.Injective f) (x : R) :
    f (x′) = (f x)′ := algHom_deriv f hf x (Algebra.IsSeparable.isSeparable' x)

omit [Nontrivial R] in
lemma algEquiv_deriv' (f : R ≃ₐ[A] R') (x : R) :
    f (x′) = (f x)′ :=
  haveI := f.nontrivial
  algHom_deriv' f.toAlgHom f.injective x

end Differential<|MERGE_RESOLUTION|>--- conflicted
+++ resolved
@@ -113,11 +113,7 @@
   PolynomialModule.equivPolynomialSelf.compDer Differential.deriv.mapCoeffs
 
 @[simp]
-<<<<<<< HEAD
-lemma mapCoeffs_apply (p : A[X]) (i) :
-=======
 lemma coeff_mapCoeffs (p : A[X]) (i) :
->>>>>>> 7aef6327
     coeff (mapCoeffs p) i = (coeff p i)′ := rfl
 
 @[simp]
@@ -159,30 +155,6 @@
     implicitDeriv v X = v := by
   simp [implicitDeriv]
 
-<<<<<<< HEAD
-/--
-`implicitDeriv` as a `Differential`.
--/
-abbrev implicitDifferential (v : A[X]) : Differential A[X] := ⟨implicitDeriv v⟩
-
-lemma implicitDifferentialAlgebra (v : A[X]) :
-    letI := implicitDifferential v
-    DifferentialAlgebra A A[X] :=
-  letI := implicitDifferential v
-  ⟨implicitDeriv_C v⟩
-
-@[simp]
-lemma implicitDifferential_C (v : A[X]) (b : A) :
-    letI := implicitDifferential v
-    (C b)′ = C b′ := implicitDeriv_C v b
-
-@[simp]
-lemma implicitDifferential_X (v : A[X]) :
-    letI := implicitDifferential v
-    X′ = v := implicitDeriv_X v
-
-=======
->>>>>>> 7aef6327
 lemma deriv_aeval_eq_implicitDeriv (x : R) (v : A[X]) (h : x′ = aeval x v) (p : A[X]) :
     (aeval x p)′ = aeval x (implicitDeriv v p) := by
   simp [deriv_aeval_eq, implicitDeriv, h, mul_comm]
