/-
Copyright (c) 2023 David Kurniadi Angdinata. All rights reserved.
Released under Apache 2.0 license as described in the file LICENSE.
Authors: David Kurniadi Angdinata
-/
import Mathlib.AlgebraicGeometry.EllipticCurve.Jacobian
import Mathlib.LinearAlgebra.FreeModule.Norm
import Mathlib.RingTheory.ClassGroup

/-!
# Group law on Weierstrass curves

This file proves that the nonsingular rational points on a Weierstrass curve forms an abelian group
under the geometric group law defined in `Mathlib.AlgebraicGeometry.EllipticCurve.Affine` and in
`Mathlib.AlgebraicGeometry.EllipticCurve.Jacobian`.

## Mathematical background

Let `W` be a Weierstrass curve over a field `F` given by a Weierstrass equation $W(X, Y) = 0$ in
affine coordinates. As in `Mathlib.AlgebraicGeometry.EllipticCurve.Affine`, the set of nonsingular
rational points `W⟮F⟯` of `W` consist of the unique point at infinity $0$ and nonsingular affine
points $(x, y)$. With this description, there is an addition-preserving injection between `W⟮F⟯`
and the ideal class group of the coordinate ring $F[W] := F[X, Y] / \langle W(X, Y)\rangle$ of `W`.
This is defined by mapping the point at infinity $0$ to the trivial ideal class and an affine point
$(x, y)$ to the ideal class of the invertible fractional ideal $\langle X - x, Y - y\rangle$.
Proving that this is well-defined and preserves addition reduce to checking several equalities of
integral ideals, which is done in `WeierstrassCurve.Affine.CoordinateRing.XYIdeal_neg_mul` and in
`WeierstrassCurve.Affine.CoordinateRing.XYIdeal_mul_XYIdeal` via explicit ideal computations.
Now $F[W]$ is a free rank two $F[X]$-algebra with basis $\{1, Y\}$, so every element of $F[W]$ is
of the form $p + qY$ for some $p, q \in F[X]$, and there is an algebra norm $N : F[W] \to F[X]$.
Injectivity can then be shown by computing the degree of such a norm $N(p + qY)$ in two different
ways, which is done in `WeierstrassCurve.Affine.CoordinateRing.degree_norm_smul_basis` and in the
auxiliary lemmas in the proof of `WeierstrassCurve.Affine.Point.instAddCommGroup`.

When `W` is given in Jacobian coordinates, `WeierstrassCurve.Jacobian.Point.toAffineAddEquiv` pulls
back the group law on `WeierstrassCurve.Affine.Point` to `WeierstrassCurve.Jacobian.Point`.

## Main definitions

 * `WeierstrassCurve.Affine.CoordinateRing`: the coordinate ring `F[W]` of a Weierstrass curve `W`.
 * `WeierstrassCurve.Affine.CoordinateRing.basis`: the power basis of `F[W]` over `F[X]`.

## Main statements

 * `WeierstrassCurve.Affine.CoordinateRing.instIsDomainCoordinateRing`: the coordinate ring of an
    affine Weierstrass curve is an integral domain.
 * `WeierstrassCurve.Affine.CoordinateRing.degree_norm_smul_basis`: the degree of the norm of an
    element in the coordinate ring of an affine Weierstrass curve in terms of the power basis.
 * `WeierstrassCurve.Affine.Point.instAddCommGroup`: the type of nonsingular rational points on
    an affine Weierstrass curve forms an abelian group under addition.
 * `WeierstrassCurve.Jacobian.Point.instAddCommGroup`: the type of nonsingular rational
    points on a Jacobian Weierstrass curve forms an abelian group under addition.

## References

https://drops.dagstuhl.de/storage/00lipics/lipics-vol268-itp2023/LIPIcs.ITP.2023.6/LIPIcs.ITP.2023.6.pdf

## Tags

elliptic curve, group law, class group
-/

open Ideal nonZeroDivisors Polynomial

local macro "C_simp" : tactic =>
  `(tactic| simp only [map_ofNat, C_0, C_1, C_neg, C_add, C_sub, C_mul, C_pow])

local macro "eval_simp" : tactic =>
  `(tactic| simp only [eval_C, eval_X, eval_neg, eval_add, eval_sub, eval_mul, eval_pow])

universe u v

namespace WeierstrassCurve.Affine

/-! ## Weierstrass curves in affine coordinates -/

variable {R : Type u} {S : Type v} [CommRing R] [CommRing S] (W : Affine R) (f : R →+* S)

-- Porting note: in Lean 3, this is a `def` under a `derive comm_ring` tag.
-- This generates a reducible instance of `comm_ring` for `coordinate_ring`. In certain
-- circumstances this might be extremely slow, because all instances in its definition are unified
-- exponentially many times. In this case, one solution is to manually add the local attribute
-- `local attribute [irreducible] coordinate_ring.comm_ring` to block this type-level unification.
-- In Lean 4, this is no longer an issue and is now an `abbrev`. See Zulip thread:
-- https://leanprover.zulipchat.com/#narrow/stream/116395-maths/topic/.E2.9C.94.20class_group.2Emk
/-- The coordinate ring $R[W] := R[X, Y] / \langle W(X, Y) \rangle$ of `W`. -/
abbrev CoordinateRing : Type u :=
  AdjoinRoot W.polynomial
#align weierstrass_curve.coordinate_ring WeierstrassCurve.Affine.CoordinateRing

/-- The function field $R(W) := \mathrm{Frac}(R[W])$ of `W`. -/
abbrev FunctionField : Type u :=
  FractionRing W.CoordinateRing
#align weierstrass_curve.function_field WeierstrassCurve.Affine.FunctionField

namespace CoordinateRing

section Algebra

/-! ### The coordinate ring as an `R[X]`-algebra -/

noncomputable instance : Algebra R W.CoordinateRing :=
  Quotient.algebra R
#align weierstrass_curve.coordinate_ring.algebra' WeierstrassCurve.Affine.CoordinateRing.instAlgebra

noncomputable instance : Algebra R[X] W.CoordinateRing :=
  Quotient.algebra R[X]
#align weierstrass_curve.coordinate_ring.algebra WeierstrassCurve.Affine.CoordinateRing.instAlgebraPolynomial

instance : IsScalarTower R R[X] W.CoordinateRing :=
  Quotient.isScalarTower R R[X] _
#align weierstrass_curve.coordinate_ring.is_scalar_tower WeierstrassCurve.Affine.CoordinateRing.instIsScalarTowerPolynomial

instance [Subsingleton R] : Subsingleton W.CoordinateRing :=
  Module.subsingleton R[X] _
#align weierstrass_curve.coordinate_ring.subsingleton WeierstrassCurve.Affine.CoordinateRing.instSubsingleton

-- Porting note: added the abbreviation `mk` for `AdjoinRoot.mk W.polynomial`
/-- The natural ring homomorphism mapping an element of `R[X][Y]` to an element of `R[W]`. -/
noncomputable abbrev mk : R[X][Y] →+* W.CoordinateRing :=
  AdjoinRoot.mk W.polynomial

-- Porting note: added `classical` explicitly
/-- The basis $\{1, Y\}$ for the coordinate ring $R[W]$ over the polynomial ring $R[X]$. -/
protected noncomputable def basis : Basis (Fin 2) R[X] W.CoordinateRing := by
  classical exact (subsingleton_or_nontrivial R).by_cases (fun _ => default) fun _ =>
    (AdjoinRoot.powerBasis' W.monic_polynomial).basis.reindex <| finCongr W.natDegree_polynomial
#align weierstrass_curve.coordinate_ring.basis WeierstrassCurve.Affine.CoordinateRing.basis

lemma basis_apply (n : Fin 2) :
    CoordinateRing.basis W n = (AdjoinRoot.powerBasis' W.monic_polynomial).gen ^ (n : ℕ) := by
  classical
  nontriviality R
  rw [CoordinateRing.basis, Or.by_cases, dif_neg <| not_subsingleton R, Basis.reindex_apply,
    PowerBasis.basis_eq_pow]
  rfl
#align weierstrass_curve.coordinate_ring.basis_apply WeierstrassCurve.Affine.CoordinateRing.basis_apply

-- Porting note: added `@[simp]` in lieu of `coe_basis`
@[simp]
lemma basis_zero : CoordinateRing.basis W 0 = 1 := by
  simpa only [basis_apply] using pow_zero _
#align weierstrass_curve.coordinate_ring.basis_zero WeierstrassCurve.Affine.CoordinateRing.basis_zero

-- Porting note: added `@[simp]` in lieu of `coe_basis`
@[simp]
lemma basis_one : CoordinateRing.basis W 1 = mk W Y := by
  simpa only [basis_apply] using pow_one _
#align weierstrass_curve.coordinate_ring.basis_one WeierstrassCurve.Affine.CoordinateRing.basis_one

-- Porting note: removed `@[simp]` in lieu of `basis_zero` and `basis_one`
lemma coe_basis : (CoordinateRing.basis W : Fin 2 → W.CoordinateRing) = ![1, mk W Y] := by
  ext n
  fin_cases n
  exacts [basis_zero W, basis_one W]
#align weierstrass_curve.coordinate_ring.coe_basis WeierstrassCurve.Affine.CoordinateRing.coe_basis

variable {W} in
lemma smul (x : R[X]) (y : W.CoordinateRing) : x • y = mk W (C x) * y :=
  (algebraMap_smul W.CoordinateRing x y).symm
#align weierstrass_curve.coordinate_ring.smul WeierstrassCurve.Affine.CoordinateRing.smul

variable {W} in
lemma smul_basis_eq_zero {p q : R[X]} (hpq : p • (1 : W.CoordinateRing) + q • mk W Y = 0) :
    p = 0 ∧ q = 0 := by
  have h := Fintype.linearIndependent_iff.mp (CoordinateRing.basis W).linearIndependent ![p, q]
  erw [Fin.sum_univ_succ, basis_zero, Fin.sum_univ_one, basis_one] at h
  exact ⟨h hpq 0, h hpq 1⟩
#align weierstrass_curve.coordinate_ring.smul_basis_eq_zero WeierstrassCurve.Affine.CoordinateRing.smul_basis_eq_zero

variable {W} in
lemma exists_smul_basis_eq (x : W.CoordinateRing) :
    ∃ p q : R[X], p • (1 : W.CoordinateRing) + q • mk W Y = x := by
  have h := (CoordinateRing.basis W).sum_equivFun x
  erw [Fin.sum_univ_succ, Fin.sum_univ_one, basis_zero, basis_one] at h
  exact ⟨_, _, h⟩
#align weierstrass_curve.coordinate_ring.exists_smul_basis_eq WeierstrassCurve.Affine.CoordinateRing.exists_smul_basis_eq

lemma smul_basis_mul_C (y : R[X]) (p q : R[X]) :
    (p • (1 : W.CoordinateRing) + q • mk W Y) * mk W (C y) =
      (p * y) • (1 : W.CoordinateRing) + (q * y) • mk W Y := by
  simp only [smul, _root_.map_mul]
  ring1
set_option linter.uppercaseLean3 false in
#align weierstrass_curve.coordinate_ring.smul_basis_mul_C WeierstrassCurve.Affine.CoordinateRing.smul_basis_mul_C

lemma smul_basis_mul_Y (p q : R[X]) : (p • (1 : W.CoordinateRing) + q • mk W Y) * mk W Y =
    (q * (X ^ 3 + C W.a₂ * X ^ 2 + C W.a₄ * X + C W.a₆)) • (1 : W.CoordinateRing) +
      (p - q * (C W.a₁ * X + C W.a₃)) • mk W Y := by
  have Y_sq : mk W Y ^ 2 =
      mk W (C (X ^ 3 + C W.a₂ * X ^ 2 + C W.a₄ * X + C W.a₆) - C (C W.a₁ * X + C W.a₃) * Y) := by
    exact AdjoinRoot.mk_eq_mk.mpr ⟨1, by rw [polynomial]; ring1⟩
  simp only [smul, add_mul, mul_assoc, ← sq, Y_sq, C_sub, map_sub, C_mul, _root_.map_mul]
  ring1
set_option linter.uppercaseLean3 false in
#align weierstrass_curve.coordinate_ring.smul_basis_mul_Y WeierstrassCurve.Affine.CoordinateRing.smul_basis_mul_Y

/-- The ring homomorphism `R[W] →+* S[W.map f]` induced by a ring homomorphism `f : R →+* S`. -/
noncomputable def map : W.CoordinateRing →+* (W.map f).toAffine.CoordinateRing :=
  AdjoinRoot.lift ((AdjoinRoot.of _).comp <| mapRingHom f) _ <| by
    rw [← eval₂_map, ← map_polynomial, AdjoinRoot.eval₂_root]

lemma map_mk (x : R[X][Y]) : map W f (mk W x) = mk (W.map f) (x.map <| mapRingHom f) := by
  rw [map, AdjoinRoot.lift_mk, ← eval₂_map]
  exact AdjoinRoot.aeval_eq <| x.map <| mapRingHom f

variable {W} in
protected lemma map_smul (x : R[X]) (y : W.CoordinateRing) :
    map W f (x • y) = x.map f • map W f y := by
  rw [smul, _root_.map_mul, map_mk, map_C, smul]
  rfl

variable {f} in
lemma map_injective (hf : Function.Injective f) : Function.Injective <| map W f :=
  (injective_iff_map_eq_zero _).mpr fun y hy => by
    obtain ⟨p, q, rfl⟩ := exists_smul_basis_eq y
    simp_rw [map_add, CoordinateRing.map_smul, map_one, map_mk, map_X] at hy
    obtain ⟨hp, hq⟩ := smul_basis_eq_zero hy
    rw [Polynomial.map_eq_zero_iff hf] at hp hq
    simp_rw [hp, hq, zero_smul, add_zero]

instance [IsDomain R] : IsDomain W.CoordinateRing :=
  have : IsDomain (W.map <| algebraMap R <| FractionRing R).toAffine.CoordinateRing :=
    AdjoinRoot.isDomain_of_prime (irreducible_polynomial _).prime
  (map_injective W <| IsFractionRing.injective R <| FractionRing R).isDomain
#align weierstrass_curve.coordinate_ring.is_domain WeierstrassCurve.Affine.CoordinateRing.instIsDomain
#noalign weierstrass_curve.coordinate_ring.is_domain_of_field

end Algebra

section Ring

/-! ### Ideals in the coordinate ring over a ring -/

-- Porting note (#10619): removed `@[simp]` to avoid a `simpNF` linter error
/-- The class of the element $X - x$ in $R[W]$ for some $x \in R$. -/
noncomputable def XClass (x : R) : W.CoordinateRing :=
  mk W <| C <| X - C x
set_option linter.uppercaseLean3 false in
#align weierstrass_curve.coordinate_ring.X_class WeierstrassCurve.Affine.CoordinateRing.XClass

lemma XClass_ne_zero [Nontrivial R] (x : R) : XClass W x ≠ 0 :=
  AdjoinRoot.mk_ne_zero_of_natDegree_lt W.monic_polynomial (C_ne_zero.mpr <| X_sub_C_ne_zero x) <|
    by rw [natDegree_polynomial, natDegree_C]; norm_num1
set_option linter.uppercaseLean3 false in
#align weierstrass_curve.coordinate_ring.X_class_ne_zero WeierstrassCurve.Affine.CoordinateRing.XClass_ne_zero

-- Porting note (#10619): removed `@[simp]` to avoid a `simpNF` linter error
/-- The class of the element $Y - y(X)$ in $R[W]$ for some $y(X) \in R[X]$. -/
noncomputable def YClass (y : R[X]) : W.CoordinateRing :=
  mk W <| Y - C y
set_option linter.uppercaseLean3 false in
#align weierstrass_curve.coordinate_ring.Y_class WeierstrassCurve.Affine.CoordinateRing.YClass

lemma YClass_ne_zero [Nontrivial R] (y : R[X]) : YClass W y ≠ 0 :=
  AdjoinRoot.mk_ne_zero_of_natDegree_lt W.monic_polynomial (X_sub_C_ne_zero y) <|
    by rw [natDegree_polynomial, natDegree_X_sub_C]; norm_num1
set_option linter.uppercaseLean3 false in
#align weierstrass_curve.coordinate_ring.Y_class_ne_zero WeierstrassCurve.Affine.CoordinateRing.YClass_ne_zero

lemma C_addPolynomial (x y L : R) : mk W (C <| W.addPolynomial x y L) =
    mk W ((Y - C (linePolynomial x y L)) * (W.negPolynomial - C (linePolynomial x y L))) :=
  AdjoinRoot.mk_eq_mk.mpr ⟨1, by rw [W.C_addPolynomial, add_sub_cancel_left, mul_one]⟩
set_option linter.uppercaseLean3 false in
#align weierstrass_curve.coordinate_ring.C_add_polynomial WeierstrassCurve.Affine.CoordinateRing.C_addPolynomial

-- Porting note (#10619): removed `@[simp]` to avoid a `simpNF` linter error
/-- The ideal $\langle X - x \rangle$ of $R[W]$ for some $x \in R$. -/
noncomputable def XIdeal (x : R) : Ideal W.CoordinateRing :=
  span {XClass W x}
set_option linter.uppercaseLean3 false in
#align weierstrass_curve.coordinate_ring.X_ideal WeierstrassCurve.Affine.CoordinateRing.XIdeal

-- Porting note (#10619): removed `@[simp]` to avoid a `simpNF` linter error
/-- The ideal $\langle Y - y(X) \rangle$ of $R[W]$ for some $y(X) \in R[X]$. -/
noncomputable def YIdeal (y : R[X]) : Ideal W.CoordinateRing :=
  span {YClass W y}
set_option linter.uppercaseLean3 false in
#align weierstrass_curve.coordinate_ring.Y_ideal WeierstrassCurve.Affine.CoordinateRing.YIdeal

-- Porting note (#10619): removed `@[simp]` to avoid a `simpNF` linter error
/-- The ideal $\langle X - x, Y - y(X) \rangle$ of $R[W]$ for some $x \in R$ and $y(X) \in R[X]$. -/
noncomputable def XYIdeal (x : R) (y : R[X]) : Ideal W.CoordinateRing :=
  span {XClass W x, YClass W y}
set_option linter.uppercaseLean3 false in
#align weierstrass_curve.coordinate_ring.XY_ideal WeierstrassCurve.Affine.CoordinateRing.XYIdeal

lemma XYIdeal_eq₁ (x y L : R) : XYIdeal W x (C y) = XYIdeal W x (linePolynomial x y L) := by
  simp only [XYIdeal, XClass, YClass, linePolynomial]
  rw [← span_pair_add_mul_right <| mk W <| C <| C <| -L, ← _root_.map_mul, ← map_add]
  apply congr_arg (_ ∘ _ ∘ _ ∘ _)
  C_simp
  ring1
set_option linter.uppercaseLean3 false in
#align weierstrass_curve.XY_ideal_eq₁ WeierstrassCurve.Affine.CoordinateRing.XYIdeal_eq₁

lemma XYIdeal_add_eq (x₁ x₂ y₁ L : R) : XYIdeal W (W.addX x₁ x₂ L) (C <| W.addY x₁ x₂ y₁ L) =
    span {mk W <| W.negPolynomial - C (linePolynomial x₁ y₁ L)} ⊔ XIdeal W (W.addX x₁ x₂ L) := by
  simp only [XYIdeal, XIdeal, XClass, YClass, addY, negAddY, negY, negPolynomial, linePolynomial]
  rw [sub_sub <| -(Y : R[X][Y]), neg_sub_left (Y : R[X][Y]), map_neg, span_singleton_neg, sup_comm,
    ← span_insert, ← span_pair_add_mul_right <| mk W <| C <| C <| W.a₁ + L, ← _root_.map_mul,
    ← map_add]
  apply congr_arg (_ ∘ _ ∘ _ ∘ _)
  C_simp
  ring1
set_option linter.uppercaseLean3 false in
#align weierstrass_curve.XY_ideal_add_eq WeierstrassCurve.Affine.CoordinateRing.XYIdeal_add_eq

/-- The $R$-algebra isomorphism from $R[W] / \langle X - x, Y - y(X) \rangle$ to $R$ obtained by
evaluation at $y(X)$ and at $x$ provided that $W(x, y(x)) = 0$. -/
noncomputable def quotientXYIdealEquiv {x : R} {y : R[X]} (h : (W.polynomial.eval y).eval x = 0) :
    (W.CoordinateRing ⧸ XYIdeal W x y) ≃ₐ[R] R :=
  ((quotientEquivAlgOfEq R <| by
      simp only [XYIdeal, XClass, YClass, ← Set.image_pair, ← map_span]; rfl).trans <|
        DoubleQuot.quotQuotEquivQuotOfLEₐ R <| (span_singleton_le_iff_mem _).mpr <|
          mem_span_C_X_sub_C_X_sub_C_iff_eval_eval_eq_zero.mpr h).trans
    quotientSpanCXSubCXSubCAlgEquiv
set_option linter.uppercaseLean3 false in
#align weierstrass_curve.coordinate_ring.quotient_XY_ideal_equiv WeierstrassCurve.Affine.CoordinateRing.quotientXYIdealEquiv

end Ring

section Field

/-! ### Ideals in the coordinate ring over a field -/

variable {F : Type u} [Field F] {W : Affine F}

lemma C_addPolynomial_slope {x₁ x₂ y₁ y₂ : F} (h₁ : W.Equation x₁ y₁) (h₂ : W.Equation x₂ y₂)
    (hxy : ¬(x₁ = x₂ ∧ y₁ = W.negY x₂ y₂)) :
    mk W (C <| W.addPolynomial x₁ y₁ <| W.slope x₁ x₂ y₁ y₂) =
      -(XClass W x₁ * XClass W x₂ * XClass W (W.addX x₁ x₂ <| W.slope x₁ x₂ y₁ y₂)) := by
  simp only [addPolynomial_slope h₁ h₂ hxy, C_neg, mk, map_neg, neg_inj, _root_.map_mul]
  rfl
set_option linter.uppercaseLean3 false in
#align weierstrass_curve.coordinate_ring.C_add_polynomial_slope WeierstrassCurve.Affine.CoordinateRing.C_addPolynomial_slope

lemma XYIdeal_eq₂ {x₁ x₂ y₁ y₂ : F} (h₁ : W.Equation x₁ y₁) (h₂ : W.Equation x₂ y₂)
    (hxy : ¬(x₁ = x₂ ∧ y₁ = W.negY x₂ y₂)) :
    XYIdeal W x₂ (C y₂) = XYIdeal W x₂ (linePolynomial x₁ y₁ <| W.slope x₁ x₂ y₁ y₂) := by
  have hy₂ : y₂ = (linePolynomial x₁ y₁ <| W.slope x₁ x₂ y₁ y₂).eval x₂ := by
    by_cases hx : x₁ = x₂
    · have hy : y₁ ≠ W.negY x₂ y₂ := fun h => hxy ⟨hx, h⟩
      rcases hx, Y_eq_of_Y_ne h₁ h₂ hx hy with ⟨rfl, rfl⟩
      field_simp [linePolynomial, sub_ne_zero_of_ne hy]
    · field_simp [linePolynomial, slope_of_X_ne hx, sub_ne_zero_of_ne hx]
      ring1
  nth_rw 1 [hy₂]
  simp only [XYIdeal, XClass, YClass, linePolynomial]
  rw [← span_pair_add_mul_right <| mk W <| C <| C <| -W.slope x₁ x₂ y₁ y₂, ← _root_.map_mul,
    ← map_add]
  apply congr_arg (_ ∘ _ ∘ _ ∘ _)
  eval_simp
  C_simp
  ring1
set_option linter.uppercaseLean3 false in
#align weierstrass_curve.XY_ideal_eq₂ WeierstrassCurve.Affine.CoordinateRing.XYIdeal_eq₂

lemma XYIdeal_neg_mul {x y : F} (h : W.Nonsingular x y) :
    XYIdeal W x (C <| W.negY x y) * XYIdeal W x (C y) = XIdeal W x := by
  have Y_rw : (Y - C (C y)) * (Y - C (C <| W.negY x y)) -
      C (X - C x) * (C (X ^ 2 + C (x + W.a₂) * X + C (x ^ 2 + W.a₂ * x + W.a₄)) - C (C W.a₁) * Y) =
        W.polynomial * 1 := by
    linear_combination (norm := (rw [negY, polynomial]; C_simp; ring1))
      congr_arg C (congr_arg C ((equation_iff ..).mp h.left).symm)
  simp_rw [XYIdeal, XClass, YClass, span_pair_mul_span_pair, mul_comm, ← _root_.map_mul,
    AdjoinRoot.mk_eq_mk.mpr ⟨1, Y_rw⟩, _root_.map_mul, span_insert,
    ← span_singleton_mul_span_singleton, ← Ideal.mul_sup, ← span_insert]
  convert mul_top (_ : Ideal W.CoordinateRing) using 2
  simp_rw [← Set.image_singleton (f := mk W), ← Set.image_insert_eq, ← map_span]
  convert map_top (R := F[X][Y]) (mk W) using 1
  apply congr_arg
  simp_rw [eq_top_iff_one, mem_span_insert', mem_span_singleton']
  rcases ((nonsingular_iff' ..).mp h).right with hx | hy
  · let W_X := W.a₁ * y - (3 * x ^ 2 + 2 * W.a₂ * x + W.a₄)
    refine
      ⟨C <| C W_X⁻¹ * -(X + C (2 * x + W.a₂)), C <| C <| W_X⁻¹ * W.a₁, 0, C <| C <| W_X⁻¹ * -1, ?_⟩
    rw [← mul_right_inj' <| C_ne_zero.mpr <| C_ne_zero.mpr hx]
    simp only [mul_add, ← mul_assoc, ← C_mul, mul_inv_cancel hx]
    C_simp
    ring1
  · let W_Y := 2 * y + W.a₁ * x + W.a₃
    refine ⟨0, C <| C W_Y⁻¹, C <| C <| W_Y⁻¹ * -1, 0, ?_⟩
    rw [negY, ← mul_right_inj' <| C_ne_zero.mpr <| C_ne_zero.mpr hy]
    simp only [mul_add, ← mul_assoc, ← C_mul, mul_inv_cancel hy]
    C_simp
    ring1
set_option linter.uppercaseLean3 false in
#align weierstrass_curve.XY_ideal_neg_mul WeierstrassCurve.Affine.CoordinateRing.XYIdeal_neg_mul

private lemma XYIdeal'_mul_inv {x y : F} (h : W.Nonsingular x y) :
    XYIdeal W x (C y) * (XYIdeal W x (C <| W.negY x y) *
        (XIdeal W x : FractionalIdeal W.CoordinateRing⁰ W.FunctionField)⁻¹) = 1 := by
  rw [← mul_assoc, ← FractionalIdeal.coeIdeal_mul, mul_comm <| XYIdeal W .., XYIdeal_neg_mul h,
    XIdeal, FractionalIdeal.coe_ideal_span_singleton_mul_inv W.FunctionField <| XClass_ne_zero W x]

lemma XYIdeal_mul_XYIdeal {x₁ x₂ y₁ y₂ : F} (h₁ : W.Equation x₁ y₁) (h₂ : W.Equation x₂ y₂)
    (hxy : ¬(x₁ = x₂ ∧ y₁ = W.negY x₂ y₂)) :
    XIdeal W (W.addX x₁ x₂ <| W.slope x₁ x₂ y₁ y₂) * (XYIdeal W x₁ (C y₁) * XYIdeal W x₂ (C y₂)) =
      YIdeal W (linePolynomial x₁ y₁ <| W.slope x₁ x₂ y₁ y₂) *
        XYIdeal W (W.addX x₁ x₂ <| W.slope x₁ x₂ y₁ y₂)
          (C <| W.addY x₁ x₂ y₁ <| W.slope x₁ x₂ y₁ y₂) := by
  have sup_rw : ∀ a b c d : Ideal W.CoordinateRing, a ⊔ (b ⊔ (c ⊔ d)) = a ⊔ d ⊔ b ⊔ c :=
    fun _ _ c _ => by rw [← sup_assoc, sup_comm c, sup_sup_sup_comm, ← sup_assoc]
  rw [XYIdeal_add_eq, XIdeal, mul_comm, XYIdeal_eq₁ W x₁ y₁ <| W.slope x₁ x₂ y₁ y₂, XYIdeal,
    XYIdeal_eq₂ h₁ h₂ hxy, XYIdeal, span_pair_mul_span_pair]
  simp_rw [span_insert, sup_rw, Ideal.sup_mul, span_singleton_mul_span_singleton]
  rw [← neg_eq_iff_eq_neg.mpr <| C_addPolynomial_slope h₁ h₂ hxy, span_singleton_neg,
    C_addPolynomial, _root_.map_mul, YClass]
  simp_rw [mul_comm <| XClass W x₁, mul_assoc, ← span_singleton_mul_span_singleton, ← Ideal.mul_sup]
  rw [span_singleton_mul_span_singleton, ← span_insert,
    ← span_pair_add_mul_right <| -(XClass W <| W.addX x₁ x₂ <| W.slope x₁ x₂ y₁ y₂), mul_neg,
    ← sub_eq_add_neg, ← sub_mul, ← map_sub <| mk W, sub_sub_sub_cancel_right, span_insert,
    ← span_singleton_mul_span_singleton, ← sup_rw, ← Ideal.sup_mul, ← Ideal.sup_mul]
  apply congr_arg (_ ∘ _)
  convert top_mul (_ : Ideal W.CoordinateRing)
  simp_rw [XClass, ← Set.image_singleton (f := mk W), ← map_span, ← Ideal.map_sup, eq_top_iff_one,
    mem_map_iff_of_surjective _ AdjoinRoot.mk_surjective, ← span_insert, mem_span_insert',
    mem_span_singleton']
  by_cases hx : x₁ = x₂
  · have hy : y₁ ≠ W.negY x₂ y₂ := fun h => hxy ⟨hx, h⟩
    rcases hx, Y_eq_of_Y_ne h₁ h₂ hx hy with ⟨rfl, rfl⟩
    let y := (y₁ - W.negY x₁ y₁) ^ 2
    replace hxy := pow_ne_zero 2 <| sub_ne_zero_of_ne hy
    refine ⟨1 + C (C <| y⁻¹ * 4) * W.polynomial,
      ⟨C <| C y⁻¹ * (C 4 * X ^ 2 + C (4 * x₁ + W.b₂) * X + C (4 * x₁ ^ 2 + W.b₂ * x₁ + 2 * W.b₄)),
        0, C (C y⁻¹) * (Y - W.negPolynomial), ?_⟩, by
      rw [map_add, map_one, _root_.map_mul <| mk W, AdjoinRoot.mk_self, mul_zero, add_zero]⟩
    rw [polynomial, negPolynomial, ← mul_right_inj' <| C_ne_zero.mpr <| C_ne_zero.mpr hxy]
    simp only [mul_add, ← mul_assoc, ← C_mul, mul_inv_cancel hxy]
    linear_combination (norm := (rw [b₂, b₄, negY]; C_simp; ring1))
      -4 * congr_arg C (congr_arg C <| (equation_iff ..).mp h₁)
  · replace hx := sub_ne_zero_of_ne hx
    refine ⟨_, ⟨⟨C <| C (x₁ - x₂)⁻¹, C <| C <| (x₁ - x₂)⁻¹ * -1, 0, ?_⟩, map_one _⟩⟩
    rw [← mul_right_inj' <| C_ne_zero.mpr <| C_ne_zero.mpr hx]
    simp only [← mul_assoc, mul_add, ← C_mul, mul_inv_cancel hx]
    C_simp
    ring1
set_option linter.uppercaseLean3 false in
#align weierstrass_curve.XY_ideal_mul_XY_ideal WeierstrassCurve.Affine.CoordinateRing.XYIdeal_mul_XYIdeal

-- Porting note (#10619): removed `@[simp]` to avoid a `simpNF` linter error
/-- The non-zero fractional ideal $\langle X - x, Y - y \rangle$ of $F(W)$ for some $x, y \in F$. -/
noncomputable def XYIdeal' {x y : F} (h : W.Nonsingular x y) :
    (FractionalIdeal W.CoordinateRing⁰ W.FunctionField)ˣ :=
  Units.mkOfMulEqOne _ _ <| XYIdeal'_mul_inv h
set_option linter.uppercaseLean3 false in
#align weierstrass_curve.XY_ideal' WeierstrassCurve.Affine.CoordinateRing.XYIdeal'

lemma XYIdeal'_eq {x y : F} (h : W.Nonsingular x y) :
    (XYIdeal' h : FractionalIdeal W.CoordinateRing⁰ W.FunctionField) = XYIdeal W x (C y) :=
  rfl
set_option linter.uppercaseLean3 false in
#align weierstrass_curve.XY_ideal'_eq WeierstrassCurve.Affine.CoordinateRing.XYIdeal'_eq

lemma mk_XYIdeal'_mul_mk_XYIdeal'_of_Yeq {x y : F} (h : W.Nonsingular x y) :
    ClassGroup.mk (XYIdeal' <| nonsingular_neg h) * ClassGroup.mk (XYIdeal' h) = 1 := by
  rw [← _root_.map_mul]
  exact
    (ClassGroup.mk_eq_one_of_coe_ideal <| by exact (FractionalIdeal.coeIdeal_mul ..).symm.trans <|
      FractionalIdeal.coeIdeal_inj.mpr <| XYIdeal_neg_mul h).mpr ⟨_, XClass_ne_zero W _, rfl⟩
set_option linter.uppercaseLean3 false in
#align weierstrass_curve.mk_XY_ideal'_mul_mk_XY_ideal'_of_Yeq WeierstrassCurve.Affine.CoordinateRing.mk_XYIdeal'_mul_mk_XYIdeal'_of_Yeq

lemma mk_XYIdeal'_mul_mk_XYIdeal' {x₁ x₂ y₁ y₂ : F} (h₁ : W.Nonsingular x₁ y₁)
    (h₂ : W.Nonsingular x₂ y₂) (hxy : ¬(x₁ = x₂ ∧ y₁ = W.negY x₂ y₂)) :
    ClassGroup.mk (XYIdeal' h₁) * ClassGroup.mk (XYIdeal' h₂) =
      ClassGroup.mk (XYIdeal' <| nonsingular_add h₁ h₂ hxy) := by
  rw [← _root_.map_mul]
  exact (ClassGroup.mk_eq_mk_of_coe_ideal (by exact (FractionalIdeal.coeIdeal_mul ..).symm) <|
      XYIdeal'_eq _).mpr
    ⟨_, _, XClass_ne_zero W _, YClass_ne_zero W _, XYIdeal_mul_XYIdeal h₁.left h₂.left hxy⟩
set_option linter.uppercaseLean3 false in
#align weierstrass_curve.mk_XY_ideal'_mul_mk_XY_ideal' WeierstrassCurve.Affine.CoordinateRing.mk_XYIdeal'_mul_mk_XYIdeal'

end Field

section Norm

/-! ### Norms on the coordinate ring -/

lemma norm_smul_basis (p q : R[X]) :
    Algebra.norm R[X] (p • (1 : W.CoordinateRing) + q • mk W Y) =
      p ^ 2 - p * q * (C W.a₁ * X + C W.a₃) -
        q ^ 2 * (X ^ 3 + C W.a₂ * X ^ 2 + C W.a₄ * X + C W.a₆) := by
  simp_rw [Algebra.norm_eq_matrix_det <| CoordinateRing.basis W, Matrix.det_fin_two,
    Algebra.leftMulMatrix_eq_repr_mul, basis_zero, mul_one, basis_one, smul_basis_mul_Y, map_add,
    Finsupp.add_apply, map_smul, Finsupp.smul_apply, ← basis_zero, ← basis_one,
    Basis.repr_self_apply, if_pos, one_ne_zero, if_false, smul_eq_mul]
  ring1
#align weierstrass_curve.coordinate_ring.norm_smul_basis WeierstrassCurve.Affine.CoordinateRing.norm_smul_basis

lemma coe_norm_smul_basis (p q : R[X]) :
    Algebra.norm R[X] (p • (1 : W.CoordinateRing) + q • mk W Y) =
      mk W ((C p + C q * X) * (C p + C q * (-(Y : R[X][Y]) - C (C W.a₁ * X + C W.a₃)))) :=
  AdjoinRoot.mk_eq_mk.mpr
    ⟨C q ^ 2, by simp only [norm_smul_basis, polynomial]; C_simp; ring1⟩
#align weierstrass_curve.coordinate_ring.coe_norm_smul_basis WeierstrassCurve.Affine.CoordinateRing.coe_norm_smul_basis

lemma degree_norm_smul_basis [IsDomain R] (p q : R[X]) :
    (Algebra.norm R[X] <| p • (1 : W.CoordinateRing) + q • mk W Y).degree =
      max (2 • p.degree) (2 • q.degree + 3) := by
  have hdp : (p ^ 2).degree = 2 • p.degree := degree_pow p 2
  have hdpq : (p * q * (C W.a₁ * X + C W.a₃)).degree ≤ p.degree + q.degree + 1 := by
    simpa only [degree_mul] using add_le_add_left degree_linear_le (p.degree + q.degree)
  have hdq :
      (q ^ 2 * (X ^ 3 + C W.a₂ * X ^ 2 + C W.a₄ * X + C W.a₆)).degree = 2 • q.degree + 3 := by
    rw [degree_mul, degree_pow, ← one_mul <| X ^ 3, ← C_1, degree_cubic <| one_ne_zero' R]
  rw [norm_smul_basis]
  by_cases hp : p = 0
  · simpa only [hp, hdq, neg_zero, zero_sub, zero_mul, zero_pow two_ne_zero, degree_neg] using
      (max_bot_left _).symm
  · by_cases hq : q = 0
    · simpa only [hq, hdp, sub_zero, zero_mul, mul_zero, zero_pow two_ne_zero] using
        (max_bot_right _).symm
    · rw [← not_congr degree_eq_bot] at hp hq
      -- Porting note: BUG `cases` tactic does not modify assumptions in `hp'` and `hq'`
      rcases hp' : p.degree with _ | dp -- `hp' : ` should be redundant
      · exact (hp hp').elim -- `hp'` should be `rfl`
      · rw [hp'] at hdp hdpq -- line should be redundant
        rcases hq' : q.degree with _ | dq -- `hq' : ` should be redundant
        · exact (hq hq').elim -- `hq'` should be `rfl`
        · rw [hq'] at hdpq hdq -- line should be redundant
          rcases le_or_lt dp (dq + 1) with hpq | hpq
          · convert (degree_sub_eq_right_of_degree_lt <| (degree_sub_le _ _).trans_lt <|
                      max_lt_iff.mpr ⟨hdp.trans_lt _, hdpq.trans_lt _⟩).trans
              (max_eq_right_of_lt _).symm <;> rw [hdq] <;>
                exact WithBot.coe_lt_coe.mpr <| by dsimp; linarith only [hpq]
          · rw [sub_sub]
            convert (degree_sub_eq_left_of_degree_lt <| (degree_add_le _ _).trans_lt <|
                      max_lt_iff.mpr ⟨hdpq.trans_lt _, hdq.trans_lt _⟩).trans
              (max_eq_left_of_lt _).symm <;> rw [hdp] <;>
                exact WithBot.coe_lt_coe.mpr <| by dsimp; linarith only [hpq]
#align weierstrass_curve.coordinate_ring.degree_norm_smul_basis WeierstrassCurve.Affine.CoordinateRing.degree_norm_smul_basis

variable {W} in
lemma degree_norm_ne_one [IsDomain R] (x : W.CoordinateRing) :
    (Algebra.norm R[X] x).degree ≠ 1 := by
  rcases exists_smul_basis_eq x with ⟨p, q, rfl⟩
  rw [degree_norm_smul_basis]
  rcases p.degree with (_ | _ | _ | _) <;> cases q.degree
  any_goals rintro (_ | _)
  -- Porting note: replaced `dec_trivial` with `by exact (cmp_eq_lt_iff ..).mp rfl`
  exact (lt_max_of_lt_right <| by exact (cmp_eq_lt_iff ..).mp rfl).ne'
#align weierstrass_curve.coordinate_ring.degree_norm_ne_one WeierstrassCurve.Affine.CoordinateRing.degree_norm_ne_one

variable {W} in
lemma natDegree_norm_ne_one [IsDomain R] (x : W.CoordinateRing) :
    (Algebra.norm R[X] x).natDegree ≠ 1 :=
  degree_norm_ne_one x ∘ (degree_eq_iff_natDegree_eq_of_pos zero_lt_one).mpr
#align weierstrass_curve.coordinate_ring.nat_degree_norm_ne_one WeierstrassCurve.Affine.CoordinateRing.natDegree_norm_ne_one

end Norm

end CoordinateRing

namespace Point

/-! ### The axioms for nonsingular rational points on a Weierstrass curve -/

variable {F : Type u} [Field F] {W : Affine F}

/-- The set function mapping an affine point $(x, y)$ of `W` to the class of the non-zero fractional
ideal $\langle X - x, Y - y \rangle$ of $F(W)$ in the class group of $F[W]$. -/
@[simp]
noncomputable def toClassFun : W.Point → Additive (ClassGroup W.CoordinateRing)
  | 0 => 0
  | some h => Additive.ofMul <| ClassGroup.mk <| CoordinateRing.XYIdeal' h
#align weierstrass_curve.point.to_class_fun WeierstrassCurve.Affine.Point.toClassFun

/-- The group homomorphism mapping an affine point $(x, y)$ of `W` to the class of the non-zero
fractional ideal $\langle X - x, Y - y \rangle$ of $F(W)$ in the class group of $F[W]$. -/
@[simps]
noncomputable def toClass : W.Point →+ Additive (ClassGroup W.CoordinateRing) where
  toFun := toClassFun
  map_zero' := rfl
  map_add' := by
    rintro (_ | @⟨x₁, y₁, h₁⟩) (_ | @⟨x₂, y₂, h₂⟩)
<<<<<<< HEAD
    any_goals simp only [← zero_def, toClassFun, zero_add, add_zero]
    by_cases hxy : x₁ = x₂ ∧ y₁ = W.negY x₂ y₂
    · simp only [hxy.left, hxy.right, add_of_Y_eq rfl rfl]
      exact (CoordinateRing.mk_XYIdeal'_mul_mk_XYIdeal'_of_Yeq h₂).symm
    · simp only [add_some hxy]
      exact (CoordinateRing.mk_XYIdeal'_mul_mk_XYIdeal' h₁ h₂ hxy).symm
=======
    any_goals simp only [zero_def, toClassFun, zero_add, add_zero]
    obtain ⟨rfl, rfl⟩ | h := em (x₁ = x₂ ∧ y₁ = W.negY x₂ y₂)
    · rw [add_of_Y_eq rfl rfl]
      exact (CoordinateRing.mk_XYIdeal'_mul_mk_XYIdeal'_of_Yeq h₂).symm
    · have h hx hy := h ⟨hx, hy⟩
      rw [add_of_imp h]
      exact (CoordinateRing.mk_XYIdeal'_mul_mk_XYIdeal' h₁ h₂ h).symm
>>>>>>> 96875963
#align weierstrass_curve.point.to_class WeierstrassCurve.Affine.Point.toClass

-- Porting note (#10619): removed `@[simp]` to avoid a `simpNF` linter error
lemma toClass_zero : toClass (0 : W.Point) = 0 :=
  rfl
#align weierstrass_curve.point.to_class_zero WeierstrassCurve.Affine.Point.toClass_zero

lemma toClass_some {x y : F} (h : W.Nonsingular x y) :
    toClass (some h) = ClassGroup.mk (CoordinateRing.XYIdeal' h) :=
  rfl
#align weierstrass_curve.point.to_class_some WeierstrassCurve.Affine.Point.toClass_some

private lemma add_eq_zero (P Q : W.Point) : P + Q = 0 ↔ P = -Q := by
  rcases P, Q with ⟨_ | @⟨x₁, y₁, _⟩, _ | @⟨x₂, y₂, _⟩⟩
  any_goals rfl
  · erw [zero_add, ← neg_eq_iff_eq_neg, neg_zero, eq_comm]
  · rw [neg_some, some.injEq]
    constructor
<<<<<<< HEAD
    · contrapose
      exact fun hxy => by simp only [add_some hxy, not_false_eq_true]
    · exact fun ⟨hx, hy⟩ => add_of_Y_eq hx hy
=======
    · contrapose!; intro h; rw [add_of_imp h]; exact some_ne_zero _
    · exact fun ⟨hx, hy⟩ ↦ add_of_Y_eq hx hy
>>>>>>> 96875963

lemma toClass_eq_zero (P : W.Point) : toClass P = 0 ↔ P = 0 := by
  constructor
  · intro hP
    rcases P with (_ | ⟨h, _⟩)
    · rfl
    · rcases (ClassGroup.mk_eq_one_of_coe_ideal <| by rfl).mp hP with ⟨p, h0, hp⟩
      apply (p.natDegree_norm_ne_one _).elim
      rw [← finrank_quotient_span_eq_natDegree_norm (CoordinateRing.basis W) h0,
        ← (quotientEquivAlgOfEq F hp).toLinearEquiv.finrank_eq,
        (CoordinateRing.quotientXYIdealEquiv W h).toLinearEquiv.finrank_eq,
        FiniteDimensional.finrank_self]
  · exact congr_arg toClass
#align weierstrass_curve.point.to_class_eq_zero WeierstrassCurve.Affine.Point.toClass_eq_zero

lemma toClass_injective : Function.Injective <| @toClass _ _ W := by
  rintro (_ | h) _ hP
  all_goals rw [← neg_inj, ← add_eq_zero, ← toClass_eq_zero, map_add, ← hP]
  · exact zero_add 0
  · exact CoordinateRing.mk_XYIdeal'_mul_mk_XYIdeal'_of_Yeq h
#align weierstrass_curve.point.to_class_injective WeierstrassCurve.Affine.Point.toClass_injective

noncomputable instance : AddCommGroup W.Point where
  nsmul := nsmulRec
  zsmul := zsmulRec
  zero_add := zero_add
  add_zero := add_zero
  add_left_neg _ := by rw [add_eq_zero]
  add_comm _ _ := toClass_injective <| by simp only [map_add, add_comm]
  add_assoc _ _ _ := toClass_injective <| by simp only [map_add, add_assoc]

#noalign weierstrass_curve.point.add_eq_zero
#noalign weierstrass_curve.point.neg_add_eq_zero
#noalign weierstrass_curve.point.add_left_neg
#noalign weierstrass_curve.point.add_comm
#noalign weierstrass_curve.point.add_assoc

end Point

end WeierstrassCurve.Affine

namespace WeierstrassCurve.Jacobian.Point

/-! ## Weierstrass curves in Jacobian coordinates -/

variable {F : Type u} [Field F] {W : Jacobian F}

noncomputable instance : AddCommGroup W.Point where
  nsmul := nsmulRec
  zsmul := zsmulRec
  zero_add _ := (toAffineAddEquiv W).injective <| by
    simp only [map_add, toAffineAddEquiv_apply, toAffineLift_zero, zero_add]
  add_zero _ := (toAffineAddEquiv W).injective <| by
    simp only [map_add, toAffineAddEquiv_apply, toAffineLift_zero, add_zero]
  add_left_neg P := (toAffineAddEquiv W).injective <| by
    simp only [map_add, toAffineAddEquiv_apply, toAffineLift_neg, add_left_neg, toAffineLift_zero]
  add_comm _ _ := (toAffineAddEquiv W).injective <| by simp only [map_add, add_comm]
  add_assoc _ _ _ := (toAffineAddEquiv W).injective <| by simp only [map_add, add_assoc]

end WeierstrassCurve.Jacobian.Point

namespace EllipticCurve.Affine.Point

/-! ## Elliptic curves in affine coordinates -/

variable {R : Type} [Nontrivial R] [CommRing R] (E : EllipticCurve R)

/-- An affine point on an elliptic curve `E` over `R`. -/
def mk {x y : R} (h : E.toAffine.Equation x y) : E.toAffine.Point :=
  WeierstrassCurve.Affine.Point.some <| nonsingular E h
#align elliptic_curve.point.mk EllipticCurve.Affine.Point.mk

end EllipticCurve.Affine.Point<|MERGE_RESOLUTION|>--- conflicted
+++ resolved
@@ -576,22 +576,12 @@
   map_zero' := rfl
   map_add' := by
     rintro (_ | @⟨x₁, y₁, h₁⟩) (_ | @⟨x₂, y₂, h₂⟩)
-<<<<<<< HEAD
     any_goals simp only [← zero_def, toClassFun, zero_add, add_zero]
     by_cases hxy : x₁ = x₂ ∧ y₁ = W.negY x₂ y₂
     · simp only [hxy.left, hxy.right, add_of_Y_eq rfl rfl]
       exact (CoordinateRing.mk_XYIdeal'_mul_mk_XYIdeal'_of_Yeq h₂).symm
     · simp only [add_some hxy]
       exact (CoordinateRing.mk_XYIdeal'_mul_mk_XYIdeal' h₁ h₂ hxy).symm
-=======
-    any_goals simp only [zero_def, toClassFun, zero_add, add_zero]
-    obtain ⟨rfl, rfl⟩ | h := em (x₁ = x₂ ∧ y₁ = W.negY x₂ y₂)
-    · rw [add_of_Y_eq rfl rfl]
-      exact (CoordinateRing.mk_XYIdeal'_mul_mk_XYIdeal'_of_Yeq h₂).symm
-    · have h hx hy := h ⟨hx, hy⟩
-      rw [add_of_imp h]
-      exact (CoordinateRing.mk_XYIdeal'_mul_mk_XYIdeal' h₁ h₂ h).symm
->>>>>>> 96875963
 #align weierstrass_curve.point.to_class WeierstrassCurve.Affine.Point.toClass
 
 -- Porting note (#10619): removed `@[simp]` to avoid a `simpNF` linter error
@@ -610,14 +600,9 @@
   · erw [zero_add, ← neg_eq_iff_eq_neg, neg_zero, eq_comm]
   · rw [neg_some, some.injEq]
     constructor
-<<<<<<< HEAD
     · contrapose
       exact fun hxy => by simp only [add_some hxy, not_false_eq_true]
     · exact fun ⟨hx, hy⟩ => add_of_Y_eq hx hy
-=======
-    · contrapose!; intro h; rw [add_of_imp h]; exact some_ne_zero _
-    · exact fun ⟨hx, hy⟩ ↦ add_of_Y_eq hx hy
->>>>>>> 96875963
 
 lemma toClass_eq_zero (P : W.Point) : toClass P = 0 ↔ P = 0 := by
   constructor
