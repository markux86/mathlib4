--- conflicted
+++ resolved
@@ -19,15 +19,9 @@
 package mathlib where
   leanOptions := #[
     ⟨`pp.unicode.fun, true⟩, -- pretty-prints `fun a ↦ b`
-<<<<<<< HEAD
-    ⟨`autoImplicit, false⟩,
-    ⟨`relaxedAutoImplicit, false⟩
+    ⟨`autoImplicit, false⟩
   ] ++ -- options that are used in `lake build`
     moreServOpts.map fun s => { s with name := `weak ++ s.name }
-=======
-    ⟨`autoImplicit, false⟩
-  ]
->>>>>>> 00d93f99
   -- These are additional settings which do not affect the lake hash,
   -- so they can be enabled in CI and disabled locally or vice versa.
   -- Warning: Do not put any options here that actually change the olean files,
