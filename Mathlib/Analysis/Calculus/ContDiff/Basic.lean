/-
Copyright (c) 2019 Sébastien Gouëzel. All rights reserved.
Released under Apache 2.0 license as described in the file LICENSE.
Authors: Sébastien Gouëzel, Floris van Doorn
-/
import Mathlib.Analysis.Calculus.ContDiff.Defs
import Mathlib.Analysis.Calculus.FDeriv.Add
import Mathlib.Analysis.Calculus.FDeriv.Mul
import Mathlib.Analysis.Calculus.Deriv.Inverse

/-!
# Higher differentiability of usual operations

We prove that the usual operations (addition, multiplication, difference, composition, and
so on) preserve `C^n` functions. We also expand the API around `C^n` functions.

## Main results

* `ContDiff.comp` states that the composition of two `C^n` functions is `C^n`.

Similar results are given for `C^n` functions on domains.

## Notations

We use the notation `E [×n]→L[𝕜] F` for the space of continuous multilinear maps on `E^n` with
values in `F`. This is the space in which the `n`-th derivative of a function from `E` to `F` lives.

In this file, we denote `⊤ : ℕ∞` with `∞`.

## Tags

derivative, differentiability, higher derivative, `C^n`, multilinear, Taylor series, formal series
-/

noncomputable section

open scoped NNReal Nat

local notation "∞" => (⊤ : ℕ∞)

universe u v w uD uE uF uG

attribute [local instance 1001]
  NormedAddCommGroup.toAddCommGroup NormedSpace.toModule' AddCommGroup.toAddCommMonoid

open Set Fin Filter Function

open scoped Topology

variable {𝕜 : Type*} [NontriviallyNormedField 𝕜] {D : Type uD} [NormedAddCommGroup D]
  [NormedSpace 𝕜 D] {E : Type uE} [NormedAddCommGroup E] [NormedSpace 𝕜 E] {F : Type uF}
  [NormedAddCommGroup F] [NormedSpace 𝕜 F] {G : Type uG} [NormedAddCommGroup G] [NormedSpace 𝕜 G]
  {X : Type*} [NormedAddCommGroup X] [NormedSpace 𝕜 X] {s s₁ t u : Set E} {f f₁ : E → F}
  {g : F → G} {x x₀ : E} {c : F} {b : E × F → G} {m n : ℕ∞} {p : E → FormalMultilinearSeries 𝕜 E F}

/-! ### Constants -/

@[simp]
theorem iteratedFDerivWithin_zero_fun (hs : UniqueDiffOn 𝕜 s) (hx : x ∈ s) {i : ℕ} :
    iteratedFDerivWithin 𝕜 i (fun _ : E ↦ (0 : F)) s x = 0 := by
  induction i generalizing x with
  | zero => ext; simp
  | succ i IH =>
    ext m
    rw [iteratedFDerivWithin_succ_apply_left, fderivWithin_congr (fun _ ↦ IH) (IH hx)]
    rw [fderivWithin_const_apply _ (hs x hx)]
    rfl

@[simp]
theorem iteratedFDeriv_zero_fun {n : ℕ} : (iteratedFDeriv 𝕜 n fun _ : E ↦ (0 : F)) = 0 :=
  funext fun x ↦ by simpa [← iteratedFDerivWithin_univ] using
    iteratedFDerivWithin_zero_fun uniqueDiffOn_univ (mem_univ x)

theorem contDiff_zero_fun : ContDiff 𝕜 n fun _ : E => (0 : F) :=
  contDiff_of_differentiable_iteratedFDeriv fun m _ => by
    rw [iteratedFDeriv_zero_fun]
    exact differentiable_const (0 : E[×m]→L[𝕜] F)

/-- Constants are `C^∞`.
-/
theorem contDiff_const {c : F} : ContDiff 𝕜 n fun _ : E => c := by
  suffices h : ContDiff 𝕜 ∞ fun _ : E => c from h.of_le le_top
  rw [contDiff_top_iff_fderiv]
  refine ⟨differentiable_const c, ?_⟩
  rw [fderiv_const]
  exact contDiff_zero_fun

theorem contDiffOn_const {c : F} {s : Set E} : ContDiffOn 𝕜 n (fun _ : E => c) s :=
  contDiff_const.contDiffOn

theorem contDiffAt_const {c : F} : ContDiffAt 𝕜 n (fun _ : E => c) x :=
  contDiff_const.contDiffAt

theorem contDiffWithinAt_const {c : F} : ContDiffWithinAt 𝕜 n (fun _ : E => c) s x :=
  contDiffAt_const.contDiffWithinAt

@[nontriviality]
theorem contDiff_of_subsingleton [Subsingleton F] : ContDiff 𝕜 n f := by
  rw [Subsingleton.elim f fun _ => 0]; exact contDiff_const

@[nontriviality]
theorem contDiffAt_of_subsingleton [Subsingleton F] : ContDiffAt 𝕜 n f x := by
  rw [Subsingleton.elim f fun _ => 0]; exact contDiffAt_const

@[nontriviality]
theorem contDiffWithinAt_of_subsingleton [Subsingleton F] : ContDiffWithinAt 𝕜 n f s x := by
  rw [Subsingleton.elim f fun _ => 0]; exact contDiffWithinAt_const

@[nontriviality]
theorem contDiffOn_of_subsingleton [Subsingleton F] : ContDiffOn 𝕜 n f s := by
  rw [Subsingleton.elim f fun _ => 0]; exact contDiffOn_const

theorem iteratedFDerivWithin_succ_const (n : ℕ) (c : F) (hs : UniqueDiffOn 𝕜 s) (hx : x ∈ s) :
    iteratedFDerivWithin 𝕜 (n + 1) (fun _ : E ↦ c) s x = 0 := by
  ext m
  rw [iteratedFDerivWithin_succ_apply_right hs hx]
  rw [iteratedFDerivWithin_congr (fun y hy ↦ fderivWithin_const_apply c (hs y hy)) hx]
  rw [iteratedFDerivWithin_zero_fun hs hx]
  simp [ContinuousMultilinearMap.zero_apply (R := 𝕜)]

theorem iteratedFDeriv_succ_const (n : ℕ) (c : F) :
    (iteratedFDeriv 𝕜 (n + 1) fun _ : E ↦ c) = 0 :=
  funext fun x ↦ by simpa [← iteratedFDerivWithin_univ] using
    iteratedFDerivWithin_succ_const n c uniqueDiffOn_univ (mem_univ x)

theorem iteratedFDerivWithin_const_of_ne {n : ℕ} (hn : n ≠ 0) (c : F)
    (hs : UniqueDiffOn 𝕜 s) (hx : x ∈ s) :
    iteratedFDerivWithin 𝕜 n (fun _ : E ↦ c) s x = 0 := by
  cases n with
  | zero => contradiction
  | succ n => exact iteratedFDerivWithin_succ_const n c hs hx

theorem iteratedFDeriv_const_of_ne {n : ℕ} (hn : n ≠ 0) (c : F) :
    (iteratedFDeriv 𝕜 n fun _ : E ↦ c) = 0 :=
  funext fun x ↦ by simpa [← iteratedFDerivWithin_univ] using
    iteratedFDerivWithin_const_of_ne hn c uniqueDiffOn_univ (mem_univ x)

/-! ### Smoothness of linear functions -/

/-- Unbundled bounded linear functions are `C^∞`.
-/
theorem IsBoundedLinearMap.contDiff (hf : IsBoundedLinearMap 𝕜 f) : ContDiff 𝕜 n f := by
  suffices h : ContDiff 𝕜 ∞ f from h.of_le le_top
  rw [contDiff_top_iff_fderiv]
  refine ⟨hf.differentiable, ?_⟩
  simp_rw [hf.fderiv]
  exact contDiff_const

theorem ContinuousLinearMap.contDiff (f : E →L[𝕜] F) : ContDiff 𝕜 n f :=
  f.isBoundedLinearMap.contDiff

theorem ContinuousLinearEquiv.contDiff (f : E ≃L[𝕜] F) : ContDiff 𝕜 n f :=
  (f : E →L[𝕜] F).contDiff

theorem LinearIsometry.contDiff (f : E →ₗᵢ[𝕜] F) : ContDiff 𝕜 n f :=
  f.toContinuousLinearMap.contDiff

theorem LinearIsometryEquiv.contDiff (f : E ≃ₗᵢ[𝕜] F) : ContDiff 𝕜 n f :=
  (f : E →L[𝕜] F).contDiff

/-- The identity is `C^∞`.
-/
theorem contDiff_id : ContDiff 𝕜 n (id : E → E) :=
  IsBoundedLinearMap.id.contDiff

theorem contDiffWithinAt_id {s x} : ContDiffWithinAt 𝕜 n (id : E → E) s x :=
  contDiff_id.contDiffWithinAt

theorem contDiffAt_id {x} : ContDiffAt 𝕜 n (id : E → E) x :=
  contDiff_id.contDiffAt

theorem contDiffOn_id {s} : ContDiffOn 𝕜 n (id : E → E) s :=
  contDiff_id.contDiffOn

/-- Bilinear functions are `C^∞`.
-/
theorem IsBoundedBilinearMap.contDiff (hb : IsBoundedBilinearMap 𝕜 b) : ContDiff 𝕜 n b := by
  suffices h : ContDiff 𝕜 ∞ b from h.of_le le_top
  rw [contDiff_top_iff_fderiv]
  refine ⟨hb.differentiable, ?_⟩
  simp only [hb.fderiv]
  exact hb.isBoundedLinearMap_deriv.contDiff

/-- If `f` admits a Taylor series `p` in a set `s`, and `g` is linear, then `g ∘ f` admits a Taylor
series whose `k`-th term is given by `g ∘ (p k)`. -/
theorem HasFTaylorSeriesUpToOn.continuousLinearMap_comp (g : F →L[𝕜] G)
    (hf : HasFTaylorSeriesUpToOn n f p s) :
    HasFTaylorSeriesUpToOn n (g ∘ f) (fun x k => g.compContinuousMultilinearMap (p x k)) s where
  zero_eq x hx := congr_arg g (hf.zero_eq x hx)
  fderivWithin m hm x hx := (ContinuousLinearMap.compContinuousMultilinearMapL 𝕜
    (fun _ : Fin m => E) F G g).hasFDerivAt.comp_hasFDerivWithinAt x (hf.fderivWithin m hm x hx)
  cont m hm := (ContinuousLinearMap.compContinuousMultilinearMapL 𝕜
    (fun _ : Fin m => E) F G g).continuous.comp_continuousOn (hf.cont m hm)

/-- Composition by continuous linear maps on the left preserves `C^n` functions in a domain
at a point. -/
theorem ContDiffWithinAt.continuousLinearMap_comp (g : F →L[𝕜] G)
    (hf : ContDiffWithinAt 𝕜 n f s x) : ContDiffWithinAt 𝕜 n (g ∘ f) s x := fun m hm ↦ by
  rcases hf m hm with ⟨u, hu, p, hp⟩
  exact ⟨u, hu, _, hp.continuousLinearMap_comp g⟩

/-- Composition by continuous linear maps on the left preserves `C^n` functions in a domain
at a point. -/
theorem ContDiffAt.continuousLinearMap_comp (g : F →L[𝕜] G) (hf : ContDiffAt 𝕜 n f x) :
    ContDiffAt 𝕜 n (g ∘ f) x :=
  ContDiffWithinAt.continuousLinearMap_comp g hf

/-- Composition by continuous linear maps on the left preserves `C^n` functions on domains. -/
theorem ContDiffOn.continuousLinearMap_comp (g : F →L[𝕜] G) (hf : ContDiffOn 𝕜 n f s) :
    ContDiffOn 𝕜 n (g ∘ f) s := fun x hx => (hf x hx).continuousLinearMap_comp g

/-- Composition by continuous linear maps on the left preserves `C^n` functions. -/
theorem ContDiff.continuousLinearMap_comp {f : E → F} (g : F →L[𝕜] G) (hf : ContDiff 𝕜 n f) :
    ContDiff 𝕜 n fun x => g (f x) :=
  contDiffOn_univ.1 <| ContDiffOn.continuousLinearMap_comp _ (contDiffOn_univ.2 hf)

/-- The iterated derivative within a set of the composition with a linear map on the left is
obtained by applying the linear map to the iterated derivative. -/
theorem ContinuousLinearMap.iteratedFDerivWithin_comp_left {f : E → F} (g : F →L[𝕜] G)
    (hf : ContDiffOn 𝕜 n f s) (hs : UniqueDiffOn 𝕜 s) (hx : x ∈ s) {i : ℕ} (hi : (i : ℕ∞) ≤ n) :
    iteratedFDerivWithin 𝕜 i (g ∘ f) s x =
      g.compContinuousMultilinearMap (iteratedFDerivWithin 𝕜 i f s x) :=
  (((hf.ftaylorSeriesWithin hs).continuousLinearMap_comp g).eq_iteratedFDerivWithin_of_uniqueDiffOn
    hi hs hx).symm

/-- The iterated derivative of the composition with a linear map on the left is
obtained by applying the linear map to the iterated derivative. -/
theorem ContinuousLinearMap.iteratedFDeriv_comp_left {f : E → F} (g : F →L[𝕜] G)
    (hf : ContDiff 𝕜 n f) (x : E) {i : ℕ} (hi : (i : ℕ∞) ≤ n) :
    iteratedFDeriv 𝕜 i (g ∘ f) x = g.compContinuousMultilinearMap (iteratedFDeriv 𝕜 i f x) := by
  simp only [← iteratedFDerivWithin_univ]
  exact g.iteratedFDerivWithin_comp_left hf.contDiffOn uniqueDiffOn_univ (mem_univ x) hi

/-- The iterated derivative within a set of the composition with a linear equiv on the left is
obtained by applying the linear equiv to the iterated derivative. This is true without
differentiability assumptions. -/
theorem ContinuousLinearEquiv.iteratedFDerivWithin_comp_left (g : F ≃L[𝕜] G) (f : E → F)
    (hs : UniqueDiffOn 𝕜 s) (hx : x ∈ s) (i : ℕ) :
    iteratedFDerivWithin 𝕜 i (g ∘ f) s x =
      (g : F →L[𝕜] G).compContinuousMultilinearMap (iteratedFDerivWithin 𝕜 i f s x) := by
  induction' i with i IH generalizing x
  · ext1 m
    simp only [iteratedFDerivWithin_zero_apply, comp_apply,
      ContinuousLinearMap.compContinuousMultilinearMap_coe, coe_coe]
  · ext1 m
    rw [iteratedFDerivWithin_succ_apply_left]
    have Z : fderivWithin 𝕜 (iteratedFDerivWithin 𝕜 i (g ∘ f) s) s x =
        fderivWithin 𝕜 (g.compContinuousMultilinearMapL (fun _ : Fin i => E) ∘
          iteratedFDerivWithin 𝕜 i f s) s x :=
      fderivWithin_congr' (@IH) hx
    simp_rw [Z]
    rw [(g.compContinuousMultilinearMapL fun _ : Fin i => E).comp_fderivWithin (hs x hx)]
    simp only [ContinuousLinearMap.coe_comp', ContinuousLinearEquiv.coe_coe, comp_apply,
      ContinuousLinearEquiv.compContinuousMultilinearMapL_apply,
      ContinuousLinearMap.compContinuousMultilinearMap_coe, EmbeddingLike.apply_eq_iff_eq]
    rw [iteratedFDerivWithin_succ_apply_left]

/-- Composition with a linear isometry on the left preserves the norm of the iterated
derivative within a set. -/
theorem LinearIsometry.norm_iteratedFDerivWithin_comp_left {f : E → F} (g : F →ₗᵢ[𝕜] G)
    (hf : ContDiffOn 𝕜 n f s) (hs : UniqueDiffOn 𝕜 s) (hx : x ∈ s) {i : ℕ} (hi : (i : ℕ∞) ≤ n) :
    ‖iteratedFDerivWithin 𝕜 i (g ∘ f) s x‖ = ‖iteratedFDerivWithin 𝕜 i f s x‖ := by
  have :
    iteratedFDerivWithin 𝕜 i (g ∘ f) s x =
      g.toContinuousLinearMap.compContinuousMultilinearMap (iteratedFDerivWithin 𝕜 i f s x) :=
    g.toContinuousLinearMap.iteratedFDerivWithin_comp_left hf hs hx hi
  rw [this]
  apply LinearIsometry.norm_compContinuousMultilinearMap

/-- Composition with a linear isometry on the left preserves the norm of the iterated
derivative. -/
theorem LinearIsometry.norm_iteratedFDeriv_comp_left {f : E → F} (g : F →ₗᵢ[𝕜] G)
    (hf : ContDiff 𝕜 n f) (x : E) {i : ℕ} (hi : (i : ℕ∞) ≤ n) :
    ‖iteratedFDeriv 𝕜 i (g ∘ f) x‖ = ‖iteratedFDeriv 𝕜 i f x‖ := by
  simp only [← iteratedFDerivWithin_univ]
  exact g.norm_iteratedFDerivWithin_comp_left hf.contDiffOn uniqueDiffOn_univ (mem_univ x) hi

/-- Composition with a linear isometry equiv on the left preserves the norm of the iterated
derivative within a set. -/
theorem LinearIsometryEquiv.norm_iteratedFDerivWithin_comp_left (g : F ≃ₗᵢ[𝕜] G) (f : E → F)
    (hs : UniqueDiffOn 𝕜 s) (hx : x ∈ s) (i : ℕ) :
    ‖iteratedFDerivWithin 𝕜 i (g ∘ f) s x‖ = ‖iteratedFDerivWithin 𝕜 i f s x‖ := by
  have :
    iteratedFDerivWithin 𝕜 i (g ∘ f) s x =
      (g : F →L[𝕜] G).compContinuousMultilinearMap (iteratedFDerivWithin 𝕜 i f s x) :=
    g.toContinuousLinearEquiv.iteratedFDerivWithin_comp_left f hs hx i
  rw [this]
  apply LinearIsometry.norm_compContinuousMultilinearMap g.toLinearIsometry

/-- Composition with a linear isometry equiv on the left preserves the norm of the iterated
derivative. -/
theorem LinearIsometryEquiv.norm_iteratedFDeriv_comp_left (g : F ≃ₗᵢ[𝕜] G) (f : E → F) (x : E)
    (i : ℕ) : ‖iteratedFDeriv 𝕜 i (g ∘ f) x‖ = ‖iteratedFDeriv 𝕜 i f x‖ := by
  rw [← iteratedFDerivWithin_univ, ← iteratedFDerivWithin_univ]
  apply g.norm_iteratedFDerivWithin_comp_left f uniqueDiffOn_univ (mem_univ x) i

/-- Composition by continuous linear equivs on the left respects higher differentiability at a
point in a domain. -/
theorem ContinuousLinearEquiv.comp_contDiffWithinAt_iff (e : F ≃L[𝕜] G) :
    ContDiffWithinAt 𝕜 n (e ∘ f) s x ↔ ContDiffWithinAt 𝕜 n f s x :=
  ⟨fun H => by
    simpa only [Function.comp_def, e.symm.coe_coe, e.symm_apply_apply] using
      H.continuousLinearMap_comp (e.symm : G →L[𝕜] F),
    fun H => H.continuousLinearMap_comp (e : F →L[𝕜] G)⟩

/-- Composition by continuous linear equivs on the left respects higher differentiability at a
point. -/
theorem ContinuousLinearEquiv.comp_contDiffAt_iff (e : F ≃L[𝕜] G) :
    ContDiffAt 𝕜 n (e ∘ f) x ↔ ContDiffAt 𝕜 n f x := by
  simp only [← contDiffWithinAt_univ, e.comp_contDiffWithinAt_iff]

/-- Composition by continuous linear equivs on the left respects higher differentiability on
domains. -/
theorem ContinuousLinearEquiv.comp_contDiffOn_iff (e : F ≃L[𝕜] G) :
    ContDiffOn 𝕜 n (e ∘ f) s ↔ ContDiffOn 𝕜 n f s := by
  simp [ContDiffOn, e.comp_contDiffWithinAt_iff]

/-- Composition by continuous linear equivs on the left respects higher differentiability. -/
theorem ContinuousLinearEquiv.comp_contDiff_iff (e : F ≃L[𝕜] G) :
    ContDiff 𝕜 n (e ∘ f) ↔ ContDiff 𝕜 n f := by
  simp only [← contDiffOn_univ, e.comp_contDiffOn_iff]

/-- If `f` admits a Taylor series `p` in a set `s`, and `g` is linear, then `f ∘ g` admits a Taylor
series in `g ⁻¹' s`, whose `k`-th term is given by `p k (g v₁, ..., g vₖ)` . -/
theorem HasFTaylorSeriesUpToOn.compContinuousLinearMap (hf : HasFTaylorSeriesUpToOn n f p s)
    (g : G →L[𝕜] E) :
    HasFTaylorSeriesUpToOn n (f ∘ g) (fun x k => (p (g x) k).compContinuousLinearMap fun _ => g)
      (g ⁻¹' s) := by
  let A : ∀ m : ℕ, (E[×m]→L[𝕜] F) → G[×m]→L[𝕜] F := fun m h => h.compContinuousLinearMap fun _ => g
  have hA : ∀ m, IsBoundedLinearMap 𝕜 (A m) := fun m =>
    isBoundedLinearMap_continuousMultilinearMap_comp_linear g
  constructor
  · intro x hx
    simp only [(hf.zero_eq (g x) hx).symm, Function.comp_apply]
    change (p (g x) 0 fun _ : Fin 0 => g 0) = p (g x) 0 0
    rw [ContinuousLinearMap.map_zero]
    rfl
  · intro m hm x hx
    convert (hA m).hasFDerivAt.comp_hasFDerivWithinAt x
        ((hf.fderivWithin m hm (g x) hx).comp x g.hasFDerivWithinAt (Subset.refl _))
    ext y v
    change p (g x) (Nat.succ m) (g ∘ cons y v) = p (g x) m.succ (cons (g y) (g ∘ v))
    rw [comp_cons]
  · intro m hm
    exact (hA m).continuous.comp_continuousOn <| (hf.cont m hm).comp g.continuous.continuousOn <|
      Subset.refl _

/-- Composition by continuous linear maps on the right preserves `C^n` functions at a point on
a domain. -/
theorem ContDiffWithinAt.comp_continuousLinearMap {x : G} (g : G →L[𝕜] E)
    (hf : ContDiffWithinAt 𝕜 n f s (g x)) : ContDiffWithinAt 𝕜 n (f ∘ g) (g ⁻¹' s) x := by
  intro m hm
  rcases hf m hm with ⟨u, hu, p, hp⟩
  refine ⟨g ⁻¹' u, ?_, _, hp.compContinuousLinearMap g⟩
  refine g.continuous.continuousWithinAt.tendsto_nhdsWithin ?_ hu
  exact (mapsTo_singleton.2 <| mem_singleton _).union_union (mapsTo_preimage _ _)

/-- Composition by continuous linear maps on the right preserves `C^n` functions on domains. -/
theorem ContDiffOn.comp_continuousLinearMap (hf : ContDiffOn 𝕜 n f s) (g : G →L[𝕜] E) :
    ContDiffOn 𝕜 n (f ∘ g) (g ⁻¹' s) := fun x hx => (hf (g x) hx).comp_continuousLinearMap g

/-- Composition by continuous linear maps on the right preserves `C^n` functions. -/
theorem ContDiff.comp_continuousLinearMap {f : E → F} {g : G →L[𝕜] E} (hf : ContDiff 𝕜 n f) :
    ContDiff 𝕜 n (f ∘ g) :=
  contDiffOn_univ.1 <| ContDiffOn.comp_continuousLinearMap (contDiffOn_univ.2 hf) _

/-- The iterated derivative within a set of the composition with a linear map on the right is
obtained by composing the iterated derivative with the linear map. -/
theorem ContinuousLinearMap.iteratedFDerivWithin_comp_right {f : E → F} (g : G →L[𝕜] E)
    (hf : ContDiffOn 𝕜 n f s) (hs : UniqueDiffOn 𝕜 s) (h's : UniqueDiffOn 𝕜 (g ⁻¹' s)) {x : G}
    (hx : g x ∈ s) {i : ℕ} (hi : (i : ℕ∞) ≤ n) :
    iteratedFDerivWithin 𝕜 i (f ∘ g) (g ⁻¹' s) x =
      (iteratedFDerivWithin 𝕜 i f s (g x)).compContinuousLinearMap fun _ => g :=
  (((hf.ftaylorSeriesWithin hs).compContinuousLinearMap g).eq_iteratedFDerivWithin_of_uniqueDiffOn
    hi h's hx).symm

/-- The iterated derivative within a set of the composition with a linear equiv on the right is
obtained by composing the iterated derivative with the linear equiv. -/
theorem ContinuousLinearEquiv.iteratedFDerivWithin_comp_right (g : G ≃L[𝕜] E) (f : E → F)
    (hs : UniqueDiffOn 𝕜 s) {x : G} (hx : g x ∈ s) (i : ℕ) :
    iteratedFDerivWithin 𝕜 i (f ∘ g) (g ⁻¹' s) x =
      (iteratedFDerivWithin 𝕜 i f s (g x)).compContinuousLinearMap fun _ => g := by
  induction' i with i IH generalizing x
  · ext1
    simp only [iteratedFDerivWithin_zero_apply, comp_apply,
     ContinuousMultilinearMap.compContinuousLinearMap_apply]
  · ext1 m
    simp only [ContinuousMultilinearMap.compContinuousLinearMap_apply,
      ContinuousLinearEquiv.coe_coe, iteratedFDerivWithin_succ_apply_left]
    have : fderivWithin 𝕜 (iteratedFDerivWithin 𝕜 i (f ∘ g) (g ⁻¹' s)) (g ⁻¹' s) x =
        fderivWithin 𝕜
          (ContinuousMultilinearMap.compContinuousLinearMapEquivL _ (fun _x : Fin i => g) ∘
            (iteratedFDerivWithin 𝕜 i f s ∘ g)) (g ⁻¹' s) x :=
      fderivWithin_congr' (@IH) hx
    rw [this, ContinuousLinearEquiv.comp_fderivWithin _ (g.uniqueDiffOn_preimage_iff.2 hs x hx)]
    simp only [ContinuousLinearMap.coe_comp', ContinuousLinearEquiv.coe_coe, comp_apply,
      ContinuousMultilinearMap.compContinuousLinearMapEquivL_apply,
      ContinuousMultilinearMap.compContinuousLinearMap_apply]
    rw [ContinuousLinearEquiv.comp_right_fderivWithin _ (g.uniqueDiffOn_preimage_iff.2 hs x hx),
      ContinuousLinearMap.coe_comp', coe_coe, comp_apply, tail_def, tail_def]

/-- The iterated derivative of the composition with a linear map on the right is
obtained by composing the iterated derivative with the linear map. -/
theorem ContinuousLinearMap.iteratedFDeriv_comp_right (g : G →L[𝕜] E) {f : E → F}
    (hf : ContDiff 𝕜 n f) (x : G) {i : ℕ} (hi : (i : ℕ∞) ≤ n) :
    iteratedFDeriv 𝕜 i (f ∘ g) x =
      (iteratedFDeriv 𝕜 i f (g x)).compContinuousLinearMap fun _ => g := by
  simp only [← iteratedFDerivWithin_univ]
  exact g.iteratedFDerivWithin_comp_right hf.contDiffOn uniqueDiffOn_univ uniqueDiffOn_univ
      (mem_univ _) hi

/-- Composition with a linear isometry on the right preserves the norm of the iterated derivative
within a set. -/
theorem LinearIsometryEquiv.norm_iteratedFDerivWithin_comp_right (g : G ≃ₗᵢ[𝕜] E) (f : E → F)
    (hs : UniqueDiffOn 𝕜 s) {x : G} (hx : g x ∈ s) (i : ℕ) :
    ‖iteratedFDerivWithin 𝕜 i (f ∘ g) (g ⁻¹' s) x‖ = ‖iteratedFDerivWithin 𝕜 i f s (g x)‖ := by
  have : iteratedFDerivWithin 𝕜 i (f ∘ g) (g ⁻¹' s) x =
      (iteratedFDerivWithin 𝕜 i f s (g x)).compContinuousLinearMap fun _ => g :=
    g.toContinuousLinearEquiv.iteratedFDerivWithin_comp_right f hs hx i
  rw [this, ContinuousMultilinearMap.norm_compContinuous_linearIsometryEquiv]

/-- Composition with a linear isometry on the right preserves the norm of the iterated derivative
within a set. -/
theorem LinearIsometryEquiv.norm_iteratedFDeriv_comp_right (g : G ≃ₗᵢ[𝕜] E) (f : E → F) (x : G)
    (i : ℕ) : ‖iteratedFDeriv 𝕜 i (f ∘ g) x‖ = ‖iteratedFDeriv 𝕜 i f (g x)‖ := by
  simp only [← iteratedFDerivWithin_univ]
  apply g.norm_iteratedFDerivWithin_comp_right f uniqueDiffOn_univ (mem_univ (g x)) i

/-- Composition by continuous linear equivs on the right respects higher differentiability at a
point in a domain. -/
theorem ContinuousLinearEquiv.contDiffWithinAt_comp_iff (e : G ≃L[𝕜] E) :
    ContDiffWithinAt 𝕜 n (f ∘ e) (e ⁻¹' s) (e.symm x) ↔ ContDiffWithinAt 𝕜 n f s x := by
  constructor
  · intro H
    simpa [← preimage_comp, Function.comp_def] using H.comp_continuousLinearMap (e.symm : E →L[𝕜] G)
  · intro H
    rw [← e.apply_symm_apply x, ← e.coe_coe] at H
    exact H.comp_continuousLinearMap _

/-- Composition by continuous linear equivs on the right respects higher differentiability at a
point. -/
theorem ContinuousLinearEquiv.contDiffAt_comp_iff (e : G ≃L[𝕜] E) :
    ContDiffAt 𝕜 n (f ∘ e) (e.symm x) ↔ ContDiffAt 𝕜 n f x := by
  rw [← contDiffWithinAt_univ, ← contDiffWithinAt_univ, ← preimage_univ]
  exact e.contDiffWithinAt_comp_iff

/-- Composition by continuous linear equivs on the right respects higher differentiability on
domains. -/
theorem ContinuousLinearEquiv.contDiffOn_comp_iff (e : G ≃L[𝕜] E) :
    ContDiffOn 𝕜 n (f ∘ e) (e ⁻¹' s) ↔ ContDiffOn 𝕜 n f s :=
  ⟨fun H => by simpa [Function.comp_def] using H.comp_continuousLinearMap (e.symm : E →L[𝕜] G),
    fun H => H.comp_continuousLinearMap (e : G →L[𝕜] E)⟩

/-- Composition by continuous linear equivs on the right respects higher differentiability. -/
theorem ContinuousLinearEquiv.contDiff_comp_iff (e : G ≃L[𝕜] E) :
    ContDiff 𝕜 n (f ∘ e) ↔ ContDiff 𝕜 n f := by
  rw [← contDiffOn_univ, ← contDiffOn_univ, ← preimage_univ]
  exact e.contDiffOn_comp_iff

/-- If two functions `f` and `g` admit Taylor series `p` and `q` in a set `s`, then the cartesian
product of `f` and `g` admits the cartesian product of `p` and `q` as a Taylor series. -/
theorem HasFTaylorSeriesUpToOn.prod (hf : HasFTaylorSeriesUpToOn n f p s) {g : E → G}
    {q : E → FormalMultilinearSeries 𝕜 E G} (hg : HasFTaylorSeriesUpToOn n g q s) :
    HasFTaylorSeriesUpToOn n (fun y => (f y, g y)) (fun y k => (p y k).prod (q y k)) s := by
  set L := fun m => ContinuousMultilinearMap.prodL 𝕜 (fun _ : Fin m => E) F G
  constructor
  · intro x hx; rw [← hf.zero_eq x hx, ← hg.zero_eq x hx]; rfl
  · intro m hm x hx
    convert (L m).hasFDerivAt.comp_hasFDerivWithinAt x
        ((hf.fderivWithin m hm x hx).prod (hg.fderivWithin m hm x hx))
  · intro m hm
    exact (L m).continuous.comp_continuousOn ((hf.cont m hm).prod (hg.cont m hm))

/-- The cartesian product of `C^n` functions at a point in a domain is `C^n`. -/
theorem ContDiffWithinAt.prod {s : Set E} {f : E → F} {g : E → G} (hf : ContDiffWithinAt 𝕜 n f s x)
    (hg : ContDiffWithinAt 𝕜 n g s x) : ContDiffWithinAt 𝕜 n (fun x : E => (f x, g x)) s x := by
  intro m hm
  rcases hf m hm with ⟨u, hu, p, hp⟩
  rcases hg m hm with ⟨v, hv, q, hq⟩
  exact
    ⟨u ∩ v, Filter.inter_mem hu hv, _,
      (hp.mono inter_subset_left).prod (hq.mono inter_subset_right)⟩

/-- The cartesian product of `C^n` functions on domains is `C^n`. -/
theorem ContDiffOn.prod {s : Set E} {f : E → F} {g : E → G} (hf : ContDiffOn 𝕜 n f s)
    (hg : ContDiffOn 𝕜 n g s) : ContDiffOn 𝕜 n (fun x : E => (f x, g x)) s := fun x hx =>
  (hf x hx).prod (hg x hx)

/-- The cartesian product of `C^n` functions at a point is `C^n`. -/
theorem ContDiffAt.prod {f : E → F} {g : E → G} (hf : ContDiffAt 𝕜 n f x)
    (hg : ContDiffAt 𝕜 n g x) : ContDiffAt 𝕜 n (fun x : E => (f x, g x)) x :=
  contDiffWithinAt_univ.1 <|
    ContDiffWithinAt.prod (contDiffWithinAt_univ.2 hf) (contDiffWithinAt_univ.2 hg)

/-- The cartesian product of `C^n` functions is `C^n`. -/
theorem ContDiff.prod {f : E → F} {g : E → G} (hf : ContDiff 𝕜 n f) (hg : ContDiff 𝕜 n g) :
    ContDiff 𝕜 n fun x : E => (f x, g x) :=
  contDiffOn_univ.1 <| ContDiffOn.prod (contDiffOn_univ.2 hf) (contDiffOn_univ.2 hg)

/-!
### Composition of `C^n` functions

We show that the composition of `C^n` functions is `C^n`. One way to prove it would be to write
the `n`-th derivative of the composition (this is Faà di Bruno's formula) and check its continuity,
but this is very painful. Instead, we go for a simple inductive proof. Assume it is done for `n`.
Then, to check it for `n+1`, one needs to check that the derivative of `g ∘ f` is `C^n`, i.e.,
that `Dg(f x) ⬝ Df(x)` is `C^n`. The term `Dg (f x)` is the composition of two `C^n` functions, so
it is `C^n` by the inductive assumption. The term `Df(x)` is also `C^n`. Then, the matrix
multiplication is the application of a bilinear map (which is `C^∞`, and therefore `C^n`) to
`x ↦ (Dg(f x), Df x)`. As the composition of two `C^n` maps, it is again `C^n`, and we are done.

There is a subtlety in this argument: we apply the inductive assumption to functions on other Banach
spaces. In maths, one would say: prove by induction over `n` that, for all `C^n` maps between all
pairs of Banach spaces, their composition is `C^n`. In Lean, this is fine as long as the spaces
stay in the same universe. This is not the case in the above argument: if `E` lives in universe `u`
and `F` lives in universe `v`, then linear maps from `E` to `F` (to which the derivative of `f`
belongs) is in universe `max u v`. If one could quantify over finitely many universes, the above
proof would work fine, but this is not the case. One could still write the proof considering spaces
in any universe in `u, v, w, max u v, max v w, max u v w`, but it would be extremely tedious and
lead to a lot of duplication. Instead, we formulate the above proof when all spaces live in the same
universe (where everything is fine), and then we deduce the general result by lifting all our spaces
to a common universe through `ULift`. This lifting is done through a continuous linear equiv.
We have already proved that composing with such a linear equiv does not change the fact of
being `C^n`, which concludes the proof.
-/


/-- Auxiliary lemma proving that the composition of `C^n` functions on domains is `C^n` when all
spaces live in the same universe. Use instead `ContDiffOn.comp` which removes the universe
assumption (but is deduced from this one). -/
private theorem ContDiffOn.comp_same_univ {Eu : Type u} [NormedAddCommGroup Eu] [NormedSpace 𝕜 Eu]
    {Fu : Type u} [NormedAddCommGroup Fu] [NormedSpace 𝕜 Fu] {Gu : Type u} [NormedAddCommGroup Gu]
    [NormedSpace 𝕜 Gu] {s : Set Eu} {t : Set Fu} {g : Fu → Gu} {f : Eu → Fu}
    (hg : ContDiffOn 𝕜 n g t) (hf : ContDiffOn 𝕜 n f s) (st : s ⊆ f ⁻¹' t) :
    ContDiffOn 𝕜 n (g ∘ f) s := by
  induction' n using ENat.nat_induction with n IH Itop generalizing Eu Fu Gu
  · rw [contDiffOn_zero] at hf hg ⊢
    exact ContinuousOn.comp hg hf st
  · rw [contDiffOn_succ_iff_hasFDerivWithinAt] at hg ⊢
    intro x hx
    rcases (contDiffOn_succ_iff_hasFDerivWithinAt.1 hf) x hx with ⟨u, hu, f', hf', f'_diff⟩
    rcases hg (f x) (st hx) with ⟨v, hv, g', hg', g'_diff⟩
    rw [insert_eq_of_mem hx] at hu ⊢
    have xu : x ∈ u := mem_of_mem_nhdsWithin hx hu
    let w := s ∩ (u ∩ f ⁻¹' v)
    have wv : w ⊆ f ⁻¹' v := fun y hy => hy.2.2
    have wu : w ⊆ u := fun y hy => hy.2.1
    have ws : w ⊆ s := fun y hy => hy.1
    refine ⟨w, ?_, fun y => (g' (f y)).comp (f' y), ?_, ?_⟩
    · show w ∈ 𝓝[s] x
      apply Filter.inter_mem self_mem_nhdsWithin
      apply Filter.inter_mem hu
      apply ContinuousWithinAt.preimage_mem_nhdsWithin'
      · rw [← continuousWithinAt_inter' hu]
        exact (hf' x xu).differentiableWithinAt.continuousWithinAt.mono inter_subset_right
      · apply nhdsWithin_mono _ _ hv
        exact Subset.trans (image_subset_iff.mpr st) (subset_insert (f x) t)
    · show ∀ y ∈ w, HasFDerivWithinAt (g ∘ f) ((g' (f y)).comp (f' y)) w y
      rintro y ⟨-, yu, yv⟩
      exact (hg' (f y) yv).comp y ((hf' y yu).mono wu) wv
    · show ContDiffOn 𝕜 n (fun y => (g' (f y)).comp (f' y)) w
      have A : ContDiffOn 𝕜 n (fun y => g' (f y)) w :=
        IH g'_diff ((hf.of_le (WithTop.coe_le_coe.2 (Nat.le_succ n))).mono ws) wv
      have B : ContDiffOn 𝕜 n f' w := f'_diff.mono wu
      have C : ContDiffOn 𝕜 n (fun y => (g' (f y), f' y)) w := A.prod B
      have D : ContDiffOn 𝕜 n (fun p : (Fu →L[𝕜] Gu) × (Eu →L[𝕜] Fu) => p.1.comp p.2) univ :=
        isBoundedBilinearMap_comp.contDiff.contDiffOn
      exact IH D C (subset_univ _)
  · rw [contDiffOn_top] at hf hg ⊢
    exact fun n => Itop n (hg n) (hf n) st

/-- The composition of `C^n` functions on domains is `C^n`. -/
theorem ContDiffOn.comp {s : Set E} {t : Set F} {g : F → G} {f : E → F} (hg : ContDiffOn 𝕜 n g t)
    (hf : ContDiffOn 𝕜 n f s) (st : s ⊆ f ⁻¹' t) : ContDiffOn 𝕜 n (g ∘ f) s := by
  /- we lift all the spaces to a common universe, as we have already proved the result in this
    situation. -/
  let Eu : Type max uE uF uG := ULift.{max uF uG} E
  let Fu : Type max uE uF uG := ULift.{max uE uG} F
  let Gu : Type max uE uF uG := ULift.{max uE uF} G
  -- declare the isomorphisms
  have isoE : Eu ≃L[𝕜] E := ContinuousLinearEquiv.ulift
  have isoF : Fu ≃L[𝕜] F := ContinuousLinearEquiv.ulift
  have isoG : Gu ≃L[𝕜] G := ContinuousLinearEquiv.ulift
  -- lift the functions to the new spaces, check smoothness there, and then go back.
  let fu : Eu → Fu := (isoF.symm ∘ f) ∘ isoE
  have fu_diff : ContDiffOn 𝕜 n fu (isoE ⁻¹' s) := by
    rwa [isoE.contDiffOn_comp_iff, isoF.symm.comp_contDiffOn_iff]
  let gu : Fu → Gu := (isoG.symm ∘ g) ∘ isoF
  have gu_diff : ContDiffOn 𝕜 n gu (isoF ⁻¹' t) := by
    rwa [isoF.contDiffOn_comp_iff, isoG.symm.comp_contDiffOn_iff]
  have main : ContDiffOn 𝕜 n (gu ∘ fu) (isoE ⁻¹' s) := by
    apply ContDiffOn.comp_same_univ gu_diff fu_diff
    intro y hy
    simp only [fu, ContinuousLinearEquiv.coe_apply, Function.comp_apply, mem_preimage]
    rw [isoF.apply_symm_apply (f (isoE y))]
    exact st hy
  have : gu ∘ fu = (isoG.symm ∘ g ∘ f) ∘ isoE := by
    ext y
    simp only [fu, gu, Function.comp_apply]
    rw [isoF.apply_symm_apply (f (isoE y))]
  rwa [this, isoE.contDiffOn_comp_iff, isoG.symm.comp_contDiffOn_iff] at main

/-- The composition of `C^n` functions on domains is `C^n`. -/
theorem ContDiffOn.comp' {s : Set E} {t : Set F} {g : F → G} {f : E → F} (hg : ContDiffOn 𝕜 n g t)
    (hf : ContDiffOn 𝕜 n f s) : ContDiffOn 𝕜 n (g ∘ f) (s ∩ f ⁻¹' t) :=
  hg.comp (hf.mono inter_subset_left) inter_subset_right

/-- The composition of a `C^n` function on a domain with a `C^n` function is `C^n`. -/
theorem ContDiff.comp_contDiffOn {s : Set E} {g : F → G} {f : E → F} (hg : ContDiff 𝕜 n g)
    (hf : ContDiffOn 𝕜 n f s) : ContDiffOn 𝕜 n (g ∘ f) s :=
  (contDiffOn_univ.2 hg).comp hf subset_preimage_univ

/-- The composition of `C^n` functions is `C^n`. -/
theorem ContDiff.comp {g : F → G} {f : E → F} (hg : ContDiff 𝕜 n g) (hf : ContDiff 𝕜 n f) :
    ContDiff 𝕜 n (g ∘ f) :=
  contDiffOn_univ.1 <| ContDiffOn.comp (contDiffOn_univ.2 hg) (contDiffOn_univ.2 hf) (subset_univ _)

/-- The composition of `C^n` functions at points in domains is `C^n`. -/
theorem ContDiffWithinAt.comp {s : Set E} {t : Set F} {g : F → G} {f : E → F} (x : E)
    (hg : ContDiffWithinAt 𝕜 n g t (f x)) (hf : ContDiffWithinAt 𝕜 n f s x) (st : s ⊆ f ⁻¹' t) :
    ContDiffWithinAt 𝕜 n (g ∘ f) s x := by
  intro m hm
  rcases hg.contDiffOn hm with ⟨u, u_nhd, _, hu⟩
  rcases hf.contDiffOn hm with ⟨v, v_nhd, vs, hv⟩
  have xmem : x ∈ f ⁻¹' u ∩ v :=
    ⟨(mem_of_mem_nhdsWithin (mem_insert (f x) _) u_nhd : _),
      mem_of_mem_nhdsWithin (mem_insert x s) v_nhd⟩
  have : f ⁻¹' u ∈ 𝓝[insert x s] x := by
    apply hf.continuousWithinAt.insert_self.preimage_mem_nhdsWithin'
    apply nhdsWithin_mono _ _ u_nhd
    rw [image_insert_eq]
    exact insert_subset_insert (image_subset_iff.mpr st)
  have Z :=
    (hu.comp (hv.mono inter_subset_right) inter_subset_left).contDiffWithinAt
      xmem m le_rfl
  have : 𝓝[f ⁻¹' u ∩ v] x = 𝓝[insert x s] x := by
    have A : f ⁻¹' u ∩ v = insert x s ∩ (f ⁻¹' u ∩ v) := by
      apply Subset.antisymm _ inter_subset_right
      rintro y ⟨hy1, hy2⟩
      simpa only [mem_inter_iff, mem_preimage, hy2, and_true, true_and, vs hy2] using hy1
    rw [A, ← nhdsWithin_restrict'']
    exact Filter.inter_mem this v_nhd
  rwa [insert_eq_of_mem xmem, this] at Z

/-- The composition of `C^n` functions at points in domains is `C^n`,
  with a weaker condition on `s` and `t`. -/
theorem ContDiffWithinAt.comp_of_mem {s : Set E} {t : Set F} {g : F → G} {f : E → F} (x : E)
    (hg : ContDiffWithinAt 𝕜 n g t (f x)) (hf : ContDiffWithinAt 𝕜 n f s x)
    (hs : t ∈ 𝓝[f '' s] f x) : ContDiffWithinAt 𝕜 n (g ∘ f) s x :=
  (hg.mono_of_mem hs).comp x hf (subset_preimage_image f s)

/-- The composition of `C^n` functions at points in domains is `C^n`. -/
theorem ContDiffWithinAt.comp' {s : Set E} {t : Set F} {g : F → G} {f : E → F} (x : E)
    (hg : ContDiffWithinAt 𝕜 n g t (f x)) (hf : ContDiffWithinAt 𝕜 n f s x) :
    ContDiffWithinAt 𝕜 n (g ∘ f) (s ∩ f ⁻¹' t) x :=
  hg.comp x (hf.mono inter_subset_left) inter_subset_right

theorem ContDiffAt.comp_contDiffWithinAt {n} (x : E) (hg : ContDiffAt 𝕜 n g (f x))
    (hf : ContDiffWithinAt 𝕜 n f s x) : ContDiffWithinAt 𝕜 n (g ∘ f) s x :=
  hg.comp x hf (mapsTo_univ _ _)

/-- The composition of `C^n` functions at points is `C^n`. -/
nonrec theorem ContDiffAt.comp (x : E) (hg : ContDiffAt 𝕜 n g (f x)) (hf : ContDiffAt 𝕜 n f x) :
    ContDiffAt 𝕜 n (g ∘ f) x :=
  hg.comp x hf subset_preimage_univ

theorem ContDiff.comp_contDiffWithinAt {g : F → G} {f : E → F} (h : ContDiff 𝕜 n g)
    (hf : ContDiffWithinAt 𝕜 n f t x) : ContDiffWithinAt 𝕜 n (g ∘ f) t x :=
  haveI : ContDiffWithinAt 𝕜 n g univ (f x) := h.contDiffAt.contDiffWithinAt
  this.comp x hf (subset_univ _)

theorem ContDiff.comp_contDiffAt {g : F → G} {f : E → F} (x : E) (hg : ContDiff 𝕜 n g)
    (hf : ContDiffAt 𝕜 n f x) : ContDiffAt 𝕜 n (g ∘ f) x :=
  hg.comp_contDiffWithinAt hf

/-!
### Smoothness of projections
-/

/-- The first projection in a product is `C^∞`. -/
theorem contDiff_fst : ContDiff 𝕜 n (Prod.fst : E × F → E) :=
  IsBoundedLinearMap.contDiff IsBoundedLinearMap.fst

/-- Postcomposing `f` with `Prod.fst` is `C^n` -/
theorem ContDiff.fst {f : E → F × G} (hf : ContDiff 𝕜 n f) : ContDiff 𝕜 n fun x => (f x).1 :=
  contDiff_fst.comp hf

/-- Precomposing `f` with `Prod.fst` is `C^n` -/
theorem ContDiff.fst' {f : E → G} (hf : ContDiff 𝕜 n f) : ContDiff 𝕜 n fun x : E × F => f x.1 :=
  hf.comp contDiff_fst

/-- The first projection on a domain in a product is `C^∞`. -/
theorem contDiffOn_fst {s : Set (E × F)} : ContDiffOn 𝕜 n (Prod.fst : E × F → E) s :=
  ContDiff.contDiffOn contDiff_fst

theorem ContDiffOn.fst {f : E → F × G} {s : Set E} (hf : ContDiffOn 𝕜 n f s) :
    ContDiffOn 𝕜 n (fun x => (f x).1) s :=
  contDiff_fst.comp_contDiffOn hf

/-- The first projection at a point in a product is `C^∞`. -/
theorem contDiffAt_fst {p : E × F} : ContDiffAt 𝕜 n (Prod.fst : E × F → E) p :=
  contDiff_fst.contDiffAt

/-- Postcomposing `f` with `Prod.fst` is `C^n` at `(x, y)` -/
theorem ContDiffAt.fst {f : E → F × G} {x : E} (hf : ContDiffAt 𝕜 n f x) :
    ContDiffAt 𝕜 n (fun x => (f x).1) x :=
  contDiffAt_fst.comp x hf

/-- Precomposing `f` with `Prod.fst` is `C^n` at `(x, y)` -/
theorem ContDiffAt.fst' {f : E → G} {x : E} {y : F} (hf : ContDiffAt 𝕜 n f x) :
    ContDiffAt 𝕜 n (fun x : E × F => f x.1) (x, y) :=
  ContDiffAt.comp (x, y) hf contDiffAt_fst

/-- Precomposing `f` with `Prod.fst` is `C^n` at `x : E × F` -/
theorem ContDiffAt.fst'' {f : E → G} {x : E × F} (hf : ContDiffAt 𝕜 n f x.1) :
    ContDiffAt 𝕜 n (fun x : E × F => f x.1) x :=
  hf.comp x contDiffAt_fst

/-- The first projection within a domain at a point in a product is `C^∞`. -/
theorem contDiffWithinAt_fst {s : Set (E × F)} {p : E × F} :
    ContDiffWithinAt 𝕜 n (Prod.fst : E × F → E) s p :=
  contDiff_fst.contDiffWithinAt

/-- The second projection in a product is `C^∞`. -/
theorem contDiff_snd : ContDiff 𝕜 n (Prod.snd : E × F → F) :=
  IsBoundedLinearMap.contDiff IsBoundedLinearMap.snd

/-- Postcomposing `f` with `Prod.snd` is `C^n` -/
theorem ContDiff.snd {f : E → F × G} (hf : ContDiff 𝕜 n f) : ContDiff 𝕜 n fun x => (f x).2 :=
  contDiff_snd.comp hf

/-- Precomposing `f` with `Prod.snd` is `C^n` -/
theorem ContDiff.snd' {f : F → G} (hf : ContDiff 𝕜 n f) : ContDiff 𝕜 n fun x : E × F => f x.2 :=
  hf.comp contDiff_snd

/-- The second projection on a domain in a product is `C^∞`. -/
theorem contDiffOn_snd {s : Set (E × F)} : ContDiffOn 𝕜 n (Prod.snd : E × F → F) s :=
  ContDiff.contDiffOn contDiff_snd

theorem ContDiffOn.snd {f : E → F × G} {s : Set E} (hf : ContDiffOn 𝕜 n f s) :
    ContDiffOn 𝕜 n (fun x => (f x).2) s :=
  contDiff_snd.comp_contDiffOn hf

/-- The second projection at a point in a product is `C^∞`. -/
theorem contDiffAt_snd {p : E × F} : ContDiffAt 𝕜 n (Prod.snd : E × F → F) p :=
  contDiff_snd.contDiffAt

/-- Postcomposing `f` with `Prod.snd` is `C^n` at `x` -/
theorem ContDiffAt.snd {f : E → F × G} {x : E} (hf : ContDiffAt 𝕜 n f x) :
    ContDiffAt 𝕜 n (fun x => (f x).2) x :=
  contDiffAt_snd.comp x hf

/-- Precomposing `f` with `Prod.snd` is `C^n` at `(x, y)` -/
theorem ContDiffAt.snd' {f : F → G} {x : E} {y : F} (hf : ContDiffAt 𝕜 n f y) :
    ContDiffAt 𝕜 n (fun x : E × F => f x.2) (x, y) :=
  ContDiffAt.comp (x, y) hf contDiffAt_snd

/-- Precomposing `f` with `Prod.snd` is `C^n` at `x : E × F` -/
theorem ContDiffAt.snd'' {f : F → G} {x : E × F} (hf : ContDiffAt 𝕜 n f x.2) :
    ContDiffAt 𝕜 n (fun x : E × F => f x.2) x :=
  hf.comp x contDiffAt_snd

/-- The second projection within a domain at a point in a product is `C^∞`. -/
theorem contDiffWithinAt_snd {s : Set (E × F)} {p : E × F} :
    ContDiffWithinAt 𝕜 n (Prod.snd : E × F → F) s p :=
  contDiff_snd.contDiffWithinAt

section NAry

variable {E₁ E₂ E₃ E₄ : Type*}
variable [NormedAddCommGroup E₁] [NormedAddCommGroup E₂] [NormedAddCommGroup E₃]
  [NormedAddCommGroup E₄] [NormedSpace 𝕜 E₁] [NormedSpace 𝕜 E₂] [NormedSpace 𝕜 E₃]
  [NormedSpace 𝕜 E₄]

theorem ContDiff.comp₂ {g : E₁ × E₂ → G} {f₁ : F → E₁} {f₂ : F → E₂} (hg : ContDiff 𝕜 n g)
    (hf₁ : ContDiff 𝕜 n f₁) (hf₂ : ContDiff 𝕜 n f₂) : ContDiff 𝕜 n fun x => g (f₁ x, f₂ x) :=
  hg.comp <| hf₁.prod hf₂

theorem ContDiffAt.comp₂ {g : E₁ × E₂ → G} {f₁ : F → E₁} {f₂ : F → E₂} {x : F}
    (hg : ContDiffAt 𝕜 n g (f₁ x, f₂ x))
    (hf₁ : ContDiffAt 𝕜 n f₁ x) (hf₂ : ContDiffAt 𝕜 n f₂ x) :
    ContDiffAt 𝕜 n (fun x => g (f₁ x, f₂ x)) x :=
  hg.comp x (hf₁.prod hf₂)

theorem ContDiffAt.comp_contDiffWithinAt₂ {g : E₁ × E₂ → G} {f₁ : F → E₁} {f₂ : F → E₂}
    {s : Set F} {x : F} (hg : ContDiffAt 𝕜 n g (f₁ x, f₂ x))
    (hf₁ : ContDiffWithinAt 𝕜 n f₁ s x) (hf₂ : ContDiffWithinAt 𝕜 n f₂ s x) :
    ContDiffWithinAt 𝕜 n (fun x => g (f₁ x, f₂ x)) s x :=
  hg.comp_contDiffWithinAt x (hf₁.prod hf₂)

theorem ContDiff.comp_contDiffAt₂ {g : E₁ × E₂ → G} {f₁ : F → E₁} {f₂ : F → E₂} {x : F}
    (hg : ContDiff 𝕜 n g) (hf₁ : ContDiffAt 𝕜 n f₁ x) (hf₂ : ContDiffAt 𝕜 n f₂ x) :
    ContDiffAt 𝕜 n (fun x => g (f₁ x, f₂ x)) x :=
  hg.contDiffAt.comp₂ hf₁ hf₂

theorem ContDiff.comp_contDiffWithinAt₂ {g : E₁ × E₂ → G} {f₁ : F → E₁} {f₂ : F → E₂}
    {s : Set F} {x : F} (hg : ContDiff 𝕜 n g)
    (hf₁ : ContDiffWithinAt 𝕜 n f₁ s x) (hf₂ : ContDiffWithinAt 𝕜 n f₂ s x) :
    ContDiffWithinAt 𝕜 n (fun x => g (f₁ x, f₂ x)) s x :=
  hg.contDiffAt.comp_contDiffWithinAt x  (hf₁.prod hf₂)

theorem ContDiff.comp_contDiffOn₂ {g : E₁ × E₂ → G} {f₁ : F → E₁} {f₂ : F → E₂} {s : Set F}
    (hg : ContDiff 𝕜 n g) (hf₁ : ContDiffOn 𝕜 n f₁ s) (hf₂ : ContDiffOn 𝕜 n f₂ s) :
    ContDiffOn 𝕜 n (fun x => g (f₁ x, f₂ x)) s :=
  hg.comp_contDiffOn <| hf₁.prod hf₂

theorem ContDiff.comp₃ {g : E₁ × E₂ × E₃ → G} {f₁ : F → E₁} {f₂ : F → E₂} {f₃ : F → E₃}
    (hg : ContDiff 𝕜 n g) (hf₁ : ContDiff 𝕜 n f₁) (hf₂ : ContDiff 𝕜 n f₂) (hf₃ : ContDiff 𝕜 n f₃) :
    ContDiff 𝕜 n fun x => g (f₁ x, f₂ x, f₃ x) :=
  hg.comp₂ hf₁ <| hf₂.prod hf₃

<<<<<<< HEAD
=======
theorem ContDiff.comp_contDiffOn₂ {g : E₁ × E₂ → G} {f₁ : F → E₁} {f₂ : F → E₂} {s : Set F}
    (hg : ContDiff 𝕜 n g) (hf₁ : ContDiffOn 𝕜 n f₁ s) (hf₂ : ContDiffOn 𝕜 n f₂ s) :
    ContDiffOn 𝕜 n (fun x => g (f₁ x, f₂ x)) s :=
  hg.comp_contDiffOn <| hf₁.prod hf₂

@[deprecated (since := "2024-10-10")] alias ContDiff.comp_contDiff_on₂ := ContDiff.comp_contDiffOn₂

>>>>>>> 1cc075db
theorem ContDiff.comp_contDiffOn₃ {g : E₁ × E₂ × E₃ → G} {f₁ : F → E₁} {f₂ : F → E₂} {f₃ : F → E₃}
    {s : Set F} (hg : ContDiff 𝕜 n g) (hf₁ : ContDiffOn 𝕜 n f₁ s) (hf₂ : ContDiffOn 𝕜 n f₂ s)
    (hf₃ : ContDiffOn 𝕜 n f₃ s) : ContDiffOn 𝕜 n (fun x => g (f₁ x, f₂ x, f₃ x)) s :=
  hg.comp_contDiffOn₂ hf₁ <| hf₂.prod hf₃
<<<<<<< HEAD
=======

@[deprecated (since := "2024-10-10")] alias ContDiff.comp_contDiff_on₃ := ContDiff.comp_contDiffOn₃

>>>>>>> 1cc075db

end NAry

section SpecificBilinearMaps

theorem ContDiff.clm_comp {g : X → F →L[𝕜] G} {f : X → E →L[𝕜] F} (hg : ContDiff 𝕜 n g)
    (hf : ContDiff 𝕜 n f) : ContDiff 𝕜 n fun x => (g x).comp (f x) :=
  isBoundedBilinearMap_comp.contDiff.comp₂ hg hf

theorem ContDiffOn.clm_comp {g : X → F →L[𝕜] G} {f : X → E →L[𝕜] F} {s : Set X}
    (hg : ContDiffOn 𝕜 n g s) (hf : ContDiffOn 𝕜 n f s) :
    ContDiffOn 𝕜 n (fun x => (g x).comp (f x)) s :=
<<<<<<< HEAD
  (isBoundedBilinearMap_comp (E := E) (F := F) (G := G)).contDiff.comp_contDiffOn₂ hg hf
=======
  (isBoundedBilinearMap_comp (𝕜 := 𝕜) (E := E) (F := F) (G := G)).contDiff.comp_contDiffOn₂ hg hf
>>>>>>> 1cc075db

theorem ContDiffAt.clm_comp {g : X → F →L[𝕜] G} {f : X → E →L[𝕜] F} {x : X}
    (hg : ContDiffAt 𝕜 n g x) (hf : ContDiffAt 𝕜 n f x) :
    ContDiffAt 𝕜 n (fun x => (g x).comp (f x)) x :=
  (isBoundedBilinearMap_comp (E := E) (G := G)).contDiff.comp_contDiffAt₂ hg hf

theorem ContDiffWithinAt.clm_comp {g : X → F →L[𝕜] G} {f : X → E →L[𝕜] F} {s : Set X} {x : X}
    (hg : ContDiffWithinAt 𝕜 n g s x) (hf : ContDiffWithinAt 𝕜 n f s x) :
    ContDiffWithinAt 𝕜 n (fun x => (g x).comp (f x)) s x :=
  (isBoundedBilinearMap_comp (E := E) (G := G)).contDiff.comp_contDiffWithinAt₂ hg hf

theorem ContDiff.clm_apply {f : E → F →L[𝕜] G} {g : E → F} (hf : ContDiff 𝕜 n f)
    (hg : ContDiff 𝕜 n g) : ContDiff 𝕜 n fun x => (f x) (g x) :=
  isBoundedBilinearMap_apply.contDiff.comp₂ hf hg

theorem ContDiffOn.clm_apply {f : E → F →L[𝕜] G} {g : E → F} (hf : ContDiffOn 𝕜 n f s)
    (hg : ContDiffOn 𝕜 n g s) : ContDiffOn 𝕜 n (fun x => (f x) (g x)) s :=
  isBoundedBilinearMap_apply.contDiff.comp_contDiffOn₂ hf hg
<<<<<<< HEAD

theorem ContDiffAt.clm_apply {f : E → F →L[𝕜] G} {g : E → F} (hf : ContDiffAt 𝕜 n f x)
    (hg : ContDiffAt 𝕜 n g x) : ContDiffAt 𝕜 n (fun x => (f x) (g x)) x :=
  isBoundedBilinearMap_apply.contDiff.comp_contDiffAt₂ hf hg

theorem ContDiffWithinAt.clm_apply {f : E → F →L[𝕜] G} {g : E → F}
    (hf : ContDiffWithinAt 𝕜 n f s x) (hg : ContDiffWithinAt 𝕜 n g s x) :
    ContDiffWithinAt 𝕜 n (fun x => (f x) (g x)) s x :=
  isBoundedBilinearMap_apply.contDiff.comp_contDiffWithinAt₂ hf hg
=======
>>>>>>> 1cc075db

-- Porting note: In Lean 3 we had to give implicit arguments in proofs like the following,
-- to speed up elaboration. In Lean 4 this isn't necessary anymore.
theorem ContDiff.smulRight {f : E → F →L[𝕜] 𝕜} {g : E → G} (hf : ContDiff 𝕜 n f)
    (hg : ContDiff 𝕜 n g) : ContDiff 𝕜 n fun x => (f x).smulRight (g x) :=
  isBoundedBilinearMap_smulRight.contDiff.comp₂ hf hg

theorem ContDiffOn.smulRight {f : E → F →L[𝕜] 𝕜} {g : E → G} (hf : ContDiffOn 𝕜 n f s)
    (hg : ContDiffOn 𝕜 n g s) : ContDiffOn 𝕜 n (fun x => (f x).smulRight (g x)) s :=
  (isBoundedBilinearMap_smulRight (E := F)).contDiff.comp_contDiffOn₂ hf hg

theorem ContDiffAt.smulRight {f : E → F →L[𝕜] 𝕜} {g : E → G} (hf : ContDiffAt 𝕜 n f x)
    (hg : ContDiffAt 𝕜 n g x) : ContDiffAt 𝕜 n (fun x => (f x).smulRight (g x)) x :=
  (isBoundedBilinearMap_smulRight (E := F)).contDiff.comp_contDiffAt₂ hf hg

theorem ContDiffWithinAt.smulRight {f : E → F →L[𝕜] 𝕜} {g : E → G}
    (hf : ContDiffWithinAt 𝕜 n f s x) (hg : ContDiffWithinAt 𝕜 n g s x) :
    ContDiffWithinAt 𝕜 n (fun x => (f x).smulRight (g x)) s x :=
  (isBoundedBilinearMap_smulRight (E := F)).contDiff.comp_contDiffWithinAt₂ hf hg

end SpecificBilinearMaps

section ClmApplyConst

/-- Application of a `ContinuousLinearMap` to a constant commutes with `iteratedFDerivWithin`. -/
theorem iteratedFDerivWithin_clm_apply_const_apply
    {s : Set E} (hs : UniqueDiffOn 𝕜 s) {n : ℕ∞} {c : E → F →L[𝕜] G} (hc : ContDiffOn 𝕜 n c s)
    {i : ℕ} (hi : i ≤ n) {x : E} (hx : x ∈ s) {u : F} {m : Fin i → E} :
    (iteratedFDerivWithin 𝕜 i (fun y ↦ (c y) u) s x) m = (iteratedFDerivWithin 𝕜 i c s x) m u := by
  induction i generalizing x with
  | zero => simp
  | succ i ih =>
    replace hi : i < n := lt_of_lt_of_le (by norm_cast; simp) hi
    have h_deriv_apply : DifferentiableOn 𝕜 (iteratedFDerivWithin 𝕜 i (fun y ↦ (c y) u) s) s :=
      (hc.clm_apply contDiffOn_const).differentiableOn_iteratedFDerivWithin hi hs
    have h_deriv : DifferentiableOn 𝕜 (iteratedFDerivWithin 𝕜 i c s) s :=
      hc.differentiableOn_iteratedFDerivWithin hi hs
    simp only [iteratedFDerivWithin_succ_apply_left]
    rw [← fderivWithin_continuousMultilinear_apply_const_apply (hs x hx) (h_deriv_apply x hx)]
    rw [fderivWithin_congr' (fun x hx ↦ ih hi.le hx) hx]
    rw [fderivWithin_clm_apply (hs x hx) (h_deriv.continuousMultilinear_apply_const _ x hx)
      (differentiableWithinAt_const u)]
    rw [fderivWithin_const_apply _ (hs x hx)]
    simp only [ContinuousLinearMap.flip_apply, ContinuousLinearMap.comp_zero, zero_add]
    rw [fderivWithin_continuousMultilinear_apply_const_apply (hs x hx) (h_deriv x hx)]

/-- Application of a `ContinuousLinearMap` to a constant commutes with `iteratedFDeriv`. -/
theorem iteratedFDeriv_clm_apply_const_apply
    {n : ℕ∞} {c : E → F →L[𝕜] G} (hc : ContDiff 𝕜 n c)
    {i : ℕ} (hi : i ≤ n) {x : E} {u : F} {m : Fin i → E} :
    (iteratedFDeriv 𝕜 i (fun y ↦ (c y) u) x) m = (iteratedFDeriv 𝕜 i c x) m u := by
  simp only [← iteratedFDerivWithin_univ]
  exact iteratedFDerivWithin_clm_apply_const_apply uniqueDiffOn_univ hc.contDiffOn hi (mem_univ _)

end ClmApplyConst

/-- The natural equivalence `(E × F) × G ≃ E × (F × G)` is smooth.

Warning: if you think you need this lemma, it is likely that you can simplify your proof by
reformulating the lemma that you're applying next using the tips in
Note [continuity lemma statement]
-/
theorem contDiff_prodAssoc : ContDiff 𝕜 ⊤ <| Equiv.prodAssoc E F G :=
  (LinearIsometryEquiv.prodAssoc 𝕜 E F G).contDiff

/-- The natural equivalence `E × (F × G) ≃ (E × F) × G` is smooth.

Warning: see remarks attached to `contDiff_prodAssoc`
-/
theorem contDiff_prodAssoc_symm : ContDiff 𝕜 ⊤ <| (Equiv.prodAssoc E F G).symm :=
  (LinearIsometryEquiv.prodAssoc 𝕜 E F G).symm.contDiff

/-! ### Bundled derivatives are smooth -/

/-- One direction of `contDiffWithinAt_succ_iff_hasFDerivWithinAt`, but where all derivatives
taken within the same set. Version for partial derivatives / functions with parameters.  `f x` is a
`C^n+1` family of functions and `g x` is a `C^n` family of points, then the derivative of `f x` at
`g x` depends in a `C^n` way on `x`. We give a general version of this fact relative to sets which
may not have unique derivatives, in the following form.  If `f : E × F → G` is `C^n+1` at
`(x₀, g(x₀))` in `(s ∪ {x₀}) × t ⊆ E × F` and `g : E → F` is `C^n` at `x₀` within some set `s ⊆ E`,
then there is a function `f' : E → F →L[𝕜] G` that is `C^n` at `x₀` within `s` such that for all `x`
sufficiently close to `x₀` within `s ∪ {x₀}` the function `y ↦ f x y` has derivative `f' x` at `g x`
within `t ⊆ F`.  For convenience, we return an explicit set of `x`'s where this holds that is a
subset of `s ∪ {x₀}`.  We need one additional condition, namely that `t` is a neighborhood of
`g(x₀)` within `g '' s`. -/
theorem ContDiffWithinAt.hasFDerivWithinAt_nhds {f : E → F → G} {g : E → F} {t : Set F} {n : ℕ}
    {x₀ : E} (hf : ContDiffWithinAt 𝕜 (n + 1) (uncurry f) (insert x₀ s ×ˢ t) (x₀, g x₀))
    (hg : ContDiffWithinAt 𝕜 n g s x₀) (hgt : t ∈ 𝓝[g '' s] g x₀) :
    ∃ v ∈ 𝓝[insert x₀ s] x₀, v ⊆ insert x₀ s ∧ ∃ f' : E → F →L[𝕜] G,
      (∀ x ∈ v, HasFDerivWithinAt (f x) (f' x) t (g x)) ∧
        ContDiffWithinAt 𝕜 n (fun x => f' x) s x₀ := by
  have hst : insert x₀ s ×ˢ t ∈ 𝓝[(fun x => (x, g x)) '' s] (x₀, g x₀) := by
    refine nhdsWithin_mono _ ?_ (nhdsWithin_prod self_mem_nhdsWithin hgt)
    simp_rw [image_subset_iff, mk_preimage_prod, preimage_id', subset_inter_iff, subset_insert,
      true_and, subset_preimage_image]
  obtain ⟨v, hv, hvs, f', hvf', hf'⟩ := contDiffWithinAt_succ_iff_hasFDerivWithinAt'.mp hf
  refine
    ⟨(fun z => (z, g z)) ⁻¹' v ∩ insert x₀ s, ?_, inter_subset_right, fun z =>
      (f' (z, g z)).comp (ContinuousLinearMap.inr 𝕜 E F), ?_, ?_⟩
  · refine inter_mem ?_ self_mem_nhdsWithin
    have := mem_of_mem_nhdsWithin (mem_insert _ _) hv
    refine mem_nhdsWithin_insert.mpr ⟨this, ?_⟩
    refine (continuousWithinAt_id.prod hg.continuousWithinAt).preimage_mem_nhdsWithin' ?_
    rw [← nhdsWithin_le_iff] at hst hv ⊢
    exact (hst.trans <| nhdsWithin_mono _ <| subset_insert _ _).trans hv
  · intro z hz
    have := hvf' (z, g z) hz.1
    refine this.comp _ (hasFDerivAt_prod_mk_right _ _).hasFDerivWithinAt ?_
    exact mapsTo'.mpr (image_prod_mk_subset_prod_right hz.2)
  · exact (hf'.continuousLinearMap_comp <| (ContinuousLinearMap.compL 𝕜 F (E × F) G).flip
      (ContinuousLinearMap.inr 𝕜 E F)).comp_of_mem x₀ (contDiffWithinAt_id.prod hg) hst

/-- The most general lemma stating that `x ↦ fderivWithin 𝕜 (f x) t (g x)` is `C^n`
at a point within a set.
To show that `x ↦ D_yf(x,y)g(x)` (taken within `t`) is `C^m` at `x₀` within `s`, we require that
* `f` is `C^n` at `(x₀, g(x₀))` within `(s ∪ {x₀}) × t` for `n ≥ m+1`.
* `g` is `C^m` at `x₀` within `s`;
* Derivatives are unique at `g(x)` within `t` for `x` sufficiently close to `x₀` within `s ∪ {x₀}`;
* `t` is a neighborhood of `g(x₀)` within `g '' s`; -/
theorem ContDiffWithinAt.fderivWithin'' {f : E → F → G} {g : E → F} {t : Set F} {n : ℕ∞}
    (hf : ContDiffWithinAt 𝕜 n (Function.uncurry f) (insert x₀ s ×ˢ t) (x₀, g x₀))
    (hg : ContDiffWithinAt 𝕜 m g s x₀)
    (ht : ∀ᶠ x in 𝓝[insert x₀ s] x₀, UniqueDiffWithinAt 𝕜 t (g x)) (hmn : m + 1 ≤ n)
    (hgt : t ∈ 𝓝[g '' s] g x₀) :
    ContDiffWithinAt 𝕜 m (fun x => fderivWithin 𝕜 (f x) t (g x)) s x₀ := by
  have : ∀ k : ℕ, (k : ℕ∞) ≤ m →
      ContDiffWithinAt 𝕜 k (fun x => fderivWithin 𝕜 (f x) t (g x)) s x₀ := fun k hkm ↦ by
    obtain ⟨v, hv, -, f', hvf', hf'⟩ :=
      (hf.of_le <| (add_le_add_right hkm 1).trans hmn).hasFDerivWithinAt_nhds (hg.of_le hkm) hgt
    refine hf'.congr_of_eventuallyEq_insert ?_
    filter_upwards [hv, ht]
    exact fun y hy h2y => (hvf' y hy).fderivWithin h2y
  induction' m with m
  · obtain rfl := eq_top_iff.mpr hmn
    rw [contDiffWithinAt_top]
    exact fun m => this m le_top
  exact this _ le_rfl

/-- A special case of `ContDiffWithinAt.fderivWithin''` where we require that `s ⊆ g⁻¹(t)`. -/
theorem ContDiffWithinAt.fderivWithin' {f : E → F → G} {g : E → F} {t : Set F} {n : ℕ∞}
    (hf : ContDiffWithinAt 𝕜 n (Function.uncurry f) (insert x₀ s ×ˢ t) (x₀, g x₀))
    (hg : ContDiffWithinAt 𝕜 m g s x₀)
    (ht : ∀ᶠ x in 𝓝[insert x₀ s] x₀, UniqueDiffWithinAt 𝕜 t (g x)) (hmn : m + 1 ≤ n)
    (hst : s ⊆ g ⁻¹' t) : ContDiffWithinAt 𝕜 m (fun x => fderivWithin 𝕜 (f x) t (g x)) s x₀ :=
  hf.fderivWithin'' hg ht hmn <| mem_of_superset self_mem_nhdsWithin <| image_subset_iff.mpr hst

/-- A special case of `ContDiffWithinAt.fderivWithin'` where we require that `x₀ ∈ s` and there
are unique derivatives everywhere within `t`. -/
protected theorem ContDiffWithinAt.fderivWithin {f : E → F → G} {g : E → F} {t : Set F} {n : ℕ∞}
    (hf : ContDiffWithinAt 𝕜 n (Function.uncurry f) (s ×ˢ t) (x₀, g x₀))
    (hg : ContDiffWithinAt 𝕜 m g s x₀) (ht : UniqueDiffOn 𝕜 t) (hmn : m + 1 ≤ n) (hx₀ : x₀ ∈ s)
    (hst : s ⊆ g ⁻¹' t) : ContDiffWithinAt 𝕜 m (fun x => fderivWithin 𝕜 (f x) t (g x)) s x₀ := by
  rw [← insert_eq_self.mpr hx₀] at hf
  refine hf.fderivWithin' hg ?_ hmn hst
  rw [insert_eq_self.mpr hx₀]
  exact eventually_of_mem self_mem_nhdsWithin fun x hx => ht _ (hst hx)

/-- `x ↦ fderivWithin 𝕜 (f x) t (g x) (k x)` is smooth at a point within a set. -/
theorem ContDiffWithinAt.fderivWithin_apply {f : E → F → G} {g k : E → F} {t : Set F} {n : ℕ∞}
    (hf : ContDiffWithinAt 𝕜 n (Function.uncurry f) (s ×ˢ t) (x₀, g x₀))
    (hg : ContDiffWithinAt 𝕜 m g s x₀) (hk : ContDiffWithinAt 𝕜 m k s x₀) (ht : UniqueDiffOn 𝕜 t)
    (hmn : m + 1 ≤ n) (hx₀ : x₀ ∈ s) (hst : s ⊆ g ⁻¹' t) :
    ContDiffWithinAt 𝕜 m (fun x => fderivWithin 𝕜 (f x) t (g x) (k x)) s x₀ :=
  (contDiff_fst.clm_apply contDiff_snd).contDiffAt.comp_contDiffWithinAt x₀
    ((hf.fderivWithin hg ht hmn hx₀ hst).prod hk)

/-- `fderivWithin 𝕜 f s` is smooth at `x₀` within `s`. -/
theorem ContDiffWithinAt.fderivWithin_right (hf : ContDiffWithinAt 𝕜 n f s x₀)
    (hs : UniqueDiffOn 𝕜 s) (hmn : (m + 1 : ℕ∞) ≤ n) (hx₀s : x₀ ∈ s) :
    ContDiffWithinAt 𝕜 m (fderivWithin 𝕜 f s) s x₀ :=
  ContDiffWithinAt.fderivWithin
    (ContDiffWithinAt.comp (x₀, x₀) hf contDiffWithinAt_snd <| prod_subset_preimage_snd s s)
    contDiffWithinAt_id hs hmn hx₀s (by rw [preimage_id'])

-- TODO: can we make a version of `ContDiffWithinAt.fderivWithin` for iterated derivatives?
theorem ContDiffWithinAt.iteratedFderivWithin_right {i : ℕ} (hf : ContDiffWithinAt 𝕜 n f s x₀)
    (hs : UniqueDiffOn 𝕜 s) (hmn : (m + i : ℕ∞) ≤ n) (hx₀s : x₀ ∈ s) :
    ContDiffWithinAt 𝕜 m (iteratedFDerivWithin 𝕜 i f s) s x₀ := by
  induction' i with i hi generalizing m
  · rw [ENat.coe_zero, add_zero] at hmn
    exact (hf.of_le hmn).continuousLinearMap_comp
      ((continuousMultilinearCurryFin0 𝕜 E F).symm : _ →L[𝕜] E [×0]→L[𝕜] F)
  · rw [Nat.cast_succ, add_comm _ 1, ← add_assoc] at hmn
    exact ((hi hmn).fderivWithin_right hs le_rfl hx₀s).continuousLinearMap_comp
      ((continuousMultilinearCurryLeftEquiv 𝕜 (fun _ : Fin (i+1) ↦ E) F).symm :
        _ →L[𝕜] E [×(i+1)]→L[𝕜] F)

/-- `x ↦ fderiv 𝕜 (f x) (g x)` is smooth at `x₀`. -/
protected theorem ContDiffAt.fderiv {f : E → F → G} {g : E → F} {n : ℕ∞}
    (hf : ContDiffAt 𝕜 n (Function.uncurry f) (x₀, g x₀)) (hg : ContDiffAt 𝕜 m g x₀)
    (hmn : m + 1 ≤ n) : ContDiffAt 𝕜 m (fun x => fderiv 𝕜 (f x) (g x)) x₀ := by
  simp_rw [← fderivWithin_univ]
  refine (ContDiffWithinAt.fderivWithin hf.contDiffWithinAt hg.contDiffWithinAt uniqueDiffOn_univ
    hmn (mem_univ x₀) ?_).contDiffAt univ_mem
  rw [preimage_univ]

/-- `fderiv 𝕜 f` is smooth at `x₀`. -/
theorem ContDiffAt.fderiv_right (hf : ContDiffAt 𝕜 n f x₀) (hmn : (m + 1 : ℕ∞) ≤ n) :
    ContDiffAt 𝕜 m (fderiv 𝕜 f) x₀ :=
  ContDiffAt.fderiv (ContDiffAt.comp (x₀, x₀) hf contDiffAt_snd) contDiffAt_id hmn

theorem ContDiffAt.iteratedFDeriv_right {i : ℕ} (hf : ContDiffAt 𝕜 n f x₀)
    (hmn : (m + i : ℕ∞) ≤ n) : ContDiffAt 𝕜 m (iteratedFDeriv 𝕜 i f) x₀ := by
  rw [← iteratedFDerivWithin_univ, ← contDiffWithinAt_univ] at *
  exact hf.iteratedFderivWithin_right uniqueDiffOn_univ hmn trivial

/-- `x ↦ fderiv 𝕜 (f x) (g x)` is smooth. -/
protected theorem ContDiff.fderiv {f : E → F → G} {g : E → F} {n m : ℕ∞}
    (hf : ContDiff 𝕜 m <| Function.uncurry f) (hg : ContDiff 𝕜 n g) (hnm : n + 1 ≤ m) :
    ContDiff 𝕜 n fun x => fderiv 𝕜 (f x) (g x) :=
  contDiff_iff_contDiffAt.mpr fun _ => hf.contDiffAt.fderiv hg.contDiffAt hnm

/-- `fderiv 𝕜 f` is smooth. -/
theorem ContDiff.fderiv_right (hf : ContDiff 𝕜 n f) (hmn : (m + 1 : ℕ∞) ≤ n) :
    ContDiff 𝕜 m (fderiv 𝕜 f) :=
  contDiff_iff_contDiffAt.mpr fun _x => hf.contDiffAt.fderiv_right hmn

theorem ContDiff.iteratedFDeriv_right {i : ℕ} (hf : ContDiff 𝕜 n f)
    (hmn : (m + i : ℕ∞) ≤ n) : ContDiff 𝕜 m (iteratedFDeriv 𝕜 i f) :=
  contDiff_iff_contDiffAt.mpr fun _x => hf.contDiffAt.iteratedFDeriv_right hmn

/-- `x ↦ fderiv 𝕜 (f x) (g x)` is continuous. -/
theorem Continuous.fderiv {f : E → F → G} {g : E → F} {n : ℕ∞}
    (hf : ContDiff 𝕜 n <| Function.uncurry f) (hg : Continuous g) (hn : 1 ≤ n) :
    Continuous fun x => fderiv 𝕜 (f x) (g x) :=
  (hf.fderiv (contDiff_zero.mpr hg) hn).continuous

/-- `x ↦ fderiv 𝕜 (f x) (g x) (k x)` is smooth. -/
theorem ContDiff.fderiv_apply {f : E → F → G} {g k : E → F} {n m : ℕ∞}
    (hf : ContDiff 𝕜 m <| Function.uncurry f) (hg : ContDiff 𝕜 n g) (hk : ContDiff 𝕜 n k)
    (hnm : n + 1 ≤ m) : ContDiff 𝕜 n fun x => fderiv 𝕜 (f x) (g x) (k x) :=
  (hf.fderiv hg hnm).clm_apply hk

/-- The bundled derivative of a `C^{n+1}` function is `C^n`. -/
theorem contDiffOn_fderivWithin_apply {m n : ℕ∞} {s : Set E} {f : E → F} (hf : ContDiffOn 𝕜 n f s)
    (hs : UniqueDiffOn 𝕜 s) (hmn : m + 1 ≤ n) :
    ContDiffOn 𝕜 m (fun p : E × E => (fderivWithin 𝕜 f s p.1 : E →L[𝕜] F) p.2) (s ×ˢ univ) :=
  ((hf.fderivWithin hs hmn).comp contDiffOn_fst (prod_subset_preimage_fst _ _)).clm_apply
    contDiffOn_snd

/-- If a function is at least `C^1`, its bundled derivative (mapping `(x, v)` to `Df(x) v`) is
continuous. -/
theorem ContDiffOn.continuousOn_fderivWithin_apply (hf : ContDiffOn 𝕜 n f s) (hs : UniqueDiffOn 𝕜 s)
    (hn : 1 ≤ n) :
    ContinuousOn (fun p : E × E => (fderivWithin 𝕜 f s p.1 : E → F) p.2) (s ×ˢ univ) :=
  (contDiffOn_fderivWithin_apply (m := 0) hf hs hn).continuousOn

/-- The bundled derivative of a `C^{n+1}` function is `C^n`. -/
theorem ContDiff.contDiff_fderiv_apply {f : E → F} (hf : ContDiff 𝕜 n f) (hmn : m + 1 ≤ n) :
    ContDiff 𝕜 m fun p : E × E => (fderiv 𝕜 f p.1 : E →L[𝕜] F) p.2 := by
  rw [← contDiffOn_univ] at hf ⊢
  rw [← fderivWithin_univ, ← univ_prod_univ]
  exact contDiffOn_fderivWithin_apply hf uniqueDiffOn_univ hmn

/-!
### Smoothness of functions `f : E → Π i, F' i`
-/

section Pi

variable {ι ι' : Type*} [Fintype ι] [Fintype ι'] {F' : ι → Type*} [∀ i, NormedAddCommGroup (F' i)]
  [∀ i, NormedSpace 𝕜 (F' i)] {φ : ∀ i, E → F' i} {p' : ∀ i, E → FormalMultilinearSeries 𝕜 E (F' i)}
  {Φ : E → ∀ i, F' i} {P' : E → FormalMultilinearSeries 𝕜 E (∀ i, F' i)}

theorem hasFTaylorSeriesUpToOn_pi :
    HasFTaylorSeriesUpToOn n (fun x i => φ i x)
        (fun x m => ContinuousMultilinearMap.pi fun i => p' i x m) s ↔
      ∀ i, HasFTaylorSeriesUpToOn n (φ i) (p' i) s := by
  set pr := @ContinuousLinearMap.proj 𝕜 _ ι F' _ _ _
  letI : ∀ (m : ℕ) (i : ι), NormedSpace 𝕜 (E[×m]→L[𝕜] F' i) := fun m i => inferInstance
  set L : ∀ m : ℕ, (∀ i, E[×m]→L[𝕜] F' i) ≃ₗᵢ[𝕜] E[×m]→L[𝕜] ∀ i, F' i := fun m =>
    ContinuousMultilinearMap.piₗᵢ _ _
  refine ⟨fun h i => ?_, fun h => ⟨fun x hx => ?_, ?_, ?_⟩⟩
  · exact h.continuousLinearMap_comp (pr i)
  · ext1 i
    exact (h i).zero_eq x hx
  · intro m hm x hx
    exact (L m).hasFDerivAt.comp_hasFDerivWithinAt x <|
      hasFDerivWithinAt_pi.2 fun i => (h i).fderivWithin m hm x hx
  · intro m hm
    exact (L m).continuous.comp_continuousOn <| continuousOn_pi.2 fun i => (h i).cont m hm

@[simp]
theorem hasFTaylorSeriesUpToOn_pi' :
    HasFTaylorSeriesUpToOn n Φ P' s ↔
      ∀ i, HasFTaylorSeriesUpToOn n (fun x => Φ x i)
        (fun x m => (@ContinuousLinearMap.proj 𝕜 _ ι F' _ _ _ i).compContinuousMultilinearMap
          (P' x m)) s := by
  convert hasFTaylorSeriesUpToOn_pi (𝕜 := 𝕜) (φ := fun i x ↦ Φ x i); ext; rfl

theorem contDiffWithinAt_pi :
    ContDiffWithinAt 𝕜 n Φ s x ↔ ∀ i, ContDiffWithinAt 𝕜 n (fun x => Φ x i) s x := by
  set pr := @ContinuousLinearMap.proj 𝕜 _ ι F' _ _ _
  refine ⟨fun h i => h.continuousLinearMap_comp (pr i), fun h m hm => ?_⟩
  choose u hux p hp using fun i => h i m hm
  exact ⟨⋂ i, u i, Filter.iInter_mem.2 hux, _,
    hasFTaylorSeriesUpToOn_pi.2 fun i => (hp i).mono <| iInter_subset _ _⟩

theorem contDiffOn_pi : ContDiffOn 𝕜 n Φ s ↔ ∀ i, ContDiffOn 𝕜 n (fun x => Φ x i) s :=
  ⟨fun h _ x hx => contDiffWithinAt_pi.1 (h x hx) _, fun h x hx =>
    contDiffWithinAt_pi.2 fun i => h i x hx⟩

theorem contDiffAt_pi : ContDiffAt 𝕜 n Φ x ↔ ∀ i, ContDiffAt 𝕜 n (fun x => Φ x i) x :=
  contDiffWithinAt_pi

theorem contDiff_pi : ContDiff 𝕜 n Φ ↔ ∀ i, ContDiff 𝕜 n fun x => Φ x i := by
  simp only [← contDiffOn_univ, contDiffOn_pi]

theorem contDiff_update [DecidableEq ι] (k : ℕ∞) (x : ∀ i, F' i) (i : ι) :
    ContDiff 𝕜 k (update x i) := by
  rw [contDiff_pi]
  intro j
  dsimp [Function.update]
  split_ifs with h
  · subst h
    exact contDiff_id
  · exact contDiff_const

variable (F') in
theorem contDiff_single [DecidableEq ι] (k : ℕ∞) (i : ι) :
    ContDiff 𝕜 k (Pi.single i : F' i → ∀ i, F' i) :=
  contDiff_update k 0 i

variable (𝕜 E)

theorem contDiff_apply (i : ι) : ContDiff 𝕜 n fun f : ι → E => f i :=
  contDiff_pi.mp contDiff_id i

theorem contDiff_apply_apply (i : ι) (j : ι') : ContDiff 𝕜 n fun f : ι → ι' → E => f i j :=
  contDiff_pi.mp (contDiff_apply 𝕜 (ι' → E) i) j

end Pi

/-! ### Sum of two functions -/

section Add

theorem HasFTaylorSeriesUpToOn.add {q g} (hf : HasFTaylorSeriesUpToOn n f p s)
    (hg : HasFTaylorSeriesUpToOn n g q s) : HasFTaylorSeriesUpToOn n (f + g) (p + q) s := by
  convert HasFTaylorSeriesUpToOn.continuousLinearMap_comp
    (ContinuousLinearMap.fst 𝕜 F F + .snd 𝕜 F F) (hf.prod hg)

-- The sum is smooth.
theorem contDiff_add : ContDiff 𝕜 n fun p : F × F => p.1 + p.2 :=
  (IsBoundedLinearMap.fst.add IsBoundedLinearMap.snd).contDiff

/-- The sum of two `C^n` functions within a set at a point is `C^n` within this set
at this point. -/
theorem ContDiffWithinAt.add {s : Set E} {f g : E → F} (hf : ContDiffWithinAt 𝕜 n f s x)
    (hg : ContDiffWithinAt 𝕜 n g s x) : ContDiffWithinAt 𝕜 n (fun x => f x + g x) s x :=
  contDiff_add.contDiffWithinAt.comp x (hf.prod hg) subset_preimage_univ

/-- The sum of two `C^n` functions at a point is `C^n` at this point. -/
theorem ContDiffAt.add {f g : E → F} (hf : ContDiffAt 𝕜 n f x) (hg : ContDiffAt 𝕜 n g x) :
    ContDiffAt 𝕜 n (fun x => f x + g x) x := by
  rw [← contDiffWithinAt_univ] at *; exact hf.add hg

/-- The sum of two `C^n`functions is `C^n`. -/
theorem ContDiff.add {f g : E → F} (hf : ContDiff 𝕜 n f) (hg : ContDiff 𝕜 n g) :
    ContDiff 𝕜 n fun x => f x + g x :=
  contDiff_add.comp (hf.prod hg)

/-- The sum of two `C^n` functions on a domain is `C^n`. -/
theorem ContDiffOn.add {s : Set E} {f g : E → F} (hf : ContDiffOn 𝕜 n f s)
    (hg : ContDiffOn 𝕜 n g s) : ContDiffOn 𝕜 n (fun x => f x + g x) s := fun x hx =>
  (hf x hx).add (hg x hx)

variable {i : ℕ}

/-- The iterated derivative of the sum of two functions is the sum of the iterated derivatives.
See also `iteratedFDerivWithin_add_apply'`, which uses the spelling `(fun x ↦ f x + g x)`
instead of `f + g`. -/
theorem iteratedFDerivWithin_add_apply {f g : E → F} (hf : ContDiffOn 𝕜 i f s)
    (hg : ContDiffOn 𝕜 i g s) (hu : UniqueDiffOn 𝕜 s) (hx : x ∈ s) :
    iteratedFDerivWithin 𝕜 i (f + g) s x =
      iteratedFDerivWithin 𝕜 i f s x + iteratedFDerivWithin 𝕜 i g s x :=
  Eq.symm <| ((hf.ftaylorSeriesWithin hu).add
    (hg.ftaylorSeriesWithin hu)).eq_iteratedFDerivWithin_of_uniqueDiffOn le_rfl hu hx

/-- The iterated derivative of the sum of two functions is the sum of the iterated derivatives.
This is the same as `iteratedFDerivWithin_add_apply`, but using the spelling `(fun x ↦ f x + g x)`
instead of `f + g`, which can be handy for some rewrites.
TODO: use one form consistently. -/
theorem iteratedFDerivWithin_add_apply' {f g : E → F} (hf : ContDiffOn 𝕜 i f s)
    (hg : ContDiffOn 𝕜 i g s) (hu : UniqueDiffOn 𝕜 s) (hx : x ∈ s) :
    iteratedFDerivWithin 𝕜 i (fun x => f x + g x) s x =
      iteratedFDerivWithin 𝕜 i f s x + iteratedFDerivWithin 𝕜 i g s x :=
  iteratedFDerivWithin_add_apply hf hg hu hx

theorem iteratedFDeriv_add_apply {i : ℕ} {f g : E → F} (hf : ContDiff 𝕜 i f) (hg : ContDiff 𝕜 i g) :
    iteratedFDeriv 𝕜 i (f + g) x = iteratedFDeriv 𝕜 i f x + iteratedFDeriv 𝕜 i g x := by
  simp_rw [← contDiffOn_univ, ← iteratedFDerivWithin_univ] at hf hg ⊢
  exact iteratedFDerivWithin_add_apply hf hg uniqueDiffOn_univ (Set.mem_univ _)

theorem iteratedFDeriv_add_apply' {i : ℕ} {f g : E → F} (hf : ContDiff 𝕜 i f)
    (hg : ContDiff 𝕜 i g) :
    iteratedFDeriv 𝕜 i (fun x => f x + g x) x = iteratedFDeriv 𝕜 i f x + iteratedFDeriv 𝕜 i g x :=
  iteratedFDeriv_add_apply hf hg

end Add

/-! ### Negative -/

section Neg

-- The negative is smooth.
theorem contDiff_neg : ContDiff 𝕜 n fun p : F => -p :=
  IsBoundedLinearMap.id.neg.contDiff

/-- The negative of a `C^n` function within a domain at a point is `C^n` within this domain at
this point. -/
theorem ContDiffWithinAt.neg {s : Set E} {f : E → F} (hf : ContDiffWithinAt 𝕜 n f s x) :
    ContDiffWithinAt 𝕜 n (fun x => -f x) s x :=
  contDiff_neg.contDiffWithinAt.comp x hf subset_preimage_univ

/-- The negative of a `C^n` function at a point is `C^n` at this point. -/
theorem ContDiffAt.neg {f : E → F} (hf : ContDiffAt 𝕜 n f x) :
    ContDiffAt 𝕜 n (fun x => -f x) x := by rw [← contDiffWithinAt_univ] at *; exact hf.neg

/-- The negative of a `C^n`function is `C^n`. -/
theorem ContDiff.neg {f : E → F} (hf : ContDiff 𝕜 n f) : ContDiff 𝕜 n fun x => -f x :=
  contDiff_neg.comp hf

/-- The negative of a `C^n` function on a domain is `C^n`. -/
theorem ContDiffOn.neg {s : Set E} {f : E → F} (hf : ContDiffOn 𝕜 n f s) :
    ContDiffOn 𝕜 n (fun x => -f x) s := fun x hx => (hf x hx).neg

variable {i : ℕ}

-- Porting note (#11215): TODO: define `Neg` instance on `ContinuousLinearEquiv`,
-- prove it from `ContinuousLinearEquiv.iteratedFDerivWithin_comp_left`
theorem iteratedFDerivWithin_neg_apply {f : E → F} (hu : UniqueDiffOn 𝕜 s) (hx : x ∈ s) :
    iteratedFDerivWithin 𝕜 i (-f) s x = -iteratedFDerivWithin 𝕜 i f s x := by
  induction' i with i hi generalizing x
  · ext; simp
  · ext h
    calc
      iteratedFDerivWithin 𝕜 (i + 1) (-f) s x h =
          fderivWithin 𝕜 (iteratedFDerivWithin 𝕜 i (-f) s) s x (h 0) (Fin.tail h) :=
        rfl
      _ = fderivWithin 𝕜 (-iteratedFDerivWithin 𝕜 i f s) s x (h 0) (Fin.tail h) := by
        rw [fderivWithin_congr' (@hi) hx]; rfl
      _ = -(fderivWithin 𝕜 (iteratedFDerivWithin 𝕜 i f s) s) x (h 0) (Fin.tail h) := by
        rw [Pi.neg_def, fderivWithin_neg (hu x hx)]; rfl
      _ = -(iteratedFDerivWithin 𝕜 (i + 1) f s) x h := rfl

theorem iteratedFDeriv_neg_apply {i : ℕ} {f : E → F} :
    iteratedFDeriv 𝕜 i (-f) x = -iteratedFDeriv 𝕜 i f x := by
  simp_rw [← iteratedFDerivWithin_univ]
  exact iteratedFDerivWithin_neg_apply uniqueDiffOn_univ (Set.mem_univ _)

end Neg

/-! ### Subtraction -/

/-- The difference of two `C^n` functions within a set at a point is `C^n` within this set
at this point. -/
theorem ContDiffWithinAt.sub {s : Set E} {f g : E → F} (hf : ContDiffWithinAt 𝕜 n f s x)
    (hg : ContDiffWithinAt 𝕜 n g s x) : ContDiffWithinAt 𝕜 n (fun x => f x - g x) s x := by
  simpa only [sub_eq_add_neg] using hf.add hg.neg

/-- The difference of two `C^n` functions at a point is `C^n` at this point. -/
theorem ContDiffAt.sub {f g : E → F} (hf : ContDiffAt 𝕜 n f x) (hg : ContDiffAt 𝕜 n g x) :
    ContDiffAt 𝕜 n (fun x => f x - g x) x := by simpa only [sub_eq_add_neg] using hf.add hg.neg

/-- The difference of two `C^n` functions on a domain is `C^n`. -/
theorem ContDiffOn.sub {s : Set E} {f g : E → F} (hf : ContDiffOn 𝕜 n f s)
    (hg : ContDiffOn 𝕜 n g s) : ContDiffOn 𝕜 n (fun x => f x - g x) s := by
  simpa only [sub_eq_add_neg] using hf.add hg.neg

/-- The difference of two `C^n` functions is `C^n`. -/
theorem ContDiff.sub {f g : E → F} (hf : ContDiff 𝕜 n f) (hg : ContDiff 𝕜 n g) :
    ContDiff 𝕜 n fun x => f x - g x := by simpa only [sub_eq_add_neg] using hf.add hg.neg

/-! ### Sum of finitely many functions -/

theorem ContDiffWithinAt.sum {ι : Type*} {f : ι → E → F} {s : Finset ι} {t : Set E} {x : E}
    (h : ∀ i ∈ s, ContDiffWithinAt 𝕜 n (fun x => f i x) t x) :
    ContDiffWithinAt 𝕜 n (fun x => ∑ i ∈ s, f i x) t x := by
  classical
    induction' s using Finset.induction_on with i s is IH
    · simp [contDiffWithinAt_const]
    · simp only [is, Finset.sum_insert, not_false_iff]
      exact (h _ (Finset.mem_insert_self i s)).add
        (IH fun j hj => h _ (Finset.mem_insert_of_mem hj))

theorem ContDiffAt.sum {ι : Type*} {f : ι → E → F} {s : Finset ι} {x : E}
    (h : ∀ i ∈ s, ContDiffAt 𝕜 n (fun x => f i x) x) :
    ContDiffAt 𝕜 n (fun x => ∑ i ∈ s, f i x) x := by
  rw [← contDiffWithinAt_univ] at *; exact ContDiffWithinAt.sum h

theorem ContDiffOn.sum {ι : Type*} {f : ι → E → F} {s : Finset ι} {t : Set E}
    (h : ∀ i ∈ s, ContDiffOn 𝕜 n (fun x => f i x) t) :
    ContDiffOn 𝕜 n (fun x => ∑ i ∈ s, f i x) t := fun x hx =>
  ContDiffWithinAt.sum fun i hi => h i hi x hx

theorem ContDiff.sum {ι : Type*} {f : ι → E → F} {s : Finset ι}
    (h : ∀ i ∈ s, ContDiff 𝕜 n fun x => f i x) : ContDiff 𝕜 n fun x => ∑ i ∈ s, f i x := by
  simp only [← contDiffOn_univ] at *; exact ContDiffOn.sum h

theorem iteratedFDerivWithin_sum_apply {ι : Type*} {f : ι → E → F} {u : Finset ι} {i : ℕ} {x : E}
    (hs : UniqueDiffOn 𝕜 s) (hx : x ∈ s) (h : ∀ j ∈ u, ContDiffOn 𝕜 i (f j) s) :
    iteratedFDerivWithin 𝕜 i (∑ j ∈ u, f j ·) s x =
      ∑ j ∈ u, iteratedFDerivWithin 𝕜 i (f j) s x := by
  induction u using Finset.cons_induction with
  | empty => ext; simp [hs, hx]
  | cons a u ha IH =>
    simp only [Finset.mem_cons, forall_eq_or_imp] at h
    simp only [Finset.sum_cons]
    rw [iteratedFDerivWithin_add_apply' h.1 (ContDiffOn.sum h.2) hs hx, IH h.2]

theorem iteratedFDeriv_sum {ι : Type*} {f : ι → E → F} {u : Finset ι} {i : ℕ}
    (h : ∀ j ∈ u, ContDiff 𝕜 i (f j)) :
    iteratedFDeriv 𝕜 i (∑ j ∈ u, f j ·) = ∑ j ∈ u, iteratedFDeriv 𝕜 i (f j) :=
  funext fun x ↦ by simpa [iteratedFDerivWithin_univ] using
    iteratedFDerivWithin_sum_apply uniqueDiffOn_univ (mem_univ x) fun j hj ↦ (h j hj).contDiffOn

/-! ### Product of two functions -/

section MulProd

variable {𝔸 𝔸' ι 𝕜' : Type*} [NormedRing 𝔸] [NormedAlgebra 𝕜 𝔸] [NormedCommRing 𝔸']
  [NormedAlgebra 𝕜 𝔸'] [NormedField 𝕜'] [NormedAlgebra 𝕜 𝕜']

-- The product is smooth.
theorem contDiff_mul : ContDiff 𝕜 n fun p : 𝔸 × 𝔸 => p.1 * p.2 :=
  (ContinuousLinearMap.mul 𝕜 𝔸).isBoundedBilinearMap.contDiff

/-- The product of two `C^n` functions within a set at a point is `C^n` within this set
at this point. -/
theorem ContDiffWithinAt.mul {s : Set E} {f g : E → 𝔸} (hf : ContDiffWithinAt 𝕜 n f s x)
    (hg : ContDiffWithinAt 𝕜 n g s x) : ContDiffWithinAt 𝕜 n (fun x => f x * g x) s x :=
  contDiff_mul.comp_contDiffWithinAt (hf.prod hg)

/-- The product of two `C^n` functions at a point is `C^n` at this point. -/
nonrec theorem ContDiffAt.mul {f g : E → 𝔸} (hf : ContDiffAt 𝕜 n f x) (hg : ContDiffAt 𝕜 n g x) :
    ContDiffAt 𝕜 n (fun x => f x * g x) x :=
  hf.mul hg

/-- The product of two `C^n` functions on a domain is `C^n`. -/
theorem ContDiffOn.mul {f g : E → 𝔸} (hf : ContDiffOn 𝕜 n f s) (hg : ContDiffOn 𝕜 n g s) :
    ContDiffOn 𝕜 n (fun x => f x * g x) s := fun x hx => (hf x hx).mul (hg x hx)

/-- The product of two `C^n`functions is `C^n`. -/
theorem ContDiff.mul {f g : E → 𝔸} (hf : ContDiff 𝕜 n f) (hg : ContDiff 𝕜 n g) :
    ContDiff 𝕜 n fun x => f x * g x :=
  contDiff_mul.comp (hf.prod hg)

theorem contDiffWithinAt_prod' {t : Finset ι} {f : ι → E → 𝔸'}
    (h : ∀ i ∈ t, ContDiffWithinAt 𝕜 n (f i) s x) : ContDiffWithinAt 𝕜 n (∏ i ∈ t, f i) s x :=
  Finset.prod_induction f (fun f => ContDiffWithinAt 𝕜 n f s x) (fun _ _ => ContDiffWithinAt.mul)
    (contDiffWithinAt_const (c := 1)) h

theorem contDiffWithinAt_prod {t : Finset ι} {f : ι → E → 𝔸'}
    (h : ∀ i ∈ t, ContDiffWithinAt 𝕜 n (f i) s x) :
    ContDiffWithinAt 𝕜 n (fun y => ∏ i ∈ t, f i y) s x := by
  simpa only [← Finset.prod_apply] using contDiffWithinAt_prod' h

theorem contDiffAt_prod' {t : Finset ι} {f : ι → E → 𝔸'} (h : ∀ i ∈ t, ContDiffAt 𝕜 n (f i) x) :
    ContDiffAt 𝕜 n (∏ i ∈ t, f i) x :=
  contDiffWithinAt_prod' h

theorem contDiffAt_prod {t : Finset ι} {f : ι → E → 𝔸'} (h : ∀ i ∈ t, ContDiffAt 𝕜 n (f i) x) :
    ContDiffAt 𝕜 n (fun y => ∏ i ∈ t, f i y) x :=
  contDiffWithinAt_prod h

theorem contDiffOn_prod' {t : Finset ι} {f : ι → E → 𝔸'} (h : ∀ i ∈ t, ContDiffOn 𝕜 n (f i) s) :
    ContDiffOn 𝕜 n (∏ i ∈ t, f i) s := fun x hx => contDiffWithinAt_prod' fun i hi => h i hi x hx

theorem contDiffOn_prod {t : Finset ι} {f : ι → E → 𝔸'} (h : ∀ i ∈ t, ContDiffOn 𝕜 n (f i) s) :
    ContDiffOn 𝕜 n (fun y => ∏ i ∈ t, f i y) s := fun x hx =>
  contDiffWithinAt_prod fun i hi => h i hi x hx

theorem contDiff_prod' {t : Finset ι} {f : ι → E → 𝔸'} (h : ∀ i ∈ t, ContDiff 𝕜 n (f i)) :
    ContDiff 𝕜 n (∏ i ∈ t, f i) :=
  contDiff_iff_contDiffAt.mpr fun _ => contDiffAt_prod' fun i hi => (h i hi).contDiffAt

theorem contDiff_prod {t : Finset ι} {f : ι → E → 𝔸'} (h : ∀ i ∈ t, ContDiff 𝕜 n (f i)) :
    ContDiff 𝕜 n fun y => ∏ i ∈ t, f i y :=
  contDiff_iff_contDiffAt.mpr fun _ => contDiffAt_prod fun i hi => (h i hi).contDiffAt

theorem ContDiff.pow {f : E → 𝔸} (hf : ContDiff 𝕜 n f) : ∀ m : ℕ, ContDiff 𝕜 n fun x => f x ^ m
  | 0 => by simpa using contDiff_const
  | m + 1 => by simpa [pow_succ] using (hf.pow m).mul hf

theorem ContDiffWithinAt.pow {f : E → 𝔸} (hf : ContDiffWithinAt 𝕜 n f s x) (m : ℕ) :
    ContDiffWithinAt 𝕜 n (fun y => f y ^ m) s x :=
  (contDiff_id.pow m).comp_contDiffWithinAt hf

nonrec theorem ContDiffAt.pow {f : E → 𝔸} (hf : ContDiffAt 𝕜 n f x) (m : ℕ) :
    ContDiffAt 𝕜 n (fun y => f y ^ m) x :=
  hf.pow m

theorem ContDiffOn.pow {f : E → 𝔸} (hf : ContDiffOn 𝕜 n f s) (m : ℕ) :
    ContDiffOn 𝕜 n (fun y => f y ^ m) s := fun y hy => (hf y hy).pow m

theorem ContDiffWithinAt.div_const {f : E → 𝕜'} {n} (hf : ContDiffWithinAt 𝕜 n f s x) (c : 𝕜') :
    ContDiffWithinAt 𝕜 n (fun x => f x / c) s x := by
  simpa only [div_eq_mul_inv] using hf.mul contDiffWithinAt_const

nonrec theorem ContDiffAt.div_const {f : E → 𝕜'} {n} (hf : ContDiffAt 𝕜 n f x) (c : 𝕜') :
    ContDiffAt 𝕜 n (fun x => f x / c) x :=
  hf.div_const c

theorem ContDiffOn.div_const {f : E → 𝕜'} {n} (hf : ContDiffOn 𝕜 n f s) (c : 𝕜') :
    ContDiffOn 𝕜 n (fun x => f x / c) s := fun x hx => (hf x hx).div_const c

theorem ContDiff.div_const {f : E → 𝕜'} {n} (hf : ContDiff 𝕜 n f) (c : 𝕜') :
    ContDiff 𝕜 n fun x => f x / c := by simpa only [div_eq_mul_inv] using hf.mul contDiff_const

end MulProd

/-! ### Scalar multiplication -/

section SMul

-- The scalar multiplication is smooth.
theorem contDiff_smul : ContDiff 𝕜 n fun p : 𝕜 × F => p.1 • p.2 :=
  isBoundedBilinearMap_smul.contDiff

/-- The scalar multiplication of two `C^n` functions within a set at a point is `C^n` within this
set at this point. -/
theorem ContDiffWithinAt.smul {s : Set E} {f : E → 𝕜} {g : E → F} (hf : ContDiffWithinAt 𝕜 n f s x)
    (hg : ContDiffWithinAt 𝕜 n g s x) : ContDiffWithinAt 𝕜 n (fun x => f x • g x) s x :=
  contDiff_smul.contDiffWithinAt.comp x (hf.prod hg) subset_preimage_univ

/-- The scalar multiplication of two `C^n` functions at a point is `C^n` at this point. -/
theorem ContDiffAt.smul {f : E → 𝕜} {g : E → F} (hf : ContDiffAt 𝕜 n f x)
    (hg : ContDiffAt 𝕜 n g x) : ContDiffAt 𝕜 n (fun x => f x • g x) x := by
  rw [← contDiffWithinAt_univ] at *; exact hf.smul hg

/-- The scalar multiplication of two `C^n` functions is `C^n`. -/
theorem ContDiff.smul {f : E → 𝕜} {g : E → F} (hf : ContDiff 𝕜 n f) (hg : ContDiff 𝕜 n g) :
    ContDiff 𝕜 n fun x => f x • g x :=
  contDiff_smul.comp (hf.prod hg)

/-- The scalar multiplication of two `C^n` functions on a domain is `C^n`. -/
theorem ContDiffOn.smul {s : Set E} {f : E → 𝕜} {g : E → F} (hf : ContDiffOn 𝕜 n f s)
    (hg : ContDiffOn 𝕜 n g s) : ContDiffOn 𝕜 n (fun x => f x • g x) s := fun x hx =>
  (hf x hx).smul (hg x hx)

end SMul

/-! ### Constant scalar multiplication

Porting note (#11215): TODO: generalize results in this section.

1. It should be possible to assume `[Monoid R] [DistribMulAction R F] [SMulCommClass 𝕜 R F]`.
2. If `c` is a unit (or `R` is a group), then one can drop `ContDiff*` assumptions in some
  lemmas.
-/

section ConstSMul

variable {R : Type*} [Semiring R] [Module R F] [SMulCommClass 𝕜 R F]
variable [ContinuousConstSMul R F]

-- The scalar multiplication with a constant is smooth.
theorem contDiff_const_smul (c : R) : ContDiff 𝕜 n fun p : F => c • p :=
  (c • ContinuousLinearMap.id 𝕜 F).contDiff

/-- The scalar multiplication of a constant and a `C^n` function within a set at a point is `C^n`
within this set at this point. -/
theorem ContDiffWithinAt.const_smul {s : Set E} {f : E → F} {x : E} (c : R)
    (hf : ContDiffWithinAt 𝕜 n f s x) : ContDiffWithinAt 𝕜 n (fun y => c • f y) s x :=
  (contDiff_const_smul c).contDiffAt.comp_contDiffWithinAt x hf

/-- The scalar multiplication of a constant and a `C^n` function at a point is `C^n` at this
point. -/
theorem ContDiffAt.const_smul {f : E → F} {x : E} (c : R) (hf : ContDiffAt 𝕜 n f x) :
    ContDiffAt 𝕜 n (fun y => c • f y) x := by
  rw [← contDiffWithinAt_univ] at *; exact hf.const_smul c

/-- The scalar multiplication of a constant and a `C^n` function is `C^n`. -/
theorem ContDiff.const_smul {f : E → F} (c : R) (hf : ContDiff 𝕜 n f) :
    ContDiff 𝕜 n fun y => c • f y :=
  (contDiff_const_smul c).comp hf

/-- The scalar multiplication of a constant and a `C^n` on a domain is `C^n`. -/
theorem ContDiffOn.const_smul {s : Set E} {f : E → F} (c : R) (hf : ContDiffOn 𝕜 n f s) :
    ContDiffOn 𝕜 n (fun y => c • f y) s := fun x hx => (hf x hx).const_smul c

variable {i : ℕ} {a : R}

theorem iteratedFDerivWithin_const_smul_apply (hf : ContDiffOn 𝕜 i f s) (hu : UniqueDiffOn 𝕜 s)
    (hx : x ∈ s) : iteratedFDerivWithin 𝕜 i (a • f) s x = a • iteratedFDerivWithin 𝕜 i f s x :=
  (a • (1 : F →L[𝕜] F)).iteratedFDerivWithin_comp_left hf hu hx le_rfl

theorem iteratedFDeriv_const_smul_apply {x : E} (hf : ContDiff 𝕜 i f) :
    iteratedFDeriv 𝕜 i (a • f) x = a • iteratedFDeriv 𝕜 i f x := by
  simp_rw [← contDiffOn_univ, ← iteratedFDerivWithin_univ] at *
  exact iteratedFDerivWithin_const_smul_apply hf uniqueDiffOn_univ (Set.mem_univ _)

theorem iteratedFDeriv_const_smul_apply' {x : E} (hf : ContDiff 𝕜 i f) :
    iteratedFDeriv 𝕜 i (fun x ↦ a • f x) x = a • iteratedFDeriv 𝕜 i f x :=
  iteratedFDeriv_const_smul_apply hf

end ConstSMul

/-! ### Cartesian product of two functions -/

section prodMap

variable {E' : Type*} [NormedAddCommGroup E'] [NormedSpace 𝕜 E']
variable {F' : Type*} [NormedAddCommGroup F'] [NormedSpace 𝕜 F']

/-- The product map of two `C^n` functions within a set at a point is `C^n`
within the product set at the product point. -/
theorem ContDiffWithinAt.prod_map' {s : Set E} {t : Set E'} {f : E → F} {g : E' → F'} {p : E × E'}
    (hf : ContDiffWithinAt 𝕜 n f s p.1) (hg : ContDiffWithinAt 𝕜 n g t p.2) :
    ContDiffWithinAt 𝕜 n (Prod.map f g) (s ×ˢ t) p :=
  (hf.comp p contDiffWithinAt_fst (prod_subset_preimage_fst _ _)).prod
    (hg.comp p contDiffWithinAt_snd (prod_subset_preimage_snd _ _))

theorem ContDiffWithinAt.prod_map {s : Set E} {t : Set E'} {f : E → F} {g : E' → F'} {x : E}
    {y : E'} (hf : ContDiffWithinAt 𝕜 n f s x) (hg : ContDiffWithinAt 𝕜 n g t y) :
    ContDiffWithinAt 𝕜 n (Prod.map f g) (s ×ˢ t) (x, y) :=
  ContDiffWithinAt.prod_map' hf hg

/-- The product map of two `C^n` functions on a set is `C^n` on the product set. -/
theorem ContDiffOn.prod_map {E' : Type*} [NormedAddCommGroup E'] [NormedSpace 𝕜 E'] {F' : Type*}
    [NormedAddCommGroup F'] [NormedSpace 𝕜 F'] {s : Set E} {t : Set E'} {f : E → F} {g : E' → F'}
    (hf : ContDiffOn 𝕜 n f s) (hg : ContDiffOn 𝕜 n g t) : ContDiffOn 𝕜 n (Prod.map f g) (s ×ˢ t) :=
  (hf.comp contDiffOn_fst (prod_subset_preimage_fst _ _)).prod
    (hg.comp contDiffOn_snd (prod_subset_preimage_snd _ _))

/-- The product map of two `C^n` functions within a set at a point is `C^n`
within the product set at the product point. -/
theorem ContDiffAt.prod_map {f : E → F} {g : E' → F'} {x : E} {y : E'} (hf : ContDiffAt 𝕜 n f x)
    (hg : ContDiffAt 𝕜 n g y) : ContDiffAt 𝕜 n (Prod.map f g) (x, y) := by
  rw [ContDiffAt] at *
  convert hf.prod_map hg
  simp only [univ_prod_univ]

/-- The product map of two `C^n` functions within a set at a point is `C^n`
within the product set at the product point. -/
theorem ContDiffAt.prod_map' {f : E → F} {g : E' → F'} {p : E × E'} (hf : ContDiffAt 𝕜 n f p.1)
    (hg : ContDiffAt 𝕜 n g p.2) : ContDiffAt 𝕜 n (Prod.map f g) p := by
  rcases p with ⟨⟩
  exact ContDiffAt.prod_map hf hg

/-- The product map of two `C^n` functions is `C^n`. -/
theorem ContDiff.prod_map {f : E → F} {g : E' → F'} (hf : ContDiff 𝕜 n f) (hg : ContDiff 𝕜 n g) :
    ContDiff 𝕜 n (Prod.map f g) := by
  rw [contDiff_iff_contDiffAt] at *
  exact fun ⟨x, y⟩ => (hf x).prod_map (hg y)

theorem contDiff_prod_mk_left (f₀ : F) : ContDiff 𝕜 n fun e : E => (e, f₀) :=
  contDiff_id.prod contDiff_const

theorem contDiff_prod_mk_right (e₀ : E) : ContDiff 𝕜 n fun f : F => (e₀, f) :=
  contDiff_const.prod contDiff_id

end prodMap

/-! ### Inversion in a complete normed algebra -/

section AlgebraInverse

variable (𝕜) {R : Type*} [NormedRing R]
-- Porting note: this couldn't be on the same line as the binder type update of `𝕜`
variable [NormedAlgebra 𝕜 R]

open NormedRing ContinuousLinearMap Ring

/-- In a complete normed algebra, the operation of inversion is `C^n`, for all `n`, at each
invertible element.  The proof is by induction, bootstrapping using an identity expressing the
derivative of inversion as a bilinear map of inversion itself. -/
theorem contDiffAt_ring_inverse [CompleteSpace R] (x : Rˣ) :
    ContDiffAt 𝕜 n Ring.inverse (x : R) := by
  induction' n using ENat.nat_induction with n IH Itop
  · intro m hm
    refine ⟨{ y : R | IsUnit y }, ?_, ?_⟩
    · simpa [nhdsWithin_univ] using x.nhds
    · use ftaylorSeriesWithin 𝕜 inverse univ
      rw [le_antisymm hm bot_le, hasFTaylorSeriesUpToOn_zero_iff]
      constructor
      · rintro _ ⟨x', rfl⟩
        exact (inverse_continuousAt x').continuousWithinAt
      · simp [ftaylorSeriesWithin]
  · rw [contDiffAt_succ_iff_hasFDerivAt]
    refine ⟨fun x : R => -mulLeftRight 𝕜 R (inverse x) (inverse x), ?_, ?_⟩
    · refine ⟨{ y : R | IsUnit y }, x.nhds, ?_⟩
      rintro _ ⟨y, rfl⟩
      simp_rw [inverse_unit]
      exact hasFDerivAt_ring_inverse y
    · convert (mulLeftRight_isBoundedBilinear 𝕜 R).contDiff.neg.comp_contDiffAt (x : R)
        (IH.prod IH)
  · exact contDiffAt_top.mpr Itop

variable {𝕜' : Type*} [NormedField 𝕜'] [NormedAlgebra 𝕜 𝕜'] [CompleteSpace 𝕜']

theorem contDiffAt_inv {x : 𝕜'} (hx : x ≠ 0) {n} : ContDiffAt 𝕜 n Inv.inv x := by
  simpa only [Ring.inverse_eq_inv'] using contDiffAt_ring_inverse 𝕜 (Units.mk0 x hx)

theorem contDiffOn_inv {n} : ContDiffOn 𝕜 n (Inv.inv : 𝕜' → 𝕜') {0}ᶜ := fun _ hx =>
  (contDiffAt_inv 𝕜 hx).contDiffWithinAt

variable {𝕜}

-- TODO: the next few lemmas don't need `𝕜` or `𝕜'` to be complete
-- A good way to show this is to generalize `contDiffAt_ring_inverse` to the setting
-- of a function `f` such that `∀ᶠ x in 𝓝 a, x * f x = 1`.
theorem ContDiffWithinAt.inv {f : E → 𝕜'} {n} (hf : ContDiffWithinAt 𝕜 n f s x) (hx : f x ≠ 0) :
    ContDiffWithinAt 𝕜 n (fun x => (f x)⁻¹) s x :=
  (contDiffAt_inv 𝕜 hx).comp_contDiffWithinAt x hf

theorem ContDiffOn.inv {f : E → 𝕜'} {n} (hf : ContDiffOn 𝕜 n f s) (h : ∀ x ∈ s, f x ≠ 0) :
    ContDiffOn 𝕜 n (fun x => (f x)⁻¹) s := fun x hx => (hf.contDiffWithinAt hx).inv (h x hx)

nonrec theorem ContDiffAt.inv {f : E → 𝕜'} {n} (hf : ContDiffAt 𝕜 n f x) (hx : f x ≠ 0) :
    ContDiffAt 𝕜 n (fun x => (f x)⁻¹) x :=
  hf.inv hx

theorem ContDiff.inv {f : E → 𝕜'} {n} (hf : ContDiff 𝕜 n f) (h : ∀ x, f x ≠ 0) :
    ContDiff 𝕜 n fun x => (f x)⁻¹ := by
  rw [contDiff_iff_contDiffAt]; exact fun x => hf.contDiffAt.inv (h x)

-- TODO: generalize to `f g : E → 𝕜'`
theorem ContDiffWithinAt.div [CompleteSpace 𝕜] {f g : E → 𝕜} {n} (hf : ContDiffWithinAt 𝕜 n f s x)
    (hg : ContDiffWithinAt 𝕜 n g s x) (hx : g x ≠ 0) :
    ContDiffWithinAt 𝕜 n (fun x => f x / g x) s x := by
  simpa only [div_eq_mul_inv] using hf.mul (hg.inv hx)

theorem ContDiffOn.div [CompleteSpace 𝕜] {f g : E → 𝕜} {n} (hf : ContDiffOn 𝕜 n f s)
    (hg : ContDiffOn 𝕜 n g s) (h₀ : ∀ x ∈ s, g x ≠ 0) : ContDiffOn 𝕜 n (f / g) s := fun x hx =>
  (hf x hx).div (hg x hx) (h₀ x hx)

nonrec theorem ContDiffAt.div [CompleteSpace 𝕜] {f g : E → 𝕜} {n} (hf : ContDiffAt 𝕜 n f x)
    (hg : ContDiffAt 𝕜 n g x) (hx : g x ≠ 0) : ContDiffAt 𝕜 n (fun x => f x / g x) x :=
  hf.div hg hx

theorem ContDiff.div [CompleteSpace 𝕜] {f g : E → 𝕜} {n} (hf : ContDiff 𝕜 n f) (hg : ContDiff 𝕜 n g)
    (h0 : ∀ x, g x ≠ 0) : ContDiff 𝕜 n fun x => f x / g x := by
  simp only [contDiff_iff_contDiffAt] at *
  exact fun x => (hf x).div (hg x) (h0 x)

end AlgebraInverse

/-! ### Inversion of continuous linear maps between Banach spaces -/

section MapInverse

open ContinuousLinearMap

/-- At a continuous linear equivalence `e : E ≃L[𝕜] F` between Banach spaces, the operation of
inversion is `C^n`, for all `n`. -/
theorem contDiffAt_map_inverse [CompleteSpace E] (e : E ≃L[𝕜] F) :
    ContDiffAt 𝕜 n inverse (e : E →L[𝕜] F) := by
  nontriviality E
  -- first, we use the lemma `to_ring_inverse` to rewrite in terms of `Ring.inverse` in the ring
  -- `E →L[𝕜] E`
  let O₁ : (E →L[𝕜] E) → F →L[𝕜] E := fun f => f.comp (e.symm : F →L[𝕜] E)
  let O₂ : (E →L[𝕜] F) → E →L[𝕜] E := fun f => (e.symm : F →L[𝕜] E).comp f
  have : ContinuousLinearMap.inverse = O₁ ∘ Ring.inverse ∘ O₂ := funext (to_ring_inverse e)
  rw [this]
  -- `O₁` and `O₂` are `ContDiff`,
  -- so we reduce to proving that `Ring.inverse` is `ContDiff`
  have h₁ : ContDiff 𝕜 n O₁ := contDiff_id.clm_comp contDiff_const
  have h₂ : ContDiff 𝕜 n O₂ := contDiff_const.clm_comp contDiff_id
  refine h₁.contDiffAt.comp _ (ContDiffAt.comp _ ?_ h₂.contDiffAt)
  convert contDiffAt_ring_inverse 𝕜 (1 : (E →L[𝕜] E)ˣ)
  simp [O₂, one_def]

end MapInverse

section FunctionInverse

open ContinuousLinearMap

/-- If `f` is a local homeomorphism and the point `a` is in its target,
and if `f` is `n` times continuously differentiable at `f.symm a`,
and if the derivative at `f.symm a` is a continuous linear equivalence,
then `f.symm` is `n` times continuously differentiable at the point `a`.

This is one of the easy parts of the inverse function theorem: it assumes that we already have
an inverse function. -/
theorem PartialHomeomorph.contDiffAt_symm [CompleteSpace E] (f : PartialHomeomorph E F)
    {f₀' : E ≃L[𝕜] F} {a : F} (ha : a ∈ f.target)
    (hf₀' : HasFDerivAt f (f₀' : E →L[𝕜] F) (f.symm a)) (hf : ContDiffAt 𝕜 n f (f.symm a)) :
    ContDiffAt 𝕜 n f.symm a := by
  -- We prove this by induction on `n`
  induction' n using ENat.nat_induction with n IH Itop
  · rw [contDiffAt_zero]
    exact ⟨f.target, IsOpen.mem_nhds f.open_target ha, f.continuousOn_invFun⟩
  · obtain ⟨f', ⟨u, hu, hff'⟩, hf'⟩ := contDiffAt_succ_iff_hasFDerivAt.mp hf
    rw [contDiffAt_succ_iff_hasFDerivAt]
    -- For showing `n.succ` times continuous differentiability (the main inductive step), it
    -- suffices to produce the derivative and show that it is `n` times continuously differentiable
    have eq_f₀' : f' (f.symm a) = f₀' := (hff' (f.symm a) (mem_of_mem_nhds hu)).unique hf₀'
    -- This follows by a bootstrapping formula expressing the derivative as a function of `f` itself
    refine ⟨inverse ∘ f' ∘ f.symm, ?_, ?_⟩
    · -- We first check that the derivative of `f` is that formula
      have h_nhds : { y : E | ∃ e : E ≃L[𝕜] F, ↑e = f' y } ∈ 𝓝 (f.symm a) := by
        have hf₀' := f₀'.nhds
        rw [← eq_f₀'] at hf₀'
        exact hf'.continuousAt.preimage_mem_nhds hf₀'
      obtain ⟨t, htu, ht, htf⟩ := mem_nhds_iff.mp (Filter.inter_mem hu h_nhds)
      use f.target ∩ f.symm ⁻¹' t
      refine ⟨IsOpen.mem_nhds ?_ ?_, ?_⟩
      · exact f.isOpen_inter_preimage_symm ht
      · exact mem_inter ha (mem_preimage.mpr htf)
      intro x hx
      obtain ⟨hxu, e, he⟩ := htu hx.2
      have h_deriv : HasFDerivAt f (e : E →L[𝕜] F) (f.symm x) := by
        rw [he]
        exact hff' (f.symm x) hxu
      convert f.hasFDerivAt_symm hx.1 h_deriv
      simp [← he]
    · -- Then we check that the formula, being a composition of `ContDiff` pieces, is
      -- itself `ContDiff`
      have h_deriv₁ : ContDiffAt 𝕜 n inverse (f' (f.symm a)) := by
        rw [eq_f₀']
        exact contDiffAt_map_inverse _
      have h_deriv₂ : ContDiffAt 𝕜 n f.symm a := by
        refine IH (hf.of_le ?_)
        norm_cast
        exact Nat.le_succ n
      exact (h_deriv₁.comp _ hf').comp _ h_deriv₂
  · refine contDiffAt_top.mpr ?_
    intro n
    exact Itop n (contDiffAt_top.mp hf n)

/-- If `f` is an `n` times continuously differentiable homeomorphism,
and if the derivative of `f` at each point is a continuous linear equivalence,
then `f.symm` is `n` times continuously differentiable.

This is one of the easy parts of the inverse function theorem: it assumes that we already have
an inverse function. -/
theorem Homeomorph.contDiff_symm [CompleteSpace E] (f : E ≃ₜ F) {f₀' : E → E ≃L[𝕜] F}
    (hf₀' : ∀ a, HasFDerivAt f (f₀' a : E →L[𝕜] F) a) (hf : ContDiff 𝕜 n (f : E → F)) :
    ContDiff 𝕜 n (f.symm : F → E) :=
  contDiff_iff_contDiffAt.2 fun x =>
    f.toPartialHomeomorph.contDiffAt_symm (mem_univ x) (hf₀' _) hf.contDiffAt

/-- Let `f` be a local homeomorphism of a nontrivially normed field, let `a` be a point in its
target. if `f` is `n` times continuously differentiable at `f.symm a`, and if the derivative at
`f.symm a` is nonzero, then `f.symm` is `n` times continuously differentiable at the point `a`.

This is one of the easy parts of the inverse function theorem: it assumes that we already have
an inverse function. -/
theorem PartialHomeomorph.contDiffAt_symm_deriv [CompleteSpace 𝕜] (f : PartialHomeomorph 𝕜 𝕜)
    {f₀' a : 𝕜} (h₀ : f₀' ≠ 0) (ha : a ∈ f.target) (hf₀' : HasDerivAt f f₀' (f.symm a))
    (hf : ContDiffAt 𝕜 n f (f.symm a)) : ContDiffAt 𝕜 n f.symm a :=
  f.contDiffAt_symm ha (hf₀'.hasFDerivAt_equiv h₀) hf

/-- Let `f` be an `n` times continuously differentiable homeomorphism of a nontrivially normed
field.  Suppose that the derivative of `f` is never equal to zero. Then `f.symm` is `n` times
continuously differentiable.

This is one of the easy parts of the inverse function theorem: it assumes that we already have
an inverse function. -/
theorem Homeomorph.contDiff_symm_deriv [CompleteSpace 𝕜] (f : 𝕜 ≃ₜ 𝕜) {f' : 𝕜 → 𝕜}
    (h₀ : ∀ x, f' x ≠ 0) (hf' : ∀ x, HasDerivAt f (f' x) x) (hf : ContDiff 𝕜 n (f : 𝕜 → 𝕜)) :
    ContDiff 𝕜 n (f.symm : 𝕜 → 𝕜) :=
  contDiff_iff_contDiffAt.2 fun x =>
    f.toPartialHomeomorph.contDiffAt_symm_deriv (h₀ _) (mem_univ x) (hf' _) hf.contDiffAt

namespace PartialHomeomorph

variable (𝕜)

/-- Restrict a partial homeomorphism to the subsets of the source and target
that consist of points `x ∈ f.source`, `y = f x ∈ f.target`
such that `f` is `C^n` at `x` and `f.symm` is `C^n` at `y`.

Note that `n` is a natural number, not `∞`,
because the set of points of `C^∞`-smoothness of `f` is not guaranteed to be open. -/
@[simps! apply symm_apply source target]
def restrContDiff (f : PartialHomeomorph E F) (n : ℕ) : PartialHomeomorph E F :=
  haveI H : f.IsImage {x | ContDiffAt 𝕜 n f x ∧ ContDiffAt 𝕜 n f.symm (f x)}
      {y | ContDiffAt 𝕜 n f.symm y ∧ ContDiffAt 𝕜 n f (f.symm y)} := fun x hx ↦ by
    simp [hx, and_comm]
  H.restr <| isOpen_iff_mem_nhds.2 fun x ⟨hxs, hxf, hxf'⟩ ↦
    inter_mem (f.open_source.mem_nhds hxs) <| hxf.eventually.and <|
    f.continuousAt hxs hxf'.eventually

lemma contDiffOn_restrContDiff_source (f : PartialHomeomorph E F) (n : ℕ) :
    ContDiffOn 𝕜 n f (f.restrContDiff 𝕜 n).source := fun _x hx ↦ hx.2.1.contDiffWithinAt

lemma contDiffOn_restrContDiff_target (f : PartialHomeomorph E F) (n : ℕ) :
    ContDiffOn 𝕜 n f.symm (f.restrContDiff 𝕜 n).target := fun _x hx ↦ hx.2.1.contDiffWithinAt

end PartialHomeomorph

end FunctionInverse

section deriv

/-!
### One dimension

All results up to now have been expressed in terms of the general Fréchet derivative `fderiv`. For
maps defined on the field, the one-dimensional derivative `deriv` is often easier to use. In this
paragraph, we reformulate some higher smoothness results in terms of `deriv`.
-/


variable {f₂ : 𝕜 → F} {s₂ : Set 𝕜}

open ContinuousLinearMap (smulRight)

/-- A function is `C^(n + 1)` on a domain with unique derivatives if and only if it is
differentiable there, and its derivative (formulated with `derivWithin`) is `C^n`. -/
theorem contDiffOn_succ_iff_derivWithin {n : ℕ} (hs : UniqueDiffOn 𝕜 s₂) :
    ContDiffOn 𝕜 (n + 1 : ℕ) f₂ s₂ ↔
      DifferentiableOn 𝕜 f₂ s₂ ∧ ContDiffOn 𝕜 n (derivWithin f₂ s₂) s₂ := by
  rw [contDiffOn_succ_iff_fderivWithin hs, and_congr_right_iff]
  intro _
  constructor
  · intro h
    have : derivWithin f₂ s₂ = (fun u : 𝕜 →L[𝕜] F => u 1) ∘ fderivWithin 𝕜 f₂ s₂ := by
      ext x; rfl
    simp_rw [this]
    apply ContDiff.comp_contDiffOn _ h
    exact (isBoundedBilinearMap_apply.isBoundedLinearMap_left _).contDiff
  · intro h
    have : fderivWithin 𝕜 f₂ s₂ = smulRight (1 : 𝕜 →L[𝕜] 𝕜) ∘ derivWithin f₂ s₂ := by
      ext x; simp [derivWithin]
    simp only [this]
    apply ContDiff.comp_contDiffOn _ h
    have : IsBoundedBilinearMap 𝕜 fun _ : (𝕜 →L[𝕜] 𝕜) × F => _ := isBoundedBilinearMap_smulRight
    exact (this.isBoundedLinearMap_right _).contDiff

/-- A function is `C^(n + 1)` on an open domain if and only if it is
differentiable there, and its derivative (formulated with `deriv`) is `C^n`. -/
theorem contDiffOn_succ_iff_deriv_of_isOpen {n : ℕ} (hs : IsOpen s₂) :
    ContDiffOn 𝕜 (n + 1 : ℕ) f₂ s₂ ↔ DifferentiableOn 𝕜 f₂ s₂ ∧ ContDiffOn 𝕜 n (deriv f₂) s₂ := by
  rw [contDiffOn_succ_iff_derivWithin hs.uniqueDiffOn]
  exact Iff.rfl.and (contDiffOn_congr fun _ => derivWithin_of_isOpen hs)

/-- A function is `C^∞` on a domain with unique derivatives if and only if it is differentiable
there, and its derivative (formulated with `derivWithin`) is `C^∞`. -/
theorem contDiffOn_top_iff_derivWithin (hs : UniqueDiffOn 𝕜 s₂) :
    ContDiffOn 𝕜 ∞ f₂ s₂ ↔ DifferentiableOn 𝕜 f₂ s₂ ∧ ContDiffOn 𝕜 ∞ (derivWithin f₂ s₂) s₂ := by
  constructor
  · intro h
    refine ⟨h.differentiableOn le_top, ?_⟩
    refine contDiffOn_top.2 fun n => ((contDiffOn_succ_iff_derivWithin hs).1 ?_).2
    exact h.of_le le_top
  · intro h
    refine contDiffOn_top.2 fun n => ?_
    have A : (n : ℕ∞) ≤ ∞ := le_top
    apply ((contDiffOn_succ_iff_derivWithin hs).2 ⟨h.1, h.2.of_le A⟩).of_le
    exact WithTop.coe_le_coe.2 (Nat.le_succ n)

/-- A function is `C^∞` on an open domain if and only if it is differentiable
there, and its derivative (formulated with `deriv`) is `C^∞`. -/
theorem contDiffOn_top_iff_deriv_of_isOpen (hs : IsOpen s₂) :
    ContDiffOn 𝕜 ∞ f₂ s₂ ↔ DifferentiableOn 𝕜 f₂ s₂ ∧ ContDiffOn 𝕜 ∞ (deriv f₂) s₂ := by
  rw [contDiffOn_top_iff_derivWithin hs.uniqueDiffOn]
  exact Iff.rfl.and <| contDiffOn_congr fun _ => derivWithin_of_isOpen hs

protected theorem ContDiffOn.derivWithin (hf : ContDiffOn 𝕜 n f₂ s₂) (hs : UniqueDiffOn 𝕜 s₂)
    (hmn : m + 1 ≤ n) : ContDiffOn 𝕜 m (derivWithin f₂ s₂) s₂ := by
  cases m
  · change ∞ + 1 ≤ n at hmn
    have : n = ∞ := by simpa using hmn
    rw [this] at hf
    exact ((contDiffOn_top_iff_derivWithin hs).1 hf).2
  · change (Nat.succ _ : ℕ∞) ≤ n at hmn
    exact ((contDiffOn_succ_iff_derivWithin hs).1 (hf.of_le hmn)).2

theorem ContDiffOn.deriv_of_isOpen (hf : ContDiffOn 𝕜 n f₂ s₂) (hs : IsOpen s₂) (hmn : m + 1 ≤ n) :
    ContDiffOn 𝕜 m (deriv f₂) s₂ :=
  (hf.derivWithin hs.uniqueDiffOn hmn).congr fun _ hx => (derivWithin_of_isOpen hs hx).symm

theorem ContDiffOn.continuousOn_derivWithin (h : ContDiffOn 𝕜 n f₂ s₂) (hs : UniqueDiffOn 𝕜 s₂)
    (hn : 1 ≤ n) : ContinuousOn (derivWithin f₂ s₂) s₂ :=
  ((contDiffOn_succ_iff_derivWithin hs).1 (h.of_le hn)).2.continuousOn

theorem ContDiffOn.continuousOn_deriv_of_isOpen (h : ContDiffOn 𝕜 n f₂ s₂) (hs : IsOpen s₂)
    (hn : 1 ≤ n) : ContinuousOn (deriv f₂) s₂ :=
  ((contDiffOn_succ_iff_deriv_of_isOpen hs).1 (h.of_le hn)).2.continuousOn

/-- A function is `C^(n + 1)` if and only if it is differentiable,
  and its derivative (formulated in terms of `deriv`) is `C^n`. -/
theorem contDiff_succ_iff_deriv {n : ℕ} :
    ContDiff 𝕜 (n + 1 : ℕ) f₂ ↔ Differentiable 𝕜 f₂ ∧ ContDiff 𝕜 n (deriv f₂) := by
  simp only [← contDiffOn_univ, contDiffOn_succ_iff_deriv_of_isOpen, isOpen_univ,
    differentiableOn_univ]

theorem contDiff_one_iff_deriv : ContDiff 𝕜 1 f₂ ↔ Differentiable 𝕜 f₂ ∧ Continuous (deriv f₂) :=
  contDiff_succ_iff_deriv.trans <| Iff.rfl.and contDiff_zero

/-- A function is `C^∞` if and only if it is differentiable,
and its derivative (formulated in terms of `deriv`) is `C^∞`. -/
theorem contDiff_top_iff_deriv :
    ContDiff 𝕜 ∞ f₂ ↔ Differentiable 𝕜 f₂ ∧ ContDiff 𝕜 ∞ (deriv f₂) := by
  simp only [← contDiffOn_univ, ← differentiableOn_univ, ← derivWithin_univ]
  rw [contDiffOn_top_iff_derivWithin uniqueDiffOn_univ]

theorem ContDiff.continuous_deriv (h : ContDiff 𝕜 n f₂) (hn : 1 ≤ n) : Continuous (deriv f₂) :=
  (contDiff_succ_iff_deriv.mp (h.of_le hn)).2.continuous

theorem ContDiff.iterate_deriv :
    ∀ (n : ℕ) {f₂ : 𝕜 → F}, ContDiff 𝕜 ∞ f₂ → ContDiff 𝕜 ∞ (deriv^[n] f₂)
  | 0,     _, hf => hf
  | n + 1, _, hf => ContDiff.iterate_deriv n (contDiff_top_iff_deriv.mp hf).2

theorem ContDiff.iterate_deriv' (n : ℕ) :
    ∀ (k : ℕ) {f₂ : 𝕜 → F}, ContDiff 𝕜 (n + k : ℕ) f₂ → ContDiff 𝕜 n (deriv^[k] f₂)
  | 0,     _, hf => hf
  | k + 1, _, hf => ContDiff.iterate_deriv' _ k (contDiff_succ_iff_deriv.mp hf).2

end deriv

section RestrictScalars

/-!
### Restricting from `ℂ` to `ℝ`, or generally from `𝕜'` to `𝕜`

If a function is `n` times continuously differentiable over `ℂ`, then it is `n` times continuously
differentiable over `ℝ`. In this paragraph, we give variants of this statement, in the general
situation where `ℂ` and `ℝ` are replaced respectively by `𝕜'` and `𝕜` where `𝕜'` is a normed algebra
over `𝕜`.
-/


variable (𝕜) {𝕜' : Type*} [NontriviallyNormedField 𝕜']
-- Porting note: this couldn't be on the same line as the binder type update of `𝕜`
variable [NormedAlgebra 𝕜 𝕜']
variable [NormedSpace 𝕜' E] [IsScalarTower 𝕜 𝕜' E]
variable [NormedSpace 𝕜' F] [IsScalarTower 𝕜 𝕜' F]
variable {p' : E → FormalMultilinearSeries 𝕜' E F}

theorem HasFTaylorSeriesUpToOn.restrictScalars (h : HasFTaylorSeriesUpToOn n f p' s) :
    HasFTaylorSeriesUpToOn n f (fun x => (p' x).restrictScalars 𝕜) s where
  zero_eq x hx := h.zero_eq x hx
  fderivWithin m hm x hx := by
    simpa only using -- Porting note: added `by simpa only using`
      (ContinuousMultilinearMap.restrictScalarsLinear 𝕜).hasFDerivAt.comp_hasFDerivWithinAt x <|
        (h.fderivWithin m hm x hx).restrictScalars 𝕜
  cont m hm := ContinuousMultilinearMap.continuous_restrictScalars.comp_continuousOn (h.cont m hm)

theorem ContDiffWithinAt.restrict_scalars (h : ContDiffWithinAt 𝕜' n f s x) :
    ContDiffWithinAt 𝕜 n f s x := fun m hm ↦ by
  rcases h m hm with ⟨u, u_mem, p', hp'⟩
  exact ⟨u, u_mem, _, hp'.restrictScalars _⟩

theorem ContDiffOn.restrict_scalars (h : ContDiffOn 𝕜' n f s) : ContDiffOn 𝕜 n f s := fun x hx =>
  (h x hx).restrict_scalars _

theorem ContDiffAt.restrict_scalars (h : ContDiffAt 𝕜' n f x) : ContDiffAt 𝕜 n f x :=
  contDiffWithinAt_univ.1 <| h.contDiffWithinAt.restrict_scalars _

theorem ContDiff.restrict_scalars (h : ContDiff 𝕜' n f) : ContDiff 𝕜 n f :=
  contDiff_iff_contDiffAt.2 fun _ => h.contDiffAt.restrict_scalars _

end RestrictScalars

set_option linter.style.longFile 2100<|MERGE_RESOLUTION|>--- conflicted
+++ resolved
@@ -804,31 +804,20 @@
     ContDiffOn 𝕜 n (fun x => g (f₁ x, f₂ x)) s :=
   hg.comp_contDiffOn <| hf₁.prod hf₂
 
+@[deprecated (since := "2024-10-10")] alias ContDiff.comp_contDiff_on₂ := ContDiff.comp_contDiffOn₂
+
 theorem ContDiff.comp₃ {g : E₁ × E₂ × E₃ → G} {f₁ : F → E₁} {f₂ : F → E₂} {f₃ : F → E₃}
     (hg : ContDiff 𝕜 n g) (hf₁ : ContDiff 𝕜 n f₁) (hf₂ : ContDiff 𝕜 n f₂) (hf₃ : ContDiff 𝕜 n f₃) :
     ContDiff 𝕜 n fun x => g (f₁ x, f₂ x, f₃ x) :=
   hg.comp₂ hf₁ <| hf₂.prod hf₃
 
-<<<<<<< HEAD
-=======
-theorem ContDiff.comp_contDiffOn₂ {g : E₁ × E₂ → G} {f₁ : F → E₁} {f₂ : F → E₂} {s : Set F}
-    (hg : ContDiff 𝕜 n g) (hf₁ : ContDiffOn 𝕜 n f₁ s) (hf₂ : ContDiffOn 𝕜 n f₂ s) :
-    ContDiffOn 𝕜 n (fun x => g (f₁ x, f₂ x)) s :=
-  hg.comp_contDiffOn <| hf₁.prod hf₂
-
-@[deprecated (since := "2024-10-10")] alias ContDiff.comp_contDiff_on₂ := ContDiff.comp_contDiffOn₂
-
->>>>>>> 1cc075db
 theorem ContDiff.comp_contDiffOn₃ {g : E₁ × E₂ × E₃ → G} {f₁ : F → E₁} {f₂ : F → E₂} {f₃ : F → E₃}
     {s : Set F} (hg : ContDiff 𝕜 n g) (hf₁ : ContDiffOn 𝕜 n f₁ s) (hf₂ : ContDiffOn 𝕜 n f₂ s)
     (hf₃ : ContDiffOn 𝕜 n f₃ s) : ContDiffOn 𝕜 n (fun x => g (f₁ x, f₂ x, f₃ x)) s :=
   hg.comp_contDiffOn₂ hf₁ <| hf₂.prod hf₃
-<<<<<<< HEAD
-=======
 
 @[deprecated (since := "2024-10-10")] alias ContDiff.comp_contDiff_on₃ := ContDiff.comp_contDiffOn₃
 
->>>>>>> 1cc075db
 
 end NAry
 
@@ -841,11 +830,7 @@
 theorem ContDiffOn.clm_comp {g : X → F →L[𝕜] G} {f : X → E →L[𝕜] F} {s : Set X}
     (hg : ContDiffOn 𝕜 n g s) (hf : ContDiffOn 𝕜 n f s) :
     ContDiffOn 𝕜 n (fun x => (g x).comp (f x)) s :=
-<<<<<<< HEAD
   (isBoundedBilinearMap_comp (E := E) (F := F) (G := G)).contDiff.comp_contDiffOn₂ hg hf
-=======
-  (isBoundedBilinearMap_comp (𝕜 := 𝕜) (E := E) (F := F) (G := G)).contDiff.comp_contDiffOn₂ hg hf
->>>>>>> 1cc075db
 
 theorem ContDiffAt.clm_comp {g : X → F →L[𝕜] G} {f : X → E →L[𝕜] F} {x : X}
     (hg : ContDiffAt 𝕜 n g x) (hf : ContDiffAt 𝕜 n f x) :
@@ -864,7 +849,6 @@
 theorem ContDiffOn.clm_apply {f : E → F →L[𝕜] G} {g : E → F} (hf : ContDiffOn 𝕜 n f s)
     (hg : ContDiffOn 𝕜 n g s) : ContDiffOn 𝕜 n (fun x => (f x) (g x)) s :=
   isBoundedBilinearMap_apply.contDiff.comp_contDiffOn₂ hf hg
-<<<<<<< HEAD
 
 theorem ContDiffAt.clm_apply {f : E → F →L[𝕜] G} {g : E → F} (hf : ContDiffAt 𝕜 n f x)
     (hg : ContDiffAt 𝕜 n g x) : ContDiffAt 𝕜 n (fun x => (f x) (g x)) x :=
@@ -874,8 +858,6 @@
     (hf : ContDiffWithinAt 𝕜 n f s x) (hg : ContDiffWithinAt 𝕜 n g s x) :
     ContDiffWithinAt 𝕜 n (fun x => (f x) (g x)) s x :=
   isBoundedBilinearMap_apply.contDiff.comp_contDiffWithinAt₂ hf hg
-=======
->>>>>>> 1cc075db
 
 -- Porting note: In Lean 3 we had to give implicit arguments in proofs like the following,
 -- to speed up elaboration. In Lean 4 this isn't necessary anymore.
