--- conflicted
+++ resolved
@@ -417,17 +417,10 @@
 variable {x}
 
 protected theorem map_eq_zero_iff : f x = 0 ↔ x = 0 :=
-<<<<<<< HEAD
-  EquivLike.map_eq_zero_iff f
-
-theorem map_ne_zero_iff : f x ≠ 0 ↔ x ≠ 0 :=
-  EquivLike.map_ne_zero_iff f
-=======
   EmbeddingLike.map_eq_zero_iff
 
 theorem map_ne_zero_iff : f x ≠ 0 ↔ x ≠ 0 :=
   EmbeddingLike.map_ne_zero_iff
->>>>>>> fd92bc36
 
 variable [FunLike F R S]
 
@@ -548,17 +541,10 @@
 variable {x}
 
 protected theorem map_eq_one_iff : f x = 1 ↔ x = 1 :=
-<<<<<<< HEAD
-  EquivLike.map_eq_one_iff f
-
-theorem map_ne_one_iff : f x ≠ 1 ↔ x ≠ 1 :=
-  EquivLike.map_ne_one_iff f
-=======
   EmbeddingLike.map_eq_one_iff
 
 theorem map_ne_one_iff : f x ≠ 1 ↔ x ≠ 1 :=
   EmbeddingLike.map_ne_one_iff
->>>>>>> fd92bc36
 
 theorem coe_monoidHom_refl : (RingEquiv.refl R : R →* R) = MonoidHom.id R :=
   rfl
