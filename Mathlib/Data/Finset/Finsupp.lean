--- conflicted
+++ resolved
@@ -93,9 +93,5 @@
 theorem card_pi (f : ι →₀ Finset α) : f.pi.card = f.prod fun i => (f i).card := by
   rw [pi, card_finsupp]
   exact Finset.prod_congr rfl fun i _ => by simp only [Pi.natCast_apply, Nat.cast_id]
-<<<<<<< HEAD
-#align finsupp.card_pi Finsupp.card_pi
-=======
->>>>>>> 59de845a
 
 end Finsupp