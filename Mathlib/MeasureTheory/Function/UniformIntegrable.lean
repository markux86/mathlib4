--- conflicted
+++ resolved
@@ -316,10 +316,6 @@
     rw [← ENNReal.ofReal_rpow_of_pos (div_pos hε hM),
       ENNReal.rpow_le_rpow_iff (ENNReal.toReal_pos hp hp_top), ENNReal.ofReal_div_of_pos hM]
   · simpa only [ENNReal.ofReal_eq_zero, not_le, Ne]
-<<<<<<< HEAD
-#align measure_theory.snorm_indicator_le_of_bound MeasureTheory.snorm_indicator_le_of_bound
-=======
->>>>>>> 59de845a
 
 section
 
@@ -892,11 +888,7 @@
       all_goals simpa only [Ne, Nat.cast_eq_zero]
   · obtain ⟨C, hC⟩ := hf₃
     simp_rw [Finset.smul_sum]
-<<<<<<< HEAD
-    refine' ⟨C, fun n => (snorm_sum_le (fun i _ => (hf₁ i).const_smul _) hp).trans _⟩
-=======
     refine ⟨C, fun n => (snorm_sum_le (fun i _ => (hf₁ i).const_smul _) hp).trans ?_⟩
->>>>>>> 59de845a
     simp_rw [snorm_const_smul, ← Finset.mul_sum, nnnorm_inv, Real.nnnorm_natCast]
     by_cases hn : (↑(↑n : ℝ≥0)⁻¹ : ℝ≥0∞) = 0
     · simp only [hn, zero_mul, zero_le]
