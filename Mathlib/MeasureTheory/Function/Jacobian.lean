--- conflicted
+++ resolved
@@ -430,13 +430,8 @@
         (𝓝 (‖(B.symm : E →L[ℝ] E)‖₊ * (‖(B.symm : E →L[ℝ] E)‖₊⁻¹ - 0)⁻¹ * 0)) := by
       rcases eq_or_ne ‖(B.symm : E →L[ℝ] E)‖₊ 0 with (H | H)
       · simpa only [H, zero_mul] using tendsto_const_nhds
-<<<<<<< HEAD
-      refine' Tendsto.mul (tendsto_const_nhds.mul _) tendsto_id
-      refine' (Tendsto.sub tendsto_const_nhds tendsto_id).inv₀ _
-=======
       refine Tendsto.mul (tendsto_const_nhds.mul ?_) tendsto_id
       refine (Tendsto.sub tendsto_const_nhds tendsto_id).inv₀ ?_
->>>>>>> 59de845a
       simpa only [tsub_zero, inv_eq_zero, Ne] using H
     simp only [mul_zero] at this
     exact (tendsto_order.1 this).2 δ₀ δ₀pos
