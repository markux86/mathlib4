--- conflicted
+++ resolved
@@ -65,10 +65,6 @@
         pow_dvd_pow p (le_tsub_of_add_le_left (by linarith [Finset.mem_range.mp hy]))
       _ ∣ x ^ y * p ^ (n + 1 - y) * ↑((n + 1).choose y) :=
         dvd_mul_of_dvd_left (dvd_mul_left _ _) _
-<<<<<<< HEAD
-#align sq_dvd_add_pow_sub_sub sq_dvd_add_pow_sub_sub
-=======
->>>>>>> 99508fb5
 
 theorem not_dvd_geom_sum₂ {p : R} (hp : Prime p) (hxy : p ∣ x - y) (hx : ¬p ∣ x) (hn : ¬p ∣ n) :
     ¬p ∣ ∑ i ∈ range n, x ^ i * y ^ (n - 1 - i) := fun h =>
@@ -249,10 +245,6 @@
       rw [this, hd, Finset.prod_range_succ, ← mul_assoc, mul_comm (x ^ 2 ^ d + y ^ 2 ^ d)]
     rw [Nat.succ_eq_add_one]
     ring
-<<<<<<< HEAD
-#align pow_two_pow_sub_pow_two_pow pow_two_pow_sub_pow_two_pow
-=======
->>>>>>> 99508fb5
 
 -- Porting note: simplified proof because `fin_cases` was not available in that case
 theorem Int.sq_mod_four_eq_one_of_odd {x : ℤ} : Odd x → x ^ 2 % 4 = 1 := by
