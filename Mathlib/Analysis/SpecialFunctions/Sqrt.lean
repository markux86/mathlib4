--- conflicted
+++ resolved
@@ -123,17 +123,9 @@
 
 theorem DifferentiableOn.sqrt (hf : DifferentiableOn ℝ f s) (hs : ∀ x ∈ s, f x ≠ 0) :
     DifferentiableOn ℝ (fun y => √(f y)) s := fun x hx => (hf x hx).sqrt (hs x hx)
-<<<<<<< HEAD
-#align differentiable_on.sqrt DifferentiableOn.sqrt
 
 theorem Differentiable.sqrt (hf : Differentiable ℝ f) (hs : ∀ x, f x ≠ 0) :
     Differentiable ℝ fun y => √(f y) := fun x => (hf x).sqrt (hs x)
-#align differentiable.sqrt Differentiable.sqrt
-=======
-
-theorem Differentiable.sqrt (hf : Differentiable ℝ f) (hs : ∀ x, f x ≠ 0) :
-    Differentiable ℝ fun y => √(f y) := fun x => (hf x).sqrt (hs x)
->>>>>>> 59de845a
 
 theorem fderivWithin_sqrt (hf : DifferentiableWithinAt ℝ f s x) (hx : f x ≠ 0)
     (hxs : UniqueDiffWithinAt ℝ s x) :
@@ -155,10 +147,6 @@
 
 theorem ContDiffOn.sqrt (hf : ContDiffOn ℝ n f s) (hs : ∀ x ∈ s, f x ≠ 0) :
     ContDiffOn ℝ n (fun y => √(f y)) s := fun x hx => (hf x hx).sqrt (hs x hx)
-<<<<<<< HEAD
-#align cont_diff_on.sqrt ContDiffOn.sqrt
-=======
->>>>>>> 59de845a
 
 theorem ContDiff.sqrt (hf : ContDiff ℝ n f) (h : ∀ x, f x ≠ 0) : ContDiff ℝ n fun y => √(f y) :=
   contDiff_iff_contDiffAt.2 fun x => hf.contDiffAt.sqrt (h x)
