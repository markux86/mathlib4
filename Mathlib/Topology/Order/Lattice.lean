/-
Copyright (c) 2021 Christopher Hoskin. All rights reserved.
Released under Apache 2.0 license as described in the file LICENSE.
Authors: Christopher Hoskin
-/
import Mathlib.Topology.Constructions
import Mathlib.Topology.Order.OrderClosed

/-!
# Topological lattices

In this file we define mixin classes `ContinuousInf` and `ContinuousSup`. We define the
class `TopologicalLattice` as a topological space and lattice `L` extending `ContinuousInf` and
`ContinuousSup`.

## References

* [Gierz et al, A Compendium of Continuous Lattices][GierzEtAl1980]

## Tags

topological, lattice
-/

open Filter

open Topology

/-- Let `L` be a topological space and let `L×L` be equipped with the product topology and let
`⊓:L×L → L` be an infimum. Then `L` is said to have *(jointly) continuous infimum* if the map
`⊓:L×L → L` is continuous.
-/
class ContinuousInf (L : Type*) [TopologicalSpace L] [Inf L] : Prop where
  /-- The infimum is continuous -/
  continuous_inf : Continuous fun p : L × L => p.1 ⊓ p.2

/-- Let `L` be a topological space and let `L×L` be equipped with the product topology and let
`⊓:L×L → L` be a supremum. Then `L` is said to have *(jointly) continuous supremum* if the map
`⊓:L×L → L` is continuous.
-/
class ContinuousSup (L : Type*) [TopologicalSpace L] [Sup L] : Prop where
  /-- The supremum is continuous -/
  continuous_sup : Continuous fun p : L × L => p.1 ⊔ p.2

-- see Note [lower instance priority]
instance (priority := 100) OrderDual.continuousSup (L : Type*) [TopologicalSpace L] [Inf L]
    [ContinuousInf L] : ContinuousSup Lᵒᵈ where
  continuous_sup := @ContinuousInf.continuous_inf L _ _ _

-- see Note [lower instance priority]
instance (priority := 100) OrderDual.continuousInf (L : Type*) [TopologicalSpace L] [Sup L]
    [ContinuousSup L] : ContinuousInf Lᵒᵈ where
  continuous_inf := @ContinuousSup.continuous_sup L _ _ _

/-- Let `L` be a lattice equipped with a topology such that `L` has continuous infimum and supremum.
Then `L` is said to be a *topological lattice*.
-/
class TopologicalLattice (L : Type*) [TopologicalSpace L] [Lattice L]
  extends ContinuousInf L, ContinuousSup L : Prop

-- see Note [lower instance priority]
instance (priority := 100) OrderDual.topologicalLattice (L : Type*) [TopologicalSpace L]
    [Lattice L] [TopologicalLattice L] : TopologicalLattice Lᵒᵈ where

-- see Note [lower instance priority]
instance (priority := 100) LinearOrder.topologicalLattice {L : Type*} [TopologicalSpace L]
    [LinearOrder L] [OrderClosedTopology L] : TopologicalLattice L where
  continuous_inf := continuous_min
  continuous_sup := continuous_max

variable {L X : Type*} [TopologicalSpace L] [TopologicalSpace X]

@[continuity]
<<<<<<< HEAD
theorem continuous_inf [HasInf L] [ContinuousInf L] : Continuous fun p : L × L => p.1 ⊓ p.2 :=
=======
theorem continuous_inf [Inf L] [ContinuousInf L] : Continuous fun p : L × L => p.1 ⊓ p.2 :=
>>>>>>> 30695776
  ContinuousInf.continuous_inf

<<<<<<< HEAD
@[continuity]
theorem Continuous.inf [HasInf L] [ContinuousInf L] {f g : X → L} (hf : Continuous f)
=======
@[continuity, fun_prop]
theorem Continuous.inf [Inf L] [ContinuousInf L] {f g : X → L} (hf : Continuous f)
>>>>>>> 30695776
    (hg : Continuous g) : Continuous fun x => f x ⊓ g x :=
  continuous_inf.comp (hf.prod_mk hg : _)

@[continuity]
<<<<<<< HEAD
theorem continuous_sup [HasSup L] [ContinuousSup L] : Continuous fun p : L × L => p.1 ⊔ p.2 :=
=======
theorem continuous_sup [Sup L] [ContinuousSup L] : Continuous fun p : L × L => p.1 ⊔ p.2 :=
>>>>>>> 30695776
  ContinuousSup.continuous_sup

<<<<<<< HEAD
@[continuity]
theorem Continuous.sup [HasSup L] [ContinuousSup L] {f g : X → L} (hf : Continuous f)
=======
@[continuity, fun_prop]
theorem Continuous.sup [Sup L] [ContinuousSup L] {f g : X → L} (hf : Continuous f)
>>>>>>> 30695776
    (hg : Continuous g) : Continuous fun x => f x ⊔ g x :=
  continuous_sup.comp (hf.prod_mk hg : _)

namespace Filter.Tendsto

section SupInf

variable {α : Type*} {l : Filter α} {f g : α → L} {x y : L}

lemma sup_nhds' [Sup L] [ContinuousSup L] (hf : Tendsto f l (𝓝 x)) (hg : Tendsto g l (𝓝 y)) :
    Tendsto (f ⊔ g) l (𝓝 (x ⊔ y)) :=
  (continuous_sup.tendsto _).comp (Tendsto.prod_mk_nhds hf hg)

lemma sup_nhds [Sup L] [ContinuousSup L] (hf : Tendsto f l (𝓝 x)) (hg : Tendsto g l (𝓝 y)) :
    Tendsto (fun i => f i ⊔ g i) l (𝓝 (x ⊔ y)) :=
  hf.sup_nhds' hg

lemma inf_nhds' [Inf L] [ContinuousInf L] (hf : Tendsto f l (𝓝 x)) (hg : Tendsto g l (𝓝 y)) :
    Tendsto (f ⊓ g) l (𝓝 (x ⊓ y)) :=
  (continuous_inf.tendsto _).comp (Tendsto.prod_mk_nhds hf hg)

lemma inf_nhds [Inf L] [ContinuousInf L] (hf : Tendsto f l (𝓝 x)) (hg : Tendsto g l (𝓝 y)) :
    Tendsto (fun i => f i ⊓ g i) l (𝓝 (x ⊓ y)) :=
  hf.inf_nhds' hg

end SupInf

open Finset

variable {ι α : Type*} {s : Finset ι} {f : ι → α → L} {l : Filter α} {g : ι → L}

lemma finset_sup'_nhds [SemilatticeSup L] [ContinuousSup L]
    (hne : s.Nonempty) (hs : ∀ i ∈ s, Tendsto (f i) l (𝓝 (g i))) :
    Tendsto (s.sup' hne f) l (𝓝 (s.sup' hne g)) := by
  induction hne using Finset.Nonempty.cons_induction with
  | singleton => simpa using hs
  | cons a s ha hne ihs =>
    rw [forall_mem_cons] at hs
    simp only [sup'_cons, hne]
    exact hs.1.sup_nhds (ihs hs.2)

lemma finset_sup'_nhds_apply [SemilatticeSup L] [ContinuousSup L]
    (hne : s.Nonempty) (hs : ∀ i ∈ s, Tendsto (f i) l (𝓝 (g i))) :
    Tendsto (fun a ↦ s.sup' hne (f · a)) l (𝓝 (s.sup' hne g)) := by
  simpa only [← Finset.sup'_apply] using finset_sup'_nhds hne hs

lemma finset_inf'_nhds [SemilatticeInf L] [ContinuousInf L]
    (hne : s.Nonempty) (hs : ∀ i ∈ s, Tendsto (f i) l (𝓝 (g i))) :
    Tendsto (s.inf' hne f) l (𝓝 (s.inf' hne g)) :=
  finset_sup'_nhds (L := Lᵒᵈ) hne hs

lemma finset_inf'_nhds_apply [SemilatticeInf L] [ContinuousInf L]
    (hne : s.Nonempty) (hs : ∀ i ∈ s, Tendsto (f i) l (𝓝 (g i))) :
    Tendsto (fun a ↦ s.inf' hne (f · a)) l (𝓝 (s.inf' hne g)) :=
  finset_sup'_nhds_apply (L := Lᵒᵈ) hne hs

lemma finset_sup_nhds [SemilatticeSup L] [OrderBot L] [ContinuousSup L]
    (hs : ∀ i ∈ s, Tendsto (f i) l (𝓝 (g i))) : Tendsto (s.sup f) l (𝓝 (s.sup g)) := by
  rcases s.eq_empty_or_nonempty with rfl | hne
  · simpa using tendsto_const_nhds
  · simp only [← sup'_eq_sup hne]
    exact finset_sup'_nhds hne hs

lemma finset_sup_nhds_apply [SemilatticeSup L] [OrderBot L] [ContinuousSup L]
    (hs : ∀ i ∈ s, Tendsto (f i) l (𝓝 (g i))) :
    Tendsto (fun a ↦ s.sup (f · a)) l (𝓝 (s.sup g)) := by
  simpa only [← Finset.sup_apply] using finset_sup_nhds hs

lemma finset_inf_nhds [SemilatticeInf L] [OrderTop L] [ContinuousInf L]
    (hs : ∀ i ∈ s, Tendsto (f i) l (𝓝 (g i))) : Tendsto (s.inf f) l (𝓝 (s.inf g)) :=
  finset_sup_nhds (L := Lᵒᵈ) hs

lemma finset_inf_nhds_apply [SemilatticeInf L] [OrderTop L] [ContinuousInf L]
    (hs : ∀ i ∈ s, Tendsto (f i) l (𝓝 (g i))) :
    Tendsto (fun a ↦ s.inf (f · a)) l (𝓝 (s.inf g)) :=
  finset_sup_nhds_apply (L := Lᵒᵈ) hs

end Filter.Tendsto

section Sup

variable [Sup L] [ContinuousSup L] {f g : X → L} {s : Set X} {x : X}

lemma ContinuousAt.sup' (hf : ContinuousAt f x) (hg : ContinuousAt g x) :
    ContinuousAt (f ⊔ g) x :=
  hf.sup_nhds' hg

@[fun_prop]
lemma ContinuousAt.sup (hf : ContinuousAt f x) (hg : ContinuousAt g x) :
    ContinuousAt (fun a ↦ f a ⊔ g a) x :=
  hf.sup' hg

lemma ContinuousWithinAt.sup' (hf : ContinuousWithinAt f s x) (hg : ContinuousWithinAt g s x) :
    ContinuousWithinAt (f ⊔ g) s x :=
  hf.sup_nhds' hg

lemma ContinuousWithinAt.sup (hf : ContinuousWithinAt f s x) (hg : ContinuousWithinAt g s x) :
    ContinuousWithinAt (fun a ↦ f a ⊔ g a) s x :=
  hf.sup' hg

lemma ContinuousOn.sup' (hf : ContinuousOn f s) (hg : ContinuousOn g s) :
    ContinuousOn (f ⊔ g) s := fun x hx ↦
  (hf x hx).sup' (hg x hx)

@[fun_prop]
lemma ContinuousOn.sup (hf : ContinuousOn f s) (hg : ContinuousOn g s) :
    ContinuousOn (fun a ↦ f a ⊔ g a) s :=
  hf.sup' hg

lemma Continuous.sup' (hf : Continuous f) (hg : Continuous g) : Continuous (f ⊔ g) := hf.sup hg

end Sup

section Inf

variable [Inf L] [ContinuousInf L] {f g : X → L} {s : Set X} {x : X}

lemma ContinuousAt.inf' (hf : ContinuousAt f x) (hg : ContinuousAt g x) :
    ContinuousAt (f ⊓ g) x :=
  hf.inf_nhds' hg

@[fun_prop]
lemma ContinuousAt.inf (hf : ContinuousAt f x) (hg : ContinuousAt g x) :
    ContinuousAt (fun a ↦ f a ⊓ g a) x :=
  hf.inf' hg

lemma ContinuousWithinAt.inf' (hf : ContinuousWithinAt f s x) (hg : ContinuousWithinAt g s x) :
    ContinuousWithinAt (f ⊓ g) s x :=
  hf.inf_nhds' hg

lemma ContinuousWithinAt.inf (hf : ContinuousWithinAt f s x) (hg : ContinuousWithinAt g s x) :
    ContinuousWithinAt (fun a ↦ f a ⊓ g a) s x :=
  hf.inf' hg

lemma ContinuousOn.inf' (hf : ContinuousOn f s) (hg : ContinuousOn g s) :
    ContinuousOn (f ⊓ g) s := fun x hx ↦
  (hf x hx).inf' (hg x hx)

@[fun_prop]
lemma ContinuousOn.inf (hf : ContinuousOn f s) (hg : ContinuousOn g s) :
    ContinuousOn (fun a ↦ f a ⊓ g a) s :=
  hf.inf' hg

lemma Continuous.inf' (hf : Continuous f) (hg : Continuous g) : Continuous (f ⊓ g) := hf.inf hg

end Inf

section FinsetSup'

variable {ι : Type*} [SemilatticeSup L] [ContinuousSup L] {s : Finset ι}
  {f : ι → X → L} {t : Set X} {x : X}

lemma ContinuousAt.finset_sup'_apply (hne : s.Nonempty) (hs : ∀ i ∈ s, ContinuousAt (f i) x) :
    ContinuousAt (fun a ↦ s.sup' hne (f · a)) x :=
  Tendsto.finset_sup'_nhds_apply hne hs

lemma ContinuousAt.finset_sup' (hne : s.Nonempty) (hs : ∀ i ∈ s, ContinuousAt (f i) x) :
    ContinuousAt (s.sup' hne f) x := by
  simpa only [← Finset.sup'_apply] using finset_sup'_apply hne hs

lemma ContinuousWithinAt.finset_sup'_apply (hne : s.Nonempty)
    (hs : ∀ i ∈ s, ContinuousWithinAt (f i) t x) :
    ContinuousWithinAt (fun a ↦ s.sup' hne (f · a)) t x :=
  Tendsto.finset_sup'_nhds_apply hne hs

lemma ContinuousWithinAt.finset_sup' (hne : s.Nonempty)
    (hs : ∀ i ∈ s, ContinuousWithinAt (f i) t x) : ContinuousWithinAt (s.sup' hne f) t x := by
  simpa only [← Finset.sup'_apply] using finset_sup'_apply hne hs

lemma ContinuousOn.finset_sup'_apply (hne : s.Nonempty) (hs : ∀ i ∈ s, ContinuousOn (f i) t) :
    ContinuousOn (fun a ↦ s.sup' hne (f · a)) t := fun x hx ↦
  ContinuousWithinAt.finset_sup'_apply hne fun i hi ↦ hs i hi x hx

lemma ContinuousOn.finset_sup' (hne : s.Nonempty) (hs : ∀ i ∈ s, ContinuousOn (f i) t) :
    ContinuousOn (s.sup' hne f) t := fun x hx ↦
  ContinuousWithinAt.finset_sup' hne fun i hi ↦ hs i hi x hx

lemma Continuous.finset_sup'_apply (hne : s.Nonempty) (hs : ∀ i ∈ s, Continuous (f i)) :
    Continuous (fun a ↦ s.sup' hne (f · a)) :=
  continuous_iff_continuousAt.2 fun _ ↦ ContinuousAt.finset_sup'_apply _ fun i hi ↦
    (hs i hi).continuousAt

lemma Continuous.finset_sup' (hne : s.Nonempty) (hs : ∀ i ∈ s, Continuous (f i)) :
    Continuous (s.sup' hne f) :=
  continuous_iff_continuousAt.2 fun _ ↦ ContinuousAt.finset_sup' _ fun i hi ↦ (hs i hi).continuousAt

end FinsetSup'

section FinsetSup

variable {ι : Type*} [SemilatticeSup L] [OrderBot L] [ContinuousSup L] {s : Finset ι}
  {f : ι → X → L} {t : Set X} {x : X}

lemma ContinuousAt.finset_sup_apply (hs : ∀ i ∈ s, ContinuousAt (f i) x) :
    ContinuousAt (fun a ↦ s.sup (f · a)) x :=
  Tendsto.finset_sup_nhds_apply hs

lemma ContinuousAt.finset_sup (hs : ∀ i ∈ s, ContinuousAt (f i) x) :
    ContinuousAt (s.sup f) x := by
  simpa only [← Finset.sup_apply] using finset_sup_apply hs

lemma ContinuousWithinAt.finset_sup_apply
    (hs : ∀ i ∈ s, ContinuousWithinAt (f i) t x) :
    ContinuousWithinAt (fun a ↦ s.sup (f · a)) t x :=
  Tendsto.finset_sup_nhds_apply hs

lemma ContinuousWithinAt.finset_sup
    (hs : ∀ i ∈ s, ContinuousWithinAt (f i) t x) : ContinuousWithinAt (s.sup f) t x := by
  simpa only [← Finset.sup_apply] using finset_sup_apply hs

lemma ContinuousOn.finset_sup_apply (hs : ∀ i ∈ s, ContinuousOn (f i) t) :
    ContinuousOn (fun a ↦ s.sup (f · a)) t := fun x hx ↦
  ContinuousWithinAt.finset_sup_apply fun i hi ↦ hs i hi x hx

lemma ContinuousOn.finset_sup (hs : ∀ i ∈ s, ContinuousOn (f i) t) :
    ContinuousOn (s.sup f) t := fun x hx ↦
  ContinuousWithinAt.finset_sup fun i hi ↦ hs i hi x hx

lemma Continuous.finset_sup_apply (hs : ∀ i ∈ s, Continuous (f i)) :
    Continuous (fun a ↦ s.sup (f · a)) :=
  continuous_iff_continuousAt.2 fun _ ↦ ContinuousAt.finset_sup_apply fun i hi ↦
    (hs i hi).continuousAt

lemma Continuous.finset_sup (hs : ∀ i ∈ s, Continuous (f i)) : Continuous (s.sup f) :=
  continuous_iff_continuousAt.2 fun _ ↦ ContinuousAt.finset_sup fun i hi ↦ (hs i hi).continuousAt

end FinsetSup

section FinsetInf'

variable {ι : Type*} [SemilatticeInf L] [ContinuousInf L] {s : Finset ι}
  {f : ι → X → L} {t : Set X} {x : X}

lemma ContinuousAt.finset_inf'_apply (hne : s.Nonempty) (hs : ∀ i ∈ s, ContinuousAt (f i) x) :
    ContinuousAt (fun a ↦ s.inf' hne (f · a)) x :=
  Tendsto.finset_inf'_nhds_apply hne hs

lemma ContinuousAt.finset_inf' (hne : s.Nonempty) (hs : ∀ i ∈ s, ContinuousAt (f i) x) :
    ContinuousAt (s.inf' hne f) x := by
  simpa only [← Finset.inf'_apply] using finset_inf'_apply hne hs

lemma ContinuousWithinAt.finset_inf'_apply (hne : s.Nonempty)
    (hs : ∀ i ∈ s, ContinuousWithinAt (f i) t x) :
    ContinuousWithinAt (fun a ↦ s.inf' hne (f · a)) t x :=
  Tendsto.finset_inf'_nhds_apply hne hs

lemma ContinuousWithinAt.finset_inf' (hne : s.Nonempty)
    (hs : ∀ i ∈ s, ContinuousWithinAt (f i) t x) : ContinuousWithinAt (s.inf' hne f) t x := by
  simpa only [← Finset.inf'_apply] using finset_inf'_apply hne hs

lemma ContinuousOn.finset_inf'_apply (hne : s.Nonempty) (hs : ∀ i ∈ s, ContinuousOn (f i) t) :
    ContinuousOn (fun a ↦ s.inf' hne (f · a)) t := fun x hx ↦
  ContinuousWithinAt.finset_inf'_apply hne fun i hi ↦ hs i hi x hx

lemma ContinuousOn.finset_inf' (hne : s.Nonempty) (hs : ∀ i ∈ s, ContinuousOn (f i) t) :
    ContinuousOn (s.inf' hne f) t := fun x hx ↦
  ContinuousWithinAt.finset_inf' hne fun i hi ↦ hs i hi x hx

lemma Continuous.finset_inf'_apply (hne : s.Nonempty) (hs : ∀ i ∈ s, Continuous (f i)) :
    Continuous (fun a ↦ s.inf' hne (f · a)) :=
  continuous_iff_continuousAt.2 fun _ ↦ ContinuousAt.finset_inf'_apply _ fun i hi ↦
    (hs i hi).continuousAt

lemma Continuous.finset_inf' (hne : s.Nonempty) (hs : ∀ i ∈ s, Continuous (f i)) :
    Continuous (s.inf' hne f) :=
  continuous_iff_continuousAt.2 fun _ ↦ ContinuousAt.finset_inf' _ fun i hi ↦ (hs i hi).continuousAt

end FinsetInf'

section FinsetInf

variable {ι : Type*} [SemilatticeInf L] [OrderTop L] [ContinuousInf L] {s : Finset ι}
  {f : ι → X → L} {t : Set X} {x : X}

lemma ContinuousAt.finset_inf_apply (hs : ∀ i ∈ s, ContinuousAt (f i) x) :
    ContinuousAt (fun a ↦ s.inf (f · a)) x :=
  Tendsto.finset_inf_nhds_apply hs

lemma ContinuousAt.finset_inf (hs : ∀ i ∈ s, ContinuousAt (f i) x) :
    ContinuousAt (s.inf f) x := by
  simpa only [← Finset.inf_apply] using finset_inf_apply hs

lemma ContinuousWithinAt.finset_inf_apply
    (hs : ∀ i ∈ s, ContinuousWithinAt (f i) t x) :
    ContinuousWithinAt (fun a ↦ s.inf (f · a)) t x :=
  Tendsto.finset_inf_nhds_apply hs

lemma ContinuousWithinAt.finset_inf
    (hs : ∀ i ∈ s, ContinuousWithinAt (f i) t x) : ContinuousWithinAt (s.inf f) t x := by
  simpa only [← Finset.inf_apply] using finset_inf_apply hs

lemma ContinuousOn.finset_inf_apply (hs : ∀ i ∈ s, ContinuousOn (f i) t) :
    ContinuousOn (fun a ↦ s.inf (f · a)) t := fun x hx ↦
  ContinuousWithinAt.finset_inf_apply fun i hi ↦ hs i hi x hx

lemma ContinuousOn.finset_inf (hs : ∀ i ∈ s, ContinuousOn (f i) t) :
    ContinuousOn (s.inf f) t := fun x hx ↦
  ContinuousWithinAt.finset_inf fun i hi ↦ hs i hi x hx

lemma Continuous.finset_inf_apply (hs : ∀ i ∈ s, Continuous (f i)) :
    Continuous (fun a ↦ s.inf (f · a)) :=
  continuous_iff_continuousAt.2 fun _ ↦ ContinuousAt.finset_inf_apply fun i hi ↦
    (hs i hi).continuousAt

lemma Continuous.finset_inf (hs : ∀ i ∈ s, Continuous (f i)) : Continuous (s.inf f) :=
  continuous_iff_continuousAt.2 fun _ ↦ ContinuousAt.finset_inf fun i hi ↦ (hs i hi).continuousAt

end FinsetInf<|MERGE_RESOLUTION|>--- conflicted
+++ resolved
@@ -71,38 +71,20 @@
 variable {L X : Type*} [TopologicalSpace L] [TopologicalSpace X]
 
 @[continuity]
-<<<<<<< HEAD
-theorem continuous_inf [HasInf L] [ContinuousInf L] : Continuous fun p : L × L => p.1 ⊓ p.2 :=
-=======
 theorem continuous_inf [Inf L] [ContinuousInf L] : Continuous fun p : L × L => p.1 ⊓ p.2 :=
->>>>>>> 30695776
   ContinuousInf.continuous_inf
 
-<<<<<<< HEAD
-@[continuity]
-theorem Continuous.inf [HasInf L] [ContinuousInf L] {f g : X → L} (hf : Continuous f)
-=======
 @[continuity, fun_prop]
 theorem Continuous.inf [Inf L] [ContinuousInf L] {f g : X → L} (hf : Continuous f)
->>>>>>> 30695776
     (hg : Continuous g) : Continuous fun x => f x ⊓ g x :=
   continuous_inf.comp (hf.prod_mk hg : _)
 
 @[continuity]
-<<<<<<< HEAD
-theorem continuous_sup [HasSup L] [ContinuousSup L] : Continuous fun p : L × L => p.1 ⊔ p.2 :=
-=======
 theorem continuous_sup [Sup L] [ContinuousSup L] : Continuous fun p : L × L => p.1 ⊔ p.2 :=
->>>>>>> 30695776
   ContinuousSup.continuous_sup
 
-<<<<<<< HEAD
-@[continuity]
-theorem Continuous.sup [HasSup L] [ContinuousSup L] {f g : X → L} (hf : Continuous f)
-=======
 @[continuity, fun_prop]
 theorem Continuous.sup [Sup L] [ContinuousSup L] {f g : X → L} (hf : Continuous f)
->>>>>>> 30695776
     (hg : Continuous g) : Continuous fun x => f x ⊔ g x :=
   continuous_sup.comp (hf.prod_mk hg : _)
 
