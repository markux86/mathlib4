--- conflicted
+++ resolved
@@ -52,40 +52,6 @@
   MorphismProperty.comp_mem _ f g hf hg
 
 theorem locallyOfFiniteType_of_comp {X Y Z : Scheme} (f : X ⟶ Y) (g : Y ⟶ Z)
-<<<<<<< HEAD
-    [hf : LocallyOfFiniteType (f ≫ g)] : LocallyOfFiniteType f := by
-  revert hf
-  rw [locallyOfFiniteType_eq]
-  apply RingHom.finiteType_is_local.affineLocally_of_comp
-  introv H
-  exact RingHom.FiniteType.of_comp_finiteType H
-#align algebraic_geometry.locally_of_finite_type_of_comp AlgebraicGeometry.locallyOfFiniteType_of_comp
-
-theorem LocallyOfFiniteType.affine_openCover_iff {X Y : Scheme.{u}} (f : X ⟶ Y)
-    (𝒰 : Scheme.OpenCover.{u} Y) [∀ i, IsAffine (𝒰.obj i)]
-    (𝒰' : ∀ i, Scheme.OpenCover.{u} ((𝒰.pullbackCover f).obj i)) [∀ i j, IsAffine ((𝒰' i).obj j)] :
-    LocallyOfFiniteType f ↔
-    ∀ i j, (Scheme.Γ.map ((𝒰' i).map j ≫ pullback.snd _ _).op).FiniteType :=
-  locallyOfFiniteType_eq.symm ▸ RingHom.finiteType_is_local.affine_openCover_iff f 𝒰 𝒰'
-#align algebraic_geometry.locally_of_finite_type.affine_open_cover_iff AlgebraicGeometry.LocallyOfFiniteType.affine_openCover_iff
-
-theorem LocallyOfFiniteType.source_openCover_iff {X Y : Scheme.{u}} (f : X ⟶ Y)
-    (𝒰 : Scheme.OpenCover.{u} X) : LocallyOfFiniteType f ↔ ∀ i, LocallyOfFiniteType (𝒰.map i ≫ f) :=
-  locallyOfFiniteType_eq.symm ▸ RingHom.finiteType_is_local.source_openCover_iff f 𝒰
-#align algebraic_geometry.locally_of_finite_type.source_open_cover_iff AlgebraicGeometry.LocallyOfFiniteType.source_openCover_iff
-
-theorem LocallyOfFiniteType.openCover_iff {X Y : Scheme.{u}} (f : X ⟶ Y)
-    (𝒰 : Scheme.OpenCover.{u} Y) :
-    LocallyOfFiniteType f ↔ ∀ i, LocallyOfFiniteType (pullback.snd f (𝒰.map i)) :=
-  locallyOfFiniteType_eq.symm ▸ RingHom.finiteType_is_local.is_local_affineLocally.openCover_iff f 𝒰
-#align algebraic_geometry.locally_of_finite_type.open_cover_iff AlgebraicGeometry.LocallyOfFiniteType.openCover_iff
-
-instance locallyOfFiniteType_respectsIso : MorphismProperty.RespectsIso @LocallyOfFiniteType := by
-  have := sourceAffineLocally_respectsIso RingHom.finiteType_respectsIso
-  rw [locallyOfFiniteType_eq]
-  apply targetAffineLocally_respectsIso
-#align algebraic_geometry.locally_of_finite_type_respects_iso AlgebraicGeometry.locallyOfFiniteType_respectsIso
-=======
     [LocallyOfFiniteType (f ≫ g)] : LocallyOfFiniteType f :=
   HasRingHomProperty.of_comp (fun f g ↦ RingHom.FiniteType.of_comp_finiteType) ‹_›
 
@@ -93,6 +59,5 @@
 lemma locallyOfFiniteType_stableUnderBaseChange :
     MorphismProperty.StableUnderBaseChange @LocallyOfFiniteType :=
   HasRingHomProperty.stableUnderBaseChange RingHom.finiteType_stableUnderBaseChange
->>>>>>> 79df7380
 
 end AlgebraicGeometry