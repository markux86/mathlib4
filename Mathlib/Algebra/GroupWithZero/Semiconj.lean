--- conflicted
+++ resolved
@@ -58,10 +58,6 @@
 lemma zpow_right₀ {a x y : G₀} (h : SemiconjBy a x y) : ∀ m : ℤ, SemiconjBy a (x ^ m) (y ^ m)
   | (n : ℕ) => by simp [h.pow_right n]
   | .negSucc n => by simp only [zpow_negSucc, (h.pow_right (n + 1)).inv_right₀]
-<<<<<<< HEAD
-#align semiconj_by.zpow_right₀ SemiconjBy.zpow_right₀
-=======
->>>>>>> 99508fb5
 
 end SemiconjBy
 
@@ -69,26 +65,6 @@
 variable [GroupWithZero G₀] {a b : G₀}
 
 lemma zpow_right₀ (h : Commute a b) : ∀ m : ℤ, Commute a (b ^ m) := SemiconjBy.zpow_right₀ h
-<<<<<<< HEAD
-#align commute.zpow_right₀ Commute.zpow_right₀
-
-lemma zpow_left₀ (h : Commute a b) (m : ℤ) : Commute (a ^ m) b := (h.symm.zpow_right₀ m).symm
-#align commute.zpow_left₀ Commute.zpow_left₀
-
-lemma zpow_zpow₀ (h : Commute a b) (m n : ℤ) : Commute (a ^ m) (b ^ n) :=
-  (h.zpow_left₀ m).zpow_right₀ n
-#align commute.zpow_zpow₀ Commute.zpow_zpow₀
-
-lemma zpow_self₀ (a : G₀) (n : ℤ) : Commute (a ^ n) a := (Commute.refl a).zpow_left₀ n
-#align commute.zpow_self₀ Commute.zpow_self₀
-
-lemma self_zpow₀ (a : G₀) (n : ℤ) : Commute a (a ^ n) := (Commute.refl a).zpow_right₀ n
-#align commute.self_zpow₀ Commute.self_zpow₀
-
-lemma zpow_zpow_self₀ (a : G₀) (m n : ℤ) : Commute (a ^ m) (a ^ n) :=
-  (Commute.refl a).zpow_zpow₀ m n
-#align commute.zpow_zpow_self₀ Commute.zpow_zpow_self₀
-=======
 
 lemma zpow_left₀ (h : Commute a b) (m : ℤ) : Commute (a ^ m) b := (h.symm.zpow_right₀ m).symm
 
@@ -101,6 +77,5 @@
 
 lemma zpow_zpow_self₀ (a : G₀) (m n : ℤ) : Commute (a ^ m) (a ^ n) :=
   (Commute.refl a).zpow_zpow₀ m n
->>>>>>> 99508fb5
 
 end Commute