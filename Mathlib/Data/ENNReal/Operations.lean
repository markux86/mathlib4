--- conflicted
+++ resolved
@@ -106,12 +106,7 @@
 section OperationsAndOrder
 
 protected theorem pow_pos : 0 < a → ∀ n : ℕ, 0 < a ^ n :=
-<<<<<<< HEAD
   CanonicallyOrderedAdd.pow_pos
-#align ennreal.pow_pos ENNReal.pow_pos
-=======
-  CanonicallyOrderedCommSemiring.pow_pos
->>>>>>> 875821f5
 
 protected theorem pow_ne_zero : a ≠ 0 → ∀ n : ℕ, a ^ n ≠ 0 := by
   simpa only [pos_iff_ne_zero] using ENNReal.pow_pos
@@ -215,12 +210,7 @@
   exact zero_lt_top
 
 theorem mul_pos_iff : 0 < a * b ↔ 0 < a ∧ 0 < b :=
-<<<<<<< HEAD
   CanonicallyOrderedAdd.mul_pos
-#align ennreal.mul_pos_iff ENNReal.mul_pos_iff
-=======
-  CanonicallyOrderedCommSemiring.mul_pos
->>>>>>> 875821f5
 
 theorem mul_pos (ha : a ≠ 0) (hb : b ≠ 0) : 0 < a * b :=
   mul_pos_iff.2 ⟨pos_iff_ne_zero.2 ha, pos_iff_ne_zero.2 hb⟩
