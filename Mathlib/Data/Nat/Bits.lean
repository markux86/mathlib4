/-
Copyright (c) 2022 Praneeth Kolichala. All rights reserved.
Released under Apache 2.0 license as described in the file LICENSE.
Authors: Praneeth Kolichala
-/
import Mathlib.Init.Data.List.Basic
import Mathlib.Algebra.Group.Basic
import Mathlib.Algebra.Group.Nat
import Mathlib.Data.Nat.Defs
import Mathlib.Tactic.Convert
import Mathlib.Tactic.GeneralizeProofs
import Mathlib.Tactic.Says

#align_import data.nat.bits from "leanprover-community/mathlib"@"d012cd09a9b256d870751284dd6a29882b0be105"

/-!
# Additional properties of binary recursion on `Nat`

This file documents additional properties of binary recursion,
which allows us to more easily work with operations which do depend
on the number of leading zeros in the binary representation of `n`.
For example, we can more easily work with `Nat.bits` and `Nat.size`.

See also: `Nat.bitwise`, `Nat.pow` (for various lemmas about `size` and `shiftLeft`/`shiftRight`),
and `Nat.digits`.
-/

-- Once we're in the `Nat` namespace, `xor` will inconveniently resolve to `Nat.xor`.
/-- `bxor` denotes the `xor` function i.e. the exclusive-or function on type `Bool`. -/
local notation "bxor" => _root_.xor

-- As this file is all about `bit0` and `bit1`,
-- we turn off the deprecated linter for the whole file.
set_option linter.deprecated false

namespace Nat
universe u
variable {m n : ℕ}

/-- `boddDiv2 n` returns a 2-tuple of type `(Bool, Nat)` where the `Bool` value indicates whether
`n` is odd or not and the `Nat` value returns `⌊n/2⌋` -/
def boddDiv2 : ℕ → Bool × ℕ
  | 0 => (false, 0)
  | succ n =>
    match boddDiv2 n with
    | (false, m) => (true, m)
    | (true, m) => (false, succ m)
#align nat.bodd_div2 Nat.boddDiv2

/-- `div2 n = ⌊n/2⌋` the greatest integer smaller than `n/2`-/
def div2 (n : ℕ) : ℕ := (boddDiv2 n).2
#align nat.div2 Nat.div2

/-- `bodd n` returns `true` if `n` is odd-/
def bodd (n : ℕ) : Bool := (boddDiv2 n).1
#align nat.bodd Nat.bodd

@[simp] lemma bodd_zero : bodd 0 = false := rfl
#align nat.bodd_zero Nat.bodd_zero

lemma bodd_one : bodd 1 = true := rfl
#align nat.bodd_one Nat.bodd_one

lemma bodd_two : bodd 2 = false := rfl
#align nat.bodd_two Nat.bodd_two

@[simp]
lemma bodd_succ (n : ℕ) : bodd (succ n) = not (bodd n) := by
  simp only [bodd, boddDiv2]
  let ⟨b,m⟩ := boddDiv2 n
  cases b <;> rfl
#align nat.bodd_succ Nat.bodd_succ

@[simp]
lemma bodd_add (m n : ℕ) : bodd (m + n) = bxor (bodd m) (bodd n) := by
  induction n
  case zero => simp
  case succ n ih => simp [← Nat.add_assoc, Bool.xor_not, ih]
#align nat.bodd_add Nat.bodd_add

@[simp]
lemma bodd_mul (m n : ℕ) : bodd (m * n) = (bodd m && bodd n) := by
  induction' n with n IH
  · simp
  · simp only [mul_succ, bodd_add, IH, bodd_succ]
    cases bodd m <;> cases bodd n <;> rfl
#align nat.bodd_mul Nat.bodd_mul

lemma mod_two_of_bodd (n : ℕ) : n % 2 = cond (bodd n) 1 0 := by
  have := congr_arg bodd (mod_add_div n 2)
  simp? [not] at this says
    simp only [bodd_add, bodd_mul, bodd_succ, not, bodd_zero, Bool.false_and, Bool.bne_false]
      at this
  have _ : ∀ b, and false b = false := by
    intro b
    cases b <;> rfl
  have _ : ∀ b, bxor b false = b := by
    intro b
    cases b <;> rfl
  rw [← this]
  cases' mod_two_eq_zero_or_one n with h h <;> rw [h] <;> rfl
#align nat.mod_two_of_bodd Nat.mod_two_of_bodd

@[simp] lemma div2_zero : div2 0 = 0 := rfl
#align nat.div2_zero Nat.div2_zero

lemma div2_one : div2 1 = 0 := rfl
#align nat.div2_one Nat.div2_one

lemma div2_two : div2 2 = 1 := rfl
#align nat.div2_two Nat.div2_two

@[simp]
lemma div2_succ (n : ℕ) : div2 (succ n) = cond (bodd n) (succ (div2 n)) (div2 n) := by
  simp only [bodd, boddDiv2, div2]
  rcases boddDiv2 n with ⟨_|_, _⟩ <;> simp
#align nat.div2_succ Nat.div2_succ

attribute [local simp] Nat.add_comm Nat.add_assoc Nat.add_left_comm Nat.mul_comm Nat.mul_assoc

lemma bodd_add_div2 : ∀ n, cond (bodd n) 1 0 + 2 * div2 n = n
  | 0 => rfl
  | succ n => by
    simp only [bodd_succ, Bool.cond_not, div2_succ, Nat.mul_comm]
    refine' Eq.trans _ (congr_arg succ (bodd_add_div2 n))
    cases bodd n
    · simp
    · simp; omega
#align nat.bodd_add_div2 Nat.bodd_add_div2

lemma div2_val (n) : div2 n = n / 2 := by
  refine Nat.eq_of_mul_eq_mul_left (by decide)
    (Nat.add_left_cancel (Eq.trans ?_ (Nat.mod_add_div n 2).symm))
  rw [mod_two_of_bodd, bodd_add_div2]
#align nat.div2_val Nat.div2_val

@[simp]
<<<<<<< HEAD
lemma div2_testBit (n : ℕ) (i : ℕ) : n.div2.testBit i = n.testBit (i+1) := by
  rw [Nat.testBit_succ, Nat.div2_val]

lemma bitwise_div2 (f : Bool → Bool → Bool) (h : f false false = false) (n : ℕ) (m : ℕ) :
    (bitwise f n m).div2 = bitwise f n.div2 m.div2 := by
  apply Nat.eq_of_testBit_eq
  intro i
  rw [div2_testBit, Nat.testBit_bitwise, Nat.testBit_bitwise, div2_testBit, div2_testBit]
  exact h
  exact h
=======
lemma div2_testBit (n : ℕ) (i : ℕ) : n.div2.testBit i = n.testBit (i + 1) := by
  rw [testBit_succ, div2_val]

lemma bitwise_div2 (f : Bool → Bool → Bool) (h : f false false = false) (n : ℕ) (m : ℕ) :
    (bitwise f n m).div2 = bitwise f n.div2 m.div2 := by
  apply eq_of_testBit_eq
  intro
  simp only [div2_testBit, testBit_bitwise, h]
>>>>>>> 5e6cc299

@[simp]
lemma xor_div2 (n : ℕ) (m : ℕ) : (n ^^^ m).div2 = n.div2 ^^^ m.div2 := by
  apply bitwise_div2
  rfl

@[simp]
lemma or_div2 (n : ℕ) (m : ℕ) : (n ||| m).div2 = n.div2 ||| m.div2 := by
  apply bitwise_div2
  rfl

@[simp]
lemma and_div2 (n : ℕ) (m : ℕ) : (n &&& m).div2 = n.div2 &&& m.div2 := by
  apply bitwise_div2
  rfl

/-- `bit b` appends the digit `b` to the binary representation of its natural number input. -/
def bit (b : Bool) : ℕ → ℕ := cond b bit1 bit0
#align nat.bit Nat.bit

lemma bit0_val (n : Nat) : bit0 n = 2 * n :=
  calc
    n + n = 0 + n + n := by rw [Nat.zero_add]
    _ = n * 2 := rfl
    _ = 2 * n := Nat.mul_comm _ _
#align nat.bit0_val Nat.bit0_val

lemma bit1_val (n : Nat) : bit1 n = 2 * n + 1 := congr_arg succ (bit0_val _)
#align nat.bit1_val Nat.bit1_val

lemma bit_val (b n) : bit b n = 2 * n + cond b 1 0 := by
  cases b
  · apply bit0_val
  · apply bit1_val
#align nat.bit_val Nat.bit_val

@[simp]
<<<<<<< HEAD
lemma bit_true_succ (n : ℕ) : Nat.bit true n + 1 = Nat.bit false (n+1) := by
  rw [bit_val, bit_val, cond_true, cond_false]
  omega

@[simp]
lemma bit_false_succ (n : ℕ) : Nat.bit false n + 1 = Nat.bit true n := by
=======
lemma bit_true_succ (n : ℕ) : bit true n + 1 = bit false (n + 1) := by
  rw [bit_val, bit_val]
  rfl

@[simp]
lemma bit_false_succ (n : ℕ) : bit false n + 1 = bit true n := by
>>>>>>> 5e6cc299
  rw [bit_val, bit_val, cond_true, cond_false]

lemma bit_decomp (n : Nat) : bit (bodd n) (div2 n) = n :=
  (bit_val _ _).trans <| (Nat.add_comm _ _).trans <| bodd_add_div2 _
#align nat.bit_decomp Nat.bit_decomp

/-- For a predicate `C : Nat → Sort*`, if instances can be
  constructed for natural numbers of the form `bit b n`,
  they can be constructed for any given natural number. -/
def bitCasesOn {C : Nat → Sort u} (n) (h : ∀ b n, C (bit b n)) : C n := bit_decomp n ▸ h _ _
#align nat.bit_cases_on Nat.bitCasesOn

lemma bit_zero : bit false 0 = 0 :=
  rfl
#align nat.bit_zero Nat.bit_zero

/--`shiftLeft' b m n` performs a left shift of `m` `n` times
 and adds the bit `b` as the least significant bit each time.
 Returns the corresponding natural number-/
def shiftLeft' (b : Bool) (m : ℕ) : ℕ → ℕ
  | 0 => m
  | n + 1 => bit b (shiftLeft' b m n)
#align nat.shiftl' Nat.shiftLeft'

@[simp]
lemma shiftLeft'_false : ∀ n, shiftLeft' false m n = m <<< n
  | 0 => rfl
  | n + 1 => by
    have : 2 * (m * 2^n) = 2^(n+1)*m := by
      rw [Nat.mul_comm, Nat.mul_assoc, ← Nat.pow_succ]; simp
    simp [shiftLeft_eq, shiftLeft', bit_val, shiftLeft'_false, this]

/-- Std4 takes the unprimed name for `Nat.shiftLeft_eq m n : m <<< n = m * 2 ^ n`. -/
@[simp] lemma shiftLeft_eq' (m n : Nat) : shiftLeft m n = m <<< n := rfl
@[simp] lemma shiftRight_eq (m n : Nat) : shiftRight m n = m >>> n := rfl

#align nat.test_bit Nat.testBit

lemma binaryRec_decreasing (h : n ≠ 0) : div2 n < n := by
  rw [div2_val]
  apply (div_lt_iff_lt_mul <| succ_pos 1).2
  have := Nat.mul_lt_mul_of_pos_left (lt_succ_self 1)
    (lt_of_le_of_ne n.zero_le h.symm)
  rwa [Nat.mul_one] at this

/-- A recursion principle for `bit` representations of natural numbers.
  For a predicate `C : Nat → Sort*`, if instances can be
  constructed for natural numbers of the form `bit b n`,
  they can be constructed for all natural numbers. -/
def binaryRec {C : Nat → Sort u} (z : C 0) (f : ∀ b n, C n → C (bit b n)) : ∀ n, C n :=
  fun n =>
    if n0 : n = 0 then by
      simp only [n0]
      exact z
    else by
      let n' := div2 n
      have _x : bit (bodd n) n' = n := by
        apply bit_decomp n
      rw [← _x]
      exact f (bodd n) n' (binaryRec z f n')
  decreasing_by exact binaryRec_decreasing n0
#align nat.binary_rec Nat.binaryRec

/-- `size n` : Returns the size of a natural number in
bits i.e. the length of its binary representation -/
def size : ℕ → ℕ :=
  binaryRec 0 fun _ _ => succ
#align nat.size Nat.size

/-- `bits n` returns a list of Bools which correspond to the binary representation of n, where
    the head of the list represents the least significant bit -/
def bits : ℕ → List Bool :=
  binaryRec [] fun b _ IH => b :: IH
#align nat.bits Nat.bits

#align nat.bitwise Nat.bitwise

#align nat.lor Nat.lor
#align nat.land Nat.land
#align nat.lxor Nat.xor

/--`ldiff a b` performs bitwise set difference. For each corresponding
  pair of bits taken as booleans, say `aᵢ` and `bᵢ`, it applies the
  boolean operation `aᵢ ∧ ¬bᵢ` to obtain the `iᵗʰ` bit of the result. -/
def ldiff : ℕ → ℕ → ℕ :=
  bitwise fun a b => a && not b
#align nat.ldiff Nat.ldiff

@[simp]
lemma binaryRec_zero {C : Nat → Sort u} (z : C 0) (f : ∀ b n, C n → C (bit b n)) :
    binaryRec z f 0 = z := by
  rw [binaryRec]
  rfl
#align nat.binary_rec_zero Nat.binaryRec_zero

/-! bitwise ops -/

lemma bodd_bit (b n) : bodd (bit b n) = b := by
  rw [bit_val]
  simp only [Nat.mul_comm, Nat.add_comm, bodd_add, bodd_mul, bodd_succ, bodd_zero, Bool.not_false,
    Bool.not_true, Bool.and_false, Bool.xor_false]
  cases b <;> cases bodd n <;> rfl
#align nat.bodd_bit Nat.bodd_bit

@[simp]
lemma div2_bit (b n) : div2 (bit b n) = n := by
  rw [bit_val, div2_val, Nat.add_comm, add_mul_div_left, div_eq_of_lt, Nat.zero_add]
  <;> cases b
  <;> decide
#align nat.div2_bit Nat.div2_bit

lemma shiftLeft'_add (b m n) : ∀ k, shiftLeft' b m (n + k) = shiftLeft' b (shiftLeft' b m n) k
  | 0 => rfl
  | k + 1 => congr_arg (bit b) (shiftLeft'_add b m n k)
#align nat.shiftl'_add Nat.shiftLeft'_add

lemma shiftLeft_add (m n : Nat) : ∀ k, m <<< (n + k) = (m <<< n) <<< k := by
  intro k; simp only [← shiftLeft'_false, shiftLeft'_add]

lemma shiftLeft'_sub (b m) : ∀ {n k}, k ≤ n → shiftLeft' b m (n - k) = (shiftLeft' b m n) >>> k
  | n, 0, _ => rfl
  | n + 1, k + 1, h => by
    rw [succ_sub_succ_eq_sub, shiftLeft', Nat.add_comm, shiftRight_add]
    simp only [shiftLeft'_sub, Nat.le_of_succ_le_succ h, shiftRight_succ, shiftRight_zero]
    simp [← div2_val, div2_bit]
#align nat.shiftl'_sub Nat.shiftLeft'_sub

lemma shiftLeft_sub : ∀ (m : Nat) {n k}, k ≤ n → m <<< (n - k) = (m <<< n) >>> k :=
  fun _ _ _ hk => by simp only [← shiftLeft'_false, shiftLeft'_sub false _ hk]

-- Not a `simp` lemma, as later `simp` will be able to prove this.
lemma testBit_bit_zero (b n) : testBit (bit b n) 0 = b := by
  rw [testBit, bit]
  cases b
  · simp [bit0, ← Nat.mul_two]
  · simp only [cond_true, bit1, bit0, shiftRight_zero, and_one_is_mod, bne_iff_ne]
    simp only [← Nat.mul_two]
    rw [Nat.add_mod]
    simp

#align nat.test_bit_zero Nat.testBit_zero

lemma bodd_eq_and_one_ne_zero : ∀ n, bodd n = (n &&& 1 != 0)
  | 0 => rfl
  | 1 => rfl
  | n + 2 => by simpa using bodd_eq_and_one_ne_zero n

lemma testBit_bit_succ (m b n) : testBit (bit b n) (succ m) = testBit n m := by
  have : bodd (((bit b n) >>> 1) >>> m) = bodd (n >>> m) := by
    simp only [shiftRight_eq_div_pow]
    simp [← div2_val, div2_bit]
  rw [← shiftRight_add, Nat.add_comm] at this
  simp only [bodd_eq_and_one_ne_zero] at this
  exact this
#align nat.test_bit_succ Nat.testBit_succ

lemma binaryRec_eq {C : Nat → Sort u} {z : C 0} {f : ∀ b n, C n → C (bit b n)}
    (h : f false 0 z = z) (b n) : binaryRec z f (bit b n) = f b n (binaryRec z f n) := by
  rw [binaryRec]
  split <;> rename_i h'
  · generalize binaryRec z f (bit b n) = e
    revert e
    have bf := bodd_bit b n
    have n0 := div2_bit b n
    rw [h'] at bf n0
    simp only [bodd_zero, div2_zero] at bf n0
    subst bf n0
    rw [binaryRec_zero]
    intros
    rw [h]
    rfl
  · simp only; generalize_proofs h
    revert h
    rw [bodd_bit, div2_bit]
    intros; rfl
#align nat.binary_rec_eq Nat.binaryRec_eq
#noalign nat.bitwise_bit_aux

/-! ### `boddDiv2_eq` and `bodd` -/


@[simp]
theorem boddDiv2_eq (n : ℕ) : boddDiv2 n = (bodd n, div2 n) := rfl
#align nat.bodd_div2_eq Nat.boddDiv2_eq

@[simp]
theorem bodd_bit0 (n) : bodd (bit0 n) = false :=
  bodd_bit false n
#align nat.bodd_bit0 Nat.bodd_bit0

@[simp]
theorem bodd_bit1 (n) : bodd (bit1 n) = true :=
  bodd_bit true n
#align nat.bodd_bit1 Nat.bodd_bit1

@[simp]
theorem div2_bit0 (n) : div2 (bit0 n) = n :=
  div2_bit false n
#align nat.div2_bit0 Nat.div2_bit0

@[simp]
theorem div2_bit1 (n) : div2 (bit1 n) = n :=
  div2_bit true n
#align nat.div2_bit1 Nat.div2_bit1

/-! ### `bit0` and `bit1` -/

-- There is no need to prove `bit0_eq_zero : bit0 n = 0 ↔ n = 0`
-- as this is true for any `[Semiring R] [NoZeroDivisors R] [CharZero R]`
-- However the lemmas `bit0_eq_bit0`, `bit1_eq_bit1`, `bit1_eq_one`, `one_eq_bit1`
-- need `[Ring R] [NoZeroDivisors R] [CharZero R]` in general,
-- so we prove `ℕ` specialized versions here.
@[simp]
theorem bit0_eq_bit0 {m n : ℕ} : bit0 m = bit0 n ↔ m = n :=
  ⟨Nat.bit0_inj, fun h => by subst h; rfl⟩
#align nat.bit0_eq_bit0 Nat.bit0_eq_bit0

@[simp]
theorem bit1_eq_bit1 {m n : ℕ} : bit1 m = bit1 n ↔ m = n :=
  ⟨Nat.bit1_inj, fun h => by subst h; rfl⟩
#align nat.bit1_eq_bit1 Nat.bit1_eq_bit1

@[simp]
theorem bit1_eq_one {n : ℕ} : bit1 n = 1 ↔ n = 0 :=
  ⟨@Nat.bit1_inj n 0, fun h => by subst h; rfl⟩
#align nat.bit1_eq_one Nat.bit1_eq_one

@[simp]
theorem one_eq_bit1 {n : ℕ} : 1 = bit1 n ↔ n = 0 :=
  ⟨fun h => (@Nat.bit1_inj 0 n h).symm, fun h => by subst h; rfl⟩
#align nat.one_eq_bit1 Nat.one_eq_bit1

theorem bit_add : ∀ (b : Bool) (n m : ℕ), bit b (n + m) = bit false n + bit b m
  | true, _, _ => (congr_arg (· + 1) <| add_add_add_comm _ _ _ _ : _).trans (add_assoc _ _ _)
  | false, _, _ => add_add_add_comm _ _ _ _
#align nat.bit_add Nat.bit_add

theorem bit_add' : ∀ (b : Bool) (n m : ℕ), bit b (n + m) = bit b n + bit false m
  | true, _, _ => (congr_arg (· + 1) <| add_add_add_comm _ _ _ _ : _).trans (add_right_comm _ _ _)
  | false, _, _ => add_add_add_comm _ _ _ _
#align nat.bit_add' Nat.bit_add'

theorem bit_ne_zero (b) {n} (h : n ≠ 0) : bit b n ≠ 0 := by
  cases b <;> [exact Nat.bit0_ne_zero h; exact Nat.bit1_ne_zero _]
#align nat.bit_ne_zero Nat.bit_ne_zero

theorem bit0_mod_two : bit0 n % 2 = 0 := by
  rw [Nat.mod_two_of_bodd]
  simp
#align nat.bit0_mod_two Nat.bit0_mod_two

theorem bit1_mod_two : bit1 n % 2 = 1 := by
  rw [Nat.mod_two_of_bodd]
  simp
#align nat.bit1_mod_two Nat.bit1_mod_two

theorem pos_of_bit0_pos {n : ℕ} (h : 0 < bit0 n) : 0 < n := by
  cases n
  · cases h
  · apply succ_pos
#align nat.pos_of_bit0_pos Nat.pos_of_bit0_pos

@[simp]
theorem bitCasesOn_bit {C : ℕ → Sort u} (H : ∀ b n, C (bit b n)) (b : Bool) (n : ℕ) :
    bitCasesOn (bit b n) H = H b n :=
  eq_of_heq <| (eq_rec_heq _ _).trans <| by rw [bodd_bit, div2_bit]
#align nat.bit_cases_on_bit Nat.bitCasesOn_bit

@[simp]
theorem bitCasesOn_bit0 {C : ℕ → Sort u} (H : ∀ b n, C (bit b n)) (n : ℕ) :
    bitCasesOn (bit0 n) H = H false n :=
  bitCasesOn_bit H false n
#align nat.bit_cases_on_bit0 Nat.bitCasesOn_bit0

@[simp]
theorem bitCasesOn_bit1 {C : ℕ → Sort u} (H : ∀ b n, C (bit b n)) (n : ℕ) :
    bitCasesOn (bit1 n) H = H true n :=
  bitCasesOn_bit H true n
#align nat.bit_cases_on_bit1 Nat.bitCasesOn_bit1

theorem bit_cases_on_injective {C : ℕ → Sort u} :
    Function.Injective fun H : ∀ b n, C (bit b n) => fun n => bitCasesOn n H := by
  intro H₁ H₂ h
  ext b n
  simpa only [bitCasesOn_bit] using congr_fun h (bit b n)
#align nat.bit_cases_on_injective Nat.bit_cases_on_injective

@[simp]
theorem bit_cases_on_inj {C : ℕ → Sort u} (H₁ H₂ : ∀ b n, C (bit b n)) :
    ((fun n => bitCasesOn n H₁) = fun n => bitCasesOn n H₂) ↔ H₁ = H₂ :=
  bit_cases_on_injective.eq_iff
#align nat.bit_cases_on_inj Nat.bit_cases_on_inj

protected theorem bit0_eq_zero {n : ℕ} : bit0 n = 0 ↔ n = 0 :=
  ⟨Nat.eq_zero_of_add_eq_zero_left, fun h => by simp [h]⟩
#align nat.bit0_eq_zero Nat.bit0_eq_zero

theorem bit_eq_zero_iff {n : ℕ} {b : Bool} : bit b n = 0 ↔ n = 0 ∧ b = false := by
  constructor
  · cases b <;> simp [Nat.bit, Nat.bit0_eq_zero, Nat.bit1_ne_zero]
  · rintro ⟨rfl, rfl⟩
    rfl
#align nat.bit_eq_zero_iff Nat.bit_eq_zero_iff

protected lemma bit0_le (h : n ≤ m) : bit0 n ≤ bit0 m :=
  add_le_add h h
#align nat.bit0_le Nat.bit0_le

protected lemma bit1_le {n m : ℕ} (h : n ≤ m) : bit1 n ≤ bit1 m :=
  succ_le_succ (add_le_add h h)
#align nat.bit1_le Nat.bit1_le

lemma bit_le : ∀ (b : Bool) {m n : ℕ}, m ≤ n → bit b m ≤ bit b n
  | true, _, _, h => Nat.bit1_le h
  | false, _, _, h => Nat.bit0_le h
#align nat.bit_le Nat.bit_le

lemma bit0_le_bit : ∀ (b) {m n : ℕ}, m ≤ n → bit0 m ≤ bit b n
  | true, _, _, h => le_of_lt <| Nat.bit0_lt_bit1 h
  | false, _, _, h => Nat.bit0_le h
#align nat.bit0_le_bit Nat.bit0_le_bit

lemma bit_le_bit1 : ∀ (b) {m n : ℕ}, m ≤ n → bit b m ≤ bit1 n
  | false, _, _, h => le_of_lt <| Nat.bit0_lt_bit1 h
  | true, _, _, h => Nat.bit1_le h
#align nat.bit_le_bit1 Nat.bit_le_bit1

lemma bit_lt_bit0 : ∀ (b) {m n : ℕ}, m < n → bit b m < bit0 n
  | true, _, _, h => Nat.bit1_lt_bit0 h
  | false, _, _, h => Nat.bit0_lt h
#align nat.bit_lt_bit0 Nat.bit_lt_bit0

protected lemma bit0_lt_bit0 : bit0 m < bit0 n ↔ m < n := by unfold bit0; omega

lemma bit_lt_bit (a b) (h : m < n) : bit a m < bit b n :=
  lt_of_lt_of_le (bit_lt_bit0 _ h) (bit0_le_bit _ (le_refl _))
#align nat.bit_lt_bit Nat.bit_lt_bit

@[simp]
lemma bit0_le_bit1_iff : bit0 m ≤ bit1 n ↔ m ≤ n := by
  refine ⟨fun h ↦ ?_, fun h ↦ le_of_lt (Nat.bit0_lt_bit1 h)⟩
  rwa [← Nat.lt_succ_iff, n.bit1_eq_succ_bit0, ← n.bit0_succ_eq, Nat.bit0_lt_bit0, Nat.lt_succ_iff]
    at h
#align nat.bit0_le_bit1_iff Nat.bit0_le_bit1_iff

@[simp]
lemma bit0_lt_bit1_iff : bit0 m < bit1 n ↔ m ≤ n :=
  ⟨fun h => bit0_le_bit1_iff.1 (le_of_lt h), Nat.bit0_lt_bit1⟩
#align nat.bit0_lt_bit1_iff Nat.bit0_lt_bit1_iff

@[simp]
lemma bit1_le_bit0_iff : bit1 m ≤ bit0 n ↔ m < n :=
  ⟨fun h ↦ by rwa [m.bit1_eq_succ_bit0, Nat.succ_le_iff, Nat.bit0_lt_bit0] at h,
     fun h ↦ le_of_lt (Nat.bit1_lt_bit0 h)⟩
#align nat.bit1_le_bit0_iff Nat.bit1_le_bit0_iff

@[simp]
lemma bit1_lt_bit0_iff : bit1 m < bit0 n ↔ m < n :=
  ⟨fun h ↦ bit1_le_bit0_iff.1 (le_of_lt h), Nat.bit1_lt_bit0⟩
#align nat.bit1_lt_bit0_iff Nat.bit1_lt_bit0_iff

-- Porting note: temporarily porting only needed portions
/-
@[simp]
theorem one_le_bit0_iff : 1 ≤ bit0 n ↔ 0 < n := by
  convert bit1_le_bit0_iff
  rfl
#align nat.one_le_bit0_iff Nat.one_le_bit0_iff

@[simp]
theorem one_lt_bit0_iff : 1 < bit0 n ↔ 1 ≤ n := by
  convert bit1_lt_bit0_iff
  rfl
#align nat.one_lt_bit0_iff Nat.one_lt_bit0_iff

@[simp]
theorem bit_le_bit_iff : ∀ {b : Bool}, bit b m ≤ bit b n ↔ m ≤ n
  | false => bit0_le_bit0
  | true => bit1_le_bit1
#align nat.bit_le_bit_iff Nat.bit_le_bit_iff

@[simp]
theorem bit_lt_bit_iff : ∀ {b : Bool}, bit b m < bit b n ↔ m < n
  | false => bit0_lt_bit0
  | true => bit1_lt_bit1
#align nat.bit_lt_bit_iff Nat.bit_lt_bit_iff

@[simp]
theorem bit_le_bit1_iff : ∀ {b : Bool}, bit b m ≤ bit1 n ↔ m ≤ n
  | false => bit0_le_bit1_iff
  | true => bit1_le_bit1
#align nat.bit_le_bit1_iff Nat.bit_le_bit1_iff
-/

/--
The same as `binaryRec_eq`,
but that one unfortunately requires `f` to be the identity when appending `false` to `0`.
Here, we allow you to explicitly say that that case is not happening,
i.e. supplying `n = 0 → b = true`. -/
theorem binaryRec_eq' {C : ℕ → Sort*} {z : C 0} {f : ∀ b n, C n → C (bit b n)} (b n)
    (h : f false 0 z = z ∨ (n = 0 → b = true)) :
    binaryRec z f (bit b n) = f b n (binaryRec z f n) := by
  rw [binaryRec]
  split_ifs with h'
  · rcases bit_eq_zero_iff.mp h' with ⟨rfl, rfl⟩
    rw [binaryRec_zero]
    simp only [imp_false, or_false_iff, eq_self_iff_true, not_true] at h
    exact h.symm
  · dsimp only []
    generalize_proofs e
    revert e
    rw [bodd_bit, div2_bit]
    intros
    rfl
#align nat.binary_rec_eq' Nat.binaryRec_eq'

/-- The same as `binaryRec`, but the induction step can assume that if `n=0`,
  the bit being appended is `true`-/
@[elab_as_elim]
def binaryRec' {C : ℕ → Sort*} (z : C 0) (f : ∀ b n, (n = 0 → b = true) → C n → C (bit b n)) :
    ∀ n, C n :=
  binaryRec z fun b n ih =>
    if h : n = 0 → b = true then f b n h ih
    else by
      convert z
      rw [bit_eq_zero_iff]
      simpa using h
#align nat.binary_rec' Nat.binaryRec'

/-- The same as `binaryRec`, but special casing both 0 and 1 as base cases -/
@[elab_as_elim]
def binaryRecFromOne {C : ℕ → Sort*} (z₀ : C 0) (z₁ : C 1) (f : ∀ b n, n ≠ 0 → C n → C (bit b n)) :
    ∀ n, C n :=
  binaryRec' z₀ fun b n h ih =>
    if h' : n = 0 then by
      rw [h', h h']
      exact z₁
    else f b n h' ih
#align nat.binary_rec_from_one Nat.binaryRecFromOne

@[simp]
theorem zero_bits : bits 0 = [] := by simp [Nat.bits]
#align nat.zero_bits Nat.zero_bits

@[simp]
theorem bits_append_bit (n : ℕ) (b : Bool) (hn : n = 0 → b = true) :
    (bit b n).bits = b :: n.bits := by
  rw [Nat.bits, binaryRec_eq']
  simpa
#align nat.bits_append_bit Nat.bits_append_bit

@[simp]
theorem bit0_bits (n : ℕ) (hn : n ≠ 0) : (bit0 n).bits = false :: n.bits :=
  bits_append_bit n false fun hn' => absurd hn' hn
#align nat.bit0_bits Nat.bit0_bits

@[simp]
theorem bit1_bits (n : ℕ) : (bit1 n).bits = true :: n.bits :=
  bits_append_bit n true fun _ => rfl
#align nat.bit1_bits Nat.bit1_bits

@[simp]
theorem one_bits : Nat.bits 1 = [true] := by
  convert bit1_bits 0
#align nat.one_bits Nat.one_bits

-- TODO Find somewhere this can live.
-- example : bits 3423 = [true, true, true, true, true, false, true, false, true, false, true, true]
-- := by norm_num

theorem bodd_eq_bits_head (n : ℕ) : n.bodd = n.bits.headI := by
  induction' n using Nat.binaryRec' with b n h _; · simp
  simp [bodd_bit, bits_append_bit _ _ h]
#align nat.bodd_eq_bits_head Nat.bodd_eq_bits_head

theorem div2_bits_eq_tail (n : ℕ) : n.div2.bits = n.bits.tail := by
  induction' n using Nat.binaryRec' with b n h _; · simp
  simp [div2_bit, bits_append_bit _ _ h]
#align nat.div2_bits_eq_tail Nat.div2_bits_eq_tail

end Nat<|MERGE_RESOLUTION|>--- conflicted
+++ resolved
@@ -135,18 +135,6 @@
 #align nat.div2_val Nat.div2_val
 
 @[simp]
-<<<<<<< HEAD
-lemma div2_testBit (n : ℕ) (i : ℕ) : n.div2.testBit i = n.testBit (i+1) := by
-  rw [Nat.testBit_succ, Nat.div2_val]
-
-lemma bitwise_div2 (f : Bool → Bool → Bool) (h : f false false = false) (n : ℕ) (m : ℕ) :
-    (bitwise f n m).div2 = bitwise f n.div2 m.div2 := by
-  apply Nat.eq_of_testBit_eq
-  intro i
-  rw [div2_testBit, Nat.testBit_bitwise, Nat.testBit_bitwise, div2_testBit, div2_testBit]
-  exact h
-  exact h
-=======
 lemma div2_testBit (n : ℕ) (i : ℕ) : n.div2.testBit i = n.testBit (i + 1) := by
   rw [testBit_succ, div2_val]
 
@@ -155,7 +143,6 @@
   apply eq_of_testBit_eq
   intro
   simp only [div2_testBit, testBit_bitwise, h]
->>>>>>> 5e6cc299
 
 @[simp]
 lemma xor_div2 (n : ℕ) (m : ℕ) : (n ^^^ m).div2 = n.div2 ^^^ m.div2 := by
@@ -193,21 +180,12 @@
 #align nat.bit_val Nat.bit_val
 
 @[simp]
-<<<<<<< HEAD
-lemma bit_true_succ (n : ℕ) : Nat.bit true n + 1 = Nat.bit false (n+1) := by
-  rw [bit_val, bit_val, cond_true, cond_false]
-  omega
-
-@[simp]
-lemma bit_false_succ (n : ℕ) : Nat.bit false n + 1 = Nat.bit true n := by
-=======
 lemma bit_true_succ (n : ℕ) : bit true n + 1 = bit false (n + 1) := by
   rw [bit_val, bit_val]
   rfl
 
 @[simp]
 lemma bit_false_succ (n : ℕ) : bit false n + 1 = bit true n := by
->>>>>>> 5e6cc299
   rw [bit_val, bit_val, cond_true, cond_false]
 
 lemma bit_decomp (n : Nat) : bit (bodd n) (div2 n) = n :=
