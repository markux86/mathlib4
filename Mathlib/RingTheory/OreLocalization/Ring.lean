/-
Copyright (c) 2022 Jakob von Raumer. All rights reserved.
Released under Apache 2.0 license as described in the file LICENSE.
Authors: Jakob von Raumer, Kevin Klinge, Andrew Yang
-/

import Mathlib.Algebra.GroupWithZero.NonZeroDivisors
<<<<<<< HEAD
import Mathlib.Algebra.Module.LinearMap.Basic
=======
import Mathlib.Algebra.Algebra.Defs
>>>>>>> e5344068
import Mathlib.Algebra.Field.Defs
import Mathlib.RingTheory.OreLocalization.Basic

#align_import ring_theory.ore_localization.basic from "leanprover-community/mathlib"@"861a26926586cd46ff80264d121cdb6fa0e35cc1"

/-!

# Module and Ring instances of Ore Localizations

The `Monoid` and `DistribMulAction` instances and additive versions are provided in
`Mathlib/RingTheory/OreLocalization/Basic.lean`.

-/

universe u

namespace OreLocalization

section Module

variable {R : Type*} [Semiring R] {S : Submonoid R} [OreSet S]
variable {X : Type*} [AddCommMonoid X] [Module R X]

protected theorem zero_smul (x : X[S⁻¹]) : (0 : R[S⁻¹]) • x = 0 := by
  induction' x with r s
  rw [OreLocalization.zero_def, oreDiv_smul_char 0 r 1 s 0 1 (by simp)]; simp

protected theorem add_smul (y z : R[S⁻¹]) (x : X[S⁻¹]) :
    (y + z) • x = y • x + z • x := by
  induction' x with r₁ s₁
  induction' y with r₂ s₂
  induction' z with r₃ s₃
  rcases oreDivAddChar' r₂ r₃ s₂ s₃ with ⟨ra, sa, ha, q⟩
  rw [q]
  clear q
  rw [OreLocalization.expand' r₂ s₂ sa]
  rcases oreDivSMulChar' (sa • r₂) r₁ (sa * s₂) s₁ with ⟨rb, sb, hb, q⟩
  rw [q]
  clear q
  have hs₃rasb : sb * ra * s₃ ∈ S := by
    rw [mul_assoc, ← ha]
    norm_cast
    apply SetLike.coe_mem
  rw [OreLocalization.expand _ _ _ hs₃rasb]
  have ha' : ↑((sb * sa) * s₂) = sb * ra * s₃ := by simp [ha, mul_assoc]
  rw [← Subtype.coe_eq_of_eq_mk ha']
  rcases oreDivSMulChar' ((sb * ra) • r₃) r₁ (sb * sa * s₂) s₁ with ⟨rc, sc, hc, hc'⟩
  rw [hc']
  rw [oreDiv_add_char _ _ 1 sc (by simp [mul_assoc])]
  rw [OreLocalization.expand' (sa • r₂ + ra • r₃) (sa * s₂) (sc * sb)]
  simp only [smul_eq_mul, one_smul, Submonoid.smul_def, mul_add, Submonoid.coe_mul] at hb hc ⊢
  rw [mul_assoc, hb, mul_assoc, ← mul_assoc _ ra, hc, ← mul_assoc, ← add_mul]
  rw [OreLocalization.smul_cancel']
  simp only [add_smul, ← mul_assoc, smul_smul]

end Module

section Semiring

variable {R : Type*} [Semiring R] {S : Submonoid R} [OreSet S]

attribute [local instance] OreLocalization.oreEqv

protected theorem zero_mul (x : R[S⁻¹]) : 0 * x = 0 :=
  OreLocalization.zero_smul x
#align ore_localization.zero_mul OreLocalization.zero_mul

protected theorem mul_zero (x : R[S⁻¹]) : x * 0 = 0 :=
  OreLocalization.smul_zero x
#align ore_localization.mul_zero OreLocalization.mul_zero

protected theorem left_distrib (x y z : R[S⁻¹]) : x * (y + z) = x * y + x * z :=
  OreLocalization.smul_add _ _ _
#align ore_localization.left_distrib OreLocalization.left_distrib

theorem right_distrib (x y z : R[S⁻¹]) : (x + y) * z = x * z + y * z :=
  OreLocalization.add_smul _ _ _
#align ore_localization.right_distrib OreLocalization.right_distrib

instance : Semiring R[S⁻¹] where
  __ := inferInstanceAs (MonoidWithZero (R[S⁻¹]))
  __ := inferInstanceAs (AddCommMonoid (R[S⁻¹]))
  left_distrib := OreLocalization.left_distrib
  right_distrib := right_distrib

variable {X : Type*} [AddCommMonoid X] [Module R X]

instance : Module R[S⁻¹] X[S⁻¹] where
  add_smul := OreLocalization.add_smul
  zero_smul := OreLocalization.zero_smul

<<<<<<< HEAD
instance : Module R X[S⁻¹] where
  add_smul r s x := by
    rw [← oreDiv_one_smul, ← oreDiv_one_smul, ← oreDiv_one_smul, ← add_oreDiv, add_smul]
  zero_smul x := by
    rw [← oreDiv_one_smul, zero_oreDiv, zero_smul]

variable (S X) in
/-- The function `m ↦ m /ₒ 1` as an `R`-linear map. -/
@[simps]
def mkLinearMap : X →ₗ[R] X[S⁻¹] where
  toFun x := x /ₒ 1
  map_add' x y := add_oreDiv.symm
  map_smul' r x := by dsimp only; rw [← smul_div_one, oreDiv_one_smul, RingHom.id_apply]
=======
instance {R₀} [Semiring R₀] [Module R₀ X] [Module R₀ R]
    [IsScalarTower R₀ R X] [IsScalarTower R₀ R R] :
    Module R₀ X[S⁻¹] where
  add_smul r s x := by simp only [← smul_one_oreDiv_one_smul, add_smul, ← add_oreDiv]
  zero_smul x := by rw [← smul_one_oreDiv_one_smul, zero_smul, zero_oreDiv, zero_smul]

@[simp]
lemma nsmul_eq_nsmul (n : ℕ) (x : X[S⁻¹]) :
    letI inst := OreLocalization.instModuleOfIsScalarTower (R₀ := ℕ) (R := R) (X := X) (S := S)
    HSMul.hSMul (self := @instHSMul _ _ inst.toSMul) n x = n • x := by
  letI inst := OreLocalization.instModuleOfIsScalarTower (R₀ := ℕ) (R := R) (X := X) (S := S)
  exact congr($(AddCommMonoid.natModule.unique.2 inst).smul n x)

/-- The ring homomorphism from `R` to `R[S⁻¹]`, mapping `r : R` to the fraction `r /ₒ 1`. -/
@[simps!]
def numeratorRingHom : R →+* R[S⁻¹] where
  __ := numeratorHom
  map_zero' := by with_unfolding_all exact OreLocalization.zero_def
  map_add' _ _ := add_oreDiv.symm

instance {R₀} [CommSemiring R₀] [Algebra R₀ R] : Algebra R₀ R[S⁻¹] where
  __ := inferInstanceAs (Module R₀ R[S⁻¹])
  __ := numeratorRingHom.comp (algebraMap R₀ R)
  commutes' r x := by
    induction' x using OreLocalization.ind with r₁ s₁
    dsimp
    rw [mul_div_one, oreDiv_mul_char _ _ _ _ (algebraMap R₀ R r) s₁ (Algebra.commutes _ _).symm,
      Algebra.commutes, mul_one]
  smul_def' r x := by
    dsimp
    rw [Algebra.algebraMap_eq_smul_one, ← smul_eq_mul, smul_one_oreDiv_one_smul]
>>>>>>> e5344068

section UMP

variable {T : Type*} [Semiring T]
variable (f : R →+* T) (fS : S →* Units T)
variable (hf : ∀ s : S, f s = fS s)

/-- The universal lift from a ring homomorphism `f : R →+* T`, which maps elements in `S` to
units of `T`, to a ring homomorphism `R[S⁻¹] →+* T`. This extends the construction on
monoids. -/
def universalHom : R[S⁻¹] →+* T :=
  { universalMulHom f.toMonoidHom fS hf with
    map_zero' := by
      simp only [RingHom.toMonoidHom_eq_coe, OneHom.toFun_eq_coe, MonoidHom.toOneHom_coe]
      rw [OreLocalization.zero_def, universalMulHom_apply]
      simp
    map_add' := fun x y => by
      simp only [RingHom.toMonoidHom_eq_coe, OneHom.toFun_eq_coe, MonoidHom.toOneHom_coe]
      induction' x with r₁ s₁
      induction' y with r₂ s₂
      rcases oreDivAddChar' r₁ r₂ s₁ s₂ with ⟨r₃, s₃, h₃, h₃'⟩
      rw [h₃']
      clear h₃'
      simp only [RingHom.toMonoidHom_eq_coe, smul_eq_mul, universalMulHom_apply, MonoidHom.coe_coe,
        Submonoid.smul_def]
      simp only [mul_inv_rev, MonoidHom.map_mul, RingHom.map_add, RingHom.map_mul, Units.val_mul]
      rw [mul_add, mul_assoc, ← mul_assoc _ (f s₃), hf, ← Units.val_mul]
      simp only [one_mul, mul_left_inv, Units.val_one]
      congr 1
      rw [← mul_assoc]
      congr 1
      norm_cast at h₃
      have h₃' := Subtype.coe_eq_of_eq_mk h₃
      rw [← Units.val_mul, ← mul_inv_rev, ← fS.map_mul, h₃']
      rw [Units.inv_mul_eq_iff_eq_mul, Units.eq_mul_inv_iff_mul_eq, ← hf, ← hf]
      simp only [map_mul] }
#align ore_localization.universal_hom OreLocalization.universalHom

theorem universalHom_apply {r : R} {s : S} :
    universalHom f fS hf (r /ₒ s) = ((fS s)⁻¹ : Units T) * f r :=
  rfl
#align ore_localization.universal_hom_apply OreLocalization.universalHom_apply

theorem universalHom_commutes {r : R} : universalHom f fS hf (numeratorHom r) = f r := by
  simp [numeratorHom_apply, universalHom_apply]
#align ore_localization.universal_hom_commutes OreLocalization.universalHom_commutes

theorem universalHom_unique (φ : R[S⁻¹] →+* T) (huniv : ∀ r : R, φ (numeratorHom r) = f r) :
    φ = universalHom f fS hf :=
  RingHom.coe_monoidHom_injective <| universalMulHom_unique (RingHom.toMonoidHom f) fS hf (↑φ) huniv
#align ore_localization.universal_hom_unique OreLocalization.universalHom_unique

end UMP

end Semiring

section Ring

variable {R : Type*} [Ring R] {S : Submonoid R} [OreSet S]
variable {X : Type*} [AddCommGroup X] [Module R X]

instance : Ring R[S⁻¹] where
  __ := inferInstanceAs (Semiring R[S⁻¹])
  __ := inferInstanceAs (AddGroup R[S⁻¹])

@[simp]
lemma zsmul_eq_zsmul (n : ℤ) (x : X[S⁻¹]) :
    letI inst := OreLocalization.instModuleOfIsScalarTower (R₀ := ℤ) (R := R) (X := X) (S := S)
    HSMul.hSMul (self := @instHSMul _ _ inst.toSMul) n x = n • x := by
  letI inst := OreLocalization.instModuleOfIsScalarTower (R₀ := ℤ) (R := R) (X := X) (S := S)
  exact congr($(AddCommGroup.intModule.unique.2 inst).smul n x)

open nonZeroDivisors

theorem numeratorHom_inj (hS : S ≤ nonZeroDivisorsRight R) :
    Function.Injective (numeratorHom : R → R[S⁻¹]) :=
  fun r₁ r₂ h => by
  rw [numeratorHom_apply, numeratorHom_apply, oreDiv_eq_iff] at h
  rcases h with ⟨u, v, h₁, h₂⟩
  simp only [S.coe_one, mul_one, Submonoid.smul_def, smul_eq_mul] at h₁ h₂
  rw [← h₂, ← sub_eq_zero, ← mul_sub] at h₁
  exact (sub_eq_zero.mp (hS u.2 _ h₁)).symm
#align ore_localization.numerator_hom_inj OreLocalization.numeratorHom_inj

theorem subsingleton_iff :
    Subsingleton R[S⁻¹] ↔ 0 ∈ S := by
  rw [← subsingleton_iff_zero_eq_one, OreLocalization.one_def,
    OreLocalization.zero_def, oreDiv_eq_iff]
  simp

theorem nontrivial_iff :
    Nontrivial R[S⁻¹] ↔ 0 ∉ S := by
  rw [← not_subsingleton_iff_nontrivial, subsingleton_iff]

theorem nontrivial_of_nonZeroDivisors [Nontrivial R] (hS : S ≤ R⁰) :
    Nontrivial R[S⁻¹] :=
  nontrivial_iff.mpr (fun e ↦ one_ne_zero <| hS e 1 (mul_zero _))
#align ore_localization.nontrivial_of_non_zero_divisors OreLocalization.nontrivial_of_nonZeroDivisors

end Ring

noncomputable section DivisionRing

open nonZeroDivisors

open scoped Classical

variable {R : Type*} [Ring R] [Nontrivial R] [OreSet R⁰]

instance nontrivial : Nontrivial R[R⁰⁻¹] :=
  nontrivial_of_nonZeroDivisors (refl R⁰)

variable [NoZeroDivisors R]

/-- The inversion of Ore fractions for a ring without zero divisors, satisying `0⁻¹ = 0` and
`(r /ₒ r')⁻¹ = r' /ₒ r` for `r ≠ 0`. -/
@[irreducible]
protected def inv : R[R⁰⁻¹] → R[R⁰⁻¹] :=
  liftExpand
    (fun r s =>
      if hr : r = (0 : R) then (0 : R[R⁰⁻¹])
      else s /ₒ ⟨r, fun _ => eq_zero_of_ne_zero_of_mul_right_eq_zero hr⟩)
    (by
      intro r t s hst
      by_cases hr : r = 0
      · simp [hr]
      · by_cases ht : t = 0
        · exfalso
          apply nonZeroDivisors.coe_ne_zero ⟨_, hst⟩
          simp [ht, mul_zero]
        · simp only [hr, ht, dif_neg, not_false_iff, or_self_iff, mul_eq_zero, smul_eq_mul]
          apply OreLocalization.expand)
#align ore_localization.inv OreLocalization.inv

instance inv' : Inv R[R⁰⁻¹] :=
  ⟨OreLocalization.inv⟩

protected theorem inv_def {r : R} {s : R⁰} :
    (r /ₒ s)⁻¹ =
      if hr : r = (0 : R) then (0 : R[R⁰⁻¹])
      else s /ₒ ⟨r, fun _ => eq_zero_of_ne_zero_of_mul_right_eq_zero hr⟩ := by
  with_unfolding_all rfl
#align ore_localization.inv_def OreLocalization.inv_def

protected theorem mul_inv_cancel (x : R[R⁰⁻¹]) (h : x ≠ 0) : x * x⁻¹ = 1 := by
  induction' x with r s
  rw [OreLocalization.inv_def, OreLocalization.one_def]
  have hr : r ≠ 0 := by
    rintro rfl
    simp at h
  simp only [hr]
  with_unfolding_all apply OreLocalization.mul_inv ⟨r, _⟩
#align ore_localization.mul_inv_cancel OreLocalization.mul_inv_cancel

protected theorem inv_zero : (0 : R[R⁰⁻¹])⁻¹ = 0 := by
  rw [OreLocalization.zero_def, OreLocalization.inv_def]
  simp
#align ore_localization.inv_zero OreLocalization.inv_zero

instance : DivisionRing R[R⁰⁻¹] where
  mul_inv_cancel := OreLocalization.mul_inv_cancel
  inv_zero := OreLocalization.inv_zero
  nnqsmul := _
  qsmul := _

end DivisionRing

section CommSemiring

variable {R : Type*} [CommSemiring R] {S : Submonoid R} [OreSet S]

instance : CommSemiring R[S⁻¹] where
  __ := inferInstanceAs (Semiring R[S⁻¹])
  __ := inferInstanceAs (CommMonoid R[S⁻¹])

end CommSemiring

section CommRing

variable {R : Type*} [CommRing R] {S : Submonoid R} [OreSet S]

instance : CommRing R[S⁻¹] where
  __ := inferInstanceAs (Ring R[S⁻¹])
  __ := inferInstanceAs (CommMonoid R[S⁻¹])

end CommRing

section Field

open nonZeroDivisors

variable {R : Type*} [CommRing R] [Nontrivial R] [NoZeroDivisors R] [OreSet R⁰]

noncomputable
instance : Field R[R⁰⁻¹] where
  __ := inferInstanceAs (DivisionRing R[R⁰⁻¹])
  __ := inferInstanceAs (CommMonoid R[R⁰⁻¹])

end Field

end OreLocalization<|MERGE_RESOLUTION|>--- conflicted
+++ resolved
@@ -5,11 +5,7 @@
 -/
 
 import Mathlib.Algebra.GroupWithZero.NonZeroDivisors
-<<<<<<< HEAD
 import Mathlib.Algebra.Module.LinearMap.Basic
-=======
-import Mathlib.Algebra.Algebra.Defs
->>>>>>> e5344068
 import Mathlib.Algebra.Field.Defs
 import Mathlib.RingTheory.OreLocalization.Basic
 
@@ -101,12 +97,18 @@
   add_smul := OreLocalization.add_smul
   zero_smul := OreLocalization.zero_smul
 
-<<<<<<< HEAD
-instance : Module R X[S⁻¹] where
-  add_smul r s x := by
-    rw [← oreDiv_one_smul, ← oreDiv_one_smul, ← oreDiv_one_smul, ← add_oreDiv, add_smul]
-  zero_smul x := by
-    rw [← oreDiv_one_smul, zero_oreDiv, zero_smul]
+instance {R₀} [Semiring R₀] [Module R₀ X] [Module R₀ R]
+    [IsScalarTower R₀ R X] [IsScalarTower R₀ R R] :
+    Module R₀ X[S⁻¹] where
+  add_smul r s x := by simp only [← smul_one_oreDiv_one_smul, add_smul, ← add_oreDiv]
+  zero_smul x := by rw [← smul_one_oreDiv_one_smul, zero_smul, zero_oreDiv, zero_smul]
+
+@[simp]
+lemma nsmul_eq_nsmul (n : ℕ) (x : X[S⁻¹]) :
+    letI inst := OreLocalization.instModuleOfIsScalarTower (R₀ := ℕ) (R := R) (X := X) (S := S)
+    HSMul.hSMul (self := @instHSMul _ _ inst.toSMul) n x = n • x := by
+  letI inst := OreLocalization.instModuleOfIsScalarTower (R₀ := ℕ) (R := R) (X := X) (S := S)
+  exact congr($(AddCommMonoid.natModule.unique.2 inst).smul n x)
 
 variable (S X) in
 /-- The function `m ↦ m /ₒ 1` as an `R`-linear map. -/
@@ -115,19 +117,6 @@
   toFun x := x /ₒ 1
   map_add' x y := add_oreDiv.symm
   map_smul' r x := by dsimp only; rw [← smul_div_one, oreDiv_one_smul, RingHom.id_apply]
-=======
-instance {R₀} [Semiring R₀] [Module R₀ X] [Module R₀ R]
-    [IsScalarTower R₀ R X] [IsScalarTower R₀ R R] :
-    Module R₀ X[S⁻¹] where
-  add_smul r s x := by simp only [← smul_one_oreDiv_one_smul, add_smul, ← add_oreDiv]
-  zero_smul x := by rw [← smul_one_oreDiv_one_smul, zero_smul, zero_oreDiv, zero_smul]
-
-@[simp]
-lemma nsmul_eq_nsmul (n : ℕ) (x : X[S⁻¹]) :
-    letI inst := OreLocalization.instModuleOfIsScalarTower (R₀ := ℕ) (R := R) (X := X) (S := S)
-    HSMul.hSMul (self := @instHSMul _ _ inst.toSMul) n x = n • x := by
-  letI inst := OreLocalization.instModuleOfIsScalarTower (R₀ := ℕ) (R := R) (X := X) (S := S)
-  exact congr($(AddCommMonoid.natModule.unique.2 inst).smul n x)
 
 /-- The ring homomorphism from `R` to `R[S⁻¹]`, mapping `r : R` to the fraction `r /ₒ 1`. -/
 @[simps!]
@@ -147,7 +136,6 @@
   smul_def' r x := by
     dsimp
     rw [Algebra.algebraMap_eq_smul_one, ← smul_eq_mul, smul_one_oreDiv_one_smul]
->>>>>>> e5344068
 
 section UMP
 
