--- conflicted
+++ resolved
@@ -1146,9 +1146,4 @@
   · apply hstep
     intro β _ hlt
     rw [hn] at hlt
-<<<<<<< HEAD
-    exact ih (Fintype.card β) hlt _ rfl
-#align fintype.induction_subsingleton_or_nontrivial Fintype.induction_subsingleton_or_nontrivial
-=======
-    exact ih (Fintype.card β) hlt _ rfl
->>>>>>> 99508fb5
+    exact ih (Fintype.card β) hlt _ rfl