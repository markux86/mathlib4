/-
Copyright (c) 2023 Dagur Asgeirsson. All rights reserved.
Released under Apache 2.0 license as described in the file LICENSE.
Authors: Dagur Asgeirsson
-/
import Mathlib.Algebra.Category.ModuleCat.Free
import Mathlib.Topology.Category.Profinite.CofilteredLimit
import Mathlib.Topology.Category.Profinite.Product
import Mathlib.Topology.LocallyConstant.Algebra
import Mathlib.Data.Bool.Basic

/-!

# Nöbeling's theorem

This file proves Nöbeling's theorem.

## Main result

* `LocallyConstant.freeOfProfinite`: Nöbeling's theorem.
  For `S : Profinite`, the `ℤ`-module `LocallyConstant S ℤ` is free.

## Proof idea

We follow the proof of theorem 5.4 in [scholze2019condensed], in which the idea is to embed `S` in
a product of `I` copies of `Bool` for some sufficiently large `I`, and then to choose a
well-ordering on `I` and use ordinal induction over that well-order. Here we can let `I` be
the set of clopen subsets of `S` since `S` is totally separated.

The above means it suffices to prove the following statement: For a closed subset `C` of `I → Bool`,
the `ℤ`-module `LocallyConstant C ℤ` is free.

For `i : I`, let `e C i : LocallyConstant C ℤ` denote the map `fun f ↦ (if f.val i then 1 else 0)`.

The basis will consist of products `e C iᵣ * ⋯ * e C i₁` with `iᵣ > ⋯ > i₁` which cannot be written
as linear combinations of lexicographically smaller products. We call this set `GoodProducts C`

What is proved by ordinal induction is that this set is linearly independent. The fact that it
spans can be proved directly.

## References

- [scholze2019condensed], Theorem 5.4.
-/

open CategoryTheory ContinuousMap Limits Opposite Profinite Submodule Topology

universe u

namespace Profinite

namespace NobelingProof

variable {I : Type u} (C : Set (I → Bool))
<<<<<<< HEAD

open Profinite ContinuousMap CategoryTheory Limits Opposite Submodule
=======
>>>>>>> d0df76bd

section Projections
/-!

## Projection maps

The purpose of this section is twofold.

Firstly, in the proof that the set `GoodProducts C` spans the whole module `LocallyConstant C ℤ`,
we need to project `C` down to finite discrete subsets and write `C` as a cofiltered limit of those.

Secondly, in the inductive argument, we need to project `C` down to "smaller" sets satisfying the
inductive hypothesis.

In this section we define the relevant projection maps and prove some compatibility results.

### Main definitions

* Let `J : I → Prop`. Then `Proj J : (I → Bool) → (I → Bool)` is the projection mapping everything
  that satisfies `J i` to itself, and everything else to `false`.

* The image of `C` under `Proj J` is denoted `π C J` and the corresponding map `C → π C J` is called
  `ProjRestrict`. If `J` implies `K` we have a map `ProjRestricts : π C K → π C J`.

* `spanCone_isLimit` establishes that when `C` is compact, it can be written as a limit of its
  images under the maps `Proj (· ∈ s)` where `s : Finset I`.
-/

variable (J K L : I → Prop) [∀ i, Decidable (J i)] [∀ i, Decidable (K i)] [∀ i, Decidable (L i)]

/--
The projection mapping everything that satisfies `J i` to itself, and everything else to `false`
-/
def Proj : (I → Bool) → (I → Bool) :=
  fun c i ↦ if J i then c i else false

@[simp]
theorem continuous_proj :
    Continuous (Proj J : (I → Bool) → (I → Bool)) := by
  dsimp (config := { unfoldPartialApp := true }) [Proj]
  apply continuous_pi
  intro i
  split
  · apply continuous_apply
  · apply continuous_const

/-- The image of `Proj π J` -/
def π : Set (I → Bool) := (Proj J) '' C

/-- The restriction of `Proj π J` to a subset, mapping to its image. -/
@[simps!]
def ProjRestrict : C → π C J :=
  Set.MapsTo.restrict (Proj J) _ _ (Set.mapsTo_image _ _)

@[simp]
theorem continuous_projRestrict : Continuous (ProjRestrict C J) :=
  Continuous.restrict _ (continuous_proj _)

theorem proj_eq_self {x : I → Bool} (h : ∀ i, x i ≠ false → J i) : Proj J x = x := by
  ext i
  simp only [Proj, ite_eq_left_iff]
  contrapose!
  simpa only [ne_comm] using h i

theorem proj_prop_eq_self (hh : ∀ i x, x ∈ C → x i ≠ false → J i) : π C J = C := by
  ext x
  refine ⟨fun ⟨y, hy, h⟩ ↦ ?_, fun h ↦ ⟨x, h, ?_⟩⟩
  · rwa [← h, proj_eq_self]; exact (hh · y hy)
  · rw [proj_eq_self]; exact (hh · x h)

theorem proj_comp_of_subset (h : ∀ i, J i → K i) : (Proj J ∘ Proj K) =
    (Proj J : (I → Bool) → (I → Bool)) := by
  ext x i; dsimp [Proj]; aesop

theorem proj_eq_of_subset (h : ∀ i, J i → K i) : π (π C K) J = π C J := by
  ext x
  refine ⟨fun h ↦ ?_, fun h ↦ ?_⟩
  · obtain ⟨y, ⟨z, hz, rfl⟩, rfl⟩ := h
    refine ⟨z, hz, (?_ : _ = (Proj J ∘ Proj K) z)⟩
    rw [proj_comp_of_subset J K h]
  · obtain ⟨y, hy, rfl⟩ := h
    dsimp [π]
    rw [← Set.image_comp]
    refine ⟨y, hy, ?_⟩
    rw [proj_comp_of_subset J K h]

variable {J K L}

/-- A variant of `ProjRestrict` with domain of the form `π C K` -/
@[simps!]
def ProjRestricts (h : ∀ i, J i → K i) : π C K → π C J :=
  Homeomorph.setCongr (proj_eq_of_subset C J K h) ∘ ProjRestrict (π C K) J

@[simp]
theorem continuous_projRestricts (h : ∀ i, J i → K i) : Continuous (ProjRestricts C h) :=
  Continuous.comp (Homeomorph.continuous _) (continuous_projRestrict _ _)

theorem surjective_projRestricts (h : ∀ i, J i → K i) : Function.Surjective (ProjRestricts C h) :=
  (Homeomorph.surjective _).comp (Set.surjective_mapsTo_image_restrict _ _)

variable (J) in
theorem projRestricts_eq_id : ProjRestricts C (fun i (h : J i) ↦ h) = id := by
  ext ⟨x, y, hy, rfl⟩ i
  simp +contextual only [π, Proj, ProjRestricts_coe, id_eq, if_true]

theorem projRestricts_eq_comp (hJK : ∀ i, J i → K i) (hKL : ∀ i, K i → L i) :
    ProjRestricts C hJK ∘ ProjRestricts C hKL = ProjRestricts C (fun i ↦ hKL i ∘ hJK i) := by
  ext x i
  simp only [π, Proj, Function.comp_apply, ProjRestricts_coe]
  aesop

theorem projRestricts_comp_projRestrict (h : ∀ i, J i → K i) :
    ProjRestricts C h ∘ ProjRestrict C K = ProjRestrict C J := by
  ext x i
  simp only [π, Proj, Function.comp_apply, ProjRestricts_coe, ProjRestrict_coe]
  aesop

variable (J)

/-- The objectwise map in the isomorphism `spanFunctor ≅ Profinite.indexFunctor`. -/
def iso_map : C(π C J, (IndexFunctor.obj C J)) :=
  ⟨fun x ↦ ⟨fun i ↦ x.val i.val, by
    rcases x with ⟨x, y, hy, rfl⟩
    refine ⟨y, hy, ?_⟩
    ext ⟨i, hi⟩
    simp [precomp, Proj, hi]⟩, by
    refine Continuous.subtype_mk (continuous_pi fun i ↦ ?_) _
    exact (continuous_apply i.val).comp continuous_subtype_val⟩

lemma iso_map_bijective : Function.Bijective (iso_map C J) := by
  refine ⟨fun a b h ↦ ?_, fun a ↦ ?_⟩
  · ext i
    rw [Subtype.ext_iff] at h
    by_cases hi : J i
    · exact congr_fun h ⟨i, hi⟩
    · rcases a with ⟨_, c, hc, rfl⟩
      rcases b with ⟨_, d, hd, rfl⟩
      simp only [Proj, if_neg hi]
  · refine ⟨⟨fun i ↦ if hi : J i then a.val ⟨i, hi⟩ else false, ?_⟩, ?_⟩
    · rcases a with ⟨_, y, hy, rfl⟩
      exact ⟨y, hy, rfl⟩
    · ext i
      exact dif_pos i.prop

variable {C}

/--
For a given compact subset `C` of `I → Bool`, `spanFunctor` is the functor from the poset of finsets
of `I` to `Profinite`, sending a finite subset set `J` to the image of `C` under the projection
`Proj J`.
-/
noncomputable
def spanFunctor [∀ (s : Finset I) (i : I), Decidable (i ∈ s)] (hC : IsCompact C) :
    (Finset I)ᵒᵖ ⥤ Profinite.{u} where
  obj s := @Profinite.of (π C (· ∈ (unop s))) _
    (by rw [← isCompact_iff_compactSpace]; exact hC.image (continuous_proj _)) _ _
  map h := ⟨(ProjRestricts C (leOfHom h.unop)), continuous_projRestricts _ _⟩
  map_id J := by simp only [projRestricts_eq_id C (· ∈ (unop J))]; rfl
  map_comp _ _ := by dsimp; congr; dsimp; rw [projRestricts_eq_comp]

/-- The limit cone on `spanFunctor` with point `C`. -/
noncomputable
def spanCone [∀ (s : Finset I) (i : I), Decidable (i ∈ s)] (hC : IsCompact C) :
    Cone (spanFunctor hC) where
  pt := @Profinite.of C _ (by rwa [← isCompact_iff_compactSpace]) _ _
  π :=
  { app := fun s ↦ ⟨ProjRestrict C (· ∈ unop s), continuous_projRestrict _ _⟩
    naturality := by
      intro X Y h
      simp only [Functor.const_obj_obj, Homeomorph.setCongr, Homeomorph.homeomorph_mk_coe,
        Functor.const_obj_map, Category.id_comp, ← projRestricts_comp_projRestrict C
        (leOfHom h.unop)]
      rfl }

/-- `spanCone` is a limit cone. -/
noncomputable
def spanCone_isLimit [∀ (s : Finset I) (i : I), Decidable (i ∈ s)] (hC : IsCompact C) :
    CategoryTheory.Limits.IsLimit (spanCone hC) := by
  refine (IsLimit.postcomposeHomEquiv (NatIso.ofComponents
    (fun s ↦ (CompHausLike.isoOfBijective _ (iso_map_bijective C (· ∈ unop s)))) ?_) (spanCone hC))
    (IsLimit.ofIsoLimit (indexCone_isLimit hC) (Cones.ext (Iso.refl _) ?_))
  · intro ⟨s⟩ ⟨t⟩ ⟨⟨⟨f⟩⟩⟩
    ext x
    have : iso_map C (· ∈ t) ∘ ProjRestricts C f = IndexFunctor.map C f ∘ iso_map C (· ∈ s) := by
      ext _ i; exact dif_pos i.prop
    exact congr_fun this x
  · intro ⟨s⟩
    ext x
    have : iso_map C (· ∈ s) ∘ ProjRestrict C (· ∈ s) = IndexFunctor.π_app C (· ∈ s) := by
      ext _ i; exact dif_pos i.prop
    erw [← this]
    rfl

end Projections

section Products
/-!

## Defining the basis

Our proposed basis consists of products `e C iᵣ * ⋯ * e C i₁` with `iᵣ > ⋯ > i₁` which cannot be
written as linear combinations of lexicographically smaller products. See below for the definition
of `e`.

### Main definitions

* For `i : I`, we let `e C i : LocallyConstant C ℤ` denote the map
  `fun f ↦ (if f.val i then 1 else 0)`.

* `Products I` is the type of lists of decreasing elements of `I`, so a typical element is
  `[i₁, i₂,..., iᵣ]` with `i₁ > i₂ > ... > iᵣ`.

* `Products.eval C` is the `C`-evaluation of a list. It takes a term `[i₁, i₂,..., iᵣ] : Products I`
  and returns the actual product `e C i₁ ··· e C iᵣ : LocallyConstant C ℤ`.

* `GoodProducts C` is the set of `Products I` such that their `C`-evaluation cannot be written as
  a linear combination of evaluations of lexicographically smaller lists.

### Main results

* `Products.evalFacProp` and `Products.evalFacProps` establish the fact that `Products.eval`
  interacts nicely with the projection maps from the previous section.

* `GoodProducts.span_iff_products`: the good products span `LocallyConstant C ℤ` iff all the
  products span `LocallyConstant C ℤ`.

-/

/--
`e C i` is the locally constant map from `C : Set (I → Bool)` to `ℤ` sending `f` to 1 if
`f.val i = true`, and 0 otherwise.
-/
def e (i : I) : LocallyConstant C ℤ where
  toFun := fun f ↦ (if f.val i then 1 else 0)
  isLocallyConstant := by
    rw [IsLocallyConstant.iff_continuous]
    exact (continuous_of_discreteTopology (f := fun (a : Bool) ↦ (if a then (1 : ℤ) else 0))).comp
      ((continuous_apply i).comp continuous_subtype_val)

variable [LinearOrder I]

/--
`Products I` is the type of lists of decreasing elements of `I`, so a typical element is
`[i₁, i₂, ...]` with `i₁ > i₂ > ...`. We order `Products I` lexicographically, so `[] < [i₁, ...]`,
and `[i₁, i₂, ...] < [j₁, j₂, ...]` if either `i₁ < j₁`, or `i₁ = j₁` and `[i₂, ...] < [j₂, ...]`.

Terms `m = [i₁, i₂, ..., iᵣ]` of this type will be used to represent products of the form
`e C i₁ ··· e C iᵣ : LocallyConstant C ℤ` . The function associated to `m` is `m.eval`.
-/
def Products (I : Type*) [LinearOrder I] := {l : List I // l.Chain' (·>·)}

namespace Products

instance : LinearOrder (Products I) :=
  inferInstanceAs (LinearOrder {l : List I // l.Chain' (·>·)})

@[simp]
theorem lt_iff_lex_lt (l m : Products I) : l < m ↔ List.Lex (·<·) l.val m.val := by
  cases l; cases m; rw [Subtype.mk_lt_mk]; exact Iff.rfl

<<<<<<< HEAD
instance [IsWellOrder I (· < ·)] : IsWellFounded (Products I) (·<·) := by
=======
instance [WellFoundedLT I] : WellFoundedLT (Products I) := by
>>>>>>> d0df76bd
  have : (· < · : Products I → _ → _) = (fun l m ↦ List.Lex (·<·) l.val m.val) := by
    ext; exact lt_iff_lex_lt _ _
  rw [WellFoundedLT, this]
  dsimp [Products]
  rw [(by rfl : (·>· : I → _) = flip (·<·))]
  infer_instance

/-- The evaluation `e C i₁ ··· e C iᵣ : C → ℤ`  of a formal product `[i₁, i₂, ..., iᵣ]`. -/
def eval (l : Products I) := (l.1.map (e C)).prod

/--
The predicate on products which we prove picks out a basis of `LocallyConstant C ℤ`. We call such a
product "good".
-/
def isGood (l : Products I) : Prop :=
  l.eval C ∉ Submodule.span ℤ ((Products.eval C) '' {m | m < l})

theorem rel_head!_of_mem [Inhabited I] {i : I} {l : Products I} (hi : i ∈ l.val) :
    i ≤ l.val.head! :=
  List.Sorted.le_head! (List.chain'_iff_pairwise.mp l.prop) hi

theorem head!_le_of_lt [Inhabited I] {q l : Products I} (h : q < l) (hq : q.val ≠ []) :
    q.val.head! ≤ l.val.head! :=
  List.head!_le_of_lt l.val q.val h hq

end Products

/-- The set of good products. -/
def GoodProducts := {l : Products I | l.isGood C}

namespace GoodProducts

/-- Evaluation of good products. -/
def eval (l : {l : Products I // l.isGood C}) : LocallyConstant C ℤ :=
  Products.eval C l.1

theorem injective : Function.Injective (eval C) := by
  intro ⟨a, ha⟩ ⟨b, hb⟩ h
  dsimp [eval] at h
  rcases lt_trichotomy a b with (h'|rfl|h')
  · exfalso; apply hb; rw [← h]
    exact Submodule.subset_span ⟨a, h', rfl⟩
  · rfl
  · exfalso; apply ha; rw [h]
    exact Submodule.subset_span ⟨b, ⟨h',rfl⟩⟩

/-- The image of the good products in the module `LocallyConstant C ℤ`. -/
def range := Set.range (GoodProducts.eval C)

/-- The type of good products is equivalent to its image. -/
noncomputable
def equiv_range : GoodProducts C ≃ range C :=
  Equiv.ofInjective (eval C) (injective C)

theorem equiv_toFun_eq_eval : (equiv_range C).toFun = Set.rangeFactorization (eval C) := rfl

theorem linearIndependent_iff_range : LinearIndependent ℤ (GoodProducts.eval C) ↔
    LinearIndependent ℤ (fun (p : range C) ↦ p.1) := by
  rw [← @Set.rangeFactorization_eq _ _ (GoodProducts.eval C), ← equiv_toFun_eq_eval C]
  exact linearIndependent_equiv (equiv_range C)

end GoodProducts

namespace Products

theorem eval_eq (l : Products I) (x : C) :
    l.eval C x = if ∀ i, i ∈ l.val → (x.val i = true) then 1 else 0 := by
  change LocallyConstant.evalMonoidHom x (l.eval C) = _
  rw [eval, map_list_prod]
  split_ifs with h
  · simp only [List.map_map]
    apply List.prod_eq_one
    simp only [List.mem_map, Function.comp_apply]
    rintro _ ⟨i, hi, rfl⟩
    exact if_pos (h i hi)
  · simp only [List.map_map, List.prod_eq_zero_iff, List.mem_map, Function.comp_apply]
    push_neg at h
    convert h with i
    dsimp [LocallyConstant.evalMonoidHom, e]
    simp only [ite_eq_right_iff, one_ne_zero]

theorem evalFacProp {l : Products I} (J : I → Prop)
    (h : ∀ a, a ∈ l.val → J a) [∀ j, Decidable (J j)] :
    l.eval (π C J) ∘ ProjRestrict C J = l.eval C := by
  ext x
  dsimp [ProjRestrict]
  rw [Products.eval_eq, Products.eval_eq]
  congr
  apply forall_congr; intro i
  apply forall_congr; intro hi
  simp [h i hi, Proj]

theorem evalFacProps {l : Products I} (J K : I → Prop)
    (h : ∀ a, a ∈ l.val → J a) [∀ j, Decidable (J j)] [∀ j, Decidable (K j)]
    (hJK : ∀ i, J i → K i) :
    l.eval (π C J) ∘ ProjRestricts C hJK = l.eval (π C K) := by
  have : l.eval (π C J) ∘ Homeomorph.setCongr (proj_eq_of_subset C J K hJK) =
      l.eval (π (π C K) J) := by
    ext; simp [Homeomorph.setCongr, Products.eval_eq]
  rw [ProjRestricts, ← Function.comp_assoc, this, ← evalFacProp (π C K) J h]

theorem prop_of_isGood {l : Products I} (J : I → Prop) [∀ j, Decidable (J j)]
    (h : l.isGood (π C J)) : ∀ a, a ∈ l.val → J a := by
  intro i hi
  by_contra h'
  apply h
  suffices eval (π C J) l = 0 by
    rw [this]
    exact Submodule.zero_mem _
  ext ⟨_, _, _, rfl⟩
  rw [eval_eq, if_neg fun h ↦ ?_, LocallyConstant.zero_apply]
  simpa [Proj, h'] using h i hi

end Products

/-- The good products span `LocallyConstant C ℤ` if and only all the products do. -/
<<<<<<< HEAD
theorem GoodProducts.span_iff_products [IsWellOrder I (· < ·)] :
=======
theorem GoodProducts.span_iff_products [WellFoundedLT I] :
>>>>>>> d0df76bd
    ⊤ ≤ Submodule.span ℤ (Set.range (eval C)) ↔
      ⊤ ≤ Submodule.span ℤ (Set.range (Products.eval C)) := by
  refine ⟨fun h ↦ le_trans h (span_mono (fun a ⟨b, hb⟩ ↦ ⟨b.val, hb⟩)), fun h ↦ le_trans h ?_⟩
  rw [span_le]
  rintro f ⟨l, rfl⟩
  let L : Products I → Prop := fun m ↦ m.eval C ∈ span ℤ (Set.range (GoodProducts.eval C))
  suffices L l by assumption
  apply IsWellFounded.induction (·<· : Products I → Products I → Prop)
  intro l h
  dsimp
  by_cases hl : l.isGood C
  · apply subset_span
    exact ⟨⟨l, hl⟩, rfl⟩
  · simp only [Products.isGood, not_not] at hl
    suffices Products.eval C '' {m | m < l} ⊆ span ℤ (Set.range (GoodProducts.eval C)) by
      rw [← span_le] at this
      exact this hl
    rintro a ⟨m, hm, rfl⟩
    exact h m hm

end Products

variable [LinearOrder I]

section Span
/-!
## The good products span

Most of the argument is developing an API for `π C (· ∈ s)` when `s : Finset I`; then the image
of `C` is finite with the discrete topology. In this case, there is a direct argument that the good
products span. The general result is deduced from this.

### Main theorems

* `GoodProducts.spanFin` : The good products span the locally constant functions on `π C (· ∈ s)`
  if `s` is finite.

* `GoodProducts.span` : The good products span `LocallyConstant C ℤ` for every closed subset `C`.
-/

section Fin

variable (s : Finset I)

/-- The `ℤ`-linear map induced by precomposition of the projection `C → π C (· ∈ s)`. -/
noncomputable
def πJ : LocallyConstant (π C (· ∈ s)) ℤ →ₗ[ℤ] LocallyConstant C ℤ :=
  LocallyConstant.comapₗ ℤ ⟨_, (continuous_projRestrict C (· ∈ s))⟩

theorem eval_eq_πJ (l : Products I) (hl : l.isGood (π C (· ∈ s))) :
    l.eval C = πJ C s (l.eval (π C (· ∈ s))) := by
  ext f
  simp only [πJ, LocallyConstant.comapₗ, LinearMap.coe_mk, AddHom.coe_mk,
    (continuous_projRestrict C (· ∈ s)), LocallyConstant.coe_comap, Function.comp_apply]
  exact (congr_fun (Products.evalFacProp C (· ∈ s) (Products.prop_of_isGood  C (· ∈ s) hl)) _).symm

/-- `π C (· ∈ s)` is finite for a finite set `s`. -/
noncomputable
instance : Fintype (π C (· ∈ s)) := by
  let f : π C (· ∈ s) → (s → Bool) := fun x j ↦ x.val j.val
  refine Fintype.ofInjective f ?_
  intro ⟨_, x, hx, rfl⟩ ⟨_, y, hy, rfl⟩ h
  ext i
  by_cases hi : i ∈ s
  · exact congrFun h ⟨i, hi⟩
  · simp only [Proj, if_neg hi]


open scoped Classical in
/-- The Kronecker delta as a locally constant map from `π C (· ∈ s)` to `ℤ`. -/
noncomputable
def spanFinBasis (x : π C (· ∈ s)) : LocallyConstant (π C (· ∈ s)) ℤ where
  toFun := fun y ↦ if y = x then 1 else 0
  isLocallyConstant :=
    haveI : DiscreteTopology (π C (· ∈ s)) := Finite.instDiscreteTopology
    IsLocallyConstant.of_discrete _

open scoped Classical in
theorem spanFinBasis.span : ⊤ ≤ Submodule.span ℤ (Set.range (spanFinBasis C s)) := by
  intro f _
  rw [Finsupp.mem_span_range_iff_exists_finsupp]
  use Finsupp.onFinset (Finset.univ) f.toFun (fun _ _ ↦ Finset.mem_univ _)
  ext x
  change LocallyConstant.evalₗ ℤ x _ = _
  simp only [zsmul_eq_mul, map_finsupp_sum, LocallyConstant.evalₗ_apply,
    LocallyConstant.coe_mul, Pi.mul_apply, spanFinBasis, LocallyConstant.coe_mk, mul_ite, mul_one,
    mul_zero, Finsupp.sum_ite_eq, Finsupp.mem_support_iff, ne_eq, ite_not]
  split_ifs with h <;> [exact h.symm; rfl]

/--
A certain explicit list of locally constant maps. The theorem `factors_prod_eq_basis` shows that the
product of the elements in this list is the delta function `spanFinBasis C s x`.
-/
def factors (x : π C (· ∈ s)) : List (LocallyConstant (π C (· ∈ s)) ℤ) :=
  List.map (fun i ↦ if x.val i = true then e (π C (· ∈ s)) i else (1 - (e (π C (· ∈ s)) i)))
    (s.sort (·≥·))

theorem list_prod_apply {I} (C : Set (I → Bool)) (x : C) (l : List (LocallyConstant C ℤ)) :
    l.prod x = (l.map (LocallyConstant.evalMonoidHom x)).prod := by
  rw [← map_list_prod (LocallyConstant.evalMonoidHom x) l]
  rfl

theorem factors_prod_eq_basis_of_eq {x y : (π C fun x ↦ x ∈ s)} (h : y = x) :
    (factors C s x).prod y = 1 := by
  rw [list_prod_apply (π C (· ∈ s)) y _]
  apply List.prod_eq_one
  simp only [h, List.mem_map, LocallyConstant.evalMonoidHom, factors]
  rintro _ ⟨a, ⟨b, _, rfl⟩, rfl⟩
  dsimp
  split_ifs with hh
  · rw [e, LocallyConstant.coe_mk, if_pos hh]
  · rw [LocallyConstant.sub_apply, e, LocallyConstant.coe_mk, LocallyConstant.coe_mk, if_neg hh]
    simp only [LocallyConstant.toFun_eq_coe, LocallyConstant.coe_one, Pi.one_apply, sub_zero]

theorem e_mem_of_eq_true {x : (π C (· ∈ s))} {a : I} (hx : x.val a = true) :
    e (π C (· ∈ s)) a ∈ factors C s x := by
  rcases x with ⟨_, z, hz, rfl⟩
  simp only [factors, List.mem_map, Finset.mem_sort]
  refine ⟨a, ?_, if_pos hx⟩
  aesop (add simp Proj)

theorem one_sub_e_mem_of_false {x y : (π C (· ∈ s))} {a : I} (ha : y.val a = true)
    (hx : x.val a = false) : 1 - e (π C (· ∈ s)) a ∈ factors C s x := by
  simp only [factors, List.mem_map, Finset.mem_sort]
  use a
  simp only [hx, ite_false, and_true]
  rcases y with ⟨_, z, hz, rfl⟩
  aesop (add simp Proj)

theorem factors_prod_eq_basis_of_ne {x y : (π C (· ∈ s))} (h : y ≠ x) :
    (factors C s x).prod y = 0 := by
  rw [list_prod_apply (π C (· ∈ s)) y _]
  apply List.prod_eq_zero
  simp only [List.mem_map]
  obtain ⟨a, ha⟩ : ∃ a, y.val a ≠ x.val a := by contrapose! h; ext; apply h
  cases hx : x.val a
  · rw [hx, ne_eq, Bool.not_eq_false] at ha
    refine ⟨1 - (e (π C (· ∈ s)) a), ⟨one_sub_e_mem_of_false _ _ ha hx, ?_⟩⟩
    rw [e, LocallyConstant.evalMonoidHom_apply, LocallyConstant.sub_apply,
      LocallyConstant.coe_one, Pi.one_apply, LocallyConstant.coe_mk, if_pos ha, sub_self]
  · refine ⟨e (π C (· ∈ s)) a, ⟨e_mem_of_eq_true _ _ hx, ?_⟩⟩
    rw [hx] at ha
    rw [LocallyConstant.evalMonoidHom_apply, e, LocallyConstant.coe_mk, if_neg ha]

/-- If `s` is finite, the product of the elements of the list `factors C s x`
is the delta function at `x`. -/
theorem factors_prod_eq_basis (x : π C (· ∈ s)) :
    (factors C s x).prod = spanFinBasis C s x := by
  ext y
  dsimp [spanFinBasis]
  split_ifs with h <;> [exact factors_prod_eq_basis_of_eq _ _ h;
    exact factors_prod_eq_basis_of_ne _ _ h]

theorem GoodProducts.finsupp_sum_mem_span_eval {a : I} {as : List I}
    (ha : List.Chain' (· > ·) (a :: as)) {c : Products I →₀ ℤ}
    (hc : (c.support : Set (Products I)) ⊆ {m | m.val ≤ as}) :
    (Finsupp.sum c fun a_1 b ↦ e (π C (· ∈ s)) a * b • Products.eval (π C (· ∈ s)) a_1) ∈
      Submodule.span ℤ (Products.eval (π C (· ∈ s)) '' {m | m.val ≤ a :: as}) := by
  apply Submodule.finsupp_sum_mem
  intro m hm
  have hsm := (LinearMap.mulLeft ℤ (e (π C (· ∈ s)) a)).map_smul
  dsimp at hsm
  rw [hsm]
  apply Submodule.smul_mem
  apply Submodule.subset_span
  have hmas : m.val ≤ as := by
    apply hc
    simpa only [Finset.mem_coe, Finsupp.mem_support_iff] using hm
  refine ⟨⟨a :: m.val, ha.cons_of_le m.prop hmas⟩, ⟨List.cons_le_cons a hmas, ?_⟩⟩
  simp only [Products.eval, List.map, List.prod_cons]

/-- If `s` is a finite subset of `I`, then the good products span. -/
<<<<<<< HEAD
theorem GoodProducts.spanFin [IsWellOrder I (· < ·)] :
=======
theorem GoodProducts.spanFin [WellFoundedLT I] :
>>>>>>> d0df76bd
    ⊤ ≤ Submodule.span ℤ (Set.range (eval (π C (· ∈ s)))) := by
  rw [span_iff_products]
  refine le_trans (spanFinBasis.span C s) ?_
  rw [Submodule.span_le]
  rintro _ ⟨x, rfl⟩
  rw [← factors_prod_eq_basis]
  let l := s.sort (·≥·)
  dsimp [factors]
  suffices l.Chain' (·>·) → (l.map (fun i ↦ if x.val i = true then e (π C (· ∈ s)) i
      else (1 - (e (π C (· ∈ s)) i)))).prod ∈
      Submodule.span ℤ ((Products.eval (π C (· ∈ s))) '' {m | m.val ≤ l}) from
    Submodule.span_mono (Set.image_subset_range _ _) (this (Finset.sort_sorted_gt _).chain')
  induction l with
  | nil =>
    intro _
    apply Submodule.subset_span
    exact ⟨⟨[], List.chain'_nil⟩,⟨Or.inl rfl, rfl⟩⟩
  | cons a as ih =>
    rw [List.map_cons, List.prod_cons]
    intro ha
    specialize ih (by rw [List.chain'_cons'] at ha; exact ha.2)
    rw [Finsupp.mem_span_image_iff_linearCombination] at ih
    simp only [Finsupp.mem_supported, Finsupp.linearCombination_apply] at ih
    obtain ⟨c, hc, hc'⟩ := ih
    rw [← hc']; clear hc'
    have hmap := fun g ↦ map_finsupp_sum (LinearMap.mulLeft ℤ (e (π C (· ∈ s)) a)) c g
    dsimp at hmap ⊢
    split_ifs
    · rw [hmap]
      exact finsupp_sum_mem_span_eval _ _ ha hc
    · ring_nf
      rw [hmap]
      apply Submodule.add_mem
      · apply Submodule.neg_mem
        exact finsupp_sum_mem_span_eval _ _ ha hc
      · apply Submodule.finsupp_sum_mem
        intro m hm
        apply Submodule.smul_mem
        apply Submodule.subset_span
        refine ⟨m, ⟨?_, rfl⟩⟩
        simp only [Set.mem_setOf_eq]
        have hmas : m.val ≤ as :=
          hc (by simpa only [Finset.mem_coe, Finsupp.mem_support_iff] using hm)
        refine le_trans hmas ?_
        cases as with
        | nil => exact (List.nil_lt_cons a []).le
        | cons b bs =>
          apply le_of_lt
          rw [List.chain'_cons] at ha
          have hlex := List.lt.head bs (b :: bs) ha.1
          exact (List.lt_iff_lex_lt _ _).mp hlex

end Fin

theorem fin_comap_jointlySurjective
    (hC : IsClosed C)
    (f : LocallyConstant C ℤ) : ∃ (s : Finset I)
    (g : LocallyConstant (π C (· ∈ s)) ℤ), f = g.comap ⟨(ProjRestrict C (· ∈ s)),
      continuous_projRestrict _ _⟩ := by
  obtain ⟨J, g, h⟩ := @Profinite.exists_locallyConstant (Finset I)ᵒᵖ _ _ _
    (spanCone hC.isCompact) ℤ
    (spanCone_isLimit hC.isCompact) f
  exact ⟨(Opposite.unop J), g, h⟩

/-- The good products span all of `LocallyConstant C ℤ` if `C` is closed. -/
<<<<<<< HEAD
theorem GoodProducts.span [IsWellOrder I (· < ·)] (hC : IsClosed C) :
=======
theorem GoodProducts.span [WellFoundedLT I] (hC : IsClosed C) :
>>>>>>> d0df76bd
    ⊤ ≤ Submodule.span ℤ (Set.range (eval C)) := by
  rw [span_iff_products]
  intro f _
  obtain ⟨K, f', rfl⟩ : ∃ K f', f = πJ C K f' := fin_comap_jointlySurjective C hC f
  refine Submodule.span_mono ?_ <| Submodule.apply_mem_span_image_of_mem_span (πJ C K) <|
    spanFin C K (Submodule.mem_top : f' ∈ ⊤)
  rintro l ⟨y, ⟨m, rfl⟩, rfl⟩
  exact ⟨m.val, eval_eq_πJ C K m.val m.prop⟩

end Span

<<<<<<< HEAD
variable [IsWellOrder I (· < ·)]
=======
variable [WellFoundedLT I]
>>>>>>> d0df76bd

section Ordinal
/-!

## Relating elements of the well-order `I` with ordinals

We choose a well-ordering on `I`. This amounts to regarding `I` as an ordinal, and as such it
can be regarded as the set of all strictly smaller ordinals, allowing to apply ordinal induction.

### Main definitions

* `ord I i` is the term `i` of `I` regarded as an ordinal.

* `term I ho` is a sufficiently small ordinal regarded as a term of `I`.

* `contained C o` is a predicate saying that `C` is "small" enough in relation to the ordinal `o`
  to satisfy the inductive hypothesis.

* `P I` is the predicate on ordinals about linear independence of good products, which the rest of
  this file is spent on proving by induction.
-/

variable (I)

/-- A term of `I` regarded as an ordinal. -/
def ord (i : I) : Ordinal := Ordinal.typein ((·<·) : I → I → Prop) i

/-- An ordinal regarded as a term of `I`. -/
noncomputable
def term {o : Ordinal} (ho : o < Ordinal.type ((·<·) : I → I → Prop)) : I :=
  Ordinal.enum ((·<·) : I → I → Prop) ⟨o, ho⟩

variable {I}

theorem term_ord_aux {i : I} (ho : ord I i < Ordinal.type ((·<·) : I → I → Prop)) :
    term I ho = i := by
  simp only [term, ord, Ordinal.enum_typein]

@[simp]
theorem ord_term_aux {o : Ordinal} (ho : o < Ordinal.type ((·<·) : I → I → Prop)) :
    ord I (term I ho) = o := by
  simp only [ord, term, Ordinal.typein_enum]

theorem ord_term {o : Ordinal} (ho : o < Ordinal.type ((·<·) : I → I → Prop)) (i : I) :
    ord I i = o ↔ term I ho = i := by
  refine ⟨fun h ↦ ?_, fun h ↦ ?_⟩
  · subst h
    exact term_ord_aux ho
  · subst h
    exact ord_term_aux ho

/-- A predicate saying that `C` is "small" enough to satisfy the inductive hypothesis. -/
def contained (o : Ordinal) : Prop := ∀ f, f ∈ C → ∀ (i : I), f i = true → ord I i < o

variable (I) in
/--
The predicate on ordinals which we prove by induction, see `GoodProducts.P0`,
`GoodProducts.Plimit` and `GoodProducts.linearIndependentAux` in the section `Induction` below
-/
def P (o : Ordinal) : Prop :=
  o ≤ Ordinal.type (·<· : I → I → Prop) →
  (∀ (C : Set (I → Bool)), IsClosed C → contained C o →
    LinearIndependent ℤ (GoodProducts.eval C))

theorem Products.prop_of_isGood_of_contained  {l : Products I} (o : Ordinal) (h : l.isGood C)
    (hsC : contained C o) (i : I) (hi : i ∈ l.val) : ord I i < o := by
  by_contra h'
  apply h
  suffices eval C l = 0 by simp [this, Submodule.zero_mem]
  ext x
  simp only [eval_eq, LocallyConstant.coe_zero, Pi.zero_apply, ite_eq_right_iff, one_ne_zero]
  contrapose! h'
  exact hsC x.val x.prop i (h'.1 i hi)

end Ordinal

section Zero
/-!

## The zero case of the induction

In this case, we have `contained C 0` which means that `C` is either empty or a singleton.
-/

instance : Subsingleton (LocallyConstant (∅ : Set (I → Bool)) ℤ) :=
  subsingleton_iff.mpr (fun _ _ ↦ LocallyConstant.ext isEmptyElim)

instance : IsEmpty { l // Products.isGood (∅ : Set (I → Bool)) l } :=
  isEmpty_iff.mpr fun ⟨l, hl⟩ ↦ hl <| by
    rw [subsingleton_iff.mp inferInstance (Products.eval ∅ l) 0]
    exact Submodule.zero_mem _

theorem GoodProducts.linearIndependentEmpty {I} [LinearOrder I] :
    LinearIndependent ℤ (eval (∅ : Set (I → Bool))) := linearIndependent_empty_type

/-- The empty list as a `Products` -/
def Products.nil : Products I := ⟨[], by simp only [List.chain'_nil]⟩

theorem Products.lt_nil_empty {I} [LinearOrder I] : { m : Products I | m < Products.nil } = ∅ := by
  ext ⟨m, hm⟩
  refine ⟨fun h ↦ ?_, by tauto⟩
  simp only [Set.mem_setOf_eq, lt_iff_lex_lt, nil, List.Lex.not_nil_right] at h

instance {α : Type*} [TopologicalSpace α] [Nonempty α] : Nontrivial (LocallyConstant α ℤ) :=
  ⟨0, 1, ne_of_apply_ne DFunLike.coe <| (Function.const_injective (β := ℤ)).ne zero_ne_one⟩

theorem Products.isGood_nil {I} [LinearOrder I] :
    Products.isGood ({fun _ ↦ false} : Set (I → Bool)) Products.nil := by
  intro h
  simp only [Products.lt_nil_empty, Products.eval, List.map, List.prod_nil, Set.image_empty,
    Submodule.span_empty, Submodule.mem_bot, one_ne_zero] at h

theorem Products.span_nil_eq_top {I} [LinearOrder I] :
    Submodule.span ℤ (eval ({fun _ ↦ false} : Set (I → Bool)) '' {nil}) = ⊤ := by
  rw [Set.image_singleton, eq_top_iff]
  intro f _
  rw [Submodule.mem_span_singleton]
  refine ⟨f default, ?_⟩
  simp only [eval, List.map, List.prod_nil, zsmul_eq_mul, mul_one]
  ext x
  obtain rfl : x = default := by simp only [Set.default_coe_singleton, eq_iff_true_of_subsingleton]
  rfl

/-- There is a unique `GoodProducts` for the singleton `{fun _ ↦ false}`. -/
noncomputable
instance : Unique { l // Products.isGood ({fun _ ↦ false} : Set (I → Bool)) l } where
  default := ⟨Products.nil, Products.isGood_nil⟩
  uniq := by
    intro ⟨⟨l, hl⟩, hll⟩
    ext
    apply Subtype.ext
    apply (List.Lex.nil_left_or_eq_nil l (r := (·<·))).resolve_left
    intro _
    apply hll
    have he : {Products.nil} ⊆ {m | m < ⟨l,hl⟩} := by
      simpa only [Products.nil, Products.lt_iff_lex_lt, Set.singleton_subset_iff, Set.mem_setOf_eq]
    apply Submodule.span_mono (Set.image_subset _ he)
    rw [Products.span_nil_eq_top]
    exact Submodule.mem_top

instance (α : Type*) [TopologicalSpace α] : NoZeroSMulDivisors ℤ (LocallyConstant α ℤ) := by
  constructor
  intro c f h
  rw [or_iff_not_imp_left]
  intro hc
  ext x
  apply mul_right_injective₀ hc
  simp [LocallyConstant.ext_iff] at h
  simpa [LocallyConstant.ext_iff] using h x

theorem GoodProducts.linearIndependentSingleton {I} [LinearOrder I] :
    LinearIndependent ℤ (eval ({fun _ ↦ false} : Set (I → Bool))) := by
  refine linearIndependent_unique (eval ({fun _ ↦ false} : Set (I → Bool))) ?_
  simp only [eval, Products.eval, List.map, List.prod_nil, ne_eq, one_ne_zero, not_false_eq_true]

end Zero

section Maps
/-!

## `ℤ`-linear maps induced by projections

We define injective `ℤ`-linear maps between modules of the form `LocallyConstant C ℤ` induced by
precomposition with the projections defined in the section `Projections`.

### Main definitions

* `πs` and `πs'` are the `ℤ`-linear maps corresponding to `ProjRestrict` and `ProjRestricts`
  respectively.

### Main result

* We prove that `πs` and `πs'` interact well with `Products.eval` and the main application is the
  theorem `isGood_mono` which says that the property `isGood` is "monotone" on ordinals.
-/

theorem contained_eq_proj (o : Ordinal) (h : contained C o) :
    C = π C (ord I · < o) := by
  have := proj_prop_eq_self C (ord I · < o)
  simp only [ne_eq, Bool.not_eq_false, π] at this
  exact (this (fun i x hx ↦ h x hx i)).symm

theorem isClosed_proj (o : Ordinal) (hC : IsClosed C) : IsClosed (π C (ord I · < o)) :=
  (continuous_proj (ord I · < o)).isClosedMap C hC

theorem contained_proj (o : Ordinal) : contained (π C (ord I · < o)) o := by
  intro x ⟨_, _, h⟩ j hj
  aesop (add simp Proj)

/-- The `ℤ`-linear map induced by precomposition of the projection `C → π C (ord I · < o)`. -/
@[simps!]
noncomputable
def πs (o : Ordinal) : LocallyConstant (π C (ord I · < o)) ℤ →ₗ[ℤ] LocallyConstant C ℤ :=
  LocallyConstant.comapₗ ℤ ⟨(ProjRestrict C (ord I · < o)), (continuous_projRestrict _ _)⟩

theorem coe_πs (o : Ordinal) (f : LocallyConstant (π C (ord I · < o)) ℤ) :
    πs C o f = f ∘ ProjRestrict C (ord I · < o) := by
  rfl

theorem injective_πs (o : Ordinal) : Function.Injective (πs C o) :=
  LocallyConstant.comap_injective ⟨_, (continuous_projRestrict _ _)⟩
    (Set.surjective_mapsTo_image_restrict _ _)

/-- The `ℤ`-linear map induced by precomposition of the projection
    `π C (ord I · < o₂) → π C (ord I · < o₁)` for `o₁ ≤ o₂`. -/
@[simps!]
noncomputable
def πs' {o₁ o₂ : Ordinal} (h : o₁ ≤ o₂) :
    LocallyConstant (π C (ord I · < o₁)) ℤ →ₗ[ℤ] LocallyConstant (π C (ord I · < o₂)) ℤ :=
  LocallyConstant.comapₗ ℤ ⟨(ProjRestricts C (fun _ hh ↦ lt_of_lt_of_le hh h)),
    (continuous_projRestricts _ _)⟩

theorem coe_πs' {o₁ o₂ : Ordinal} (h : o₁ ≤ o₂) (f : LocallyConstant (π C (ord I · < o₁)) ℤ) :
    (πs' C h f).toFun = f.toFun ∘ (ProjRestricts C (fun _ hh ↦ lt_of_lt_of_le hh h)) := by
  rfl

theorem injective_πs' {o₁ o₂ : Ordinal} (h : o₁ ≤ o₂) : Function.Injective (πs' C h) :=
  LocallyConstant.comap_injective ⟨_, (continuous_projRestricts _ _)⟩
    (surjective_projRestricts _ fun _ hi ↦ lt_of_lt_of_le hi h)

namespace Products

theorem lt_ord_of_lt {l m : Products I} {o : Ordinal} (h₁ : m < l)
    (h₂ : ∀ i ∈ l.val, ord I i < o) : ∀ i ∈ m.val, ord I i < o :=
  List.Sorted.lt_ord_of_lt (List.chain'_iff_pairwise.mp l.2) (List.chain'_iff_pairwise.mp m.2) h₁ h₂

theorem eval_πs {l : Products I} {o : Ordinal} (hlt : ∀ i ∈ l.val, ord I i < o) :
    πs C o (l.eval (π C (ord I · < o))) = l.eval C := by
  simpa only [← LocallyConstant.coe_inj] using evalFacProp C (ord I · < o) hlt

theorem eval_πs' {l : Products I} {o₁ o₂ : Ordinal} (h : o₁ ≤ o₂)
    (hlt : ∀ i ∈ l.val, ord I i < o₁) :
    πs' C h (l.eval (π C (ord I · < o₁))) = l.eval (π C (ord I · < o₂)) := by
  rw [← LocallyConstant.coe_inj, ← LocallyConstant.toFun_eq_coe]
  exact evalFacProps C (fun (i : I) ↦ ord I i < o₁) (fun (i : I) ↦ ord I i < o₂) hlt
    (fun _ hh ↦ lt_of_lt_of_le hh h)

theorem eval_πs_image {l : Products I} {o : Ordinal}
    (hl : ∀ i ∈ l.val, ord I i < o) : eval C '' { m | m < l } =
    (πs C o) '' (eval (π C (ord I · < o)) '' { m | m < l }) := by
  ext f
  simp only [Set.mem_image, Set.mem_setOf_eq, exists_exists_and_eq_and]
  apply exists_congr; intro m
  apply and_congr_right; intro hm
  rw [eval_πs C (lt_ord_of_lt hm hl)]

theorem eval_πs_image' {l : Products I} {o₁ o₂ : Ordinal} (h : o₁ ≤ o₂)
    (hl : ∀ i ∈ l.val, ord I i < o₁) : eval (π C (ord I · < o₂)) '' { m | m < l } =
    (πs' C h) '' (eval (π C (ord I · < o₁)) '' { m | m < l }) := by
  ext f
  simp only [Set.mem_image, Set.mem_setOf_eq, exists_exists_and_eq_and]
  apply exists_congr; intro m
  apply and_congr_right; intro hm
  rw [eval_πs' C h (lt_ord_of_lt hm hl)]

theorem head_lt_ord_of_isGood [Inhabited I] {l : Products I} {o : Ordinal}
    (h : l.isGood (π C (ord I · < o))) (hn : l.val ≠ []) : ord I (l.val.head!) < o :=
  prop_of_isGood C (ord I · < o) h l.val.head! (List.head!_mem_self hn)

/--
If `l` is good w.r.t. `π C (ord I · < o₁)` and `o₁ ≤ o₂`, then it is good w.r.t.
`π C (ord I · < o₂)`
-/
theorem isGood_mono {l : Products I} {o₁ o₂ : Ordinal} (h : o₁ ≤ o₂)
    (hl : l.isGood (π C (ord I · < o₁))) : l.isGood (π C (ord I · < o₂)) := by
  intro hl'
  apply hl
  rwa [eval_πs_image' C h (prop_of_isGood  C _ hl), ← eval_πs' C h (prop_of_isGood  C _ hl),
    Submodule.apply_mem_span_image_iff_mem_span (injective_πs' C h)] at hl'

end Products

end Maps

section Limit
/-!

## The limit case of the induction

We relate linear independence in `LocallyConstant (π C (ord I · < o')) ℤ` with linear independence
in `LocallyConstant C ℤ`, where `contained C o` and `o' < o`.

When `o` is a limit ordinal, we prove that the good products in `LocallyConstant C ℤ` are linearly
independent if and only if a certain directed union is linearly independent. Each term in this
directed union is in bijection with the good products w.r.t. `π C (ord I · < o')` for an ordinal
`o' < o`, and these are linearly independent by the inductive hypothesis.

### Main definitions

* `GoodProducts.smaller` is the image of good products coming from a smaller ordinal.

* `GoodProducts.range_equiv`: The image of the `GoodProducts` in `C` is equivalent to the union of
  `smaller C o'` over all ordinals `o' < o`.

### Main results

* `Products.limitOrdinal`: for `o` a limit ordinal such that `contained C o`, a product `l` is good
  w.r.t. `C` iff it there exists an ordinal `o' < o` such that `l` is good w.r.t.
  `π C (ord I · < o')`.

* `GoodProducts.linearIndependent_iff_union_smaller` is the result mentioned above, that the good
  products are linearly independent iff a directed union is.
-/

namespace GoodProducts

/--
The image of the `GoodProducts` for `π C (ord I · < o)` in `LocallyConstant C ℤ`. The name `smaller`
refers to the setting in which we will use this, when we are mapping in `GoodProducts` from a
smaller set, i.e. when `o` is a smaller ordinal than the one `C` is "contained" in.
-/
def smaller (o : Ordinal) : Set (LocallyConstant C ℤ) :=
  (πs C o) '' (range (π C (ord I · < o)))

/--
The map from the image of the `GoodProducts` in `LocallyConstant (π C (ord I · < o)) ℤ` to
`smaller C o`
-/
noncomputable
def range_equiv_smaller_toFun (o : Ordinal) (x : range (π C (ord I · < o))) : smaller C o :=
  ⟨πs C o ↑x, x.val, x.property, rfl⟩

theorem range_equiv_smaller_toFun_bijective (o : Ordinal) :
    Function.Bijective (range_equiv_smaller_toFun C o) := by
  dsimp (config := { unfoldPartialApp := true }) [range_equiv_smaller_toFun]
  refine ⟨fun a b hab ↦ ?_, fun ⟨a, b, hb⟩ ↦ ?_⟩
  · ext1
    simp only [Subtype.mk.injEq] at hab
    exact injective_πs C o hab
  · use ⟨b, hb.1⟩
    simpa only [Subtype.mk.injEq] using hb.2

/--
The equivalence from the image of the `GoodProducts` in `LocallyConstant (π C (ord I · < o)) ℤ` to
`smaller C o`
-/
noncomputable
def range_equiv_smaller (o : Ordinal) : range (π C (ord I · < o)) ≃ smaller C o :=
  Equiv.ofBijective (range_equiv_smaller_toFun C o) (range_equiv_smaller_toFun_bijective C o)

theorem smaller_factorization (o : Ordinal) :
    (fun (p : smaller C o) ↦ p.1) ∘ (range_equiv_smaller C o).toFun =
    (πs C o) ∘ (fun (p : range (π C (ord I · < o))) ↦ p.1) := by rfl

theorem linearIndependent_iff_smaller (o : Ordinal) :
    LinearIndependent ℤ (GoodProducts.eval (π C (ord I · < o))) ↔
    LinearIndependent ℤ (fun (p : smaller C o) ↦ p.1) := by
  rw [GoodProducts.linearIndependent_iff_range,
    ← LinearMap.linearIndependent_iff (πs C o)
    (LinearMap.ker_eq_bot_of_injective (injective_πs _ _)), ← smaller_factorization C o]
  exact linearIndependent_equiv _

theorem smaller_mono {o₁ o₂ : Ordinal} (h : o₁ ≤ o₂) : smaller C o₁ ⊆ smaller C o₂ := by
  rintro f ⟨g, hg, rfl⟩
  simp only [smaller, Set.mem_image]
  use πs' C h g
  obtain ⟨⟨l, gl⟩, rfl⟩ := hg
  refine ⟨?_, ?_⟩
  · use ⟨l, Products.isGood_mono C h gl⟩
    ext x
    rw [eval, ← Products.eval_πs' _ h (Products.prop_of_isGood  C _ gl), eval]
  · rw [← LocallyConstant.coe_inj, coe_πs C o₂, ← LocallyConstant.toFun_eq_coe, coe_πs',
      Function.comp_assoc, projRestricts_comp_projRestrict C _, coe_πs]
    rfl

end GoodProducts

variable {o : Ordinal} (ho : o.IsLimit)
include ho

theorem Products.limitOrdinal (l : Products I) : l.isGood (π C (ord I · < o)) ↔
    ∃ (o' : Ordinal), o' < o ∧ l.isGood (π C (ord I · < o')) := by
  refine ⟨fun h ↦ ?_, fun ⟨o', ⟨ho', hl⟩⟩ ↦ isGood_mono C (le_of_lt ho') hl⟩
  use Finset.sup l.val.toFinset (fun a ↦ Order.succ (ord I a))
  have ha : ⊥ < o := by rw [Ordinal.bot_eq_zero, Ordinal.pos_iff_ne_zero]; exact ho.1
  have hslt : Finset.sup l.val.toFinset (fun a ↦ Order.succ (ord I a)) < o := by
    simp only [Finset.sup_lt_iff ha, List.mem_toFinset]
    exact fun b hb ↦ ho.2 _ (prop_of_isGood C (ord I · < o) h b hb)
  refine ⟨hslt, fun he ↦ h ?_⟩
  have hlt : ∀ i ∈ l.val, ord I i < Finset.sup l.val.toFinset (fun a ↦ Order.succ (ord I a)) := by
    intro i hi
    simp only [Finset.lt_sup_iff, List.mem_toFinset, Order.lt_succ_iff]
    exact ⟨i, hi, le_rfl⟩
  rwa [eval_πs_image' C (le_of_lt hslt) hlt, ← eval_πs' C (le_of_lt hslt) hlt,
    Submodule.apply_mem_span_image_iff_mem_span (injective_πs' C _)]

variable (hsC : contained C o)
include hsC

theorem GoodProducts.union : range C = ⋃ (e : {o' // o' < o}), (smaller C e.val) := by
  ext p
  simp only [smaller, range, Set.mem_iUnion, Set.mem_image, Set.mem_range, Subtype.exists]
  refine ⟨fun hp ↦ ?_, fun hp ↦ ?_⟩
  · obtain ⟨l, hl, rfl⟩ := hp
    rw [contained_eq_proj C o hsC, Products.limitOrdinal C ho] at hl
    obtain ⟨o', ho'⟩ := hl
    refine ⟨o', ho'.1, eval (π C (ord I · < o')) ⟨l, ho'.2⟩, ⟨l, ho'.2, rfl⟩, ?_⟩
    exact Products.eval_πs C (Products.prop_of_isGood  C _ ho'.2)
  · obtain ⟨o', h, _, ⟨l, hl, rfl⟩, rfl⟩ := hp
    refine ⟨l, ?_, (Products.eval_πs C (Products.prop_of_isGood  C _ hl)).symm⟩
    rw [contained_eq_proj C o hsC]
    exact Products.isGood_mono C (le_of_lt h) hl

/--
The image of the `GoodProducts` in `C` is equivalent to the union of `smaller C o'` over all
ordinals `o' < o`.
-/
def GoodProducts.range_equiv : range C ≃ ⋃ (e : {o' // o' < o}), (smaller C e.val) :=
  Equiv.Set.ofEq (union C ho hsC)

theorem GoodProducts.range_equiv_factorization :
    (fun (p : ⋃ (e : {o' // o' < o}), (smaller C e.val)) ↦ p.1) ∘ (range_equiv C ho hsC).toFun =
    (fun (p : range C) ↦ (p.1 : LocallyConstant C ℤ)) := rfl

theorem GoodProducts.linearIndependent_iff_union_smaller :
    LinearIndependent ℤ (GoodProducts.eval C) ↔
      LinearIndependent ℤ (fun (p : ⋃ (e : {o' // o' < o}), (smaller C e.val)) ↦ p.1) := by
  rw [GoodProducts.linearIndependent_iff_range, ← range_equiv_factorization C ho hsC]
  exact linearIndependent_equiv (range_equiv C ho hsC)

end Limit

section Successor
/-!

## The successor case in the induction

Here we assume that `o` is an ordinal such that `contained C (o+1)` and `o < I`. The element in `I`
corresponding to `o` is called `term I ho`, but in this informal docstring we refer to it simply as
`o`.

This section follows the proof in [scholze2019condensed] quite closely. A translation of the
notation there is as follows:

```
[scholze2019condensed]                  | This file
`S₀`                                    |`C0`
`S₁`                                    |`C1`
`\overline{S}`                          |`π C (ord I · < o)
`\overline{S}'`                         |`C'`
The left map in the exact sequence      |`πs`
The right map in the exact sequence     |`Linear_CC'`
```

When comparing the proof of the successor case in Theorem 5.4 in [scholze2019condensed] with this
proof, one should read the phrase "is a basis" as "is linearly independent". Also, the short exact
sequence in [scholze2019condensed] is only proved to be left exact here (indeed, that is enough
since we are only proving linear independence).

This section is split into two sections. The first one, `ExactSequence` defines the left exact
sequence mentioned in the previous paragraph (see `succ_mono` and `succ_exact`). It corresponds to
the penultimate paragraph of the proof in [scholze2019condensed]. The second one, `GoodProducts`
corresponds to the last paragraph in the proof in [scholze2019condensed].

### Main definitions

The main definitions in the section `ExactSequence` are all just notation explained in the table
above.

The main definitions in the section `GoodProducts` are as follows:

* `MaxProducts`: the set of good products that contain the ordinal `o` (since we have
  `contained C (o+1)`, these all start with `o`).

* `GoodProducts.sum_equiv`: the equivalence between `GoodProducts C` and the disjoint union of
  `MaxProducts C` and `GoodProducts (π C (ord I · < o))`.

### Main results

* The main results in the section `ExactSequence` are `succ_mono` and `succ_exact` which together
  say that the sequence given by `πs` and `Linear_CC'` is left exact:
  ```
                                              f                        g
  0 --→ LocallyConstant (π C (ord I · < o)) ℤ --→ LocallyConstant C ℤ --→ LocallyConstant C' ℤ
  ```
  where `f` is `πs` and `g` is `Linear_CC'`.

The main results in the section `GoodProducts` are as follows:

* `Products.max_eq_eval` says that the linear map on the right in the exact sequence, i.e.
  `Linear_CC'`, takes the evaluation of a term of `MaxProducts` to the evaluation of the
  corresponding list with the leading `o` removed.

* `GoodProducts.maxTail_isGood` says that removing the leading `o` from a term of `MaxProducts C`
  yields a list which `isGood` with respect to `C'`.
-/

variable {o : Ordinal} (hC : IsClosed C) (hsC : contained C (Order.succ o))
  (ho : o < Ordinal.type (·<· : I → I → Prop))

section ExactSequence

/-- The subset of `C` consisting of those elements whose `o`-th entry is `false`. -/
def C0 := C ∩ {f | f (term I ho) = false}

/-- The subset of `C` consisting of those elements whose `o`-th entry is `true`. -/
def C1 := C ∩ {f | f (term I ho) = true}

include hC in
theorem isClosed_C0 : IsClosed (C0 C ho) := by
  refine hC.inter ?_
  have h : Continuous (fun (f : I → Bool) ↦ f (term I ho)) := continuous_apply (term I ho)
  exact IsClosed.preimage h (t := {false}) (isClosed_discrete _)

include hC in
theorem isClosed_C1 : IsClosed (C1 C ho) := by
  refine hC.inter ?_
  have h : Continuous (fun (f : I → Bool) ↦ f (term I ho)) := continuous_apply (term I ho)
  exact IsClosed.preimage h (t := {true}) (isClosed_discrete _)

theorem contained_C1 : contained (π (C1 C ho) (ord I · < o)) o :=
  contained_proj _ _

theorem union_C0C1_eq : (C0 C ho) ∪ (C1 C ho) = C := by
  ext x
  simp only [C0, C1, Set.mem_union, Set.mem_inter_iff, Set.mem_setOf_eq,
    ← and_or_left, and_iff_left_iff_imp, Bool.dichotomy (x (term I ho)), implies_true]

/--
The intersection of `C0` and the projection of `C1`. We will apply the inductive hypothesis to
this set.
-/
def C' := C0 C ho ∩ π (C1 C ho) (ord I · < o)

include hC in
theorem isClosed_C' : IsClosed (C' C ho) :=
  IsClosed.inter (isClosed_C0 _ hC _) (isClosed_proj _ _ (isClosed_C1 _ hC _))

theorem contained_C' : contained (C' C ho) o := fun f hf i hi ↦ contained_C1 C ho f hf.2 i hi

variable (o)

/-- Swapping the `o`-th coordinate to `true`. -/
noncomputable
def SwapTrue : (I → Bool) → I → Bool :=
  fun f i ↦ if ord I i = o then true else f i

theorem continuous_swapTrue  :
    Continuous (SwapTrue o : (I → Bool) → I → Bool) := by
  dsimp (config := { unfoldPartialApp := true }) [SwapTrue]
  apply continuous_pi
  intro i
  apply Continuous.comp'
  · apply continuous_bot
  · apply continuous_apply

variable {o}

include hsC in
theorem swapTrue_mem_C1 (f : π (C1 C ho) (ord I · < o)) :
    SwapTrue o f.val ∈ C1 C ho := by
  obtain ⟨f, g, hg, rfl⟩ := f
  convert hg
  dsimp (config := { unfoldPartialApp := true }) [SwapTrue]
  ext i
  split_ifs with h
  · rw [ord_term ho] at h
    simpa only [← h] using hg.2.symm
  · simp only [Proj, ite_eq_left_iff, not_lt, @eq_comm _ false, ← Bool.not_eq_true]
    specialize hsC g hg.1 i
    intro h'
    contrapose! hsC
    exact ⟨hsC, Order.succ_le_of_lt (h'.lt_of_ne' h)⟩

/-- The first way to map `C'` into `C`. -/
def CC'₀ : C' C ho → C := fun g ↦ ⟨g.val,g.prop.1.1⟩

/-- The second way to map `C'` into `C`. -/
noncomputable
def CC'₁ : C' C ho → C :=
  fun g ↦ ⟨SwapTrue o g.val, (swapTrue_mem_C1 C hsC ho ⟨g.val,g.prop.2⟩).1⟩

theorem continuous_CC'₀ : Continuous (CC'₀ C ho) := Continuous.subtype_mk continuous_subtype_val _

theorem continuous_CC'₁ : Continuous (CC'₁ C hsC ho) :=
  Continuous.subtype_mk (Continuous.comp (continuous_swapTrue o) continuous_subtype_val) _

/-- The `ℤ`-linear map induced by precomposing with `CC'₀` -/
noncomputable
def Linear_CC'₀ : LocallyConstant C ℤ →ₗ[ℤ] LocallyConstant (C' C ho) ℤ :=
  LocallyConstant.comapₗ ℤ ⟨(CC'₀ C ho), (continuous_CC'₀ C ho)⟩

/-- The `ℤ`-linear map induced by precomposing with `CC'₁` -/
noncomputable
def Linear_CC'₁ : LocallyConstant C ℤ →ₗ[ℤ] LocallyConstant (C' C ho) ℤ :=
  LocallyConstant.comapₗ ℤ ⟨(CC'₁ C hsC ho), (continuous_CC'₁ C hsC ho)⟩

/-- The difference between `Linear_CC'₁` and `Linear_CC'₀`. -/
noncomputable
def Linear_CC' : LocallyConstant C ℤ →ₗ[ℤ] LocallyConstant (C' C ho) ℤ :=
  Linear_CC'₁ C hsC ho - Linear_CC'₀ C ho

theorem CC_comp_zero : ∀ y, (Linear_CC' C hsC ho) ((πs C o) y) = 0 := by
  intro y
  ext x
  dsimp [Linear_CC', Linear_CC'₀, Linear_CC'₁, LocallyConstant.sub_apply]
  simp only [Pi.zero_apply, sub_eq_zero]
  congr 1
  ext i
  dsimp [CC'₀, CC'₁, ProjRestrict, Proj]
  apply if_ctx_congr Iff.rfl _ (fun _ ↦ rfl)
  simp only [SwapTrue, ite_eq_right_iff]
  intro h₁ h₂
  exact (h₁.ne h₂).elim

include hsC in
theorem C0_projOrd {x : I → Bool} (hx : x ∈ C0 C ho) : Proj (ord I · < o) x = x := by
  ext i
  simp only [Proj, Set.mem_setOf, ite_eq_left_iff, not_lt]
  intro hi
  rw [le_iff_lt_or_eq] at hi
  cases' hi with hi hi
  · specialize hsC x hx.1 i
    rw [← not_imp_not] at hsC
    simp only [not_lt, Bool.not_eq_true, Order.succ_le_iff] at hsC
    exact (hsC hi).symm
  · simp only [C0, Set.mem_inter_iff, Set.mem_setOf_eq] at hx
    rw [eq_comm, ord_term ho] at hi
    rw [← hx.2, hi]

include hsC in
theorem C1_projOrd {x : I → Bool} (hx : x ∈ C1 C ho) : SwapTrue o (Proj (ord I · < o) x) = x := by
  ext i
  dsimp [SwapTrue, Proj]
  split_ifs with hi h
  · rw [ord_term ho] at hi
    rw [← hx.2, hi]
  · rfl
  · simp only [not_lt] at h
    have h' : o < ord I i := lt_of_le_of_ne h (Ne.symm hi)
    specialize hsC x hx.1 i
    rw [← not_imp_not] at hsC
    simp only [not_lt, Bool.not_eq_true, Order.succ_le_iff] at hsC
    exact (hsC h').symm

include hC in
open scoped Classical in
theorem CC_exact {f : LocallyConstant C ℤ} (hf : Linear_CC' C hsC ho f = 0) :
    ∃ y, πs C o y = f := by
  dsimp [Linear_CC', Linear_CC'₀, Linear_CC'₁] at hf
  simp only [sub_eq_zero, ← LocallyConstant.coe_inj, LocallyConstant.coe_comap,
    continuous_CC'₀, continuous_CC'₁] at hf
  let C₀C : C0 C ho → C := fun x ↦ ⟨x.val, x.prop.1⟩
  have h₀ : Continuous C₀C := Continuous.subtype_mk continuous_induced_dom _
  let C₁C : π (C1 C ho) (ord I · < o) → C :=
    fun x ↦ ⟨SwapTrue o x.val, (swapTrue_mem_C1 C hsC ho x).1⟩
  have h₁ : Continuous C₁C := Continuous.subtype_mk
    ((continuous_swapTrue o).comp continuous_subtype_val) _
  refine ⟨LocallyConstant.piecewise' ?_ (isClosed_C0 C hC ho)
      (isClosed_proj _ o (isClosed_C1 C hC ho)) (f.comap ⟨C₀C, h₀⟩) (f.comap ⟨C₁C, h₁⟩) ?_, ?_⟩
  · rintro _ ⟨y, hyC, rfl⟩
    simp only [Set.mem_union, Set.mem_setOf_eq, Set.mem_univ, iff_true]
    rw [← union_C0C1_eq C ho] at hyC
    refine hyC.imp (fun hyC ↦ ?_) (fun hyC ↦ ⟨y, hyC, rfl⟩)
    rwa [C0_projOrd C hsC ho hyC]
  · intro x hx
    simpa only [h₀, h₁, LocallyConstant.coe_comap] using (congrFun hf ⟨x, hx⟩).symm
  · ext ⟨x, hx⟩
    rw [← union_C0C1_eq C ho] at hx
    cases' hx with hx₀ hx₁
    · have hx₀' : ProjRestrict C (ord I · < o) ⟨x, hx⟩ = x := by
        simpa only [ProjRestrict, Set.MapsTo.val_restrict_apply] using C0_projOrd C hsC ho hx₀
      simp only [πs_apply_apply, hx₀', hx₀, LocallyConstant.piecewise'_apply_left,
        LocallyConstant.coe_comap, ContinuousMap.coe_mk, Function.comp_apply]
    · have hx₁' : (ProjRestrict C (ord I · < o) ⟨x, hx⟩).val ∈ π (C1 C ho) (ord I · < o) := by
        simpa only [ProjRestrict, Set.MapsTo.val_restrict_apply] using ⟨x, hx₁, rfl⟩
      simp only [C₁C, πs_apply_apply, continuous_projRestrict, LocallyConstant.coe_comap,
        Function.comp_apply, hx₁', LocallyConstant.piecewise'_apply_right, h₁]
      congr
      simp only [ContinuousMap.coe_mk, Subtype.mk.injEq]
      exact C1_projOrd C hsC ho hx₁

variable (o) in
theorem succ_mono : CategoryTheory.Mono (ModuleCat.asHom (πs C o)) := by
  rw [ModuleCat.mono_iff_injective]
  exact injective_πs _ _

include hC in
theorem succ_exact :
    (ShortComplex.mk (ModuleCat.asHom (πs C o)) (ModuleCat.asHom (Linear_CC' C hsC ho))
    (by ext; apply CC_comp_zero)).Exact := by
  rw [ShortComplex.moduleCat_exact_iff]
  intro f
  exact CC_exact C hC hsC ho

end ExactSequence

section GoodProducts

namespace GoodProducts

/--
The `GoodProducts` in `C` that contain `o` (they necessarily start with `o`, see
`GoodProducts.head!_eq_o_of_maxProducts`)
-/
def MaxProducts : Set (Products I) := {l | l.isGood C ∧ term I ho ∈ l.val}

include hsC in
theorem union_succ : GoodProducts C = GoodProducts (π C (ord I · < o)) ∪ MaxProducts C ho := by
  ext l
  simp only [GoodProducts, MaxProducts, Set.mem_union, Set.mem_setOf_eq]
  refine ⟨fun h ↦ ?_, fun h ↦ ?_⟩
  · by_cases hh : term I ho ∈ l.val
    · exact Or.inr ⟨h, hh⟩
    · left
      intro he
      apply h
      have h' := Products.prop_of_isGood_of_contained C _ h hsC
      simp only [Order.lt_succ_iff] at h'
      simp only [not_imp_not] at hh
      have hh' : ∀ a ∈ l.val, ord I a < o := by
        intro a ha
        refine (h' a ha).lt_of_ne ?_
        rw [ne_eq, ord_term ho a]
        rintro rfl
        contradiction
      rwa [Products.eval_πs_image C hh', ← Products.eval_πs C hh',
        Submodule.apply_mem_span_image_iff_mem_span (injective_πs _ _)]
  · refine h.elim (fun hh ↦ ?_) And.left
    have := Products.isGood_mono C (Order.lt_succ o).le hh
    rwa [contained_eq_proj C (Order.succ o) hsC]

/-- The inclusion map from the sum of `GoodProducts (π C (ord I · < o))` and
    `(MaxProducts C ho)` to `Products I`. -/
def sum_to : (GoodProducts (π C (ord I · < o))) ⊕ (MaxProducts C ho) → Products I :=
  Sum.elim Subtype.val Subtype.val

theorem injective_sum_to : Function.Injective (sum_to C ho) := by
  refine Function.Injective.sum_elim Subtype.val_injective Subtype.val_injective
    (fun ⟨a,ha⟩ ⟨b,hb⟩  ↦ (fun (hab : a = b) ↦ ?_))
  rw [← hab] at hb
  have ha' := Products.prop_of_isGood  C _ ha (term I ho) hb.2
  simp only [ord_term_aux, lt_self_iff_false] at ha'

theorem sum_to_range :
    Set.range (sum_to C ho) = GoodProducts (π C (ord I · < o)) ∪ MaxProducts C ho := by
  have h : Set.range (sum_to C ho) = _ ∪ _ := Set.Sum.elim_range _ _; rw [h]; congr<;> ext l
  · exact ⟨fun ⟨m,hm⟩ ↦ by rw [← hm]; exact m.prop, fun hl ↦ ⟨⟨l,hl⟩, rfl⟩⟩
  · exact ⟨fun ⟨m,hm⟩ ↦ by rw [← hm]; exact m.prop, fun hl ↦ ⟨⟨l,hl⟩, rfl⟩⟩

/-- The equivalence from the sum of `GoodProducts (π C (ord I · < o))` and
    `(MaxProducts C ho)` to `GoodProducts C`. -/
noncomputable
def sum_equiv (hsC : contained C (Order.succ o)) (ho : o < Ordinal.type (·<· : I → I → Prop)) :
    GoodProducts (π C (ord I · < o)) ⊕ (MaxProducts C ho) ≃ GoodProducts C :=
  calc _ ≃ Set.range (sum_to C ho) := Equiv.ofInjective (sum_to C ho) (injective_sum_to C ho)
       _ ≃ _ := Equiv.Set.ofEq <| by rw [sum_to_range C ho, union_succ C hsC ho]

theorem sum_equiv_comp_eval_eq_elim : eval C ∘ (sum_equiv C hsC ho).toFun =
    (Sum.elim (fun (l : GoodProducts (π C (ord I · < o))) ↦ Products.eval C l.1)
    (fun (l : MaxProducts C ho) ↦ Products.eval C l.1)) := by
  ext ⟨_,_⟩ <;> [rfl; rfl]

/-- Let

`N := LocallyConstant (π C (ord I · < o)) ℤ`

`M := LocallyConstant C ℤ`

`P := LocallyConstant (C' C ho) ℤ`

`ι := GoodProducts (π C (ord I · < o))`

`ι' := GoodProducts (C' C ho')`

`v : ι → N := GoodProducts.eval (π C (ord I · < o))`

Then `SumEval C ho` is the map `u` in the diagram below. It is linearly independent if and only if
`GoodProducts.eval C` is, see `linearIndependent_iff_sum`. The top row is the exact sequence given
by `succ_exact` and `succ_mono`. The left square commutes by `GoodProducts.square_commutes`.
```
0 --→ N --→ M --→  P
      ↑     ↑      ↑
     v|    u|      |
      ι → ι ⊕ ι' ← ι'
```
-/
def SumEval : GoodProducts (π C (ord I · < o)) ⊕ MaxProducts C ho →
    LocallyConstant C ℤ :=
  Sum.elim (fun l ↦ l.1.eval C) (fun l ↦ l.1.eval C)

include hsC in
theorem linearIndependent_iff_sum :
    LinearIndependent ℤ (eval C) ↔ LinearIndependent ℤ (SumEval C ho) := by
  rw [← linearIndependent_equiv (sum_equiv C hsC ho), SumEval,
    ← sum_equiv_comp_eval_eq_elim C hsC ho]
  exact Iff.rfl

include hsC in
theorem span_sum : Set.range (eval C) = Set.range (Sum.elim
    (fun (l : GoodProducts (π C (ord I · < o))) ↦ Products.eval C l.1)
    (fun (l : MaxProducts C ho) ↦ Products.eval C l.1)) := by
  rw [← sum_equiv_comp_eval_eq_elim C hsC ho, Equiv.toFun_as_coe,
    EquivLike.range_comp (e := sum_equiv C hsC ho)]


theorem square_commutes : SumEval C ho ∘ Sum.inl =
    ModuleCat.asHom (πs C o) ∘ eval (π C (ord I · < o)) := by
  ext l
  dsimp [SumEval]
  rw [← Products.eval_πs C (Products.prop_of_isGood  _ _ l.prop)]
  rfl

end GoodProducts

theorem swapTrue_eq_true (x : I → Bool) : SwapTrue o x (term I ho) = true := by
  simp only [SwapTrue, ord_term_aux, ite_true]

theorem mem_C'_eq_false : ∀ x, x ∈ C' C ho → x (term I ho) = false := by
  rintro x ⟨_, y, _, rfl⟩
  simp only [Proj, ord_term_aux, lt_self_iff_false, ite_false]

/-- `List.tail` as a `Products`. -/
def Products.Tail (l : Products I) : Products I :=
  ⟨l.val.tail, List.Chain'.tail l.prop⟩

theorem Products.max_eq_o_cons_tail [Inhabited I] (l : Products I) (hl : l.val ≠ [])
    (hlh : l.val.head! = term I ho) : l.val = term I ho :: l.Tail.val := by
  rw [← List.cons_head!_tail hl, hlh]
  rfl

theorem Products.max_eq_o_cons_tail' [Inhabited I] (l : Products I) (hl : l.val ≠ [])
    (hlh : l.val.head! = term I ho) (hlc : List.Chain' (·>·) (term I ho :: l.Tail.val)) :
    l = ⟨term I ho :: l.Tail.val, hlc⟩ := by
  simp_rw [← max_eq_o_cons_tail ho l hl hlh]
  rfl

include hsC in
theorem GoodProducts.head!_eq_o_of_maxProducts [Inhabited I] (l : ↑(MaxProducts C ho)) :
    l.val.val.head! = term I ho := by
  rw [eq_comm, ← ord_term ho]
  have hm := l.prop.2
  have := Products.prop_of_isGood_of_contained C _ l.prop.1 hsC l.val.val.head!
    (List.head!_mem_self (List.ne_nil_of_mem hm))
  simp only [Order.lt_succ_iff] at this
  refine eq_of_le_of_not_lt this (not_lt.mpr ?_)
  have h : ord I (term I ho) ≤ ord I l.val.val.head! := by
    simp only [← ord_term_aux, ord, Ordinal.typein_le_typein, not_lt]
    exact Products.rel_head!_of_mem hm
  rwa [ord_term_aux] at h

include hsC in
theorem GoodProducts.max_eq_o_cons_tail (l : MaxProducts C ho) :
    l.val.val = (term I ho) :: l.val.Tail.val :=
  have : Inhabited I := ⟨term I ho⟩
  Products.max_eq_o_cons_tail ho l.val (List.ne_nil_of_mem l.prop.2)
    (head!_eq_o_of_maxProducts _ hsC ho l)

theorem Products.evalCons {I} [LinearOrder I] {C : Set (I → Bool)} {l : List I} {a : I}
    (hla : (a::l).Chain' (·>·)) : Products.eval C ⟨a::l,hla⟩ =
    (e C a) * Products.eval C ⟨l,List.Chain'.sublist hla (List.tail_sublist (a::l))⟩ := by
  simp only [eval.eq_1, List.map, List.prod_cons]

theorem Products.max_eq_eval [Inhabited I] (l : Products I) (hl : l.val ≠ [])
    (hlh : l.val.head! = term I ho) :
    Linear_CC' C hsC ho (l.eval C) = l.Tail.eval (C' C ho) := by
  have hlc : ((term I ho) :: l.Tail.val).Chain' (·>·) := by
    rw [← max_eq_o_cons_tail ho l hl hlh]; exact l.prop
  rw [max_eq_o_cons_tail' ho l hl hlh hlc, Products.evalCons]
  ext x
  simp only [Linear_CC', Linear_CC'₁, LocallyConstant.comapₗ, Linear_CC'₀, Subtype.coe_eta,
    LinearMap.sub_apply, LinearMap.coe_mk, AddHom.coe_mk, LocallyConstant.sub_apply,
    LocallyConstant.coe_comap, LocallyConstant.coe_mul, ContinuousMap.coe_mk, Function.comp_apply,
    Pi.mul_apply]
  rw [CC'₁, CC'₀, Products.eval_eq, Products.eval_eq, Products.eval_eq]
  simp only [mul_ite, mul_one, mul_zero]
  have hi' : ∀ i, i ∈ l.Tail.val → (x.val i = SwapTrue o x.val i) := by
    intro i hi
    simp only [SwapTrue, @eq_comm _ (x.val i), ite_eq_right_iff, ord_term ho]
    rintro rfl
    exact ((List.Chain.rel hlc hi).ne rfl).elim
  have H : (∀ i, i ∈ l.Tail.val → (x.val i = true)) =
      (∀ i, i ∈ l.Tail.val → (SwapTrue o x.val i = true)) := by
    apply forall_congr; intro i; apply forall_congr; intro hi; rw [hi' i hi]
  simp only [H]
  split_ifs with h₁ h₂ h₃ <;> try (dsimp [e])
  · rw [if_pos (swapTrue_eq_true _ _), if_neg]
    · rfl
    · simp [mem_C'_eq_false C ho x x.prop, Bool.coe_false]
  · push_neg at h₂; obtain ⟨i, hi⟩ := h₂; exfalso; rw [hi' i hi.1] at hi; exact hi.2 (h₁ i hi.1)
  · push_neg at h₁; obtain ⟨i, hi⟩ := h₁; exfalso; rw [← hi' i hi.1] at hi; exact hi.2 (h₃ i hi.1)

namespace GoodProducts

theorem max_eq_eval (l : MaxProducts C ho) :
    Linear_CC' C hsC ho (l.val.eval C) = l.val.Tail.eval (C' C ho) :=
  have : Inhabited I := ⟨term I ho⟩
  Products.max_eq_eval _ _ _ _ (List.ne_nil_of_mem l.prop.2)
    (head!_eq_o_of_maxProducts _ hsC ho l)

theorem max_eq_eval_unapply :
    (Linear_CC' C hsC ho) ∘ (fun (l : MaxProducts C ho) ↦ Products.eval C l.val) =
    (fun l ↦ l.val.Tail.eval (C' C ho)) := by
  ext1 l
  exact max_eq_eval _ _ _ _

include hsC in
theorem chain'_cons_of_lt (l : MaxProducts C ho)
    (q : Products I) (hq : q < l.val.Tail) :
    List.Chain' (fun x x_1 ↦ x > x_1) (term I ho :: q.val) := by
  have : Inhabited I := ⟨term I ho⟩
  rw [List.chain'_iff_pairwise]
  simp only [gt_iff_lt, List.pairwise_cons]
  refine ⟨fun a ha ↦ lt_of_le_of_lt (Products.rel_head!_of_mem ha) ?_,
    List.chain'_iff_pairwise.mp q.prop⟩
  refine lt_of_le_of_lt (Products.head!_le_of_lt hq (q.val.ne_nil_of_mem ha)) ?_
  by_cases hM : l.val.Tail.val = []
  · rw [Products.lt_iff_lex_lt, hM] at hq
    simp only [List.Lex.not_nil_right] at hq
  · have := l.val.prop
    rw [max_eq_o_cons_tail C hsC ho l, List.chain'_iff_pairwise] at this
    exact List.rel_of_pairwise_cons this (List.head!_mem_self hM)

include hsC in
theorem good_lt_maxProducts (q : GoodProducts (π C (ord I · < o)))
    (l : MaxProducts C ho) : List.Lex (·<·) q.val.val l.val.val := by
  have : Inhabited I := ⟨term I ho⟩
  by_cases h : q.val.val = []
  · rw [h, max_eq_o_cons_tail C hsC ho l]
    exact List.Lex.nil
  · rw [← List.cons_head!_tail h, max_eq_o_cons_tail C hsC ho l]
    apply List.Lex.rel
    rw [← Ordinal.typein_lt_typein (·<·)]
    simp only [term, Ordinal.typein_enum]
    exact Products.prop_of_isGood C _ q.prop q.val.val.head! (List.head!_mem_self h)

include hC hsC in
/--
Removing the leading `o` from a term of `MaxProducts C` yields a list which `isGood` with respect to
`C'`.
-/
theorem maxTail_isGood (l : MaxProducts C ho)
    (h₁ : ⊤ ≤ Submodule.span ℤ (Set.range (eval (π C (ord I · < o))))) :
    l.val.Tail.isGood (C' C ho) := by
  have : Inhabited I := ⟨term I ho⟩
  -- Write `l.Tail` as a linear combination of smaller products:
  intro h
  rw [Finsupp.mem_span_image_iff_linearCombination, ← max_eq_eval C hsC ho] at h
  obtain ⟨m, ⟨hmmem, hmsum⟩⟩ := h
  rw [Finsupp.linearCombination_apply] at hmsum

  -- Write the image of `l` under `Linear_CC'` as `Linear_CC'` applied to the linear combination
  -- above, with leading `term I ho`'s added to each term:
  have : (Linear_CC' C hsC ho) (l.val.eval C) = (Linear_CC' C hsC ho)
      (Finsupp.sum m fun i a ↦ a • ((term I ho :: i.1).map (e C)).prod) := by
    rw [← hmsum]
    simp only [map_finsupp_sum]
    apply Finsupp.sum_congr
    intro q hq
    rw [LinearMap.map_smul]
    rw [Finsupp.mem_supported] at hmmem
    have hx'' : q < l.val.Tail := hmmem hq
    have : ∃ (p : Products I), p.val ≠ [] ∧ p.val.head! = term I ho ∧ q = p.Tail :=
      ⟨⟨term I ho :: q.val, chain'_cons_of_lt C hsC ho l q hx''⟩,
        ⟨List.cons_ne_nil _ _, by simp only [List.head!_cons],
        by simp only [Products.Tail, List.tail_cons, Subtype.coe_eta]⟩⟩
    obtain ⟨p, hp⟩ := this
    rw [hp.2.2, ← Products.max_eq_eval C hsC ho p hp.1 hp.2.1]
    dsimp [Products.eval]
    rw [Products.max_eq_o_cons_tail ho p hp.1 hp.2.1]
    rfl
  have hse := succ_exact C hC hsC ho
  rw [ShortComplex.moduleCat_exact_iff_range_eq_ker] at hse
  dsimp [ModuleCat.asHom] at hse

  -- Rewrite `this` using exact sequence manipulations to conclude that a term is in the range of
  -- the linear map `πs`:
  rw [← LinearMap.sub_mem_ker_iff, ← hse] at this
  obtain ⟨(n : LocallyConstant (π C (ord I · < o)) ℤ), hn⟩ := this
  rw [eq_sub_iff_add_eq] at hn
  have hn' := h₁ (Submodule.mem_top : n ∈ ⊤)
  rw [Finsupp.mem_span_range_iff_exists_finsupp] at hn'
  obtain ⟨w,hc⟩ := hn'
  rw [← hc, map_finsupp_sum] at hn
  apply l.prop.1
  rw [← hn]

  -- Now we just need to prove that a sum of two terms belongs to a span:
  apply Submodule.add_mem
  · apply Submodule.finsupp_sum_mem
    intro q _
    erw [LinearMap.map_smul (fₗ := πs C o) (c := w q) (x := eval (π C (ord I · < o)) q)]
    apply Submodule.smul_mem
    apply Submodule.subset_span
    dsimp only [eval]
    rw [Products.eval_πs C (Products.prop_of_isGood _ _ q.prop)]
    refine ⟨q.val, ⟨?_, rfl⟩⟩
    simp only [Products.lt_iff_lex_lt, Set.mem_setOf_eq]
    exact good_lt_maxProducts C hsC ho q l
  · apply Submodule.finsupp_sum_mem
    intro q hq
    apply Submodule.smul_mem
    apply Submodule.subset_span
    rw [Finsupp.mem_supported] at hmmem
    rw [← Finsupp.mem_support_iff] at hq
    refine ⟨⟨term I ho :: q.val, chain'_cons_of_lt C hsC ho l q (hmmem hq)⟩, ⟨?_, rfl⟩⟩
    simp only [Products.lt_iff_lex_lt, Set.mem_setOf_eq]
    rw [max_eq_o_cons_tail C hsC ho l]
    exact List.Lex.cons ((Products.lt_iff_lex_lt q l.val.Tail).mp (hmmem hq))

/-- Given `l : MaxProducts C ho`, its `Tail` is a `GoodProducts (C' C ho)`. -/
noncomputable
def MaxToGood
    (h₁ : ⊤ ≤ Submodule.span ℤ (Set.range (eval (π C (ord I · < o))))) :
    MaxProducts C ho → GoodProducts (C' C ho) :=
  fun l ↦ ⟨l.val.Tail, maxTail_isGood C hC hsC ho l h₁⟩

theorem maxToGood_injective
    (h₁ : ⊤ ≤ Submodule.span ℤ (Set.range (eval (π C (ord I · < o))))) :
    (MaxToGood C hC hsC ho h₁).Injective := by
  intro m n h
  apply Subtype.ext ∘ Subtype.ext
  rw [Subtype.ext_iff] at h
  dsimp [MaxToGood] at h
  rw [max_eq_o_cons_tail C hsC ho m, max_eq_o_cons_tail C hsC ho n, h]

include hC in
theorem linearIndependent_comp_of_eval
    (h₁ : ⊤ ≤ Submodule.span ℤ (Set.range (eval (π C (ord I · < o))))) :
    LinearIndependent ℤ (eval (C' C ho)) →
    LinearIndependent ℤ (ModuleCat.asHom (Linear_CC' C hsC ho) ∘ SumEval C ho ∘ Sum.inr) := by
  dsimp [SumEval, ModuleCat.asHom]
  erw [max_eq_eval_unapply C hsC ho]
  intro h
  let f := MaxToGood C hC hsC ho h₁
  have hf : f.Injective := maxToGood_injective C hC hsC ho h₁
  have hh : (fun l ↦ Products.eval (C' C ho) l.val.Tail) = eval (C' C ho) ∘ f := rfl
  rw [hh]
  exact h.comp f hf

end GoodProducts

end GoodProducts

end Successor

section Induction
/-!

## The induction

Here we put together the results of the sections `Zero`, `Limit` and `Successor` to prove the
predicate `P I o` holds for all ordinals `o`, and conclude with the main result:

* `GoodProducts.linearIndependent` which says that `GoodProducts C` is linearly independent when `C`
  is closed.

We also define

* `GoodProducts.Basis` which uses `GoodProducts.linearIndependent` and `GoodProducts.span` to
  define a basis for `LocallyConstant C ℤ`
-/

theorem GoodProducts.P0 : P I 0 := fun _ C _ hsC ↦ by
  have : C ⊆ {(fun _ ↦ false)} := fun c hc ↦ by
    ext x; exact Bool.eq_false_iff.mpr (fun ht ↦ (Ordinal.not_lt_zero (ord I x)) (hsC c hc x ht))
  rw [Set.subset_singleton_iff_eq] at this
  cases this
  · subst C
    exact linearIndependentEmpty
  · subst C
    exact linearIndependentSingleton

theorem GoodProducts.Plimit (o : Ordinal) (ho : Ordinal.IsLimit o) :
    (∀ (o' : Ordinal), o' < o → P I o') → P I o := by
  intro h hho C hC hsC
  rw [linearIndependent_iff_union_smaller C ho hsC]
  exact linearIndependent_iUnion_of_directed
    (Monotone.directed_le fun _ _ h ↦ GoodProducts.smaller_mono C h) fun ⟨o', ho'⟩ ↦
    (linearIndependent_iff_smaller _ _).mp (h o' ho' (le_of_lt (lt_of_lt_of_le ho' hho))
    (π C (ord I · < o')) (isClosed_proj _ _ hC) (contained_proj _ _))

theorem GoodProducts.linearIndependentAux (μ : Ordinal) : P I μ := by
  refine Ordinal.limitRecOn μ P0 (fun o h ho C hC hsC ↦ ?_)
      (fun o ho h ↦ (GoodProducts.Plimit o ho (fun o' ho' ↦ (h o' ho'))))
  have ho' : o < Ordinal.type (·<· : I → I → Prop) :=
    lt_of_lt_of_le (Order.lt_succ _) ho
  rw [linearIndependent_iff_sum C hsC ho']
  refine ModuleCat.linearIndependent_leftExact (succ_exact C hC hsC ho') ?_ ?_ (succ_mono C o)
    (square_commutes C ho')
  · exact h (le_of_lt ho') (π C (ord I · < o)) (isClosed_proj C o hC) (contained_proj C o)
  · exact linearIndependent_comp_of_eval C hC hsC ho' (span (π C (ord I · < o))
      (isClosed_proj C o hC)) (h (le_of_lt ho') (C' C ho') (isClosed_C' C hC ho')
      (contained_C' C ho'))

theorem GoodProducts.linearIndependent (hC : IsClosed C) :
    LinearIndependent ℤ (GoodProducts.eval C) :=
  GoodProducts.linearIndependentAux (Ordinal.type (·<· : I → I → Prop)) (le_refl _)
    C hC (fun _ _ _ _ ↦ Ordinal.typein_lt_type _ _)

/-- `GoodProducts C` as a `ℤ`-basis for `LocallyConstant C ℤ`. -/
noncomputable
def GoodProducts.Basis (hC : IsClosed C) :
    Basis (GoodProducts C) ℤ (LocallyConstant C ℤ) :=
  Basis.mk (GoodProducts.linearIndependent C hC) (GoodProducts.span C hC)

end Induction

<<<<<<< HEAD
variable {S : Profinite} {ι : S → I → Bool} (hι : ClosedEmbedding ι)
=======
variable {S : Profinite} {ι : S → I → Bool} (hι : IsClosedEmbedding ι)
>>>>>>> d0df76bd
include hι

/--
Given a profinite set `S` and a closed embedding `S → (I → Bool)`, the `ℤ`-module
`LocallyConstant C ℤ` is free.
-/
theorem Nobeling_aux : Module.Free ℤ (LocallyConstant S ℤ) := Module.Free.of_equiv'
  (Module.Free.of_basis <| GoodProducts.Basis _ hι.isClosed_range) (LocallyConstant.congrLeftₗ ℤ
    (.ofIsEmbedding ι hι.isEmbedding)).symm

end NobelingProof

variable (S : Profinite.{u})

open scoped Classical in
/-- The embedding `S → (I → Bool)` where `I` is the set of clopens of `S`. -/
noncomputable
def Nobeling.ι : S → ({C : Set S // IsClopen C} → Bool) := fun s C => decide (s ∈ C.1)

open scoped Classical in
/-- The map `Nobeling.ι` is a closed embedding. -/
<<<<<<< HEAD
theorem Nobeling.embedding : ClosedEmbedding (Nobeling.ι S) := by
  apply Continuous.closedEmbedding
=======
theorem Nobeling.isClosedEmbedding : IsClosedEmbedding (Nobeling.ι S) := by
  apply Continuous.isClosedEmbedding
>>>>>>> d0df76bd
  · dsimp (config := { unfoldPartialApp := true }) [ι]
    refine continuous_pi ?_
    intro C
    rw [← IsLocallyConstant.iff_continuous]
    refine ((IsLocallyConstant.tfae _).out 0 3).mpr ?_
    rintro ⟨⟩
    · refine IsClopen.isOpen (isClopen_compl_iff.mp ?_)
      convert C.2
      ext x
      simp only [Set.mem_compl_iff, Set.mem_preimage, Set.mem_singleton_iff,
        decide_eq_false_iff_not, not_not]
    · refine IsClopen.isOpen ?_
      convert C.2
      ext x
      simp only [Set.mem_preimage, Set.mem_singleton_iff, decide_eq_true_eq]
  · intro a b h
    by_contra hn
    obtain ⟨C, hC, hh⟩ := exists_isClopen_of_totally_separated hn
    apply hh.2 ∘ of_decide_eq_true
    dsimp (config := { unfoldPartialApp := true }) [ι] at h
    rw [← congr_fun h ⟨C, hC⟩]
    exact decide_eq_true hh.1

@[deprecated (since := "2024-10-26")]
alias Nobeling.embedding := Nobeling.isClosedEmbedding

end Profinite

open Profinite NobelingProof

/-- Nöbeling's theorem: the `ℤ`-module `LocallyConstant S ℤ` is free for every `S : Profinite` -/
instance LocallyConstant.freeOfProfinite (S : Profinite.{u}) :
<<<<<<< HEAD
    Module.Free ℤ (LocallyConstant S ℤ) :=
  @Nobeling_aux {C : Set S // IsClopen C}
    (IsWellOrder.linearOrder WellOrderingRel) WellOrderingRel.isWellOrder
    S (Nobeling.ι S) (Nobeling.embedding S)
=======
    Module.Free ℤ (LocallyConstant S ℤ) := by
  obtain ⟨_, _⟩ := exists_wellOrder {C : Set S // IsClopen C}
  exact @Nobeling_aux {C : Set S // IsClopen C} _ _ S (Nobeling.ι S) (Nobeling.isClosedEmbedding S)
>>>>>>> d0df76bd

set_option linter.style.longFile 2000<|MERGE_RESOLUTION|>--- conflicted
+++ resolved
@@ -52,11 +52,6 @@
 namespace NobelingProof
 
 variable {I : Type u} (C : Set (I → Bool))
-<<<<<<< HEAD
-
-open Profinite ContinuousMap CategoryTheory Limits Opposite Submodule
-=======
->>>>>>> d0df76bd
 
 section Projections
 /-!
@@ -317,11 +312,7 @@
 theorem lt_iff_lex_lt (l m : Products I) : l < m ↔ List.Lex (·<·) l.val m.val := by
   cases l; cases m; rw [Subtype.mk_lt_mk]; exact Iff.rfl
 
-<<<<<<< HEAD
-instance [IsWellOrder I (· < ·)] : IsWellFounded (Products I) (·<·) := by
-=======
 instance [WellFoundedLT I] : WellFoundedLT (Products I) := by
->>>>>>> d0df76bd
   have : (· < · : Products I → _ → _) = (fun l m ↦ List.Lex (·<·) l.val m.val) := by
     ext; exact lt_iff_lex_lt _ _
   rw [WellFoundedLT, this]
@@ -438,11 +429,7 @@
 end Products
 
 /-- The good products span `LocallyConstant C ℤ` if and only all the products do. -/
-<<<<<<< HEAD
-theorem GoodProducts.span_iff_products [IsWellOrder I (· < ·)] :
-=======
 theorem GoodProducts.span_iff_products [WellFoundedLT I] :
->>>>>>> d0df76bd
     ⊤ ≤ Submodule.span ℤ (Set.range (eval C)) ↔
       ⊤ ≤ Submodule.span ℤ (Set.range (Products.eval C)) := by
   refine ⟨fun h ↦ le_trans h (span_mono (fun a ⟨b, hb⟩ ↦ ⟨b.val, hb⟩)), fun h ↦ le_trans h ?_⟩
@@ -615,11 +602,7 @@
   simp only [Products.eval, List.map, List.prod_cons]
 
 /-- If `s` is a finite subset of `I`, then the good products span. -/
-<<<<<<< HEAD
-theorem GoodProducts.spanFin [IsWellOrder I (· < ·)] :
-=======
 theorem GoodProducts.spanFin [WellFoundedLT I] :
->>>>>>> d0df76bd
     ⊤ ≤ Submodule.span ℤ (Set.range (eval (π C (· ∈ s)))) := by
   rw [span_iff_products]
   refine le_trans (spanFinBasis.span C s) ?_
@@ -685,11 +668,7 @@
   exact ⟨(Opposite.unop J), g, h⟩
 
 /-- The good products span all of `LocallyConstant C ℤ` if `C` is closed. -/
-<<<<<<< HEAD
-theorem GoodProducts.span [IsWellOrder I (· < ·)] (hC : IsClosed C) :
-=======
 theorem GoodProducts.span [WellFoundedLT I] (hC : IsClosed C) :
->>>>>>> d0df76bd
     ⊤ ≤ Submodule.span ℤ (Set.range (eval C)) := by
   rw [span_iff_products]
   intro f _
@@ -701,11 +680,7 @@
 
 end Span
 
-<<<<<<< HEAD
-variable [IsWellOrder I (· < ·)]
-=======
 variable [WellFoundedLT I]
->>>>>>> d0df76bd
 
 section Ordinal
 /-!
@@ -1804,11 +1779,7 @@
 
 end Induction
 
-<<<<<<< HEAD
-variable {S : Profinite} {ι : S → I → Bool} (hι : ClosedEmbedding ι)
-=======
 variable {S : Profinite} {ι : S → I → Bool} (hι : IsClosedEmbedding ι)
->>>>>>> d0df76bd
 include hι
 
 /--
@@ -1830,13 +1801,8 @@
 
 open scoped Classical in
 /-- The map `Nobeling.ι` is a closed embedding. -/
-<<<<<<< HEAD
-theorem Nobeling.embedding : ClosedEmbedding (Nobeling.ι S) := by
-  apply Continuous.closedEmbedding
-=======
 theorem Nobeling.isClosedEmbedding : IsClosedEmbedding (Nobeling.ι S) := by
   apply Continuous.isClosedEmbedding
->>>>>>> d0df76bd
   · dsimp (config := { unfoldPartialApp := true }) [ι]
     refine continuous_pi ?_
     intro C
@@ -1869,15 +1835,8 @@
 
 /-- Nöbeling's theorem: the `ℤ`-module `LocallyConstant S ℤ` is free for every `S : Profinite` -/
 instance LocallyConstant.freeOfProfinite (S : Profinite.{u}) :
-<<<<<<< HEAD
-    Module.Free ℤ (LocallyConstant S ℤ) :=
-  @Nobeling_aux {C : Set S // IsClopen C}
-    (IsWellOrder.linearOrder WellOrderingRel) WellOrderingRel.isWellOrder
-    S (Nobeling.ι S) (Nobeling.embedding S)
-=======
     Module.Free ℤ (LocallyConstant S ℤ) := by
   obtain ⟨_, _⟩ := exists_wellOrder {C : Set S // IsClopen C}
   exact @Nobeling_aux {C : Set S // IsClopen C} _ _ S (Nobeling.ι S) (Nobeling.isClosedEmbedding S)
->>>>>>> d0df76bd
 
 set_option linter.style.longFile 2000