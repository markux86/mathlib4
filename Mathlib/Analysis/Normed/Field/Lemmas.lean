/-
Copyright (c) 2018 Patrick Massot. All rights reserved.
Released under Apache 2.0 license as described in the file LICENSE.
Authors: Patrick Massot, Johannes Hölzl
-/

import Mathlib.Algebra.Group.AddChar
import Mathlib.Algebra.Order.Ring.Finset
import Mathlib.Analysis.Normed.Field.Basic
import Mathlib.Analysis.Normed.Group.Bounded
import Mathlib.Analysis.Normed.Group.Rat
import Mathlib.Analysis.Normed.Group.Uniform
import Mathlib.Topology.Instances.NNReal
import Mathlib.Topology.MetricSpace.DilationEquiv

/-!
# Normed fields

In this file we continue building the theory of (semi)normed rings and fields.

Some useful results that relate the topology of the normed field to the discrete topology include:
* `discreteTopology_or_nontriviallyNormedField`
* `discreteTopology_of_bddAbove_range_norm`

-/

-- Guard against import creep.
assert_not_exists RestrictScalars

variable {α : Type*} {β : Type*} {ι : Type*}

open Filter Bornology
open scoped Topology NNReal Pointwise

section NonUnitalSeminormedRing

variable [NonUnitalSeminormedRing α]

theorem Filter.Tendsto.zero_mul_isBoundedUnder_le {f g : ι → α} {l : Filter ι}
    (hf : Tendsto f l (𝓝 0)) (hg : IsBoundedUnder (· ≤ ·) l ((‖·‖) ∘ g)) :
    Tendsto (fun x => f x * g x) l (𝓝 0) :=
  hf.op_zero_isBoundedUnder_le hg (· * ·) norm_mul_le

theorem Filter.isBoundedUnder_le_mul_tendsto_zero {f g : ι → α} {l : Filter ι}
    (hf : IsBoundedUnder (· ≤ ·) l (norm ∘ f)) (hg : Tendsto g l (𝓝 0)) :
    Tendsto (fun x => f x * g x) l (𝓝 0) :=
  hg.op_zero_isBoundedUnder_le hf (flip (· * ·)) fun x y =>
    (norm_mul_le y x).trans_eq (mul_comm _ _)

/-- Non-unital seminormed ring structure on the product of finitely many non-unital seminormed
rings, using the sup norm. -/
instance Pi.nonUnitalSeminormedRing {π : ι → Type*} [Fintype ι]
    [∀ i, NonUnitalSeminormedRing (π i)] : NonUnitalSeminormedRing (∀ i, π i) :=
  { Pi.seminormedAddCommGroup, Pi.nonUnitalRing with
    norm_mul := fun x y =>
      NNReal.coe_mono <|
        calc
          (Finset.univ.sup fun i => ‖x i * y i‖₊) ≤
              Finset.univ.sup ((fun i => ‖x i‖₊) * fun i => ‖y i‖₊) :=
            Finset.sup_mono_fun fun _ _ => norm_mul_le _ _
          _ ≤ (Finset.univ.sup fun i => ‖x i‖₊) * Finset.univ.sup fun i => ‖y i‖₊ :=
            Finset.sup_mul_le_mul_sup_of_nonneg _ (fun _ _ => zero_le _) fun _ _ => zero_le _
           }

end NonUnitalSeminormedRing

section SeminormedRing

variable [SeminormedRing α]

/-- Seminormed ring structure on the product of finitely many seminormed rings,
  using the sup norm. -/
instance Pi.seminormedRing {π : ι → Type*} [Fintype ι] [∀ i, SeminormedRing (π i)] :
    SeminormedRing (∀ i, π i) :=
  { Pi.nonUnitalSeminormedRing, Pi.ring with }

end SeminormedRing

section NonUnitalNormedRing

variable [NonUnitalNormedRing α]

/-- Normed ring structure on the product of finitely many non-unital normed rings, using the sup
norm. -/
instance Pi.nonUnitalNormedRing {π : ι → Type*} [Fintype ι] [∀ i, NonUnitalNormedRing (π i)] :
    NonUnitalNormedRing (∀ i, π i) :=
  { Pi.nonUnitalSeminormedRing, Pi.normedAddCommGroup with }

end NonUnitalNormedRing

section NormedRing

variable [NormedRing α]

/-- Normed ring structure on the product of finitely many normed rings, using the sup norm. -/
instance Pi.normedRing {π : ι → Type*} [Fintype ι] [∀ i, NormedRing (π i)] :
    NormedRing (∀ i, π i) :=
  { Pi.seminormedRing, Pi.normedAddCommGroup with }

end NormedRing

section NonUnitalSeminormedCommRing

variable [NonUnitalSeminormedCommRing α]

/-- Non-unital seminormed commutative ring structure on the product of finitely many non-unital
seminormed commutative rings, using the sup norm. -/
instance Pi.nonUnitalSeminormedCommRing {π : ι → Type*} [Fintype ι]
    [∀ i, NonUnitalSeminormedCommRing (π i)] : NonUnitalSeminormedCommRing (∀ i, π i) :=
  { Pi.nonUnitalSeminormedRing, Pi.nonUnitalCommRing with }

end NonUnitalSeminormedCommRing

section NonUnitalNormedCommRing

variable [NonUnitalNormedCommRing α]

/-- Normed commutative ring structure on the product of finitely many non-unital normed
commutative rings, using the sup norm. -/
instance Pi.nonUnitalNormedCommRing {π : ι → Type*} [Fintype ι]
    [∀ i, NonUnitalNormedCommRing (π i)] : NonUnitalNormedCommRing (∀ i, π i) :=
  { Pi.nonUnitalSeminormedCommRing, Pi.normedAddCommGroup with }

end NonUnitalNormedCommRing

section SeminormedCommRing

variable [SeminormedCommRing α]

/-- Seminormed commutative ring structure on the product of finitely many seminormed commutative
rings, using the sup norm. -/
instance Pi.seminormedCommRing {π : ι → Type*} [Fintype ι] [∀ i, SeminormedCommRing (π i)] :
    SeminormedCommRing (∀ i, π i) :=
  { Pi.nonUnitalSeminormedCommRing, Pi.ring with }

end SeminormedCommRing

section NormedCommRing

variable [NormedCommRing α]

/-- Normed commutative ring structure on the product of finitely many normed commutative rings,
using the sup norm. -/
instance Pi.normedCommutativeRing {π : ι → Type*} [Fintype ι] [∀ i, NormedCommRing (π i)] :
    NormedCommRing (∀ i, π i) :=
  { Pi.seminormedCommRing, Pi.normedAddCommGroup with }

end NormedCommRing

-- see Note [lower instance priority]
instance (priority := 100) semi_normed_ring_top_monoid [NonUnitalSeminormedRing α] :
    ContinuousMul α :=
  ⟨continuous_iff_continuousAt.2 fun x =>
      tendsto_iff_norm_sub_tendsto_zero.2 <| by
        have : ∀ e : α × α,
            ‖e.1 * e.2 - x.1 * x.2‖ ≤ ‖e.1‖ * ‖e.2 - x.2‖ + ‖e.1 - x.1‖ * ‖x.2‖ := by
          intro e
          calc
            ‖e.1 * e.2 - x.1 * x.2‖ ≤ ‖e.1 * (e.2 - x.2) + (e.1 - x.1) * x.2‖ := by
              rw [_root_.mul_sub, _root_.sub_mul, sub_add_sub_cancel]
            -- Porting note: `ENNReal.{mul_sub, sub_mul}` should be protected
            _ ≤ ‖e.1‖ * ‖e.2 - x.2‖ + ‖e.1 - x.1‖ * ‖x.2‖ :=
              norm_add_le_of_le (norm_mul_le _ _) (norm_mul_le _ _)
        refine squeeze_zero (fun e => norm_nonneg _) this ?_
        convert
          ((continuous_fst.tendsto x).norm.mul
                ((continuous_snd.tendsto x).sub tendsto_const_nhds).norm).add
            (((continuous_fst.tendsto x).sub tendsto_const_nhds).norm.mul _)
        -- Porting note: `show` used to select a goal to work on
        rotate_right
        · show Tendsto _ _ _
          exact tendsto_const_nhds
        · simp⟩

-- see Note [lower instance priority]
/-- A seminormed ring is a topological ring. -/
instance (priority := 100) semi_normed_top_ring [NonUnitalSeminormedRing α] :
    TopologicalRing α where

section NormedDivisionRing

variable [NormedDivisionRing α] {a : α}

lemma antilipschitzWith_mul_left {a : α} (ha : a ≠ 0) : AntilipschitzWith (‖a‖₊⁻¹) (a * ·) :=
  AntilipschitzWith.of_le_mul_dist fun _ _ ↦ by simp [dist_eq_norm, ← _root_.mul_sub, ha]

lemma antilipschitzWith_mul_right {a : α} (ha : a ≠ 0) : AntilipschitzWith (‖a‖₊⁻¹) (· * a) :=
  AntilipschitzWith.of_le_mul_dist fun _ _ ↦ by
    simp [dist_eq_norm, ← _root_.sub_mul, ← mul_comm (‖a‖), ha]

/-- Multiplication by a nonzero element `a` on the left
as a `DilationEquiv` of a normed division ring. -/
@[simps!]
def DilationEquiv.mulLeft (a : α) (ha : a ≠ 0) : α ≃ᵈ α where
  toEquiv := Equiv.mulLeft₀ a ha
  edist_eq' := ⟨‖a‖₊, nnnorm_ne_zero_iff.2 ha, fun x y ↦ by
    simp [edist_nndist, nndist_eq_nnnorm, ← mul_sub]⟩

/-- Multiplication by a nonzero element `a` on the right
as a `DilationEquiv` of a normed division ring. -/
@[simps!]
def DilationEquiv.mulRight (a : α) (ha : a ≠ 0) : α ≃ᵈ α where
  toEquiv := Equiv.mulRight₀ a ha
  edist_eq' := ⟨‖a‖₊, nnnorm_ne_zero_iff.2 ha, fun x y ↦ by
    simp [edist_nndist, nndist_eq_nnnorm, ← sub_mul, ← mul_comm (‖a‖₊)]⟩

namespace Filter

@[simp]
lemma comap_mul_left_cobounded {a : α} (ha : a ≠ 0) :
    comap (a * ·) (cobounded α) = cobounded α :=
  Dilation.comap_cobounded (DilationEquiv.mulLeft a ha)

@[simp]
lemma map_mul_left_cobounded {a : α} (ha : a ≠ 0) :
    map (a * ·) (cobounded α) = cobounded α :=
  DilationEquiv.map_cobounded (DilationEquiv.mulLeft a ha)

@[simp]
lemma comap_mul_right_cobounded {a : α} (ha : a ≠ 0) :
    comap (· * a) (cobounded α) = cobounded α :=
  Dilation.comap_cobounded (DilationEquiv.mulRight a ha)

@[simp]
lemma map_mul_right_cobounded {a : α} (ha : a ≠ 0) :
    map (· * a) (cobounded α) = cobounded α :=
  DilationEquiv.map_cobounded (DilationEquiv.mulRight a ha)

/-- Multiplication on the left by a nonzero element of a normed division ring tends to infinity at
infinity. -/
theorem tendsto_mul_left_cobounded {a : α} (ha : a ≠ 0) :
    Tendsto (a * ·) (cobounded α) (cobounded α) :=
  (map_mul_left_cobounded ha).le

/-- Multiplication on the right by a nonzero element of a normed division ring tends to infinity at
infinity. -/
theorem tendsto_mul_right_cobounded {a : α} (ha : a ≠ 0) :
    Tendsto (· * a) (cobounded α) (cobounded α) :=
  (map_mul_right_cobounded ha).le

@[simp]
lemma inv_cobounded₀ : (cobounded α)⁻¹ = 𝓝[≠] 0 := by
  rw [← comap_norm_atTop, ← Filter.comap_inv, ← comap_norm_nhdsWithin_Ioi_zero,
    ← inv_atTop₀, ← Filter.comap_inv]
  simp only [comap_comap, Function.comp_def, norm_inv]

@[simp]
lemma inv_nhdsWithin_ne_zero : (𝓝[≠] (0 : α))⁻¹ = cobounded α := by
  rw [← inv_cobounded₀, inv_inv]

lemma tendsto_inv₀_cobounded' : Tendsto Inv.inv (cobounded α) (𝓝[≠] 0) :=
  inv_cobounded₀.le

theorem tendsto_inv₀_cobounded : Tendsto Inv.inv (cobounded α) (𝓝 0) :=
  tendsto_inv₀_cobounded'.mono_right inf_le_left

lemma tendsto_inv₀_nhdsWithin_ne_zero : Tendsto Inv.inv (𝓝[≠] 0) (cobounded α) :=
  inv_nhdsWithin_ne_zero.le

end Filter

-- see Note [lower instance priority]
instance (priority := 100) NormedDivisionRing.to_hasContinuousInv₀ : HasContinuousInv₀ α := by
  refine ⟨fun r r0 => tendsto_iff_norm_sub_tendsto_zero.2 ?_⟩
  have r0' : 0 < ‖r‖ := norm_pos_iff.2 r0
  rcases exists_between r0' with ⟨ε, ε0, εr⟩
  have : ∀ᶠ e in 𝓝 r, ‖e⁻¹ - r⁻¹‖ ≤ ‖r - e‖ / ‖r‖ / ε := by
    filter_upwards [(isOpen_lt continuous_const continuous_norm).eventually_mem εr] with e he
    have e0 : e ≠ 0 := norm_pos_iff.1 (ε0.trans he)
    calc
      ‖e⁻¹ - r⁻¹‖ = ‖r‖⁻¹ * ‖r - e‖ * ‖e‖⁻¹ := by
        rw [← norm_inv, ← norm_inv, ← norm_mul, ← norm_mul, _root_.mul_sub, _root_.sub_mul,
          mul_assoc _ e, inv_mul_cancel₀ r0, mul_inv_cancel₀ e0, one_mul, mul_one]
      -- Porting note: `ENNReal.{mul_sub, sub_mul}` should be `protected`
      _ = ‖r - e‖ / ‖r‖ / ‖e‖ := by field_simp [mul_comm]
      _ ≤ ‖r - e‖ / ‖r‖ / ε := by gcongr
  refine squeeze_zero' (Eventually.of_forall fun _ => norm_nonneg _) this ?_
  refine (((continuous_const.sub continuous_id).norm.div_const _).div_const _).tendsto' _ _ ?_
  simp

-- see Note [lower instance priority]
/-- A normed division ring is a topological division ring. -/
instance (priority := 100) NormedDivisionRing.to_topologicalDivisionRing :
    TopologicalDivisionRing α where

protected lemma IsOfFinOrder.norm_eq_one (ha : IsOfFinOrder a) : ‖a‖ = 1 :=
  ((normHom : α →*₀ ℝ).toMonoidHom.isOfFinOrder ha).eq_one <| norm_nonneg _

example [Monoid β] (φ : β →* α) {x : β} {k : ℕ+} (h : x ^ (k : ℕ) = 1) :
    ‖φ x‖ = 1 := (φ.isOfFinOrder <| isOfFinOrder_iff_pow_eq_one.2 ⟨_, k.2, h⟩).norm_eq_one

@[simp] lemma AddChar.norm_apply {G : Type*} [AddLeftCancelMonoid G] [Finite G] (ψ : AddChar G α)
    (x : G) : ‖ψ x‖ = 1 := (ψ.toMonoidHom.isOfFinOrder <| isOfFinOrder_of_finite _).norm_eq_one

end NormedDivisionRing

namespace NormedField

<<<<<<< HEAD
=======
/-- A normed field is either nontrivially normed or has a discrete topology.
In the discrete topology case, all the norms are 1, by `norm_eq_one_iff_ne_zero_of_discrete`.
The nontrivially normed field instance is provided by a subtype with a proof that the
forgetful inheritance to the existing `NormedField` instance is definitionally true.
This allows one to have the new `NontriviallyNormedField` instance without data clashes. -/
>>>>>>> fb04c4bf
lemma discreteTopology_or_nontriviallyNormedField (𝕜 : Type*) [h : NormedField 𝕜] :
    DiscreteTopology 𝕜 ∨ Nonempty ({h' : NontriviallyNormedField 𝕜 // h'.toNormedField = h}) := by
  by_cases H : ∃ x : 𝕜, x ≠ 0 ∧ ‖x‖ ≠ 1
  · exact Or.inr ⟨(⟨NontriviallyNormedField.ofNormNeOne H, rfl⟩)⟩
  · simp_rw [discreteTopology_iff_isOpen_singleton_zero, Metric.isOpen_singleton_iff, dist_eq_norm,
             sub_zero]
    refine Or.inl ⟨1, zero_lt_one, ?_⟩
    contrapose! H
    refine H.imp ?_
<<<<<<< HEAD
=======
    -- contextual to reuse the `a ≠ 0` hypothesis in the proof of `a ≠ 0 ∧ ‖a‖ ≠ 1`
>>>>>>> fb04c4bf
    simp (config := {contextual := true}) [add_comm, ne_of_lt]

lemma discreteTopology_of_bddAbove_range_norm {𝕜 : Type*} [NormedField 𝕜]
    (h : BddAbove (Set.range fun k : 𝕜 ↦ ‖k‖)) :
    DiscreteTopology 𝕜 := by
  refine (NormedField.discreteTopology_or_nontriviallyNormedField _).resolve_right ?_
  rintro ⟨_, rfl⟩
  obtain ⟨x, h⟩ := h
  obtain ⟨k, hk⟩ := NormedField.exists_lt_norm 𝕜 x
  exact hk.not_le (h (Set.mem_range_self k))

section Densely

variable (α) [DenselyNormedField α]

theorem denseRange_nnnorm : DenseRange (nnnorm : α → ℝ≥0) :=
  dense_of_exists_between fun _ _ hr =>
    let ⟨x, h⟩ := exists_lt_nnnorm_lt α hr
    ⟨‖x‖₊, ⟨x, rfl⟩, h⟩

end Densely

end NormedField

namespace NNReal

lemma lipschitzWith_sub : LipschitzWith 2 (fun (p : ℝ≥0 × ℝ≥0) ↦ p.1 - p.2) := by
  rw [← isometry_subtype_coe.lipschitzWith_iff]
  have : Isometry (Prod.map ((↑) : ℝ≥0 → ℝ) ((↑) : ℝ≥0 → ℝ)) :=
    isometry_subtype_coe.prod_map isometry_subtype_coe
  convert (((LipschitzWith.prod_fst.comp this.lipschitz).sub
    (LipschitzWith.prod_snd.comp this.lipschitz)).max_const 0)
  norm_num

end NNReal

instance Int.instNormedCommRing : NormedCommRing ℤ where
  __ := instCommRing
  __ := instNormedAddCommGroup
  norm_mul m n := by simp only [norm, Int.cast_mul, abs_mul, le_rfl]

instance Int.instNormOneClass : NormOneClass ℤ :=
  ⟨by simp [← Int.norm_cast_real]⟩

instance Rat.instNormedField : NormedField ℚ where
  __ := instField
  __ := instNormedAddCommGroup
  norm_mul' a b := by simp only [norm, Rat.cast_mul, abs_mul]

instance Rat.instDenselyNormedField : DenselyNormedField ℚ where
  lt_norm_lt r₁ r₂ h₀ hr :=
    let ⟨q, h⟩ := exists_rat_btwn hr
    ⟨q, by rwa [← Rat.norm_cast_real, Real.norm_eq_abs, abs_of_pos (h₀.trans_lt h.1)]⟩

section Complete

lemma NormedField.completeSpace_iff_isComplete_closedBall {K : Type*} [NormedField K] :
    CompleteSpace K ↔ IsComplete (Metric.closedBall 0 1 : Set K) := by
  constructor <;> intro h
  · exact Metric.isClosed_ball.isComplete
  rcases NormedField.discreteTopology_or_nontriviallyNormedField K with _|⟨_, rfl⟩
  · rwa [completeSpace_iff_isComplete_univ,
         ← NormedDivisionRing.discreteTopology_unit_closedBall_eq_univ]
  refine Metric.complete_of_cauchySeq_tendsto fun u hu ↦ ?_
  obtain ⟨k, hk⟩ := hu.norm_bddAbove
  have kpos : 0 ≤ k := (_root_.norm_nonneg (u 0)).trans (hk (by simp))
  obtain ⟨x, hx⟩ := NormedField.exists_lt_norm K k
  have hu' : CauchySeq ((· / x) ∘ u) := (uniformContinuous_div_const' x).comp_cauchySeq hu
  have hb : ∀ n, ((· / x) ∘ u) n ∈ Metric.closedBall 0 1 := by
    intro
    simp only [Function.comp_apply, Metric.mem_closedBall, dist_zero_right, norm_div]
    rw [div_le_one (kpos.trans_lt hx)]
    exact hx.le.trans' (hk (by simp))
  obtain ⟨a, -, ha'⟩ := cauchySeq_tendsto_of_isComplete h hb hu'
  refine ⟨a * x, (((continuous_mul_right x).tendsto a).comp ha').congr ?_⟩
  have hx' : x ≠ 0 := by
    contrapose! hx
    simp [hx, kpos]
  simp [div_mul_cancel₀ _ hx']

end Complete<|MERGE_RESOLUTION|>--- conflicted
+++ resolved
@@ -296,14 +296,11 @@
 
 namespace NormedField
 
-<<<<<<< HEAD
-=======
 /-- A normed field is either nontrivially normed or has a discrete topology.
 In the discrete topology case, all the norms are 1, by `norm_eq_one_iff_ne_zero_of_discrete`.
 The nontrivially normed field instance is provided by a subtype with a proof that the
 forgetful inheritance to the existing `NormedField` instance is definitionally true.
 This allows one to have the new `NontriviallyNormedField` instance without data clashes. -/
->>>>>>> fb04c4bf
 lemma discreteTopology_or_nontriviallyNormedField (𝕜 : Type*) [h : NormedField 𝕜] :
     DiscreteTopology 𝕜 ∨ Nonempty ({h' : NontriviallyNormedField 𝕜 // h'.toNormedField = h}) := by
   by_cases H : ∃ x : 𝕜, x ≠ 0 ∧ ‖x‖ ≠ 1
@@ -313,10 +310,7 @@
     refine Or.inl ⟨1, zero_lt_one, ?_⟩
     contrapose! H
     refine H.imp ?_
-<<<<<<< HEAD
-=======
     -- contextual to reuse the `a ≠ 0` hypothesis in the proof of `a ≠ 0 ∧ ‖a‖ ≠ 1`
->>>>>>> fb04c4bf
     simp (config := {contextual := true}) [add_comm, ne_of_lt]
 
 lemma discreteTopology_of_bddAbove_range_norm {𝕜 : Type*} [NormedField 𝕜]
