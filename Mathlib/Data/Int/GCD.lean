--- conflicted
+++ resolved
@@ -6,12 +6,6 @@
 import Mathlib.Algebra.Group.Int
 import Mathlib.Algebra.GroupWithZero.Semiconj
 import Mathlib.Algebra.Group.Commute.Units
-<<<<<<< HEAD
-import Mathlib.Algebra.GroupWithZero.Semiconj
-import Mathlib.Algebra.Ring.Regular
-import Mathlib.Data.Int.Dvd.Basic
-=======
->>>>>>> 99508fb5
 import Mathlib.Data.Nat.GCD.Basic
 import Mathlib.Order.Bounds.Basic
 
@@ -46,10 +40,6 @@
     xgcdAux (r' % succ k) (s' - q * s) (t' - q * t) (succ k) s t
 termination_by k => k
 decreasing_by exact mod_lt _ <| (succ_pos _).gt
-<<<<<<< HEAD
-#align nat.xgcd_aux Nat.xgcdAux
-=======
->>>>>>> 99508fb5
 
 @[simp]
 theorem xgcd_zero_left {s t r' s' t'} : xgcdAux 0 s t r' s' t' = (r', s', t') := by simp [xgcdAux]
@@ -58,10 +48,6 @@
     xgcdAux r s t r' s' t' = xgcdAux (r' % r) (s' - r' / r * s) (t' - r' / r * t) r s t := by
   obtain ⟨r, rfl⟩ := Nat.exists_eq_succ_of_ne_zero h.ne'
   simp [xgcdAux]
-<<<<<<< HEAD
-#align nat.xgcd_aux_rec Nat.xgcdAux_rec
-=======
->>>>>>> 99508fb5
 
 /-- Use the extended GCD algorithm to generate the `a` and `b` values
   satisfying `gcd x y = x * a + y * b`. -/
@@ -92,10 +78,6 @@
   obtain ⟨s, rfl⟩ := Nat.exists_eq_succ_of_ne_zero h
   rw [xgcdAux]
   simp
-<<<<<<< HEAD
-#align nat.gcd_a_zero_right Nat.gcdA_zero_right
-=======
->>>>>>> 99508fb5
 
 @[simp]
 theorem gcdB_zero_right {s : ℕ} (h : s ≠ 0) : gcdB s 0 = 0 := by
@@ -103,10 +85,6 @@
   obtain ⟨s, rfl⟩ := Nat.exists_eq_succ_of_ne_zero h
   rw [xgcdAux]
   simp
-<<<<<<< HEAD
-#align nat.gcd_b_zero_right Nat.gcdB_zero_right
-=======
->>>>>>> 99508fb5
 
 @[simp]
 theorem xgcdAux_fst (x y) : ∀ s t s' t', (xgcdAux x s t y s' t').1 = gcd x y :=
