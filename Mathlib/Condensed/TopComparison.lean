--- conflicted
+++ resolved
@@ -124,9 +124,8 @@
 /--
 `TopCat.toCondensedSet` yields a functor from `TopCat.{u+1}` to `CondensedSet.{u}`.
 -/
-<<<<<<< HEAD
-noncomputable def topCatToCondensed : TopCat.{u+1} ⥤ CondensedSet.{u} where
-  obj X := X.toCondensed
+noncomputable def topCatToCondensedSet : TopCat.{u+1} ⥤ CondensedSet.{u} where
+  obj X := X.toCondensedSet
   map f := ⟨⟨fun _ g ↦ f.comp g, by aesop⟩⟩
 
 variable (P : TopCat.{u} → Prop) (X : TopCat.{max u w})
@@ -152,8 +151,4 @@
     have := CompHausLike.preregular hs
     TopCat.{max u w} ⥤ Sheaf (coherentTopology (CompHausLike.{u} P)) (Type (max u w)) where
   obj X := X.toSheafCompHausLike P hs
-=======
-noncomputable def topCatToCondensedSet : TopCat.{u+1} ⥤ CondensedSet.{u} where
-  obj X := X.toCondensedSet
->>>>>>> d88652e5
   map f := ⟨⟨fun _ g ↦ f.comp g, by aesop⟩⟩