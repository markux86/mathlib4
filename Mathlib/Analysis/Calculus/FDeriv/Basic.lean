/-
Copyright (c) 2019 Jeremy Avigad. All rights reserved.
Released under Apache 2.0 license as described in the file LICENSE.
Authors: Jeremy Avigad, Sébastien Gouëzel, Yury Kudryashov
-/
import Mathlib.Analysis.Calculus.TangentCone
import Mathlib.Analysis.NormedSpace.OperatorNorm.Asymptotics
import Mathlib.Analysis.Asymptotics.TVS

/-!
# The Fréchet derivative

Let `E` and `F` be normed spaces, `f : E → F`, and `f' : E →L[𝕜] F` a
continuous 𝕜-linear map, where `𝕜` is a non-discrete normed field. Then

  `HasFDerivWithinAt f f' s x`

says that `f` has derivative `f'` at `x`, where the domain of interest
is restricted to `s`. We also have

  `HasFDerivAt f f' x := HasFDerivWithinAt f f' x univ`

Finally,

  `HasStrictFDerivAt f f' x`

means that `f : E → F` has derivative `f' : E →L[𝕜] F` in the sense of strict differentiability,
i.e., `f y - f z - f'(y - z) = o(y - z)` as `y, z → x`. This notion is used in the inverse
function theorem, and is defined here only to avoid proving theorems like
`IsBoundedBilinearMap.hasFDerivAt` twice: first for `HasFDerivAt`, then for
`HasStrictFDerivAt`.

## Main results

In addition to the definition and basic properties of the derivative,
the folder `Analysis/Calculus/FDeriv/` contains the usual formulas
(and existence assertions) for the derivative of
* constants
* the identity
* bounded linear maps (`Linear.lean`)
* bounded bilinear maps (`Bilinear.lean`)
* sum of two functions (`Add.lean`)
* sum of finitely many functions (`Add.lean`)
* multiplication of a function by a scalar constant (`Add.lean`)
* negative of a function (`Add.lean`)
* subtraction of two functions (`Add.lean`)
* multiplication of a function by a scalar function (`Mul.lean`)
* multiplication of two scalar functions (`Mul.lean`)
* composition of functions (the chain rule) (`Comp.lean`)
* inverse function (`Mul.lean`)
  (assuming that it exists; the inverse function theorem is in `../Inverse.lean`)

For most binary operations we also define `const_op` and `op_const` theorems for the cases when
the first or second argument is a constant. This makes writing chains of `HasDerivAt`'s easier,
and they more frequently lead to the desired result.

One can also interpret the derivative of a function `f : 𝕜 → E` as an element of `E` (by identifying
a linear function from `𝕜` to `E` with its value at `1`). Results on the Fréchet derivative are
translated to this more elementary point of view on the derivative in the file `Deriv.lean`. The
derivative of polynomials is handled there, as it is naturally one-dimensional.

The simplifier is set up to prove automatically that some functions are differentiable, or
differentiable at a point (but not differentiable on a set or within a set at a point, as checking
automatically that the good domains are mapped one to the other when using composition is not
something the simplifier can easily do). This means that one can write
`example (x : ℝ) : Differentiable ℝ (fun x ↦ sin (exp (3 + x^2)) - 5 * cos x) := by simp`.
If there are divisions, one needs to supply to the simplifier proofs that the denominators do
not vanish, as in
```lean
example (x : ℝ) (h : 1 + sin x ≠ 0) : DifferentiableAt ℝ (fun x ↦ exp x / (1 + sin x)) x := by
  simp [h]
```
Of course, these examples only work once `exp`, `cos` and `sin` have been shown to be
differentiable, in `Mathlib.Analysis.SpecialFunctions.Trigonometric.Deriv`.

The simplifier is not set up to compute the Fréchet derivative of maps (as these are in general
complicated multidimensional linear maps), but it will compute one-dimensional derivatives,
see `Deriv.lean`.

## Implementation details

The derivative is defined in terms of the `IsLittleOTVS` relation to ensure the definition does not
ingrain a choice of norm, and is then quickly translated to the more convenient `IsLittleO` in the
subsequent theorems.
It is also characterized in terms of the `Tendsto` relation.

We also introduce predicates `DifferentiableWithinAt 𝕜 f s x` (where `𝕜` is the base field,
`f` the function to be differentiated, `x` the point at which the derivative is asserted to exist,
and `s` the set along which the derivative is defined), as well as `DifferentiableAt 𝕜 f x`,
`DifferentiableOn 𝕜 f s` and `Differentiable 𝕜 f` to express the existence of a derivative.

To be able to compute with derivatives, we write `fderivWithin 𝕜 f s x` and `fderiv 𝕜 f x`
for some choice of a derivative if it exists, and the zero function otherwise. This choice only
behaves well along sets for which the derivative is unique, i.e., those for which the tangent
directions span a dense subset of the whole space. The predicates `UniqueDiffWithinAt s x` and
`UniqueDiffOn s`, defined in `TangentCone.lean` express this property. We prove that indeed
they imply the uniqueness of the derivative. This is satisfied for open subsets, and in particular
for `univ`. This uniqueness only holds when the field is non-discrete, which we request at the very
beginning: otherwise, a derivative can be defined, but it has no interesting properties whatsoever.

To make sure that the simplifier can prove automatically that functions are differentiable, we tag
many lemmas with the `simp` attribute, for instance those saying that the sum of differentiable
functions is differentiable, as well as their product, their cartesian product, and so on. A notable
exception is the chain rule: we do not mark as a simp lemma the fact that, if `f` and `g` are
differentiable, then their composition also is: `simp` would always be able to match this lemma,
by taking `f` or `g` to be the identity. Instead, for every reasonable function (say, `exp`),
we add a lemma that if `f` is differentiable then so is `(fun x ↦ exp (f x))`. This means adding
some boilerplate lemmas, but these can also be useful in their own right.

Tests for this ability of the simplifier (with more examples) are provided in
`Tests/Differentiable.lean`.

## TODO

Generalize more results to topological vector spaces.

## Tags

derivative, differentiable, Fréchet, calculus

-/

open Filter Asymptotics ContinuousLinearMap Set Metric

open scoped Classical
open Topology NNReal Filter Asymptotics ENNReal

noncomputable section

section TVS
variable {𝕜 : Type*} [NontriviallyNormedField 𝕜]
variable {E : Type*} [AddCommGroup E] [Module 𝕜 E] [TopologicalSpace E]
variable {F : Type*} [AddCommGroup F] [Module 𝕜 F] [TopologicalSpace F]

/-- A function `f` has the continuous linear map `f'` as derivative along the filter `L` if
`f x' = f x + f' (x' - x) + o (x' - x)` when `x'` converges along the filter `L`. This definition
is designed to be specialized for `L = 𝓝 x` (in `HasFDerivAt`), giving rise to the usual notion
of Fréchet derivative, and for `L = 𝓝[s] x` (in `HasFDerivWithinAt`), giving rise to
the notion of Fréchet derivative along the set `s`. -/
@[mk_iff hasFDerivAtFilter_iff_isLittleOTVS]
structure HasFDerivAtFilter (f : E → F) (f' : E →L[𝕜] F) (x : E) (L : Filter E) : Prop where
  of_isLittleOTVS ::
    isLittleOTVS : (fun x' => f x' - f x - f' (x' - x)) =o[𝕜;L] (fun x' => x' - x)

/-- A function `f` has the continuous linear map `f'` as derivative at `x` within a set `s` if
`f x' = f x + f' (x' - x) + o (x' - x)` when `x'` tends to `x` inside `s`. -/
@[fun_prop]
def HasFDerivWithinAt (f : E → F) (f' : E →L[𝕜] F) (s : Set E) (x : E) :=
  HasFDerivAtFilter f f' x (𝓝[s] x)

/-- A function `f` has the continuous linear map `f'` as derivative at `x` if
`f x' = f x + f' (x' - x) + o (x' - x)` when `x'` tends to `x`. -/
@[fun_prop]
def HasFDerivAt (f : E → F) (f' : E →L[𝕜] F) (x : E) :=
  HasFDerivAtFilter f f' x (𝓝 x)

/-- A function `f` has derivative `f'` at `a` in the sense of *strict differentiability*
if `f x - f y - f' (x - y) = o(x - y)` as `x, y → a`. This form of differentiability is required,
e.g., by the inverse function theorem. Any `C^1` function on a vector space over `ℝ` is strictly
differentiable but this definition works, e.g., for vector spaces over `p`-adic numbers. -/
@[fun_prop, mk_iff hasStrictFDerivAt_iff_isLittleOTVS]
structure HasStrictFDerivAt (f : E → F) (f' : E →L[𝕜] F) (x : E) where
  of_isLittleOTVS ::
    isLittleOTVS :
      (fun p : E × E => f p.1 - f p.2 - f' (p.1 - p.2))
        =o[𝕜;𝓝 (x, x)] (fun p : E × E => p.1 - p.2)

variable (𝕜)

/-- A function `f` is differentiable at a point `x` within a set `s` if it admits a derivative
there (possibly non-unique). -/
@[fun_prop]
def DifferentiableWithinAt (f : E → F) (s : Set E) (x : E) :=
  ∃ f' : E →L[𝕜] F, HasFDerivWithinAt f f' s x

/-- A function `f` is differentiable at a point `x` if it admits a derivative there (possibly
non-unique). -/
@[fun_prop]
def DifferentiableAt (f : E → F) (x : E) :=
  ∃ f' : E →L[𝕜] F, HasFDerivAt f f' x

/-- If `f` has a derivative at `x` within `s`, then `fderivWithin 𝕜 f s x` is such a derivative.
Otherwise, it is set to `0`. We also set it to be zero, if zero is one of possible derivatives. -/
irreducible_def fderivWithin (f : E → F) (s : Set E) (x : E) : E →L[𝕜] F :=
  if HasFDerivWithinAt f (0 : E →L[𝕜] F) s x
    then 0
  else if h : DifferentiableWithinAt 𝕜 f s x
    then Classical.choose h
  else 0

/-- If `f` has a derivative at `x`, then `fderiv 𝕜 f x` is such a derivative. Otherwise, it is
set to `0`. -/
irreducible_def fderiv (f : E → F) (x : E) : E →L[𝕜] F :=
  fderivWithin 𝕜 f univ x

/-- `DifferentiableOn 𝕜 f s` means that `f` is differentiable within `s` at any point of `s`. -/
@[fun_prop]
def DifferentiableOn (f : E → F) (s : Set E) :=
  ∀ x ∈ s, DifferentiableWithinAt 𝕜 f s x

/-- `Differentiable 𝕜 f` means that `f` is differentiable at any point. -/
@[fun_prop]
def Differentiable (f : E → F) :=
  ∀ x, DifferentiableAt 𝕜 f x

variable {𝕜}
variable {f f₀ f₁ g : E → F}
variable {f' f₀' f₁' g' : E →L[𝕜] F}
variable {x : E}
variable {s t : Set E}
variable {L L₁ L₂ : Filter E}

theorem fderivWithin_zero_of_not_differentiableWithinAt (h : ¬DifferentiableWithinAt 𝕜 f s x) :
    fderivWithin 𝕜 f s x = 0 := by
  simp [fderivWithin, h]

@[simp]
theorem fderivWithin_univ : fderivWithin 𝕜 f univ = fderiv 𝕜 f := by
  ext
  rw [fderiv]

nonrec theorem HasFDerivAtFilter.mono (h : HasFDerivAtFilter f f' x L₂) (hst : L₁ ≤ L₂) :
    HasFDerivAtFilter f f' x L₁ :=
  .of_isLittleOTVS <| h.isLittleOTVS.mono hst

theorem HasFDerivWithinAt.mono_of_mem_nhdsWithin
    (h : HasFDerivWithinAt f f' t x) (hst : t ∈ 𝓝[s] x) :
    HasFDerivWithinAt f f' s x :=
  h.mono <| nhdsWithin_le_iff.mpr hst

@[deprecated (since := "2024-10-31")]
alias HasFDerivWithinAt.mono_of_mem := HasFDerivWithinAt.mono_of_mem_nhdsWithin

nonrec theorem HasFDerivWithinAt.mono (h : HasFDerivWithinAt f f' t x) (hst : s ⊆ t) :
    HasFDerivWithinAt f f' s x :=
  h.mono <| nhdsWithin_mono _ hst

theorem HasFDerivAt.hasFDerivAtFilter (h : HasFDerivAt f f' x) (hL : L ≤ 𝓝 x) :
    HasFDerivAtFilter f f' x L :=
  h.mono hL

@[fun_prop]
theorem HasFDerivAt.hasFDerivWithinAt (h : HasFDerivAt f f' x) : HasFDerivWithinAt f f' s x :=
  h.hasFDerivAtFilter inf_le_left

@[fun_prop]
theorem HasFDerivWithinAt.differentiableWithinAt (h : HasFDerivWithinAt f f' s x) :
    DifferentiableWithinAt 𝕜 f s x :=
  ⟨f', h⟩

@[fun_prop]
theorem HasFDerivAt.differentiableAt (h : HasFDerivAt f f' x) : DifferentiableAt 𝕜 f x :=
  ⟨f', h⟩

@[simp]
theorem hasFDerivWithinAt_univ : HasFDerivWithinAt f f' univ x ↔ HasFDerivAt f f' x := by
  simp only [HasFDerivWithinAt, nhdsWithin_univ, HasFDerivAt]

alias ⟨HasFDerivWithinAt.hasFDerivAt_of_univ, _⟩ := hasFDerivWithinAt_univ

theorem differentiableWithinAt_univ :
    DifferentiableWithinAt 𝕜 f univ x ↔ DifferentiableAt 𝕜 f x := by
  simp only [DifferentiableWithinAt, hasFDerivWithinAt_univ, DifferentiableAt]

theorem fderiv_zero_of_not_differentiableAt (h : ¬DifferentiableAt 𝕜 f x) : fderiv 𝕜 f x = 0 := by
  rw [fderiv, fderivWithin_zero_of_not_differentiableWithinAt]
  rwa [differentiableWithinAt_univ]

theorem hasFDerivWithinAt_of_mem_nhds (h : s ∈ 𝓝 x) :
    HasFDerivWithinAt f f' s x ↔ HasFDerivAt f f' x := by
  rw [HasFDerivAt, HasFDerivWithinAt, nhdsWithin_eq_nhds.mpr h]

lemma hasFDerivWithinAt_of_isOpen (h : IsOpen s) (hx : x ∈ s) :
    HasFDerivWithinAt f f' s x ↔ HasFDerivAt f f' x :=
  hasFDerivWithinAt_of_mem_nhds (h.mem_nhds hx)

theorem hasFDerivWithinAt_insert {y : E} [T1Space E] :
    HasFDerivWithinAt f f' (insert y s) x ↔ HasFDerivWithinAt f f' s x := by
  rcases eq_or_ne x y with (rfl | h)
  · simp_rw [HasFDerivWithinAt, hasFDerivAtFilter_iff_isLittleOTVS]
    apply isLittleOTVS_insert
    simp only [sub_self, map_zero]
  refine ⟨fun h => h.mono <| subset_insert y s, fun hf => hf.mono_of_mem_nhdsWithin ?_⟩
  simp_rw [nhdsWithin_insert_of_ne h, self_mem_nhdsWithin]

alias ⟨HasFDerivWithinAt.of_insert, HasFDerivWithinAt.insert'⟩ := hasFDerivWithinAt_insert

protected theorem HasFDerivWithinAt.insert [T1Space E] (h : HasFDerivWithinAt g g' s x) :
    HasFDerivWithinAt g g' (insert x s) x :=
  h.insert'

theorem hasFDerivWithinAt_diff_singleton [T1Space E] (y : E) :
    HasFDerivWithinAt f f' (s \ {y}) x ↔ HasFDerivWithinAt f f' s x := by
  rw [← hasFDerivWithinAt_insert, insert_diff_singleton, hasFDerivWithinAt_insert]

theorem hasFDerivWithinAt_inter' (h : t ∈ 𝓝[s] x) :
    HasFDerivWithinAt f f' (s ∩ t) x ↔ HasFDerivWithinAt f f' s x := by
  simp [HasFDerivWithinAt, nhdsWithin_restrict'' s h]

theorem hasFDerivWithinAt_inter (h : t ∈ 𝓝 x) :
    HasFDerivWithinAt f f' (s ∩ t) x ↔ HasFDerivWithinAt f f' s x := by
  simp [HasFDerivWithinAt, nhdsWithin_restrict' s h]

theorem HasFDerivWithinAt.union (hs : HasFDerivWithinAt f f' s x)
    (ht : HasFDerivWithinAt f f' t x) : HasFDerivWithinAt f f' (s ∪ t) x := by
  simp only [HasFDerivWithinAt, nhdsWithin_union]
  exact .of_isLittleOTVS <| hs.isLittleOTVS.sup ht.isLittleOTVS

theorem HasFDerivWithinAt.hasFDerivAt (h : HasFDerivWithinAt f f' s x) (hs : s ∈ 𝓝 x) :
    HasFDerivAt f f' x := by
  rwa [← univ_inter s, hasFDerivWithinAt_inter hs, hasFDerivWithinAt_univ] at h

theorem DifferentiableWithinAt.differentiableAt (h : DifferentiableWithinAt 𝕜 f s x)
    (hs : s ∈ 𝓝 x) : DifferentiableAt 𝕜 f x :=
  h.imp fun _ hf' => hf'.hasFDerivAt hs

/-- If `x` is isolated in `s`, then `f` has any derivative at `x` within `s`,
as this statement is empty. -/
theorem HasFDerivWithinAt.of_nhdsWithin_eq_bot [T1Space E] (h : 𝓝[s\{x}] x = ⊥) :
    HasFDerivWithinAt f f' s x := by
  rw [← hasFDerivWithinAt_diff_singleton x, HasFDerivWithinAt, h,
    hasFDerivAtFilter_iff_isLittleOTVS]
  exact .bot

/-- If `x` is not in the closure of `s`, then `f` has any derivative at `x` within `s`,
as this statement is empty. -/
theorem hasFDerivWithinAt_of_nmem_closure [T1Space E] (h : x ∉ closure s) :
    HasFDerivWithinAt f f' s x :=
  .of_nhdsWithin_eq_bot <| eq_bot_mono (nhdsWithin_mono _ diff_subset) <| by
    rwa [mem_closure_iff_nhdsWithin_neBot, not_neBot] at h

theorem fderivWithin_zero_of_isolated [T1Space E] (h : 𝓝[s \ {x}] x = ⊥) :
    fderivWithin 𝕜 f s x = 0 := by
  rw [fderivWithin, if_pos (.of_nhdsWithin_eq_bot h)]

theorem fderivWithin_zero_of_nmem_closure [T1Space E] (h : x ∉ closure s) :
    fderivWithin 𝕜 f s x = 0 := by
  rw [fderivWithin, if_pos (hasFDerivWithinAt_of_nmem_closure h)]

theorem DifferentiableWithinAt.hasFDerivWithinAt (h : DifferentiableWithinAt 𝕜 f s x) :
    HasFDerivWithinAt f (fderivWithin 𝕜 f s x) s x := by
  simp only [fderivWithin, dif_pos h]
  split_ifs with h₀
  exacts [h₀, Classical.choose_spec h]

theorem DifferentiableAt.hasFDerivAt (h : DifferentiableAt 𝕜 f x) :
    HasFDerivAt f (fderiv 𝕜 f x) x := by
  rw [fderiv, ← hasFDerivWithinAt_univ]
  rw [← differentiableWithinAt_univ] at h
  exact h.hasFDerivWithinAt

theorem DifferentiableOn.hasFDerivAt (h : DifferentiableOn 𝕜 f s) (hs : s ∈ 𝓝 x) :
    HasFDerivAt f (fderiv 𝕜 f x) x :=
  ((h x (mem_of_mem_nhds hs)).differentiableAt hs).hasFDerivAt

theorem DifferentiableOn.differentiableAt (h : DifferentiableOn 𝕜 f s) (hs : s ∈ 𝓝 x) :
    DifferentiableAt 𝕜 f x :=
  (h.hasFDerivAt hs).differentiableAt

theorem DifferentiableOn.eventually_differentiableAt (h : DifferentiableOn 𝕜 f s) (hs : s ∈ 𝓝 x) :
    ∀ᶠ y in 𝓝 x, DifferentiableAt 𝕜 f y :=
  (eventually_eventually_nhds.2 hs).mono fun _ => h.differentiableAt

end TVS

section
variable {𝕜 : Type*} [NontriviallyNormedField 𝕜]
variable {E : Type*} [NormedAddCommGroup E] [NormedSpace 𝕜 E]
variable {F : Type*} [NormedAddCommGroup F] [NormedSpace 𝕜 F]

variable {f f₀ f₁ g : E → F}
variable {f' f₀' f₁' g' : E →L[𝕜] F}
variable {x : E}
variable {s t : Set E}
variable {L L₁ L₂ : Filter E}

theorem hasFDerivAtFilter_iff_isLittleO :
    HasFDerivAtFilter f f' x L ↔ (fun x' => f x' - f x - f' (x' - x)) =o[L] fun x' => x' - x :=
  (hasFDerivAtFilter_iff_isLittleOTVS ..).trans isLittleOTVS_iff_isLittleO

alias ⟨HasFDerivAtFilter.isLittleO, HasFDerivAtFilter.of_isLittleO⟩ :=
  hasFDerivAtFilter_iff_isLittleO

theorem hasStrictFDerivAt_iff_isLittleO :
    HasStrictFDerivAt f f' x ↔
      (fun p : E × E => f p.1 - f p.2 - f' (p.1 - p.2)) =o[𝓝 (x, x)] fun p : E × E => p.1 - p.2 :=
  (hasStrictFDerivAt_iff_isLittleOTVS ..).trans isLittleOTVS_iff_isLittleO

alias ⟨HasStrictFDerivAt.isLittleO, HasStrictFDerivAt.of_isLittleO⟩ :=
  hasStrictFDerivAt_iff_isLittleO

section DerivativeUniqueness

/- In this section, we discuss the uniqueness of the derivative.
We prove that the definitions `UniqueDiffWithinAt` and `UniqueDiffOn` indeed imply the
uniqueness of the derivative. -/
/-- If a function f has a derivative f' at x, a rescaled version of f around x converges to f',
i.e., `n (f (x + (1/n) v) - f x)` converges to `f' v`. More generally, if `c n` tends to infinity
and `c n * d n` tends to `v`, then `c n * (f (x + d n) - f x)` tends to `f' v`. This lemma expresses
this fact, for functions having a derivative within a set. Its specific formulation is useful for
tangent cone related discussions. -/
theorem HasFDerivWithinAt.lim (h : HasFDerivWithinAt f f' s x) {α : Type*} (l : Filter α)
    {c : α → 𝕜} {d : α → E} {v : E} (dtop : ∀ᶠ n in l, x + d n ∈ s)
    (clim : Tendsto (fun n => ‖c n‖) l atTop) (cdlim : Tendsto (fun n => c n • d n) l (𝓝 v)) :
    Tendsto (fun n => c n • (f (x + d n) - f x)) l (𝓝 (f' v)) := by
  have tendsto_arg : Tendsto (fun n => x + d n) l (𝓝[s] x) := by
    conv in 𝓝[s] x => rw [← add_zero x]
    rw [nhdsWithin, tendsto_inf]
    constructor
    · apply tendsto_const_nhds.add (tangentConeAt.lim_zero l clim cdlim)
    · rwa [tendsto_principal]
  have : (fun y => f y - f x - f' (y - x)) =o[𝓝[s] x] fun y => y - x := h.isLittleO
  have : (fun n => f (x + d n) - f x - f' (x + d n - x)) =o[l] fun n => x + d n - x :=
    this.comp_tendsto tendsto_arg
  have : (fun n => f (x + d n) - f x - f' (d n)) =o[l] d := by simpa only [add_sub_cancel_left]
  have : (fun n => c n • (f (x + d n) - f x - f' (d n))) =o[l] fun n => c n • d n :=
    (isBigO_refl c l).smul_isLittleO this
  have : (fun n => c n • (f (x + d n) - f x - f' (d n))) =o[l] fun _ => (1 : ℝ) :=
    this.trans_isBigO (cdlim.isBigO_one ℝ)
  have L1 : Tendsto (fun n => c n • (f (x + d n) - f x - f' (d n))) l (𝓝 0) :=
    (isLittleO_one_iff ℝ).1 this
  have L2 : Tendsto (fun n => f' (c n • d n)) l (𝓝 (f' v)) :=
    Tendsto.comp f'.cont.continuousAt cdlim
  have L3 :
    Tendsto (fun n => c n • (f (x + d n) - f x - f' (d n)) + f' (c n • d n)) l (𝓝 (0 + f' v)) :=
    L1.add L2
  have :
    (fun n => c n • (f (x + d n) - f x - f' (d n)) + f' (c n • d n)) = fun n =>
      c n • (f (x + d n) - f x) := by
    ext n
    simp [smul_add, smul_sub]
  rwa [this, zero_add] at L3

/-- If `f'` and `f₁'` are two derivatives of `f` within `s` at `x`, then they are equal on the
tangent cone to `s` at `x` -/
theorem HasFDerivWithinAt.unique_on (hf : HasFDerivWithinAt f f' s x)
    (hg : HasFDerivWithinAt f f₁' s x) : EqOn f' f₁' (tangentConeAt 𝕜 s x) :=
  fun _ ⟨_, _, dtop, clim, cdlim⟩ =>
  tendsto_nhds_unique (hf.lim atTop dtop clim cdlim) (hg.lim atTop dtop clim cdlim)

/-- `UniqueDiffWithinAt` achieves its goal: it implies the uniqueness of the derivative. -/
theorem UniqueDiffWithinAt.eq (H : UniqueDiffWithinAt 𝕜 s x) (hf : HasFDerivWithinAt f f' s x)
    (hg : HasFDerivWithinAt f f₁' s x) : f' = f₁' :=
  ContinuousLinearMap.ext_on H.1 (hf.unique_on hg)

theorem UniqueDiffOn.eq (H : UniqueDiffOn 𝕜 s) (hx : x ∈ s) (h : HasFDerivWithinAt f f' s x)
    (h₁ : HasFDerivWithinAt f f₁' s x) : f' = f₁' :=
  (H x hx).eq h h₁

end DerivativeUniqueness

section FDerivProperties

/-! ### Basic properties of the derivative -/


theorem hasFDerivAtFilter_iff_tendsto :
    HasFDerivAtFilter f f' x L ↔
      Tendsto (fun x' => ‖x' - x‖⁻¹ * ‖f x' - f x - f' (x' - x)‖) L (𝓝 0) := by
  have h : ∀ x', ‖x' - x‖ = 0 → ‖f x' - f x - f' (x' - x)‖ = 0 := fun x' hx' => by
    rw [sub_eq_zero.1 (norm_eq_zero.1 hx')]
    simp
  rw [hasFDerivAtFilter_iff_isLittleO, ← isLittleO_norm_left, ← isLittleO_norm_right,
    isLittleO_iff_tendsto h]
  exact tendsto_congr fun _ => div_eq_inv_mul _ _

theorem hasFDerivWithinAt_iff_tendsto :
    HasFDerivWithinAt f f' s x ↔
      Tendsto (fun x' => ‖x' - x‖⁻¹ * ‖f x' - f x - f' (x' - x)‖) (𝓝[s] x) (𝓝 0) :=
  hasFDerivAtFilter_iff_tendsto

theorem hasFDerivAt_iff_tendsto :
    HasFDerivAt f f' x ↔ Tendsto (fun x' => ‖x' - x‖⁻¹ * ‖f x' - f x - f' (x' - x)‖) (𝓝 x) (𝓝 0) :=
  hasFDerivAtFilter_iff_tendsto

theorem hasFDerivAt_iff_isLittleO_nhds_zero :
    HasFDerivAt f f' x ↔ (fun h : E => f (x + h) - f x - f' h) =o[𝓝 0] fun h => h := by
  rw [HasFDerivAt, hasFDerivAtFilter_iff_isLittleO, ← map_add_left_nhds_zero x, isLittleO_map]
  simp [Function.comp_def]

/-- Converse to the mean value inequality: if `f` is differentiable at `x₀` and `C`-lipschitz
on a neighborhood of `x₀` then its derivative at `x₀` has norm bounded by `C`. This version
only assumes that `‖f x - f x₀‖ ≤ C * ‖x - x₀‖` in a neighborhood of `x`. -/
theorem HasFDerivAt.le_of_lip' {f : E → F} {f' : E →L[𝕜] F} {x₀ : E} (hf : HasFDerivAt f f' x₀)
    {C : ℝ} (hC₀ : 0 ≤ C) (hlip : ∀ᶠ x in 𝓝 x₀, ‖f x - f x₀‖ ≤ C * ‖x - x₀‖) : ‖f'‖ ≤ C := by
  refine le_of_forall_pos_le_add fun ε ε0 => opNorm_le_of_nhds_zero ?_ ?_
  · exact add_nonneg hC₀ ε0.le
  rw [← map_add_left_nhds_zero x₀, eventually_map] at hlip
  filter_upwards [isLittleO_iff.1 (hasFDerivAt_iff_isLittleO_nhds_zero.1 hf) ε0, hlip] with y hy hyC
  rw [add_sub_cancel_left] at hyC
  calc
    ‖f' y‖ ≤ ‖f (x₀ + y) - f x₀‖ + ‖f (x₀ + y) - f x₀ - f' y‖ := norm_le_insert _ _
    _ ≤ C * ‖y‖ + ε * ‖y‖ := add_le_add hyC hy
    _ = (C + ε) * ‖y‖ := (add_mul _ _ _).symm

/-- Converse to the mean value inequality: if `f` is differentiable at `x₀` and `C`-lipschitz
on a neighborhood of `x₀` then its derivative at `x₀` has norm bounded by `C`. -/
theorem HasFDerivAt.le_of_lipschitzOn
    {f : E → F} {f' : E →L[𝕜] F} {x₀ : E} (hf : HasFDerivAt f f' x₀)
    {s : Set E} (hs : s ∈ 𝓝 x₀) {C : ℝ≥0} (hlip : LipschitzOnWith C f s) : ‖f'‖ ≤ C := by
  refine hf.le_of_lip' C.coe_nonneg ?_
  filter_upwards [hs] with x hx using hlip.norm_sub_le hx (mem_of_mem_nhds hs)

/-- Converse to the mean value inequality: if `f` is differentiable at `x₀` and `C`-lipschitz
then its derivative at `x₀` has norm bounded by `C`. -/
theorem HasFDerivAt.le_of_lipschitz {f : E → F} {f' : E →L[𝕜] F} {x₀ : E} (hf : HasFDerivAt f f' x₀)
    {C : ℝ≥0} (hlip : LipschitzWith C f) : ‖f'‖ ≤ C :=
  hf.le_of_lipschitzOn univ_mem (lipschitzOnWith_univ.2 hlip)

<<<<<<< HEAD
=======
nonrec theorem HasFDerivAtFilter.mono (h : HasFDerivAtFilter f f' x L₂) (hst : L₁ ≤ L₂) :
    HasFDerivAtFilter f f' x L₁ :=
  .of_isLittleOTVS <| h.isLittleOTVS.mono hst

theorem HasFDerivWithinAt.mono_of_mem_nhdsWithin
    (h : HasFDerivWithinAt f f' t x) (hst : t ∈ 𝓝[s] x) :
    HasFDerivWithinAt f f' s x :=
  h.mono <| nhdsWithin_le_iff.mpr hst

@[deprecated (since := "2024-10-31")]
alias HasFDerivWithinAt.mono_of_mem := HasFDerivWithinAt.mono_of_mem_nhdsWithin

nonrec theorem HasFDerivWithinAt.mono (h : HasFDerivWithinAt f f' t x) (hst : s ⊆ t) :
    HasFDerivWithinAt f f' s x :=
  h.mono <| nhdsWithin_mono _ hst

theorem HasFDerivAt.hasFDerivAtFilter (h : HasFDerivAt f f' x) (hL : L ≤ 𝓝 x) :
    HasFDerivAtFilter f f' x L :=
  h.mono hL

@[fun_prop]
theorem HasFDerivAt.hasFDerivWithinAt (h : HasFDerivAt f f' x) : HasFDerivWithinAt f f' s x :=
  h.hasFDerivAtFilter inf_le_left

@[fun_prop]
theorem HasFDerivWithinAt.differentiableWithinAt (h : HasFDerivWithinAt f f' s x) :
    DifferentiableWithinAt 𝕜 f s x :=
  ⟨f', h⟩

@[fun_prop]
theorem HasFDerivAt.differentiableAt (h : HasFDerivAt f f' x) : DifferentiableAt 𝕜 f x :=
  ⟨f', h⟩

@[simp]
theorem hasFDerivWithinAt_univ : HasFDerivWithinAt f f' univ x ↔ HasFDerivAt f f' x := by
  simp only [HasFDerivWithinAt, nhdsWithin_univ, HasFDerivAt]

alias ⟨HasFDerivWithinAt.hasFDerivAt_of_univ, _⟩ := hasFDerivWithinAt_univ

theorem differentiableWithinAt_univ :
    DifferentiableWithinAt 𝕜 f univ x ↔ DifferentiableAt 𝕜 f x := by
  simp only [DifferentiableWithinAt, hasFDerivWithinAt_univ, DifferentiableAt]

theorem fderiv_zero_of_not_differentiableAt (h : ¬DifferentiableAt 𝕜 f x) : fderiv 𝕜 f x = 0 := by
  rw [fderiv, fderivWithin_zero_of_not_differentiableWithinAt]
  rwa [differentiableWithinAt_univ]

theorem hasFDerivWithinAt_of_mem_nhds (h : s ∈ 𝓝 x) :
    HasFDerivWithinAt f f' s x ↔ HasFDerivAt f f' x := by
  rw [HasFDerivAt, HasFDerivWithinAt, nhdsWithin_eq_nhds.mpr h]

lemma hasFDerivWithinAt_of_isOpen (h : IsOpen s) (hx : x ∈ s) :
    HasFDerivWithinAt f f' s x ↔ HasFDerivAt f f' x :=
  hasFDerivWithinAt_of_mem_nhds (h.mem_nhds hx)

theorem hasFDerivWithinAt_insert {y : E} :
    HasFDerivWithinAt f f' (insert y s) x ↔ HasFDerivWithinAt f f' s x := by
  rcases eq_or_ne x y with (rfl | h)
  · simp_rw [HasFDerivWithinAt, hasFDerivAtFilter_iff_isLittleOTVS]
    apply isLittleOTVS_insert
    simp only [sub_self, map_zero]
  refine ⟨fun h => h.mono <| subset_insert y s, fun hf => hf.mono_of_mem_nhdsWithin ?_⟩
  simp_rw [nhdsWithin_insert_of_ne h, self_mem_nhdsWithin]

alias ⟨HasFDerivWithinAt.of_insert, HasFDerivWithinAt.insert'⟩ := hasFDerivWithinAt_insert

protected theorem HasFDerivWithinAt.insert (h : HasFDerivWithinAt g g' s x) :
    HasFDerivWithinAt g g' (insert x s) x :=
  h.insert'

theorem hasFDerivWithinAt_diff_singleton (y : E) :
    HasFDerivWithinAt f f' (s \ {y}) x ↔ HasFDerivWithinAt f f' s x := by
  rw [← hasFDerivWithinAt_insert, insert_diff_singleton, hasFDerivWithinAt_insert]

>>>>>>> 7ac754ae
theorem HasStrictFDerivAt.isBigO_sub (hf : HasStrictFDerivAt f f' x) :
    (fun p : E × E => f p.1 - f p.2) =O[𝓝 (x, x)] fun p : E × E => p.1 - p.2 :=
  hf.isLittleO.isBigO.congr_of_sub.2 (f'.isBigO_comp _ _)

theorem HasFDerivAtFilter.isBigO_sub (h : HasFDerivAtFilter f f' x L) :
    (fun x' => f x' - f x) =O[L] fun x' => x' - x :=
  h.isLittleO.isBigO.congr_of_sub.2 (f'.isBigO_sub _ _)

@[fun_prop]
protected theorem HasStrictFDerivAt.hasFDerivAt (hf : HasStrictFDerivAt f f' x) :
    HasFDerivAt f f' x := by
  refine .of_isLittleOTVS fun U hU => ?_
  obtain ⟨V, hV0, hV⟩ := hf.isLittleOTVS _ hU
  refine ⟨V, hV0, fun ε hε => ?_⟩
  specialize hV ε hε
  simp_rw [nhds_prod_eq, eventually_prod_self_iff'] at hV
  obtain ⟨W, hWx, hW⟩ := hV
  filter_upwards [hWx] with y hy
  exact hW y hy x (mem_of_mem_nhds hWx)

protected theorem HasStrictFDerivAt.differentiableAt (hf : HasStrictFDerivAt f f' x) :
    DifferentiableAt 𝕜 f x :=
  hf.hasFDerivAt.differentiableAt

/-- If `f` is strictly differentiable at `x` with derivative `f'` and `K > ‖f'‖₊`, then `f` is
`K`-Lipschitz in a neighborhood of `x`. -/
theorem HasStrictFDerivAt.exists_lipschitzOnWith_of_nnnorm_lt (hf : HasStrictFDerivAt f f' x)
    (K : ℝ≥0) (hK : ‖f'‖₊ < K) : ∃ s ∈ 𝓝 x, LipschitzOnWith K f s := by
  have := hf.isLittleO.add_isBigOWith (f'.isBigOWith_comp _ _) hK
  simp only [sub_add_cancel, IsBigOWith] at this
  rcases exists_nhds_square this with ⟨U, Uo, xU, hU⟩
  exact
    ⟨U, Uo.mem_nhds xU, lipschitzOnWith_iff_norm_sub_le.2 fun x hx y hy => hU (mk_mem_prod hx hy)⟩

/-- If `f` is strictly differentiable at `x` with derivative `f'`, then `f` is Lipschitz in a
neighborhood of `x`. See also `HasStrictFDerivAt.exists_lipschitzOnWith_of_nnnorm_lt` for a
more precise statement. -/
theorem HasStrictFDerivAt.exists_lipschitzOnWith (hf : HasStrictFDerivAt f f' x) :
    ∃ K, ∃ s ∈ 𝓝 x, LipschitzOnWith K f s :=
  (exists_gt _).imp hf.exists_lipschitzOnWith_of_nnnorm_lt

/-- Directional derivative agrees with `HasFDeriv`. -/
theorem HasFDerivAt.lim (hf : HasFDerivAt f f' x) (v : E) {α : Type*} {c : α → 𝕜} {l : Filter α}
    (hc : Tendsto (fun n => ‖c n‖) l atTop) :
    Tendsto (fun n => c n • (f (x + (c n)⁻¹ • v) - f x)) l (𝓝 (f' v)) := by
  refine (hasFDerivWithinAt_univ.2 hf).lim _ univ_mem hc ?_
  intro U hU
  refine (eventually_ne_of_tendsto_norm_atTop hc (0 : 𝕜)).mono fun y hy => ?_
  convert mem_of_mem_nhds hU
  dsimp only
  rw [← mul_smul, mul_inv_cancel₀ hy, one_smul]

theorem HasFDerivAt.unique (h₀ : HasFDerivAt f f₀' x) (h₁ : HasFDerivAt f f₁' x) : f₀' = f₁' := by
  rw [← hasFDerivWithinAt_univ] at h₀ h₁
  exact uniqueDiffWithinAt_univ.eq h₀ h₁

<<<<<<< HEAD
=======
theorem hasFDerivWithinAt_inter' (h : t ∈ 𝓝[s] x) :
    HasFDerivWithinAt f f' (s ∩ t) x ↔ HasFDerivWithinAt f f' s x := by
  simp [HasFDerivWithinAt, nhdsWithin_restrict'' s h]

theorem hasFDerivWithinAt_inter (h : t ∈ 𝓝 x) :
    HasFDerivWithinAt f f' (s ∩ t) x ↔ HasFDerivWithinAt f f' s x := by
  simp [HasFDerivWithinAt, nhdsWithin_restrict' s h]

theorem HasFDerivWithinAt.union (hs : HasFDerivWithinAt f f' s x)
    (ht : HasFDerivWithinAt f f' t x) : HasFDerivWithinAt f f' (s ∪ t) x := by
  simp only [HasFDerivWithinAt, nhdsWithin_union]
  exact .of_isLittleOTVS <| hs.isLittleOTVS.sup ht.isLittleOTVS

theorem HasFDerivWithinAt.hasFDerivAt (h : HasFDerivWithinAt f f' s x) (hs : s ∈ 𝓝 x) :
    HasFDerivAt f f' x := by
  rwa [← univ_inter s, hasFDerivWithinAt_inter hs, hasFDerivWithinAt_univ] at h

theorem DifferentiableWithinAt.differentiableAt (h : DifferentiableWithinAt 𝕜 f s x)
    (hs : s ∈ 𝓝 x) : DifferentiableAt 𝕜 f x :=
  h.imp fun _ hf' => hf'.hasFDerivAt hs

/-- If `x` is isolated in `s`, then `f` has any derivative at `x` within `s`,
as this statement is empty. -/
theorem HasFDerivWithinAt.of_nhdsWithin_eq_bot (h : 𝓝[s\{x}] x = ⊥) :
    HasFDerivWithinAt f f' s x := by
  rw [← hasFDerivWithinAt_diff_singleton x, HasFDerivWithinAt, h,
    hasFDerivAtFilter_iff_isLittleOTVS]
  exact .bot

/-- If `x` is not in the closure of `s`, then `f` has any derivative at `x` within `s`,
as this statement is empty. -/
theorem hasFDerivWithinAt_of_nmem_closure (h : x ∉ closure s) : HasFDerivWithinAt f f' s x :=
  .of_nhdsWithin_eq_bot <| eq_bot_mono (nhdsWithin_mono _ diff_subset) <| by
    rwa [mem_closure_iff_nhdsWithin_neBot, not_neBot] at h

theorem fderivWithin_zero_of_isolated (h : 𝓝[s \ {x}] x = ⊥) : fderivWithin 𝕜 f s x = 0 := by
  rw [fderivWithin, if_pos (.of_nhdsWithin_eq_bot h)]

theorem fderivWithin_zero_of_nmem_closure (h : x ∉ closure s) : fderivWithin 𝕜 f s x = 0 := by
  rw [fderivWithin, if_pos (hasFDerivWithinAt_of_nmem_closure h)]

theorem DifferentiableWithinAt.hasFDerivWithinAt (h : DifferentiableWithinAt 𝕜 f s x) :
    HasFDerivWithinAt f (fderivWithin 𝕜 f s x) s x := by
  simp only [fderivWithin, dif_pos h]
  split_ifs with h₀
  exacts [h₀, Classical.choose_spec h]

theorem DifferentiableAt.hasFDerivAt (h : DifferentiableAt 𝕜 f x) :
    HasFDerivAt f (fderiv 𝕜 f x) x := by
  rw [fderiv, ← hasFDerivWithinAt_univ]
  rw [← differentiableWithinAt_univ] at h
  exact h.hasFDerivWithinAt

theorem DifferentiableOn.hasFDerivAt (h : DifferentiableOn 𝕜 f s) (hs : s ∈ 𝓝 x) :
    HasFDerivAt f (fderiv 𝕜 f x) x :=
  ((h x (mem_of_mem_nhds hs)).differentiableAt hs).hasFDerivAt

theorem DifferentiableOn.differentiableAt (h : DifferentiableOn 𝕜 f s) (hs : s ∈ 𝓝 x) :
    DifferentiableAt 𝕜 f x :=
  (h.hasFDerivAt hs).differentiableAt

theorem DifferentiableOn.eventually_differentiableAt (h : DifferentiableOn 𝕜 f s) (hs : s ∈ 𝓝 x) :
    ∀ᶠ y in 𝓝 x, DifferentiableAt 𝕜 f y :=
  (eventually_eventually_nhds.2 hs).mono fun _ => h.differentiableAt

>>>>>>> 7ac754ae
protected theorem HasFDerivAt.fderiv (h : HasFDerivAt f f' x) : fderiv 𝕜 f x = f' := by
  ext
  rw [h.unique h.differentiableAt.hasFDerivAt]

theorem fderiv_eq {f' : E → E →L[𝕜] F} (h : ∀ x, HasFDerivAt f (f' x) x) : fderiv 𝕜 f = f' :=
  funext fun x => (h x).fderiv

variable (𝕜)

/-- Converse to the mean value inequality: if `f` is `C`-lipschitz
on a neighborhood of `x₀` then its derivative at `x₀` has norm bounded by `C`. This version
only assumes that `‖f x - f x₀‖ ≤ C * ‖x - x₀‖` in a neighborhood of `x`. -/
theorem norm_fderiv_le_of_lip' {f : E → F} {x₀ : E}
    {C : ℝ} (hC₀ : 0 ≤ C) (hlip : ∀ᶠ x in 𝓝 x₀, ‖f x - f x₀‖ ≤ C * ‖x - x₀‖) :
    ‖fderiv 𝕜 f x₀‖ ≤ C := by
  by_cases hf : DifferentiableAt 𝕜 f x₀
  · exact hf.hasFDerivAt.le_of_lip' hC₀ hlip
  · rw [fderiv_zero_of_not_differentiableAt hf]
    simp [hC₀]

/-- Converse to the mean value inequality: if `f` is `C`-lipschitz
on a neighborhood of `x₀` then its derivative at `x₀` has norm bounded by `C`.
Version using `fderiv`. -/
-- Porting note: renamed so that dot-notation makes sense
theorem norm_fderiv_le_of_lipschitzOn {f : E → F} {x₀ : E} {s : Set E} (hs : s ∈ 𝓝 x₀)
    {C : ℝ≥0} (hlip : LipschitzOnWith C f s) : ‖fderiv 𝕜 f x₀‖ ≤ C := by
  refine norm_fderiv_le_of_lip' 𝕜 C.coe_nonneg ?_
  filter_upwards [hs] with x hx using hlip.norm_sub_le hx (mem_of_mem_nhds hs)

/-- Converse to the mean value inequality: if `f` is `C`-lipschitz then
its derivative at `x₀` has norm bounded by `C`.
Version using `fderiv`. -/
theorem norm_fderiv_le_of_lipschitz {f : E → F} {x₀ : E}
    {C : ℝ≥0} (hlip : LipschitzWith C f) : ‖fderiv 𝕜 f x₀‖ ≤ C :=
  norm_fderiv_le_of_lipschitzOn 𝕜 univ_mem (lipschitzOnWith_univ.2 hlip)

variable {𝕜}

protected theorem HasFDerivWithinAt.fderivWithin (h : HasFDerivWithinAt f f' s x)
    (hxs : UniqueDiffWithinAt 𝕜 s x) : fderivWithin 𝕜 f s x = f' :=
  (hxs.eq h h.differentiableWithinAt.hasFDerivWithinAt).symm

theorem DifferentiableWithinAt.mono (h : DifferentiableWithinAt 𝕜 f t x) (st : s ⊆ t) :
    DifferentiableWithinAt 𝕜 f s x := by
  rcases h with ⟨f', hf'⟩
  exact ⟨f', hf'.mono st⟩

theorem DifferentiableWithinAt.mono_of_mem_nhdsWithin
    (h : DifferentiableWithinAt 𝕜 f s x) {t : Set E} (hst : s ∈ 𝓝[t] x) :
    DifferentiableWithinAt 𝕜 f t x :=
  (h.hasFDerivWithinAt.mono_of_mem_nhdsWithin hst).differentiableWithinAt

@[deprecated (since := "2024-10-31")]
alias DifferentiableWithinAt.mono_of_mem := DifferentiableWithinAt.mono_of_mem_nhdsWithin

theorem DifferentiableWithinAt.congr_nhds (h : DifferentiableWithinAt 𝕜 f s x) {t : Set E}
    (hst : 𝓝[s] x = 𝓝[t] x) : DifferentiableWithinAt 𝕜 f t x :=
  h.mono_of_mem_nhdsWithin <| hst ▸ self_mem_nhdsWithin

theorem differentiableWithinAt_congr_nhds {t : Set E} (hst : 𝓝[s] x = 𝓝[t] x) :
    DifferentiableWithinAt 𝕜 f s x ↔ DifferentiableWithinAt 𝕜 f t x :=
  ⟨fun h => h.congr_nhds hst, fun h => h.congr_nhds hst.symm⟩

theorem differentiableWithinAt_inter (ht : t ∈ 𝓝 x) :
    DifferentiableWithinAt 𝕜 f (s ∩ t) x ↔ DifferentiableWithinAt 𝕜 f s x := by
  simp only [DifferentiableWithinAt, hasFDerivWithinAt_inter ht]

theorem differentiableWithinAt_inter' (ht : t ∈ 𝓝[s] x) :
    DifferentiableWithinAt 𝕜 f (s ∩ t) x ↔ DifferentiableWithinAt 𝕜 f s x := by
  simp only [DifferentiableWithinAt, hasFDerivWithinAt_inter' ht]

theorem differentiableWithinAt_insert_self :
    DifferentiableWithinAt 𝕜 f (insert x s) x ↔ DifferentiableWithinAt 𝕜 f s x :=
  ⟨fun h ↦ h.mono (subset_insert x s), fun h ↦ h.hasFDerivWithinAt.insert.differentiableWithinAt⟩

theorem differentiableWithinAt_insert {y : E} :
    DifferentiableWithinAt 𝕜 f (insert y s) x ↔ DifferentiableWithinAt 𝕜 f s x := by
  rcases eq_or_ne x y with (rfl | h)
  · exact differentiableWithinAt_insert_self
  apply differentiableWithinAt_congr_nhds
  exact nhdsWithin_insert_of_ne h

alias ⟨DifferentiableWithinAt.of_insert, DifferentiableWithinAt.insert'⟩ :=
differentiableWithinAt_insert

protected theorem DifferentiableWithinAt.insert (h : DifferentiableWithinAt 𝕜 f s x) :
    DifferentiableWithinAt 𝕜 f (insert x s) x :=
  h.insert'

theorem DifferentiableAt.differentiableWithinAt (h : DifferentiableAt 𝕜 f x) :
    DifferentiableWithinAt 𝕜 f s x :=
  (differentiableWithinAt_univ.2 h).mono (subset_univ _)

@[fun_prop]
theorem Differentiable.differentiableAt (h : Differentiable 𝕜 f) : DifferentiableAt 𝕜 f x :=
  h x

protected theorem DifferentiableAt.fderivWithin (h : DifferentiableAt 𝕜 f x)
    (hxs : UniqueDiffWithinAt 𝕜 s x) : fderivWithin 𝕜 f s x = fderiv 𝕜 f x :=
  h.hasFDerivAt.hasFDerivWithinAt.fderivWithin hxs

theorem DifferentiableOn.mono (h : DifferentiableOn 𝕜 f t) (st : s ⊆ t) : DifferentiableOn 𝕜 f s :=
  fun x hx => (h x (st hx)).mono st

theorem differentiableOn_univ : DifferentiableOn 𝕜 f univ ↔ Differentiable 𝕜 f := by
  simp only [DifferentiableOn, Differentiable, differentiableWithinAt_univ, mem_univ,
    forall_true_left]

@[fun_prop]
theorem Differentiable.differentiableOn (h : Differentiable 𝕜 f) : DifferentiableOn 𝕜 f s :=
  (differentiableOn_univ.2 h).mono (subset_univ _)

theorem differentiableOn_of_locally_differentiableOn
    (h : ∀ x ∈ s, ∃ u, IsOpen u ∧ x ∈ u ∧ DifferentiableOn 𝕜 f (s ∩ u)) :
    DifferentiableOn 𝕜 f s := by
  intro x xs
  rcases h x xs with ⟨t, t_open, xt, ht⟩
  exact (differentiableWithinAt_inter (IsOpen.mem_nhds t_open xt)).1 (ht x ⟨xs, xt⟩)

theorem fderivWithin_of_mem_nhdsWithin (st : t ∈ 𝓝[s] x) (ht : UniqueDiffWithinAt 𝕜 s x)
    (h : DifferentiableWithinAt 𝕜 f t x) : fderivWithin 𝕜 f s x = fderivWithin 𝕜 f t x :=
  ((DifferentiableWithinAt.hasFDerivWithinAt h).mono_of_mem_nhdsWithin st).fderivWithin ht

@[deprecated (since := "2024-10-31")]
alias fderivWithin_of_mem := fderivWithin_of_mem_nhdsWithin

theorem fderivWithin_subset (st : s ⊆ t) (ht : UniqueDiffWithinAt 𝕜 s x)
    (h : DifferentiableWithinAt 𝕜 f t x) : fderivWithin 𝕜 f s x = fderivWithin 𝕜 f t x :=
  fderivWithin_of_mem_nhdsWithin (nhdsWithin_mono _ st self_mem_nhdsWithin) ht h

theorem fderivWithin_inter (ht : t ∈ 𝓝 x) : fderivWithin 𝕜 f (s ∩ t) x = fderivWithin 𝕜 f s x := by
  simp [fderivWithin, hasFDerivWithinAt_inter ht, DifferentiableWithinAt]

theorem fderivWithin_of_mem_nhds (h : s ∈ 𝓝 x) : fderivWithin 𝕜 f s x = fderiv 𝕜 f x := by
  rw [← fderivWithin_univ, ← univ_inter s, fderivWithin_inter h]

theorem fderivWithin_of_isOpen (hs : IsOpen s) (hx : x ∈ s) : fderivWithin 𝕜 f s x = fderiv 𝕜 f x :=
  fderivWithin_of_mem_nhds (hs.mem_nhds hx)

theorem fderivWithin_eq_fderiv (hs : UniqueDiffWithinAt 𝕜 s x) (h : DifferentiableAt 𝕜 f x) :
    fderivWithin 𝕜 f s x = fderiv 𝕜 f x := by
  rw [← fderivWithin_univ]
  exact fderivWithin_subset (subset_univ _) hs h.differentiableWithinAt

theorem fderiv_mem_iff {f : E → F} {s : Set (E →L[𝕜] F)} {x : E} : fderiv 𝕜 f x ∈ s ↔
    DifferentiableAt 𝕜 f x ∧ fderiv 𝕜 f x ∈ s ∨ ¬DifferentiableAt 𝕜 f x ∧ (0 : E →L[𝕜] F) ∈ s := by
  by_cases hx : DifferentiableAt 𝕜 f x <;> simp [fderiv_zero_of_not_differentiableAt, *]

theorem fderivWithin_mem_iff {f : E → F} {t : Set E} {s : Set (E →L[𝕜] F)} {x : E} :
    fderivWithin 𝕜 f t x ∈ s ↔
      DifferentiableWithinAt 𝕜 f t x ∧ fderivWithin 𝕜 f t x ∈ s ∨
        ¬DifferentiableWithinAt 𝕜 f t x ∧ (0 : E →L[𝕜] F) ∈ s := by
  by_cases hx : DifferentiableWithinAt 𝕜 f t x <;>
    simp [fderivWithin_zero_of_not_differentiableWithinAt, *]

theorem Asymptotics.IsBigO.hasFDerivWithinAt {s : Set E} {x₀ : E} {n : ℕ}
    (h : f =O[𝓝[s] x₀] fun x => ‖x - x₀‖ ^ n) (hx₀ : x₀ ∈ s) (hn : 1 < n) :
    HasFDerivWithinAt f (0 : E →L[𝕜] F) s x₀ := by
  simp_rw [HasFDerivWithinAt, hasFDerivAtFilter_iff_isLittleO,
    h.eq_zero_of_norm_pow_within hx₀ hn.ne_bot, zero_apply, sub_zero,
    h.trans_isLittleO ((isLittleO_pow_sub_sub x₀ hn).mono nhdsWithin_le_nhds)]

theorem Asymptotics.IsBigO.hasFDerivAt {x₀ : E} {n : ℕ} (h : f =O[𝓝 x₀] fun x => ‖x - x₀‖ ^ n)
    (hn : 1 < n) : HasFDerivAt f (0 : E →L[𝕜] F) x₀ := by
  rw [← nhdsWithin_univ] at h
  exact (h.hasFDerivWithinAt (mem_univ _) hn).hasFDerivAt_of_univ

nonrec theorem HasFDerivWithinAt.isBigO_sub {f : E → F} {s : Set E} {x₀ : E} {f' : E →L[𝕜] F}
    (h : HasFDerivWithinAt f f' s x₀) : (f · - f x₀) =O[𝓝[s] x₀] (· - x₀) :=
  h.isBigO_sub

lemma DifferentiableWithinAt.isBigO_sub {f : E → F} {s : Set E} {x₀ : E}
    (h : DifferentiableWithinAt 𝕜 f s x₀) : (f · - f x₀) =O[𝓝[s] x₀] (· - x₀) :=
  h.hasFDerivWithinAt.isBigO_sub

nonrec theorem HasFDerivAt.isBigO_sub {f : E → F} {x₀ : E} {f' : E →L[𝕜] F}
    (h : HasFDerivAt f f' x₀) : (f · - f x₀) =O[𝓝 x₀] (· - x₀) :=
  h.isBigO_sub

nonrec theorem DifferentiableAt.isBigO_sub {f : E → F} {x₀ : E} (h : DifferentiableAt 𝕜 f x₀) :
    (f · - f x₀) =O[𝓝 x₀] (· - x₀) :=
  h.hasFDerivAt.isBigO_sub

end FDerivProperties

section Continuous

/-! ### Deducing continuity from differentiability -/


theorem HasFDerivAtFilter.tendsto_nhds (hL : L ≤ 𝓝 x) (h : HasFDerivAtFilter f f' x L) :
    Tendsto f L (𝓝 (f x)) := by
  have : Tendsto (fun x' => f x' - f x) L (𝓝 0) := by
    refine h.isBigO_sub.trans_tendsto (Tendsto.mono_left ?_ hL)
    rw [← sub_self x]
    exact tendsto_id.sub tendsto_const_nhds
  have := this.add (tendsto_const_nhds (x := f x))
  rw [zero_add (f x)] at this
  exact this.congr (by simp only [sub_add_cancel, eq_self_iff_true, forall_const])

theorem HasFDerivWithinAt.continuousWithinAt (h : HasFDerivWithinAt f f' s x) :
    ContinuousWithinAt f s x :=
  HasFDerivAtFilter.tendsto_nhds inf_le_left h

theorem HasFDerivAt.continuousAt (h : HasFDerivAt f f' x) : ContinuousAt f x :=
  HasFDerivAtFilter.tendsto_nhds le_rfl h

@[fun_prop]
theorem DifferentiableWithinAt.continuousWithinAt (h : DifferentiableWithinAt 𝕜 f s x) :
    ContinuousWithinAt f s x :=
  let ⟨_, hf'⟩ := h
  hf'.continuousWithinAt

@[fun_prop]
theorem DifferentiableAt.continuousAt (h : DifferentiableAt 𝕜 f x) : ContinuousAt f x :=
  let ⟨_, hf'⟩ := h
  hf'.continuousAt

@[fun_prop]
theorem DifferentiableOn.continuousOn (h : DifferentiableOn 𝕜 f s) : ContinuousOn f s := fun x hx =>
  (h x hx).continuousWithinAt

@[fun_prop]
theorem Differentiable.continuous (h : Differentiable 𝕜 f) : Continuous f :=
  continuous_iff_continuousAt.2 fun x => (h x).continuousAt

protected theorem HasStrictFDerivAt.continuousAt (hf : HasStrictFDerivAt f f' x) :
    ContinuousAt f x :=
  hf.hasFDerivAt.continuousAt

theorem HasStrictFDerivAt.isBigO_sub_rev {f' : E ≃L[𝕜] F}
    (hf : HasStrictFDerivAt f (f' : E →L[𝕜] F) x) :
    (fun p : E × E => p.1 - p.2) =O[𝓝 (x, x)] fun p : E × E => f p.1 - f p.2 :=
  ((f'.isBigO_comp_rev _ _).trans
      (hf.isLittleO.trans_isBigO (f'.isBigO_comp_rev _ _)).right_isBigO_add).congr
    (fun _ => rfl) fun _ => sub_add_cancel _ _

theorem HasFDerivAtFilter.isBigO_sub_rev (hf : HasFDerivAtFilter f f' x L) {C}
    (hf' : AntilipschitzWith C f') : (fun x' => x' - x) =O[L] fun x' => f x' - f x :=
  have : (fun x' => x' - x) =O[L] fun x' => f' (x' - x) :=
    isBigO_iff.2 ⟨C, Eventually.of_forall fun _ => ZeroHomClass.bound_of_antilipschitz f' hf' _⟩
  (this.trans (hf.isLittleO.trans_isBigO this).right_isBigO_add).congr (fun _ => rfl) fun _ =>
    sub_add_cancel _ _

end Continuous

section congr

/-! ### congr properties of the derivative -/

theorem hasFDerivWithinAt_congr_set' (y : E) (h : s =ᶠ[𝓝[{y}ᶜ] x] t) :
    HasFDerivWithinAt f f' s x ↔ HasFDerivWithinAt f f' t x :=
  calc
    HasFDerivWithinAt f f' s x ↔ HasFDerivWithinAt f f' (s \ {y}) x :=
      (hasFDerivWithinAt_diff_singleton _).symm
    _ ↔ HasFDerivWithinAt f f' (t \ {y}) x := by
      suffices 𝓝[s \ {y}] x = 𝓝[t \ {y}] x by simp only [HasFDerivWithinAt, this]
      simpa only [set_eventuallyEq_iff_inf_principal, ← nhdsWithin_inter', diff_eq,
        inter_comm] using h
    _ ↔ HasFDerivWithinAt f f' t x := hasFDerivWithinAt_diff_singleton _

theorem hasFDerivWithinAt_congr_set (h : s =ᶠ[𝓝 x] t) :
    HasFDerivWithinAt f f' s x ↔ HasFDerivWithinAt f f' t x :=
  hasFDerivWithinAt_congr_set' x <| h.filter_mono inf_le_left

theorem differentiableWithinAt_congr_set' (y : E) (h : s =ᶠ[𝓝[{y}ᶜ] x] t) :
    DifferentiableWithinAt 𝕜 f s x ↔ DifferentiableWithinAt 𝕜 f t x :=
  exists_congr fun _ => hasFDerivWithinAt_congr_set' _ h

theorem differentiableWithinAt_congr_set (h : s =ᶠ[𝓝 x] t) :
    DifferentiableWithinAt 𝕜 f s x ↔ DifferentiableWithinAt 𝕜 f t x :=
  exists_congr fun _ => hasFDerivWithinAt_congr_set h

theorem fderivWithin_congr_set' (y : E) (h : s =ᶠ[𝓝[{y}ᶜ] x] t) :
    fderivWithin 𝕜 f s x = fderivWithin 𝕜 f t x := by
  simp only [fderivWithin, differentiableWithinAt_congr_set' _ h, hasFDerivWithinAt_congr_set' _ h]

theorem fderivWithin_congr_set (h : s =ᶠ[𝓝 x] t) : fderivWithin 𝕜 f s x = fderivWithin 𝕜 f t x :=
  fderivWithin_congr_set' x <| h.filter_mono inf_le_left

theorem fderivWithin_eventually_congr_set' (y : E) (h : s =ᶠ[𝓝[{y}ᶜ] x] t) :
    fderivWithin 𝕜 f s =ᶠ[𝓝 x] fderivWithin 𝕜 f t :=
  (eventually_nhds_nhdsWithin.2 h).mono fun _ => fderivWithin_congr_set' y

theorem fderivWithin_eventually_congr_set (h : s =ᶠ[𝓝 x] t) :
    fderivWithin 𝕜 f s =ᶠ[𝓝 x] fderivWithin 𝕜 f t :=
  fderivWithin_eventually_congr_set' x <| h.filter_mono inf_le_left

theorem Filter.EventuallyEq.hasStrictFDerivAt_iff (h : f₀ =ᶠ[𝓝 x] f₁) (h' : ∀ y, f₀' y = f₁' y) :
    HasStrictFDerivAt f₀ f₀' x ↔ HasStrictFDerivAt f₁ f₁' x := by
  rw [hasStrictFDerivAt_iff_isLittleOTVS, hasStrictFDerivAt_iff_isLittleOTVS]
  refine isLittleOTVS_congr ((h.prod_mk_nhds h).mono ?_) .rfl
  rintro p ⟨hp₁, hp₂⟩
  simp only [*]

theorem HasStrictFDerivAt.congr_fderiv (h : HasStrictFDerivAt f f' x) (h' : f' = g') :
    HasStrictFDerivAt f g' x :=
  h' ▸ h

theorem HasFDerivAt.congr_fderiv (h : HasFDerivAt f f' x) (h' : f' = g') : HasFDerivAt f g' x :=
  h' ▸ h

theorem HasFDerivWithinAt.congr_fderiv (h : HasFDerivWithinAt f f' s x) (h' : f' = g') :
    HasFDerivWithinAt f g' s x :=
  h' ▸ h

theorem HasStrictFDerivAt.congr_of_eventuallyEq (h : HasStrictFDerivAt f f' x)
    (h₁ : f =ᶠ[𝓝 x] f₁) : HasStrictFDerivAt f₁ f' x :=
  (h₁.hasStrictFDerivAt_iff fun _ => rfl).1 h

theorem Filter.EventuallyEq.hasFDerivAtFilter_iff (h₀ : f₀ =ᶠ[L] f₁) (hx : f₀ x = f₁ x)
    (h₁ : ∀ x, f₀' x = f₁' x) : HasFDerivAtFilter f₀ f₀' x L ↔ HasFDerivAtFilter f₁ f₁' x L := by
  simp only [hasFDerivAtFilter_iff_isLittleOTVS]
  exact isLittleOTVS_congr (h₀.mono fun y hy => by simp only [hy, h₁, hx]) .rfl

theorem HasFDerivAtFilter.congr_of_eventuallyEq (h : HasFDerivAtFilter f f' x L) (hL : f₁ =ᶠ[L] f)
    (hx : f₁ x = f x) : HasFDerivAtFilter f₁ f' x L :=
  (hL.hasFDerivAtFilter_iff hx fun _ => rfl).2 h

theorem Filter.EventuallyEq.hasFDerivAt_iff (h : f₀ =ᶠ[𝓝 x] f₁) :
    HasFDerivAt f₀ f' x ↔ HasFDerivAt f₁ f' x :=
  h.hasFDerivAtFilter_iff h.eq_of_nhds fun _ => _root_.rfl

theorem Filter.EventuallyEq.differentiableAt_iff (h : f₀ =ᶠ[𝓝 x] f₁) :
    DifferentiableAt 𝕜 f₀ x ↔ DifferentiableAt 𝕜 f₁ x :=
  exists_congr fun _ => h.hasFDerivAt_iff

theorem Filter.EventuallyEq.hasFDerivWithinAt_iff (h : f₀ =ᶠ[𝓝[s] x] f₁) (hx : f₀ x = f₁ x) :
    HasFDerivWithinAt f₀ f' s x ↔ HasFDerivWithinAt f₁ f' s x :=
  h.hasFDerivAtFilter_iff hx fun _ => _root_.rfl

theorem Filter.EventuallyEq.hasFDerivWithinAt_iff_of_mem (h : f₀ =ᶠ[𝓝[s] x] f₁) (hx : x ∈ s) :
    HasFDerivWithinAt f₀ f' s x ↔ HasFDerivWithinAt f₁ f' s x :=
  h.hasFDerivWithinAt_iff (h.eq_of_nhdsWithin hx)

theorem Filter.EventuallyEq.differentiableWithinAt_iff (h : f₀ =ᶠ[𝓝[s] x] f₁) (hx : f₀ x = f₁ x) :
    DifferentiableWithinAt 𝕜 f₀ s x ↔ DifferentiableWithinAt 𝕜 f₁ s x :=
  exists_congr fun _ => h.hasFDerivWithinAt_iff hx

theorem Filter.EventuallyEq.differentiableWithinAt_iff_of_mem (h : f₀ =ᶠ[𝓝[s] x] f₁) (hx : x ∈ s) :
    DifferentiableWithinAt 𝕜 f₀ s x ↔ DifferentiableWithinAt 𝕜 f₁ s x :=
  h.differentiableWithinAt_iff (h.eq_of_nhdsWithin hx)

theorem HasFDerivWithinAt.congr_mono (h : HasFDerivWithinAt f f' s x) (ht : EqOn f₁ f t)
    (hx : f₁ x = f x) (h₁ : t ⊆ s) : HasFDerivWithinAt f₁ f' t x :=
  HasFDerivAtFilter.congr_of_eventuallyEq (h.mono h₁) (Filter.mem_inf_of_right ht) hx

theorem HasFDerivWithinAt.congr (h : HasFDerivWithinAt f f' s x) (hs : EqOn f₁ f s)
    (hx : f₁ x = f x) : HasFDerivWithinAt f₁ f' s x :=
  h.congr_mono hs hx (Subset.refl _)

theorem HasFDerivWithinAt.congr' (h : HasFDerivWithinAt f f' s x) (hs : EqOn f₁ f s) (hx : x ∈ s) :
    HasFDerivWithinAt f₁ f' s x :=
  h.congr hs (hs hx)

theorem HasFDerivWithinAt.congr_of_eventuallyEq (h : HasFDerivWithinAt f f' s x)
    (h₁ : f₁ =ᶠ[𝓝[s] x] f) (hx : f₁ x = f x) : HasFDerivWithinAt f₁ f' s x :=
  HasFDerivAtFilter.congr_of_eventuallyEq h h₁ hx

theorem HasFDerivAt.congr_of_eventuallyEq (h : HasFDerivAt f f' x) (h₁ : f₁ =ᶠ[𝓝 x] f) :
    HasFDerivAt f₁ f' x :=
  HasFDerivAtFilter.congr_of_eventuallyEq h h₁ (mem_of_mem_nhds h₁ : _)

theorem DifferentiableWithinAt.congr_mono (h : DifferentiableWithinAt 𝕜 f s x) (ht : EqOn f₁ f t)
    (hx : f₁ x = f x) (h₁ : t ⊆ s) : DifferentiableWithinAt 𝕜 f₁ t x :=
  (HasFDerivWithinAt.congr_mono h.hasFDerivWithinAt ht hx h₁).differentiableWithinAt

theorem DifferentiableWithinAt.congr (h : DifferentiableWithinAt 𝕜 f s x) (ht : ∀ x ∈ s, f₁ x = f x)
    (hx : f₁ x = f x) : DifferentiableWithinAt 𝕜 f₁ s x :=
  DifferentiableWithinAt.congr_mono h ht hx (Subset.refl _)

theorem DifferentiableWithinAt.congr_of_eventuallyEq (h : DifferentiableWithinAt 𝕜 f s x)
    (h₁ : f₁ =ᶠ[𝓝[s] x] f) (hx : f₁ x = f x) : DifferentiableWithinAt 𝕜 f₁ s x :=
  (h.hasFDerivWithinAt.congr_of_eventuallyEq h₁ hx).differentiableWithinAt

theorem DifferentiableWithinAt.congr_of_eventuallyEq_of_mem (h : DifferentiableWithinAt 𝕜 f s x)
    (h₁ : f₁ =ᶠ[𝓝[s] x] f) (hx : x ∈ s) : DifferentiableWithinAt 𝕜 f₁ s x :=
  h.congr_of_eventuallyEq h₁ (mem_of_mem_nhdsWithin hx h₁ :)

theorem DifferentiableWithinAt.congr_of_eventuallyEq_insert (h : DifferentiableWithinAt 𝕜 f s x)
    (h₁ : f₁ =ᶠ[𝓝[insert x s] x] f) : DifferentiableWithinAt 𝕜 f₁ s x :=
  (h.insert.congr_of_eventuallyEq_of_mem h₁ (mem_insert _ _)).of_insert

theorem DifferentiableOn.congr_mono (h : DifferentiableOn 𝕜 f s) (h' : ∀ x ∈ t, f₁ x = f x)
    (h₁ : t ⊆ s) : DifferentiableOn 𝕜 f₁ t := fun x hx => (h x (h₁ hx)).congr_mono h' (h' x hx) h₁

theorem DifferentiableOn.congr (h : DifferentiableOn 𝕜 f s) (h' : ∀ x ∈ s, f₁ x = f x) :
    DifferentiableOn 𝕜 f₁ s := fun x hx => (h x hx).congr h' (h' x hx)

theorem differentiableOn_congr (h' : ∀ x ∈ s, f₁ x = f x) :
    DifferentiableOn 𝕜 f₁ s ↔ DifferentiableOn 𝕜 f s :=
  ⟨fun h => DifferentiableOn.congr h fun y hy => (h' y hy).symm, fun h =>
    DifferentiableOn.congr h h'⟩

theorem DifferentiableAt.congr_of_eventuallyEq (h : DifferentiableAt 𝕜 f x) (hL : f₁ =ᶠ[𝓝 x] f) :
    DifferentiableAt 𝕜 f₁ x :=
  hL.differentiableAt_iff.2 h

theorem DifferentiableWithinAt.fderivWithin_congr_mono (h : DifferentiableWithinAt 𝕜 f s x)
    (hs : EqOn f₁ f t) (hx : f₁ x = f x) (hxt : UniqueDiffWithinAt 𝕜 t x) (h₁ : t ⊆ s) :
    fderivWithin 𝕜 f₁ t x = fderivWithin 𝕜 f s x :=
  (HasFDerivWithinAt.congr_mono h.hasFDerivWithinAt hs hx h₁).fderivWithin hxt

theorem Filter.EventuallyEq.fderivWithin_eq (hs : f₁ =ᶠ[𝓝[s] x] f) (hx : f₁ x = f x) :
    fderivWithin 𝕜 f₁ s x = fderivWithin 𝕜 f s x := by
  simp only [fderivWithin, DifferentiableWithinAt, hs.hasFDerivWithinAt_iff hx]

theorem Filter.EventuallyEq.fderivWithin_eq_of_mem (hs : f₁ =ᶠ[𝓝[s] x] f) (hx : x ∈ s) :
    fderivWithin 𝕜 f₁ s x = fderivWithin 𝕜 f s x :=
  hs.fderivWithin_eq (mem_of_mem_nhdsWithin hx hs :)

theorem Filter.EventuallyEq.fderivWithin_eq_of_insert (hs : f₁ =ᶠ[𝓝[insert x s] x] f) :
    fderivWithin 𝕜 f₁ s x = fderivWithin 𝕜 f s x := by
  apply Filter.EventuallyEq.fderivWithin_eq (nhdsWithin_mono _ (subset_insert x s) hs)
  exact (mem_of_mem_nhdsWithin (mem_insert x s) hs :)

theorem Filter.EventuallyEq.fderivWithin' (hs : f₁ =ᶠ[𝓝[s] x] f) (ht : t ⊆ s) :
    fderivWithin 𝕜 f₁ t =ᶠ[𝓝[s] x] fderivWithin 𝕜 f t :=
  (eventually_eventually_nhdsWithin.2 hs).mp <|
    eventually_mem_nhdsWithin.mono fun _y hys hs =>
      EventuallyEq.fderivWithin_eq (hs.filter_mono <| nhdsWithin_mono _ ht)
        (hs.self_of_nhdsWithin hys)

protected theorem Filter.EventuallyEq.fderivWithin (hs : f₁ =ᶠ[𝓝[s] x] f) :
    fderivWithin 𝕜 f₁ s =ᶠ[𝓝[s] x] fderivWithin 𝕜 f s :=
  hs.fderivWithin' Subset.rfl

theorem Filter.EventuallyEq.fderivWithin_eq_nhds (h : f₁ =ᶠ[𝓝 x] f) :
    fderivWithin 𝕜 f₁ s x = fderivWithin 𝕜 f s x :=
  (h.filter_mono nhdsWithin_le_nhds).fderivWithin_eq h.self_of_nhds

theorem fderivWithin_congr (hs : EqOn f₁ f s) (hx : f₁ x = f x) :
    fderivWithin 𝕜 f₁ s x = fderivWithin 𝕜 f s x :=
  (hs.eventuallyEq.filter_mono inf_le_right).fderivWithin_eq hx

theorem fderivWithin_congr' (hs : EqOn f₁ f s) (hx : x ∈ s) :
    fderivWithin 𝕜 f₁ s x = fderivWithin 𝕜 f s x :=
  fderivWithin_congr hs (hs hx)

theorem Filter.EventuallyEq.fderiv_eq (h : f₁ =ᶠ[𝓝 x] f) : fderiv 𝕜 f₁ x = fderiv 𝕜 f x := by
  rw [← fderivWithin_univ, ← fderivWithin_univ, h.fderivWithin_eq_nhds]

protected theorem Filter.EventuallyEq.fderiv (h : f₁ =ᶠ[𝓝 x] f) : fderiv 𝕜 f₁ =ᶠ[𝓝 x] fderiv 𝕜 f :=
  h.eventuallyEq_nhds.mono fun _ h => h.fderiv_eq

end congr

section id

/-! ### Derivative of the identity -/

@[fun_prop]
theorem hasStrictFDerivAt_id (x : E) : HasStrictFDerivAt id (id 𝕜 E) x :=
  .of_isLittleOTVS <| (IsLittleOTVS.zero _ _).congr_left <| by simp

theorem hasFDerivAtFilter_id (x : E) (L : Filter E) : HasFDerivAtFilter id (id 𝕜 E) x L :=
  .of_isLittleOTVS <| (IsLittleOTVS.zero _ _).congr_left <| by simp

@[fun_prop]
theorem hasFDerivWithinAt_id (x : E) (s : Set E) : HasFDerivWithinAt id (id 𝕜 E) s x :=
  hasFDerivAtFilter_id _ _

@[fun_prop]
theorem hasFDerivAt_id (x : E) : HasFDerivAt id (id 𝕜 E) x :=
  hasFDerivAtFilter_id _ _

@[simp, fun_prop]
theorem differentiableAt_id : DifferentiableAt 𝕜 id x :=
  (hasFDerivAt_id x).differentiableAt

/-- Variant with `fun x => x` rather than `id` -/
@[simp]
theorem differentiableAt_id' : DifferentiableAt 𝕜 (fun x => x) x :=
  (hasFDerivAt_id x).differentiableAt

@[fun_prop]
theorem differentiableWithinAt_id : DifferentiableWithinAt 𝕜 id s x :=
  differentiableAt_id.differentiableWithinAt

/-- Variant with `fun x => x` rather than `id` -/
@[fun_prop]
theorem differentiableWithinAt_id' : DifferentiableWithinAt 𝕜 (fun x => x) s x :=
  differentiableWithinAt_id

@[simp, fun_prop]
theorem differentiable_id : Differentiable 𝕜 (id : E → E) := fun _ => differentiableAt_id

/-- Variant with `fun x => x` rather than `id` -/
@[simp]
theorem differentiable_id' : Differentiable 𝕜 fun x : E => x := fun _ => differentiableAt_id

@[fun_prop]
theorem differentiableOn_id : DifferentiableOn 𝕜 id s :=
  differentiable_id.differentiableOn

@[simp]
theorem fderiv_id : fderiv 𝕜 id x = id 𝕜 E :=
  HasFDerivAt.fderiv (hasFDerivAt_id x)

@[simp]
theorem fderiv_id' : fderiv 𝕜 (fun x : E => x) x = ContinuousLinearMap.id 𝕜 E :=
  fderiv_id

theorem fderivWithin_id (hxs : UniqueDiffWithinAt 𝕜 s x) : fderivWithin 𝕜 id s x = id 𝕜 E := by
  rw [DifferentiableAt.fderivWithin differentiableAt_id hxs]
  exact fderiv_id

theorem fderivWithin_id' (hxs : UniqueDiffWithinAt 𝕜 s x) :
    fderivWithin 𝕜 (fun x : E => x) s x = ContinuousLinearMap.id 𝕜 E :=
  fderivWithin_id hxs

end id

section Const

/-! ### Derivative of a constant function -/

@[fun_prop]
theorem hasStrictFDerivAt_const (c : F) (x : E) :
    HasStrictFDerivAt (fun _ => c) (0 : E →L[𝕜] F) x :=
  .of_isLittleOTVS <| (IsLittleOTVS.zero _ _).congr_left fun _ => by
    simp only [zero_apply, sub_self, Pi.zero_apply]

theorem hasFDerivAtFilter_const (c : F) (x : E) (L : Filter E) :
    HasFDerivAtFilter (fun _ => c) (0 : E →L[𝕜] F) x L :=
  .of_isLittleOTVS <| (IsLittleOTVS.zero _ _).congr_left fun _ => by
    simp only [zero_apply, sub_self, Pi.zero_apply]

@[fun_prop]
theorem hasFDerivWithinAt_const (c : F) (x : E) (s : Set E) :
    HasFDerivWithinAt (fun _ => c) (0 : E →L[𝕜] F) s x :=
  hasFDerivAtFilter_const _ _ _

@[fun_prop]
theorem hasFDerivAt_const (c : F) (x : E) : HasFDerivAt (fun _ => c) (0 : E →L[𝕜] F) x :=
  hasFDerivAtFilter_const _ _ _

@[simp, fun_prop]
theorem differentiableAt_const (c : F) : DifferentiableAt 𝕜 (fun _ => c) x :=
  ⟨0, hasFDerivAt_const c x⟩

@[fun_prop]
theorem differentiableWithinAt_const (c : F) : DifferentiableWithinAt 𝕜 (fun _ => c) s x :=
  DifferentiableAt.differentiableWithinAt (differentiableAt_const _)

theorem fderivWithin_const_apply (c : F) : fderivWithin 𝕜 (fun _ => c) s x = 0 := by
  rw [fderivWithin, if_pos]
  apply hasFDerivWithinAt_const

@[simp]
theorem fderivWithin_const (c : F) : fderivWithin 𝕜 (fun _ ↦ c) s = 0 := by
  ext
  rw [fderivWithin_const_apply, Pi.zero_apply]

theorem fderiv_const_apply (c : F) : fderiv 𝕜 (fun _ => c) x = 0 :=
  (hasFDerivAt_const c x).fderiv

@[simp]
theorem fderiv_const (c : F) : (fderiv 𝕜 fun _ : E => c) = 0 := by
  rw [← fderivWithin_univ, fderivWithin_const]

@[simp, fun_prop]
theorem differentiable_const (c : F) : Differentiable 𝕜 fun _ : E => c := fun _ =>
  differentiableAt_const _

@[simp, fun_prop]
theorem differentiableOn_const (c : F) : DifferentiableOn 𝕜 (fun _ => c) s :=
  (differentiable_const _).differentiableOn

@[fun_prop]
theorem hasFDerivWithinAt_singleton (f : E → F) (x : E) :
    HasFDerivWithinAt f (0 : E →L[𝕜] F) {x} x := by
  simp only [HasFDerivWithinAt, nhdsWithin_singleton, hasFDerivAtFilter_iff_isLittleO,
    isLittleO_pure, ContinuousLinearMap.zero_apply, sub_self]

@[fun_prop]
theorem hasFDerivAt_of_subsingleton [h : Subsingleton E] (f : E → F) (x : E) :
    HasFDerivAt f (0 : E →L[𝕜] F) x := by
  rw [← hasFDerivWithinAt_univ, subsingleton_univ.eq_singleton_of_mem (mem_univ x)]
  exact hasFDerivWithinAt_singleton f x

@[fun_prop]
theorem differentiableOn_empty : DifferentiableOn 𝕜 f ∅ := fun _ => False.elim

@[fun_prop]
theorem differentiableOn_singleton : DifferentiableOn 𝕜 f {x} :=
  forall_eq.2 (hasFDerivWithinAt_singleton f x).differentiableWithinAt

@[fun_prop]
theorem Set.Subsingleton.differentiableOn (hs : s.Subsingleton) : DifferentiableOn 𝕜 f s :=
  hs.induction_on differentiableOn_empty fun _ => differentiableOn_singleton

theorem hasFDerivAt_zero_of_eventually_const (c : F) (hf : f =ᶠ[𝓝 x] fun _ => c) :
    HasFDerivAt f (0 : E →L[𝕜] F) x :=
  (hasFDerivAt_const _ _).congr_of_eventuallyEq hf

end Const

end

/-! ### Support of derivatives -/

section Support

open Function

variable (𝕜 : Type*) {E F : Type*} [NontriviallyNormedField 𝕜] [NormedAddCommGroup E]
  [NormedSpace 𝕜 E] [NormedAddCommGroup F] [NormedSpace 𝕜 F] {f : E → F} {x : E}

theorem HasStrictFDerivAt.of_nmem_tsupport (h : x ∉ tsupport f) :
    HasStrictFDerivAt f (0 : E →L[𝕜] F) x := by
  rw [not_mem_tsupport_iff_eventuallyEq] at h
  exact (hasStrictFDerivAt_const (0 : F) x).congr_of_eventuallyEq h.symm

theorem HasFDerivAt.of_nmem_tsupport (h : x ∉ tsupport f) :
    HasFDerivAt f (0 : E →L[𝕜] F) x :=
  (HasStrictFDerivAt.of_nmem_tsupport 𝕜 h).hasFDerivAt

theorem HasFDerivWithinAt.of_not_mem_tsupport {s : Set E} {x : E} (h : x ∉ tsupport f) :
    HasFDerivWithinAt f (0 : E →L[𝕜] F) s x :=
  (HasFDerivAt.of_nmem_tsupport 𝕜 h).hasFDerivWithinAt

theorem fderiv_of_not_mem_tsupport (h : x ∉ tsupport f) : fderiv 𝕜 f x = 0 :=
  (HasFDerivAt.of_nmem_tsupport 𝕜 h).fderiv

theorem support_fderiv_subset : support (fderiv 𝕜 f) ⊆ tsupport f := fun x ↦ by
  rw [← not_imp_not, nmem_support]
  exact fderiv_of_not_mem_tsupport _

theorem tsupport_fderiv_subset : tsupport (fderiv 𝕜 f) ⊆ tsupport f :=
  closure_minimal (support_fderiv_subset 𝕜) isClosed_closure

protected theorem HasCompactSupport.fderiv (hf : HasCompactSupport f) :
    HasCompactSupport (fderiv 𝕜 f) :=
  hf.mono' <| support_fderiv_subset 𝕜

protected theorem HasCompactSupport.fderiv_apply (hf : HasCompactSupport f) (v : E) :
    HasCompactSupport (fderiv 𝕜 f · v) :=
  hf.fderiv 𝕜 |>.comp_left (g := fun L : E →L[𝕜] F ↦ L v) rfl

end Support<|MERGE_RESOLUTION|>--- conflicted
+++ resolved
@@ -274,7 +274,7 @@
     HasFDerivWithinAt f f' s x ↔ HasFDerivAt f f' x :=
   hasFDerivWithinAt_of_mem_nhds (h.mem_nhds hx)
 
-theorem hasFDerivWithinAt_insert {y : E} [T1Space E] :
+theorem hasFDerivWithinAt_insert [T1Space E] {y : E} :
     HasFDerivWithinAt f f' (insert y s) x ↔ HasFDerivWithinAt f f' s x := by
   rcases eq_or_ne x y with (rfl | h)
   · simp_rw [HasFDerivWithinAt, hasFDerivAtFilter_iff_isLittleOTVS]
@@ -360,6 +360,460 @@
 theorem DifferentiableOn.eventually_differentiableAt (h : DifferentiableOn 𝕜 f s) (hs : s ∈ 𝓝 x) :
     ∀ᶠ y in 𝓝 x, DifferentiableAt 𝕜 f y :=
   (eventually_eventually_nhds.2 hs).mono fun _ => h.differentiableAt
+
+theorem DifferentiableWithinAt.mono (h : DifferentiableWithinAt 𝕜 f t x) (st : s ⊆ t) :
+    DifferentiableWithinAt 𝕜 f s x := by
+  rcases h with ⟨f', hf'⟩
+  exact ⟨f', hf'.mono st⟩
+
+theorem DifferentiableWithinAt.mono_of_mem_nhdsWithin
+    (h : DifferentiableWithinAt 𝕜 f s x) {t : Set E} (hst : s ∈ 𝓝[t] x) :
+    DifferentiableWithinAt 𝕜 f t x :=
+  (h.hasFDerivWithinAt.mono_of_mem_nhdsWithin hst).differentiableWithinAt
+
+@[deprecated (since := "2024-10-31")]
+alias DifferentiableWithinAt.mono_of_mem := DifferentiableWithinAt.mono_of_mem_nhdsWithin
+
+theorem DifferentiableWithinAt.congr_nhds (h : DifferentiableWithinAt 𝕜 f s x) {t : Set E}
+    (hst : 𝓝[s] x = 𝓝[t] x) : DifferentiableWithinAt 𝕜 f t x :=
+  h.mono_of_mem_nhdsWithin <| hst ▸ self_mem_nhdsWithin
+
+theorem differentiableWithinAt_congr_nhds {t : Set E} (hst : 𝓝[s] x = 𝓝[t] x) :
+    DifferentiableWithinAt 𝕜 f s x ↔ DifferentiableWithinAt 𝕜 f t x :=
+  ⟨fun h => h.congr_nhds hst, fun h => h.congr_nhds hst.symm⟩
+
+theorem differentiableWithinAt_inter (ht : t ∈ 𝓝 x) :
+    DifferentiableWithinAt 𝕜 f (s ∩ t) x ↔ DifferentiableWithinAt 𝕜 f s x := by
+  simp only [DifferentiableWithinAt, hasFDerivWithinAt_inter ht]
+
+theorem differentiableWithinAt_inter' (ht : t ∈ 𝓝[s] x) :
+    DifferentiableWithinAt 𝕜 f (s ∩ t) x ↔ DifferentiableWithinAt 𝕜 f s x := by
+  simp only [DifferentiableWithinAt, hasFDerivWithinAt_inter' ht]
+
+theorem differentiableWithinAt_insert_self [T1Space E] :
+    DifferentiableWithinAt 𝕜 f (insert x s) x ↔ DifferentiableWithinAt 𝕜 f s x :=
+  ⟨fun h ↦ h.mono (subset_insert x s), fun h ↦ h.hasFDerivWithinAt.insert.differentiableWithinAt⟩
+
+theorem differentiableWithinAt_insert [T1Space E] {y : E} :
+    DifferentiableWithinAt 𝕜 f (insert y s) x ↔ DifferentiableWithinAt 𝕜 f s x := by
+  rcases eq_or_ne x y with (rfl | h)
+  · exact differentiableWithinAt_insert_self
+  apply differentiableWithinAt_congr_nhds
+  exact nhdsWithin_insert_of_ne h
+
+alias ⟨DifferentiableWithinAt.of_insert, DifferentiableWithinAt.insert'⟩ :=
+differentiableWithinAt_insert
+
+protected theorem DifferentiableWithinAt.insert [T1Space E] (h : DifferentiableWithinAt 𝕜 f s x) :
+    DifferentiableWithinAt 𝕜 f (insert x s) x :=
+  h.insert'
+
+theorem DifferentiableAt.differentiableWithinAt (h : DifferentiableAt 𝕜 f x) :
+    DifferentiableWithinAt 𝕜 f s x :=
+  (differentiableWithinAt_univ.2 h).mono (subset_univ _)
+
+@[fun_prop]
+theorem Differentiable.differentiableAt (h : Differentiable 𝕜 f) : DifferentiableAt 𝕜 f x :=
+  h x
+
+
+theorem DifferentiableOn.mono (h : DifferentiableOn 𝕜 f t) (st : s ⊆ t) : DifferentiableOn 𝕜 f s :=
+  fun x hx => (h x (st hx)).mono st
+
+theorem differentiableOn_univ : DifferentiableOn 𝕜 f univ ↔ Differentiable 𝕜 f := by
+  simp only [DifferentiableOn, Differentiable, differentiableWithinAt_univ, mem_univ,
+    forall_true_left]
+
+@[fun_prop]
+theorem Differentiable.differentiableOn (h : Differentiable 𝕜 f) : DifferentiableOn 𝕜 f s :=
+  (differentiableOn_univ.2 h).mono (subset_univ _)
+
+theorem differentiableOn_of_locally_differentiableOn
+    (h : ∀ x ∈ s, ∃ u, IsOpen u ∧ x ∈ u ∧ DifferentiableOn 𝕜 f (s ∩ u)) :
+    DifferentiableOn 𝕜 f s := by
+  intro x xs
+  rcases h x xs with ⟨t, t_open, xt, ht⟩
+  exact (differentiableWithinAt_inter (IsOpen.mem_nhds t_open xt)).1 (ht x ⟨xs, xt⟩)
+
+theorem fderivWithin_inter (ht : t ∈ 𝓝 x) : fderivWithin 𝕜 f (s ∩ t) x = fderivWithin 𝕜 f s x := by
+  simp [fderivWithin, hasFDerivWithinAt_inter ht, DifferentiableWithinAt]
+
+theorem fderivWithin_of_mem_nhds (h : s ∈ 𝓝 x) : fderivWithin 𝕜 f s x = fderiv 𝕜 f x := by
+  rw [← fderivWithin_univ, ← univ_inter s, fderivWithin_inter h]
+
+theorem fderivWithin_of_isOpen (hs : IsOpen s) (hx : x ∈ s) : fderivWithin 𝕜 f s x = fderiv 𝕜 f x :=
+  fderivWithin_of_mem_nhds (hs.mem_nhds hx)
+
+theorem fderiv_mem_iff {f : E → F} {s : Set (E →L[𝕜] F)} {x : E} : fderiv 𝕜 f x ∈ s ↔
+    DifferentiableAt 𝕜 f x ∧ fderiv 𝕜 f x ∈ s ∨ ¬DifferentiableAt 𝕜 f x ∧ (0 : E →L[𝕜] F) ∈ s := by
+  by_cases hx : DifferentiableAt 𝕜 f x <;> simp [fderiv_zero_of_not_differentiableAt, *]
+
+theorem fderivWithin_mem_iff {f : E → F} {t : Set E} {s : Set (E →L[𝕜] F)} {x : E} :
+    fderivWithin 𝕜 f t x ∈ s ↔
+      DifferentiableWithinAt 𝕜 f t x ∧ fderivWithin 𝕜 f t x ∈ s ∨
+        ¬DifferentiableWithinAt 𝕜 f t x ∧ (0 : E →L[𝕜] F) ∈ s := by
+  by_cases hx : DifferentiableWithinAt 𝕜 f t x <;>
+    simp [fderivWithin_zero_of_not_differentiableWithinAt, *]
+
+@[fun_prop]
+protected theorem HasStrictFDerivAt.hasFDerivAt (hf : HasStrictFDerivAt f f' x) :
+    HasFDerivAt f f' x := by
+  refine .of_isLittleOTVS fun U hU => ?_
+  obtain ⟨V, hV0, hV⟩ := hf.isLittleOTVS _ hU
+  refine ⟨V, hV0, fun ε hε => ?_⟩
+  specialize hV ε hε
+  simp_rw [nhds_prod_eq, eventually_prod_self_iff'] at hV
+  obtain ⟨W, hWx, hW⟩ := hV
+  filter_upwards [hWx] with y hy
+  exact hW y hy x (mem_of_mem_nhds hWx)
+
+protected theorem HasStrictFDerivAt.differentiableAt (hf : HasStrictFDerivAt f f' x) :
+    DifferentiableAt 𝕜 f x :=
+  hf.hasFDerivAt.differentiableAt
+
+section congr
+
+/-! ### congr properties of the derivative -/
+
+theorem hasFDerivWithinAt_congr_set' [T1Space E] (y : E) (h : s =ᶠ[𝓝[{y}ᶜ] x] t) :
+    HasFDerivWithinAt f f' s x ↔ HasFDerivWithinAt f f' t x :=
+  calc
+    HasFDerivWithinAt f f' s x ↔ HasFDerivWithinAt f f' (s \ {y}) x :=
+      (hasFDerivWithinAt_diff_singleton _).symm
+    _ ↔ HasFDerivWithinAt f f' (t \ {y}) x := by
+      suffices 𝓝[s \ {y}] x = 𝓝[t \ {y}] x by simp only [HasFDerivWithinAt, this]
+      simpa only [set_eventuallyEq_iff_inf_principal, ← nhdsWithin_inter', diff_eq,
+        inter_comm] using h
+    _ ↔ HasFDerivWithinAt f f' t x := hasFDerivWithinAt_diff_singleton _
+
+theorem hasFDerivWithinAt_congr_set [T1Space E] (h : s =ᶠ[𝓝 x] t) :
+    HasFDerivWithinAt f f' s x ↔ HasFDerivWithinAt f f' t x :=
+  hasFDerivWithinAt_congr_set' x <| h.filter_mono inf_le_left
+
+theorem differentiableWithinAt_congr_set' [T1Space E] (y : E) (h : s =ᶠ[𝓝[{y}ᶜ] x] t) :
+    DifferentiableWithinAt 𝕜 f s x ↔ DifferentiableWithinAt 𝕜 f t x :=
+  exists_congr fun _ => hasFDerivWithinAt_congr_set' _ h
+
+theorem differentiableWithinAt_congr_set [T1Space E] (h : s =ᶠ[𝓝 x] t) :
+    DifferentiableWithinAt 𝕜 f s x ↔ DifferentiableWithinAt 𝕜 f t x :=
+  exists_congr fun _ => hasFDerivWithinAt_congr_set h
+
+theorem fderivWithin_congr_set' [T1Space E] (y : E) (h : s =ᶠ[𝓝[{y}ᶜ] x] t) :
+    fderivWithin 𝕜 f s x = fderivWithin 𝕜 f t x := by
+  simp only [fderivWithin, differentiableWithinAt_congr_set' _ h, hasFDerivWithinAt_congr_set' _ h]
+
+theorem fderivWithin_congr_set [T1Space E] (h : s =ᶠ[𝓝 x] t) :
+    fderivWithin 𝕜 f s x = fderivWithin 𝕜 f t x :=
+  fderivWithin_congr_set' x <| h.filter_mono inf_le_left
+
+theorem fderivWithin_eventually_congr_set' [T1Space E] (y : E) (h : s =ᶠ[𝓝[{y}ᶜ] x] t) :
+    fderivWithin 𝕜 f s =ᶠ[𝓝 x] fderivWithin 𝕜 f t :=
+  (eventually_nhds_nhdsWithin.2 h).mono fun _ => fderivWithin_congr_set' y
+
+theorem fderivWithin_eventually_congr_set [T1Space E] (h : s =ᶠ[𝓝 x] t) :
+    fderivWithin 𝕜 f s =ᶠ[𝓝 x] fderivWithin 𝕜 f t :=
+  fderivWithin_eventually_congr_set' x <| h.filter_mono inf_le_left
+
+theorem Filter.EventuallyEq.hasStrictFDerivAt_iff (h : f₀ =ᶠ[𝓝 x] f₁) (h' : ∀ y, f₀' y = f₁' y) :
+    HasStrictFDerivAt f₀ f₀' x ↔ HasStrictFDerivAt f₁ f₁' x := by
+  rw [hasStrictFDerivAt_iff_isLittleOTVS, hasStrictFDerivAt_iff_isLittleOTVS]
+  refine isLittleOTVS_congr ((h.prod_mk_nhds h).mono ?_) .rfl
+  rintro p ⟨hp₁, hp₂⟩
+  simp only [*]
+
+theorem HasStrictFDerivAt.congr_fderiv (h : HasStrictFDerivAt f f' x) (h' : f' = g') :
+    HasStrictFDerivAt f g' x :=
+  h' ▸ h
+
+theorem HasFDerivAt.congr_fderiv (h : HasFDerivAt f f' x) (h' : f' = g') : HasFDerivAt f g' x :=
+  h' ▸ h
+
+theorem HasFDerivWithinAt.congr_fderiv (h : HasFDerivWithinAt f f' s x) (h' : f' = g') :
+    HasFDerivWithinAt f g' s x :=
+  h' ▸ h
+
+theorem HasStrictFDerivAt.congr_of_eventuallyEq (h : HasStrictFDerivAt f f' x)
+    (h₁ : f =ᶠ[𝓝 x] f₁) : HasStrictFDerivAt f₁ f' x :=
+  (h₁.hasStrictFDerivAt_iff fun _ => rfl).1 h
+
+theorem Filter.EventuallyEq.hasFDerivAtFilter_iff (h₀ : f₀ =ᶠ[L] f₁) (hx : f₀ x = f₁ x)
+    (h₁ : ∀ x, f₀' x = f₁' x) : HasFDerivAtFilter f₀ f₀' x L ↔ HasFDerivAtFilter f₁ f₁' x L := by
+  simp only [hasFDerivAtFilter_iff_isLittleOTVS]
+  exact isLittleOTVS_congr (h₀.mono fun y hy => by simp only [hy, h₁, hx]) .rfl
+
+theorem HasFDerivAtFilter.congr_of_eventuallyEq (h : HasFDerivAtFilter f f' x L) (hL : f₁ =ᶠ[L] f)
+    (hx : f₁ x = f x) : HasFDerivAtFilter f₁ f' x L :=
+  (hL.hasFDerivAtFilter_iff hx fun _ => rfl).2 h
+
+theorem Filter.EventuallyEq.hasFDerivAt_iff (h : f₀ =ᶠ[𝓝 x] f₁) :
+    HasFDerivAt f₀ f' x ↔ HasFDerivAt f₁ f' x :=
+  h.hasFDerivAtFilter_iff h.eq_of_nhds fun _ => _root_.rfl
+
+theorem Filter.EventuallyEq.differentiableAt_iff (h : f₀ =ᶠ[𝓝 x] f₁) :
+    DifferentiableAt 𝕜 f₀ x ↔ DifferentiableAt 𝕜 f₁ x :=
+  exists_congr fun _ => h.hasFDerivAt_iff
+
+theorem Filter.EventuallyEq.hasFDerivWithinAt_iff (h : f₀ =ᶠ[𝓝[s] x] f₁) (hx : f₀ x = f₁ x) :
+    HasFDerivWithinAt f₀ f' s x ↔ HasFDerivWithinAt f₁ f' s x :=
+  h.hasFDerivAtFilter_iff hx fun _ => _root_.rfl
+
+theorem Filter.EventuallyEq.hasFDerivWithinAt_iff_of_mem (h : f₀ =ᶠ[𝓝[s] x] f₁) (hx : x ∈ s) :
+    HasFDerivWithinAt f₀ f' s x ↔ HasFDerivWithinAt f₁ f' s x :=
+  h.hasFDerivWithinAt_iff (h.eq_of_nhdsWithin hx)
+
+theorem Filter.EventuallyEq.differentiableWithinAt_iff (h : f₀ =ᶠ[𝓝[s] x] f₁) (hx : f₀ x = f₁ x) :
+    DifferentiableWithinAt 𝕜 f₀ s x ↔ DifferentiableWithinAt 𝕜 f₁ s x :=
+  exists_congr fun _ => h.hasFDerivWithinAt_iff hx
+
+theorem Filter.EventuallyEq.differentiableWithinAt_iff_of_mem (h : f₀ =ᶠ[𝓝[s] x] f₁) (hx : x ∈ s) :
+    DifferentiableWithinAt 𝕜 f₀ s x ↔ DifferentiableWithinAt 𝕜 f₁ s x :=
+  h.differentiableWithinAt_iff (h.eq_of_nhdsWithin hx)
+
+theorem HasFDerivWithinAt.congr_mono (h : HasFDerivWithinAt f f' s x) (ht : EqOn f₁ f t)
+    (hx : f₁ x = f x) (h₁ : t ⊆ s) : HasFDerivWithinAt f₁ f' t x :=
+  HasFDerivAtFilter.congr_of_eventuallyEq (h.mono h₁) (Filter.mem_inf_of_right ht) hx
+
+theorem HasFDerivWithinAt.congr (h : HasFDerivWithinAt f f' s x) (hs : EqOn f₁ f s)
+    (hx : f₁ x = f x) : HasFDerivWithinAt f₁ f' s x :=
+  h.congr_mono hs hx (Subset.refl _)
+
+theorem HasFDerivWithinAt.congr' (h : HasFDerivWithinAt f f' s x) (hs : EqOn f₁ f s) (hx : x ∈ s) :
+    HasFDerivWithinAt f₁ f' s x :=
+  h.congr hs (hs hx)
+
+theorem HasFDerivWithinAt.congr_of_eventuallyEq (h : HasFDerivWithinAt f f' s x)
+    (h₁ : f₁ =ᶠ[𝓝[s] x] f) (hx : f₁ x = f x) : HasFDerivWithinAt f₁ f' s x :=
+  HasFDerivAtFilter.congr_of_eventuallyEq h h₁ hx
+
+theorem HasFDerivAt.congr_of_eventuallyEq (h : HasFDerivAt f f' x) (h₁ : f₁ =ᶠ[𝓝 x] f) :
+    HasFDerivAt f₁ f' x :=
+  HasFDerivAtFilter.congr_of_eventuallyEq h h₁ (mem_of_mem_nhds h₁ : _)
+
+theorem DifferentiableWithinAt.congr_mono (h : DifferentiableWithinAt 𝕜 f s x) (ht : EqOn f₁ f t)
+    (hx : f₁ x = f x) (h₁ : t ⊆ s) : DifferentiableWithinAt 𝕜 f₁ t x :=
+  (HasFDerivWithinAt.congr_mono h.hasFDerivWithinAt ht hx h₁).differentiableWithinAt
+
+theorem DifferentiableWithinAt.congr (h : DifferentiableWithinAt 𝕜 f s x) (ht : ∀ x ∈ s, f₁ x = f x)
+    (hx : f₁ x = f x) : DifferentiableWithinAt 𝕜 f₁ s x :=
+  DifferentiableWithinAt.congr_mono h ht hx (Subset.refl _)
+
+theorem DifferentiableWithinAt.congr_of_eventuallyEq (h : DifferentiableWithinAt 𝕜 f s x)
+    (h₁ : f₁ =ᶠ[𝓝[s] x] f) (hx : f₁ x = f x) : DifferentiableWithinAt 𝕜 f₁ s x :=
+  (h.hasFDerivWithinAt.congr_of_eventuallyEq h₁ hx).differentiableWithinAt
+
+theorem DifferentiableWithinAt.congr_of_eventuallyEq_of_mem (h : DifferentiableWithinAt 𝕜 f s x)
+    (h₁ : f₁ =ᶠ[𝓝[s] x] f) (hx : x ∈ s) : DifferentiableWithinAt 𝕜 f₁ s x :=
+  h.congr_of_eventuallyEq h₁ (mem_of_mem_nhdsWithin hx h₁ :)
+
+theorem DifferentiableWithinAt.congr_of_eventuallyEq_insert [T1Space E]
+    (h : DifferentiableWithinAt 𝕜 f s x)
+    (h₁ : f₁ =ᶠ[𝓝[insert x s] x] f) : DifferentiableWithinAt 𝕜 f₁ s x :=
+  (h.insert.congr_of_eventuallyEq_of_mem h₁ (mem_insert _ _)).of_insert
+
+theorem DifferentiableOn.congr_mono (h : DifferentiableOn 𝕜 f s) (h' : ∀ x ∈ t, f₁ x = f x)
+    (h₁ : t ⊆ s) : DifferentiableOn 𝕜 f₁ t := fun x hx => (h x (h₁ hx)).congr_mono h' (h' x hx) h₁
+
+theorem DifferentiableOn.congr (h : DifferentiableOn 𝕜 f s) (h' : ∀ x ∈ s, f₁ x = f x) :
+    DifferentiableOn 𝕜 f₁ s := fun x hx => (h x hx).congr h' (h' x hx)
+
+theorem differentiableOn_congr (h' : ∀ x ∈ s, f₁ x = f x) :
+    DifferentiableOn 𝕜 f₁ s ↔ DifferentiableOn 𝕜 f s :=
+  ⟨fun h => DifferentiableOn.congr h fun y hy => (h' y hy).symm, fun h =>
+    DifferentiableOn.congr h h'⟩
+
+theorem DifferentiableAt.congr_of_eventuallyEq (h : DifferentiableAt 𝕜 f x) (hL : f₁ =ᶠ[𝓝 x] f) :
+    DifferentiableAt 𝕜 f₁ x :=
+  hL.differentiableAt_iff.2 h
+
+theorem Filter.EventuallyEq.fderivWithin_eq (hs : f₁ =ᶠ[𝓝[s] x] f) (hx : f₁ x = f x) :
+    fderivWithin 𝕜 f₁ s x = fderivWithin 𝕜 f s x := by
+  simp only [fderivWithin, DifferentiableWithinAt, hs.hasFDerivWithinAt_iff hx]
+
+theorem Filter.EventuallyEq.fderivWithin_eq_of_mem (hs : f₁ =ᶠ[𝓝[s] x] f) (hx : x ∈ s) :
+    fderivWithin 𝕜 f₁ s x = fderivWithin 𝕜 f s x :=
+  hs.fderivWithin_eq (mem_of_mem_nhdsWithin hx hs :)
+
+theorem Filter.EventuallyEq.fderivWithin_eq_of_insert (hs : f₁ =ᶠ[𝓝[insert x s] x] f) :
+    fderivWithin 𝕜 f₁ s x = fderivWithin 𝕜 f s x := by
+  apply Filter.EventuallyEq.fderivWithin_eq (nhdsWithin_mono _ (subset_insert x s) hs)
+  exact (mem_of_mem_nhdsWithin (mem_insert x s) hs :)
+
+theorem Filter.EventuallyEq.fderivWithin' (hs : f₁ =ᶠ[𝓝[s] x] f) (ht : t ⊆ s) :
+    fderivWithin 𝕜 f₁ t =ᶠ[𝓝[s] x] fderivWithin 𝕜 f t :=
+  (eventually_eventually_nhdsWithin.2 hs).mp <|
+    eventually_mem_nhdsWithin.mono fun _y hys hs =>
+      EventuallyEq.fderivWithin_eq (hs.filter_mono <| nhdsWithin_mono _ ht)
+        (hs.self_of_nhdsWithin hys)
+
+protected theorem Filter.EventuallyEq.fderivWithin (hs : f₁ =ᶠ[𝓝[s] x] f) :
+    fderivWithin 𝕜 f₁ s =ᶠ[𝓝[s] x] fderivWithin 𝕜 f s :=
+  hs.fderivWithin' Subset.rfl
+
+theorem Filter.EventuallyEq.fderivWithin_eq_nhds (h : f₁ =ᶠ[𝓝 x] f) :
+    fderivWithin 𝕜 f₁ s x = fderivWithin 𝕜 f s x :=
+  (h.filter_mono nhdsWithin_le_nhds).fderivWithin_eq h.self_of_nhds
+
+theorem fderivWithin_congr (hs : EqOn f₁ f s) (hx : f₁ x = f x) :
+    fderivWithin 𝕜 f₁ s x = fderivWithin 𝕜 f s x :=
+  (hs.eventuallyEq.filter_mono inf_le_right).fderivWithin_eq hx
+
+theorem fderivWithin_congr' (hs : EqOn f₁ f s) (hx : x ∈ s) :
+    fderivWithin 𝕜 f₁ s x = fderivWithin 𝕜 f s x :=
+  fderivWithin_congr hs (hs hx)
+
+theorem Filter.EventuallyEq.fderiv_eq (h : f₁ =ᶠ[𝓝 x] f) : fderiv 𝕜 f₁ x = fderiv 𝕜 f x := by
+  rw [← fderivWithin_univ, ← fderivWithin_univ, h.fderivWithin_eq_nhds]
+
+protected theorem Filter.EventuallyEq.fderiv (h : f₁ =ᶠ[𝓝 x] f) : fderiv 𝕜 f₁ =ᶠ[𝓝 x] fderiv 𝕜 f :=
+  h.eventuallyEq_nhds.mono fun _ h => h.fderiv_eq
+
+end congr
+
+section id
+
+/-! ### Derivative of the identity -/
+
+@[fun_prop]
+theorem hasStrictFDerivAt_id (x : E) : HasStrictFDerivAt id (id 𝕜 E) x :=
+  .of_isLittleOTVS <| (IsLittleOTVS.zero _ _).congr_left <| by simp
+
+theorem hasFDerivAtFilter_id (x : E) (L : Filter E) : HasFDerivAtFilter id (id 𝕜 E) x L :=
+  .of_isLittleOTVS <| (IsLittleOTVS.zero _ _).congr_left <| by simp
+
+@[fun_prop]
+theorem hasFDerivWithinAt_id (x : E) (s : Set E) : HasFDerivWithinAt id (id 𝕜 E) s x :=
+  hasFDerivAtFilter_id _ _
+
+@[fun_prop]
+theorem hasFDerivAt_id (x : E) : HasFDerivAt id (id 𝕜 E) x :=
+  hasFDerivAtFilter_id _ _
+
+@[simp, fun_prop]
+theorem differentiableAt_id : DifferentiableAt 𝕜 id x :=
+  (hasFDerivAt_id x).differentiableAt
+
+/-- Variant with `fun x => x` rather than `id` -/
+@[simp]
+theorem differentiableAt_id' : DifferentiableAt 𝕜 (fun x => x) x :=
+  (hasFDerivAt_id x).differentiableAt
+
+@[fun_prop]
+theorem differentiableWithinAt_id : DifferentiableWithinAt 𝕜 id s x :=
+  differentiableAt_id.differentiableWithinAt
+
+/-- Variant with `fun x => x` rather than `id` -/
+@[fun_prop]
+theorem differentiableWithinAt_id' : DifferentiableWithinAt 𝕜 (fun x => x) s x :=
+  differentiableWithinAt_id
+
+@[simp, fun_prop]
+theorem differentiable_id : Differentiable 𝕜 (id : E → E) := fun _ => differentiableAt_id
+
+/-- Variant with `fun x => x` rather than `id` -/
+@[simp]
+theorem differentiable_id' : Differentiable 𝕜 fun x : E => x := fun _ => differentiableAt_id
+
+@[fun_prop]
+theorem differentiableOn_id : DifferentiableOn 𝕜 id s :=
+  differentiable_id.differentiableOn
+
+end id
+section Const
+
+/-! ### Derivative of a constant function -/
+
+@[fun_prop]
+theorem hasStrictFDerivAt_const (c : F) (x : E) :
+    HasStrictFDerivAt (fun _ => c) (0 : E →L[𝕜] F) x :=
+  .of_isLittleOTVS <| (IsLittleOTVS.zero _ _).congr_left fun _ => by
+    simp only [zero_apply, sub_self, Pi.zero_apply]
+
+theorem hasFDerivAtFilter_const (c : F) (x : E) (L : Filter E) :
+    HasFDerivAtFilter (fun _ => c) (0 : E →L[𝕜] F) x L :=
+  .of_isLittleOTVS <| (IsLittleOTVS.zero _ _).congr_left fun _ => by
+    simp only [zero_apply, sub_self, Pi.zero_apply]
+
+@[fun_prop]
+theorem hasFDerivWithinAt_const (c : F) (x : E) (s : Set E) :
+    HasFDerivWithinAt (fun _ => c) (0 : E →L[𝕜] F) s x :=
+  hasFDerivAtFilter_const _ _ _
+
+@[fun_prop]
+theorem hasFDerivAt_const (c : F) (x : E) : HasFDerivAt (fun _ => c) (0 : E →L[𝕜] F) x :=
+  hasFDerivAtFilter_const _ _ _
+
+@[simp, fun_prop]
+theorem differentiableAt_const (c : F) : DifferentiableAt 𝕜 (fun _ => c) x :=
+  ⟨0, hasFDerivAt_const c x⟩
+
+@[fun_prop]
+theorem differentiableWithinAt_const (c : F) : DifferentiableWithinAt 𝕜 (fun _ => c) s x :=
+  DifferentiableAt.differentiableWithinAt (differentiableAt_const _)
+
+theorem fderivWithin_const_apply (c : F) : fderivWithin 𝕜 (fun _ => c) s x = 0 := by
+  rw [fderivWithin, if_pos]
+  apply hasFDerivWithinAt_const
+
+@[simp]
+theorem fderivWithin_const (c : F) : fderivWithin 𝕜 (fun _ ↦ c) s = 0 := by
+  ext
+  rw [fderivWithin_const_apply, Pi.zero_apply]
+
+theorem fderiv_const_apply (c : F) : fderiv 𝕜 (fun _ => c) x = 0 := by
+  rw [fderiv, fderivWithin_const, Pi.zero_apply]
+
+@[simp]
+theorem fderiv_const (c : F) : (fderiv 𝕜 fun _ : E => c) = 0 := by
+  rw [← fderivWithin_univ, fderivWithin_const]
+
+@[simp, fun_prop]
+theorem differentiable_const (c : F) : Differentiable 𝕜 fun _ : E => c := fun _ =>
+  differentiableAt_const _
+
+@[simp, fun_prop]
+theorem differentiableOn_const (c : F) : DifferentiableOn 𝕜 (fun _ => c) s :=
+  (differentiable_const _).differentiableOn
+
+-- TODO: hasFDerivWithinAt_singleton
+-- TODO: hasFDerivAt_of_subsingleton
+
+@[fun_prop]
+theorem differentiableOn_empty : DifferentiableOn 𝕜 f ∅ := fun _ => False.elim
+
+-- TODO: differentiableOn_singleton
+
+-- TODO: Set.Subsingleton.differentiableOn
+
+theorem hasFDerivAt_zero_of_eventually_const (c : F) (hf : f =ᶠ[𝓝 x] fun _ => c) :
+    HasFDerivAt f (0 : E →L[𝕜] F) x :=
+  (hasFDerivAt_const _ _).congr_of_eventuallyEq hf
+
+end Const
+
+
+
+/-! ### Support of derivatives -/
+
+section Support
+
+open Function
+
+variable (𝕜)
+
+theorem HasStrictFDerivAt.of_nmem_tsupport (h : x ∉ tsupport f) :
+    HasStrictFDerivAt f (0 : E →L[𝕜] F) x := by
+  rw [not_mem_tsupport_iff_eventuallyEq] at h
+  exact (hasStrictFDerivAt_const (0 : F) x).congr_of_eventuallyEq h.symm
+
+theorem HasFDerivAt.of_nmem_tsupport (h : x ∉ tsupport f) :
+    HasFDerivAt f (0 : E →L[𝕜] F) x :=
+  (HasStrictFDerivAt.of_nmem_tsupport 𝕜 h).hasFDerivAt
+
+theorem HasFDerivWithinAt.of_not_mem_tsupport {s : Set E} {x : E} (h : x ∉ tsupport f) :
+    HasFDerivWithinAt f (0 : E →L[𝕜] F) s x :=
+  (HasFDerivAt.of_nmem_tsupport 𝕜 h).hasFDerivWithinAt
+end Support
+
 
 end TVS
 
@@ -507,83 +961,6 @@
     {C : ℝ≥0} (hlip : LipschitzWith C f) : ‖f'‖ ≤ C :=
   hf.le_of_lipschitzOn univ_mem (lipschitzOnWith_univ.2 hlip)
 
-<<<<<<< HEAD
-=======
-nonrec theorem HasFDerivAtFilter.mono (h : HasFDerivAtFilter f f' x L₂) (hst : L₁ ≤ L₂) :
-    HasFDerivAtFilter f f' x L₁ :=
-  .of_isLittleOTVS <| h.isLittleOTVS.mono hst
-
-theorem HasFDerivWithinAt.mono_of_mem_nhdsWithin
-    (h : HasFDerivWithinAt f f' t x) (hst : t ∈ 𝓝[s] x) :
-    HasFDerivWithinAt f f' s x :=
-  h.mono <| nhdsWithin_le_iff.mpr hst
-
-@[deprecated (since := "2024-10-31")]
-alias HasFDerivWithinAt.mono_of_mem := HasFDerivWithinAt.mono_of_mem_nhdsWithin
-
-nonrec theorem HasFDerivWithinAt.mono (h : HasFDerivWithinAt f f' t x) (hst : s ⊆ t) :
-    HasFDerivWithinAt f f' s x :=
-  h.mono <| nhdsWithin_mono _ hst
-
-theorem HasFDerivAt.hasFDerivAtFilter (h : HasFDerivAt f f' x) (hL : L ≤ 𝓝 x) :
-    HasFDerivAtFilter f f' x L :=
-  h.mono hL
-
-@[fun_prop]
-theorem HasFDerivAt.hasFDerivWithinAt (h : HasFDerivAt f f' x) : HasFDerivWithinAt f f' s x :=
-  h.hasFDerivAtFilter inf_le_left
-
-@[fun_prop]
-theorem HasFDerivWithinAt.differentiableWithinAt (h : HasFDerivWithinAt f f' s x) :
-    DifferentiableWithinAt 𝕜 f s x :=
-  ⟨f', h⟩
-
-@[fun_prop]
-theorem HasFDerivAt.differentiableAt (h : HasFDerivAt f f' x) : DifferentiableAt 𝕜 f x :=
-  ⟨f', h⟩
-
-@[simp]
-theorem hasFDerivWithinAt_univ : HasFDerivWithinAt f f' univ x ↔ HasFDerivAt f f' x := by
-  simp only [HasFDerivWithinAt, nhdsWithin_univ, HasFDerivAt]
-
-alias ⟨HasFDerivWithinAt.hasFDerivAt_of_univ, _⟩ := hasFDerivWithinAt_univ
-
-theorem differentiableWithinAt_univ :
-    DifferentiableWithinAt 𝕜 f univ x ↔ DifferentiableAt 𝕜 f x := by
-  simp only [DifferentiableWithinAt, hasFDerivWithinAt_univ, DifferentiableAt]
-
-theorem fderiv_zero_of_not_differentiableAt (h : ¬DifferentiableAt 𝕜 f x) : fderiv 𝕜 f x = 0 := by
-  rw [fderiv, fderivWithin_zero_of_not_differentiableWithinAt]
-  rwa [differentiableWithinAt_univ]
-
-theorem hasFDerivWithinAt_of_mem_nhds (h : s ∈ 𝓝 x) :
-    HasFDerivWithinAt f f' s x ↔ HasFDerivAt f f' x := by
-  rw [HasFDerivAt, HasFDerivWithinAt, nhdsWithin_eq_nhds.mpr h]
-
-lemma hasFDerivWithinAt_of_isOpen (h : IsOpen s) (hx : x ∈ s) :
-    HasFDerivWithinAt f f' s x ↔ HasFDerivAt f f' x :=
-  hasFDerivWithinAt_of_mem_nhds (h.mem_nhds hx)
-
-theorem hasFDerivWithinAt_insert {y : E} :
-    HasFDerivWithinAt f f' (insert y s) x ↔ HasFDerivWithinAt f f' s x := by
-  rcases eq_or_ne x y with (rfl | h)
-  · simp_rw [HasFDerivWithinAt, hasFDerivAtFilter_iff_isLittleOTVS]
-    apply isLittleOTVS_insert
-    simp only [sub_self, map_zero]
-  refine ⟨fun h => h.mono <| subset_insert y s, fun hf => hf.mono_of_mem_nhdsWithin ?_⟩
-  simp_rw [nhdsWithin_insert_of_ne h, self_mem_nhdsWithin]
-
-alias ⟨HasFDerivWithinAt.of_insert, HasFDerivWithinAt.insert'⟩ := hasFDerivWithinAt_insert
-
-protected theorem HasFDerivWithinAt.insert (h : HasFDerivWithinAt g g' s x) :
-    HasFDerivWithinAt g g' (insert x s) x :=
-  h.insert'
-
-theorem hasFDerivWithinAt_diff_singleton (y : E) :
-    HasFDerivWithinAt f f' (s \ {y}) x ↔ HasFDerivWithinAt f f' s x := by
-  rw [← hasFDerivWithinAt_insert, insert_diff_singleton, hasFDerivWithinAt_insert]
-
->>>>>>> 7ac754ae
 theorem HasStrictFDerivAt.isBigO_sub (hf : HasStrictFDerivAt f f' x) :
     (fun p : E × E => f p.1 - f p.2) =O[𝓝 (x, x)] fun p : E × E => p.1 - p.2 :=
   hf.isLittleO.isBigO.congr_of_sub.2 (f'.isBigO_comp _ _)
@@ -591,22 +968,6 @@
 theorem HasFDerivAtFilter.isBigO_sub (h : HasFDerivAtFilter f f' x L) :
     (fun x' => f x' - f x) =O[L] fun x' => x' - x :=
   h.isLittleO.isBigO.congr_of_sub.2 (f'.isBigO_sub _ _)
-
-@[fun_prop]
-protected theorem HasStrictFDerivAt.hasFDerivAt (hf : HasStrictFDerivAt f f' x) :
-    HasFDerivAt f f' x := by
-  refine .of_isLittleOTVS fun U hU => ?_
-  obtain ⟨V, hV0, hV⟩ := hf.isLittleOTVS _ hU
-  refine ⟨V, hV0, fun ε hε => ?_⟩
-  specialize hV ε hε
-  simp_rw [nhds_prod_eq, eventually_prod_self_iff'] at hV
-  obtain ⟨W, hWx, hW⟩ := hV
-  filter_upwards [hWx] with y hy
-  exact hW y hy x (mem_of_mem_nhds hWx)
-
-protected theorem HasStrictFDerivAt.differentiableAt (hf : HasStrictFDerivAt f f' x) :
-    DifferentiableAt 𝕜 f x :=
-  hf.hasFDerivAt.differentiableAt
 
 /-- If `f` is strictly differentiable at `x` with derivative `f'` and `K > ‖f'‖₊`, then `f` is
 `K`-Lipschitz in a neighborhood of `x`. -/
@@ -640,74 +1001,6 @@
   rw [← hasFDerivWithinAt_univ] at h₀ h₁
   exact uniqueDiffWithinAt_univ.eq h₀ h₁
 
-<<<<<<< HEAD
-=======
-theorem hasFDerivWithinAt_inter' (h : t ∈ 𝓝[s] x) :
-    HasFDerivWithinAt f f' (s ∩ t) x ↔ HasFDerivWithinAt f f' s x := by
-  simp [HasFDerivWithinAt, nhdsWithin_restrict'' s h]
-
-theorem hasFDerivWithinAt_inter (h : t ∈ 𝓝 x) :
-    HasFDerivWithinAt f f' (s ∩ t) x ↔ HasFDerivWithinAt f f' s x := by
-  simp [HasFDerivWithinAt, nhdsWithin_restrict' s h]
-
-theorem HasFDerivWithinAt.union (hs : HasFDerivWithinAt f f' s x)
-    (ht : HasFDerivWithinAt f f' t x) : HasFDerivWithinAt f f' (s ∪ t) x := by
-  simp only [HasFDerivWithinAt, nhdsWithin_union]
-  exact .of_isLittleOTVS <| hs.isLittleOTVS.sup ht.isLittleOTVS
-
-theorem HasFDerivWithinAt.hasFDerivAt (h : HasFDerivWithinAt f f' s x) (hs : s ∈ 𝓝 x) :
-    HasFDerivAt f f' x := by
-  rwa [← univ_inter s, hasFDerivWithinAt_inter hs, hasFDerivWithinAt_univ] at h
-
-theorem DifferentiableWithinAt.differentiableAt (h : DifferentiableWithinAt 𝕜 f s x)
-    (hs : s ∈ 𝓝 x) : DifferentiableAt 𝕜 f x :=
-  h.imp fun _ hf' => hf'.hasFDerivAt hs
-
-/-- If `x` is isolated in `s`, then `f` has any derivative at `x` within `s`,
-as this statement is empty. -/
-theorem HasFDerivWithinAt.of_nhdsWithin_eq_bot (h : 𝓝[s\{x}] x = ⊥) :
-    HasFDerivWithinAt f f' s x := by
-  rw [← hasFDerivWithinAt_diff_singleton x, HasFDerivWithinAt, h,
-    hasFDerivAtFilter_iff_isLittleOTVS]
-  exact .bot
-
-/-- If `x` is not in the closure of `s`, then `f` has any derivative at `x` within `s`,
-as this statement is empty. -/
-theorem hasFDerivWithinAt_of_nmem_closure (h : x ∉ closure s) : HasFDerivWithinAt f f' s x :=
-  .of_nhdsWithin_eq_bot <| eq_bot_mono (nhdsWithin_mono _ diff_subset) <| by
-    rwa [mem_closure_iff_nhdsWithin_neBot, not_neBot] at h
-
-theorem fderivWithin_zero_of_isolated (h : 𝓝[s \ {x}] x = ⊥) : fderivWithin 𝕜 f s x = 0 := by
-  rw [fderivWithin, if_pos (.of_nhdsWithin_eq_bot h)]
-
-theorem fderivWithin_zero_of_nmem_closure (h : x ∉ closure s) : fderivWithin 𝕜 f s x = 0 := by
-  rw [fderivWithin, if_pos (hasFDerivWithinAt_of_nmem_closure h)]
-
-theorem DifferentiableWithinAt.hasFDerivWithinAt (h : DifferentiableWithinAt 𝕜 f s x) :
-    HasFDerivWithinAt f (fderivWithin 𝕜 f s x) s x := by
-  simp only [fderivWithin, dif_pos h]
-  split_ifs with h₀
-  exacts [h₀, Classical.choose_spec h]
-
-theorem DifferentiableAt.hasFDerivAt (h : DifferentiableAt 𝕜 f x) :
-    HasFDerivAt f (fderiv 𝕜 f x) x := by
-  rw [fderiv, ← hasFDerivWithinAt_univ]
-  rw [← differentiableWithinAt_univ] at h
-  exact h.hasFDerivWithinAt
-
-theorem DifferentiableOn.hasFDerivAt (h : DifferentiableOn 𝕜 f s) (hs : s ∈ 𝓝 x) :
-    HasFDerivAt f (fderiv 𝕜 f x) x :=
-  ((h x (mem_of_mem_nhds hs)).differentiableAt hs).hasFDerivAt
-
-theorem DifferentiableOn.differentiableAt (h : DifferentiableOn 𝕜 f s) (hs : s ∈ 𝓝 x) :
-    DifferentiableAt 𝕜 f x :=
-  (h.hasFDerivAt hs).differentiableAt
-
-theorem DifferentiableOn.eventually_differentiableAt (h : DifferentiableOn 𝕜 f s) (hs : s ∈ 𝓝 x) :
-    ∀ᶠ y in 𝓝 x, DifferentiableAt 𝕜 f y :=
-  (eventually_eventually_nhds.2 hs).mono fun _ => h.differentiableAt
-
->>>>>>> 7ac754ae
 protected theorem HasFDerivAt.fderiv (h : HasFDerivAt f f' x) : fderiv 𝕜 f x = f' := by
   ext
   rw [h.unique h.differentiableAt.hasFDerivAt]
@@ -750,83 +1043,10 @@
     (hxs : UniqueDiffWithinAt 𝕜 s x) : fderivWithin 𝕜 f s x = f' :=
   (hxs.eq h h.differentiableWithinAt.hasFDerivWithinAt).symm
 
-theorem DifferentiableWithinAt.mono (h : DifferentiableWithinAt 𝕜 f t x) (st : s ⊆ t) :
-    DifferentiableWithinAt 𝕜 f s x := by
-  rcases h with ⟨f', hf'⟩
-  exact ⟨f', hf'.mono st⟩
-
-theorem DifferentiableWithinAt.mono_of_mem_nhdsWithin
-    (h : DifferentiableWithinAt 𝕜 f s x) {t : Set E} (hst : s ∈ 𝓝[t] x) :
-    DifferentiableWithinAt 𝕜 f t x :=
-  (h.hasFDerivWithinAt.mono_of_mem_nhdsWithin hst).differentiableWithinAt
-
-@[deprecated (since := "2024-10-31")]
-alias DifferentiableWithinAt.mono_of_mem := DifferentiableWithinAt.mono_of_mem_nhdsWithin
-
-theorem DifferentiableWithinAt.congr_nhds (h : DifferentiableWithinAt 𝕜 f s x) {t : Set E}
-    (hst : 𝓝[s] x = 𝓝[t] x) : DifferentiableWithinAt 𝕜 f t x :=
-  h.mono_of_mem_nhdsWithin <| hst ▸ self_mem_nhdsWithin
-
-theorem differentiableWithinAt_congr_nhds {t : Set E} (hst : 𝓝[s] x = 𝓝[t] x) :
-    DifferentiableWithinAt 𝕜 f s x ↔ DifferentiableWithinAt 𝕜 f t x :=
-  ⟨fun h => h.congr_nhds hst, fun h => h.congr_nhds hst.symm⟩
-
-theorem differentiableWithinAt_inter (ht : t ∈ 𝓝 x) :
-    DifferentiableWithinAt 𝕜 f (s ∩ t) x ↔ DifferentiableWithinAt 𝕜 f s x := by
-  simp only [DifferentiableWithinAt, hasFDerivWithinAt_inter ht]
-
-theorem differentiableWithinAt_inter' (ht : t ∈ 𝓝[s] x) :
-    DifferentiableWithinAt 𝕜 f (s ∩ t) x ↔ DifferentiableWithinAt 𝕜 f s x := by
-  simp only [DifferentiableWithinAt, hasFDerivWithinAt_inter' ht]
-
-theorem differentiableWithinAt_insert_self :
-    DifferentiableWithinAt 𝕜 f (insert x s) x ↔ DifferentiableWithinAt 𝕜 f s x :=
-  ⟨fun h ↦ h.mono (subset_insert x s), fun h ↦ h.hasFDerivWithinAt.insert.differentiableWithinAt⟩
-
-theorem differentiableWithinAt_insert {y : E} :
-    DifferentiableWithinAt 𝕜 f (insert y s) x ↔ DifferentiableWithinAt 𝕜 f s x := by
-  rcases eq_or_ne x y with (rfl | h)
-  · exact differentiableWithinAt_insert_self
-  apply differentiableWithinAt_congr_nhds
-  exact nhdsWithin_insert_of_ne h
-
-alias ⟨DifferentiableWithinAt.of_insert, DifferentiableWithinAt.insert'⟩ :=
-differentiableWithinAt_insert
-
-protected theorem DifferentiableWithinAt.insert (h : DifferentiableWithinAt 𝕜 f s x) :
-    DifferentiableWithinAt 𝕜 f (insert x s) x :=
-  h.insert'
-
-theorem DifferentiableAt.differentiableWithinAt (h : DifferentiableAt 𝕜 f x) :
-    DifferentiableWithinAt 𝕜 f s x :=
-  (differentiableWithinAt_univ.2 h).mono (subset_univ _)
-
-@[fun_prop]
-theorem Differentiable.differentiableAt (h : Differentiable 𝕜 f) : DifferentiableAt 𝕜 f x :=
-  h x
-
 protected theorem DifferentiableAt.fderivWithin (h : DifferentiableAt 𝕜 f x)
     (hxs : UniqueDiffWithinAt 𝕜 s x) : fderivWithin 𝕜 f s x = fderiv 𝕜 f x :=
   h.hasFDerivAt.hasFDerivWithinAt.fderivWithin hxs
 
-theorem DifferentiableOn.mono (h : DifferentiableOn 𝕜 f t) (st : s ⊆ t) : DifferentiableOn 𝕜 f s :=
-  fun x hx => (h x (st hx)).mono st
-
-theorem differentiableOn_univ : DifferentiableOn 𝕜 f univ ↔ Differentiable 𝕜 f := by
-  simp only [DifferentiableOn, Differentiable, differentiableWithinAt_univ, mem_univ,
-    forall_true_left]
-
-@[fun_prop]
-theorem Differentiable.differentiableOn (h : Differentiable 𝕜 f) : DifferentiableOn 𝕜 f s :=
-  (differentiableOn_univ.2 h).mono (subset_univ _)
-
-theorem differentiableOn_of_locally_differentiableOn
-    (h : ∀ x ∈ s, ∃ u, IsOpen u ∧ x ∈ u ∧ DifferentiableOn 𝕜 f (s ∩ u)) :
-    DifferentiableOn 𝕜 f s := by
-  intro x xs
-  rcases h x xs with ⟨t, t_open, xt, ht⟩
-  exact (differentiableWithinAt_inter (IsOpen.mem_nhds t_open xt)).1 (ht x ⟨xs, xt⟩)
-
 theorem fderivWithin_of_mem_nhdsWithin (st : t ∈ 𝓝[s] x) (ht : UniqueDiffWithinAt 𝕜 s x)
     (h : DifferentiableWithinAt 𝕜 f t x) : fderivWithin 𝕜 f s x = fderivWithin 𝕜 f t x :=
   ((DifferentiableWithinAt.hasFDerivWithinAt h).mono_of_mem_nhdsWithin st).fderivWithin ht
@@ -838,30 +1058,11 @@
     (h : DifferentiableWithinAt 𝕜 f t x) : fderivWithin 𝕜 f s x = fderivWithin 𝕜 f t x :=
   fderivWithin_of_mem_nhdsWithin (nhdsWithin_mono _ st self_mem_nhdsWithin) ht h
 
-theorem fderivWithin_inter (ht : t ∈ 𝓝 x) : fderivWithin 𝕜 f (s ∩ t) x = fderivWithin 𝕜 f s x := by
-  simp [fderivWithin, hasFDerivWithinAt_inter ht, DifferentiableWithinAt]
-
-theorem fderivWithin_of_mem_nhds (h : s ∈ 𝓝 x) : fderivWithin 𝕜 f s x = fderiv 𝕜 f x := by
-  rw [← fderivWithin_univ, ← univ_inter s, fderivWithin_inter h]
-
-theorem fderivWithin_of_isOpen (hs : IsOpen s) (hx : x ∈ s) : fderivWithin 𝕜 f s x = fderiv 𝕜 f x :=
-  fderivWithin_of_mem_nhds (hs.mem_nhds hx)
 
 theorem fderivWithin_eq_fderiv (hs : UniqueDiffWithinAt 𝕜 s x) (h : DifferentiableAt 𝕜 f x) :
     fderivWithin 𝕜 f s x = fderiv 𝕜 f x := by
   rw [← fderivWithin_univ]
   exact fderivWithin_subset (subset_univ _) hs h.differentiableWithinAt
-
-theorem fderiv_mem_iff {f : E → F} {s : Set (E →L[𝕜] F)} {x : E} : fderiv 𝕜 f x ∈ s ↔
-    DifferentiableAt 𝕜 f x ∧ fderiv 𝕜 f x ∈ s ∨ ¬DifferentiableAt 𝕜 f x ∧ (0 : E →L[𝕜] F) ∈ s := by
-  by_cases hx : DifferentiableAt 𝕜 f x <;> simp [fderiv_zero_of_not_differentiableAt, *]
-
-theorem fderivWithin_mem_iff {f : E → F} {t : Set E} {s : Set (E →L[𝕜] F)} {x : E} :
-    fderivWithin 𝕜 f t x ∈ s ↔
-      DifferentiableWithinAt 𝕜 f t x ∧ fderivWithin 𝕜 f t x ∈ s ∨
-        ¬DifferentiableWithinAt 𝕜 f t x ∧ (0 : E →L[𝕜] F) ∈ s := by
-  by_cases hx : DifferentiableWithinAt 𝕜 f t x <;>
-    simp [fderivWithin_zero_of_not_differentiableWithinAt, *]
 
 theorem Asymptotics.IsBigO.hasFDerivWithinAt {s : Set E} {x₀ : E} {n : ℕ}
     (h : f =O[𝓝[s] x₀] fun x => ‖x - x₀‖ ^ n) (hx₀ : x₀ ∈ s) (hn : 1 < n) :
@@ -957,251 +1158,16 @@
 section congr
 
 /-! ### congr properties of the derivative -/
-
-theorem hasFDerivWithinAt_congr_set' (y : E) (h : s =ᶠ[𝓝[{y}ᶜ] x] t) :
-    HasFDerivWithinAt f f' s x ↔ HasFDerivWithinAt f f' t x :=
-  calc
-    HasFDerivWithinAt f f' s x ↔ HasFDerivWithinAt f f' (s \ {y}) x :=
-      (hasFDerivWithinAt_diff_singleton _).symm
-    _ ↔ HasFDerivWithinAt f f' (t \ {y}) x := by
-      suffices 𝓝[s \ {y}] x = 𝓝[t \ {y}] x by simp only [HasFDerivWithinAt, this]
-      simpa only [set_eventuallyEq_iff_inf_principal, ← nhdsWithin_inter', diff_eq,
-        inter_comm] using h
-    _ ↔ HasFDerivWithinAt f f' t x := hasFDerivWithinAt_diff_singleton _
-
-theorem hasFDerivWithinAt_congr_set (h : s =ᶠ[𝓝 x] t) :
-    HasFDerivWithinAt f f' s x ↔ HasFDerivWithinAt f f' t x :=
-  hasFDerivWithinAt_congr_set' x <| h.filter_mono inf_le_left
-
-theorem differentiableWithinAt_congr_set' (y : E) (h : s =ᶠ[𝓝[{y}ᶜ] x] t) :
-    DifferentiableWithinAt 𝕜 f s x ↔ DifferentiableWithinAt 𝕜 f t x :=
-  exists_congr fun _ => hasFDerivWithinAt_congr_set' _ h
-
-theorem differentiableWithinAt_congr_set (h : s =ᶠ[𝓝 x] t) :
-    DifferentiableWithinAt 𝕜 f s x ↔ DifferentiableWithinAt 𝕜 f t x :=
-  exists_congr fun _ => hasFDerivWithinAt_congr_set h
-
-theorem fderivWithin_congr_set' (y : E) (h : s =ᶠ[𝓝[{y}ᶜ] x] t) :
-    fderivWithin 𝕜 f s x = fderivWithin 𝕜 f t x := by
-  simp only [fderivWithin, differentiableWithinAt_congr_set' _ h, hasFDerivWithinAt_congr_set' _ h]
-
-theorem fderivWithin_congr_set (h : s =ᶠ[𝓝 x] t) : fderivWithin 𝕜 f s x = fderivWithin 𝕜 f t x :=
-  fderivWithin_congr_set' x <| h.filter_mono inf_le_left
-
-theorem fderivWithin_eventually_congr_set' (y : E) (h : s =ᶠ[𝓝[{y}ᶜ] x] t) :
-    fderivWithin 𝕜 f s =ᶠ[𝓝 x] fderivWithin 𝕜 f t :=
-  (eventually_nhds_nhdsWithin.2 h).mono fun _ => fderivWithin_congr_set' y
-
-theorem fderivWithin_eventually_congr_set (h : s =ᶠ[𝓝 x] t) :
-    fderivWithin 𝕜 f s =ᶠ[𝓝 x] fderivWithin 𝕜 f t :=
-  fderivWithin_eventually_congr_set' x <| h.filter_mono inf_le_left
-
-theorem Filter.EventuallyEq.hasStrictFDerivAt_iff (h : f₀ =ᶠ[𝓝 x] f₁) (h' : ∀ y, f₀' y = f₁' y) :
-    HasStrictFDerivAt f₀ f₀' x ↔ HasStrictFDerivAt f₁ f₁' x := by
-  rw [hasStrictFDerivAt_iff_isLittleOTVS, hasStrictFDerivAt_iff_isLittleOTVS]
-  refine isLittleOTVS_congr ((h.prod_mk_nhds h).mono ?_) .rfl
-  rintro p ⟨hp₁, hp₂⟩
-  simp only [*]
-
-theorem HasStrictFDerivAt.congr_fderiv (h : HasStrictFDerivAt f f' x) (h' : f' = g') :
-    HasStrictFDerivAt f g' x :=
-  h' ▸ h
-
-theorem HasFDerivAt.congr_fderiv (h : HasFDerivAt f f' x) (h' : f' = g') : HasFDerivAt f g' x :=
-  h' ▸ h
-
-theorem HasFDerivWithinAt.congr_fderiv (h : HasFDerivWithinAt f f' s x) (h' : f' = g') :
-    HasFDerivWithinAt f g' s x :=
-  h' ▸ h
-
-theorem HasStrictFDerivAt.congr_of_eventuallyEq (h : HasStrictFDerivAt f f' x)
-    (h₁ : f =ᶠ[𝓝 x] f₁) : HasStrictFDerivAt f₁ f' x :=
-  (h₁.hasStrictFDerivAt_iff fun _ => rfl).1 h
-
-theorem Filter.EventuallyEq.hasFDerivAtFilter_iff (h₀ : f₀ =ᶠ[L] f₁) (hx : f₀ x = f₁ x)
-    (h₁ : ∀ x, f₀' x = f₁' x) : HasFDerivAtFilter f₀ f₀' x L ↔ HasFDerivAtFilter f₁ f₁' x L := by
-  simp only [hasFDerivAtFilter_iff_isLittleOTVS]
-  exact isLittleOTVS_congr (h₀.mono fun y hy => by simp only [hy, h₁, hx]) .rfl
-
-theorem HasFDerivAtFilter.congr_of_eventuallyEq (h : HasFDerivAtFilter f f' x L) (hL : f₁ =ᶠ[L] f)
-    (hx : f₁ x = f x) : HasFDerivAtFilter f₁ f' x L :=
-  (hL.hasFDerivAtFilter_iff hx fun _ => rfl).2 h
-
-theorem Filter.EventuallyEq.hasFDerivAt_iff (h : f₀ =ᶠ[𝓝 x] f₁) :
-    HasFDerivAt f₀ f' x ↔ HasFDerivAt f₁ f' x :=
-  h.hasFDerivAtFilter_iff h.eq_of_nhds fun _ => _root_.rfl
-
-theorem Filter.EventuallyEq.differentiableAt_iff (h : f₀ =ᶠ[𝓝 x] f₁) :
-    DifferentiableAt 𝕜 f₀ x ↔ DifferentiableAt 𝕜 f₁ x :=
-  exists_congr fun _ => h.hasFDerivAt_iff
-
-theorem Filter.EventuallyEq.hasFDerivWithinAt_iff (h : f₀ =ᶠ[𝓝[s] x] f₁) (hx : f₀ x = f₁ x) :
-    HasFDerivWithinAt f₀ f' s x ↔ HasFDerivWithinAt f₁ f' s x :=
-  h.hasFDerivAtFilter_iff hx fun _ => _root_.rfl
-
-theorem Filter.EventuallyEq.hasFDerivWithinAt_iff_of_mem (h : f₀ =ᶠ[𝓝[s] x] f₁) (hx : x ∈ s) :
-    HasFDerivWithinAt f₀ f' s x ↔ HasFDerivWithinAt f₁ f' s x :=
-  h.hasFDerivWithinAt_iff (h.eq_of_nhdsWithin hx)
-
-theorem Filter.EventuallyEq.differentiableWithinAt_iff (h : f₀ =ᶠ[𝓝[s] x] f₁) (hx : f₀ x = f₁ x) :
-    DifferentiableWithinAt 𝕜 f₀ s x ↔ DifferentiableWithinAt 𝕜 f₁ s x :=
-  exists_congr fun _ => h.hasFDerivWithinAt_iff hx
-
-theorem Filter.EventuallyEq.differentiableWithinAt_iff_of_mem (h : f₀ =ᶠ[𝓝[s] x] f₁) (hx : x ∈ s) :
-    DifferentiableWithinAt 𝕜 f₀ s x ↔ DifferentiableWithinAt 𝕜 f₁ s x :=
-  h.differentiableWithinAt_iff (h.eq_of_nhdsWithin hx)
-
-theorem HasFDerivWithinAt.congr_mono (h : HasFDerivWithinAt f f' s x) (ht : EqOn f₁ f t)
-    (hx : f₁ x = f x) (h₁ : t ⊆ s) : HasFDerivWithinAt f₁ f' t x :=
-  HasFDerivAtFilter.congr_of_eventuallyEq (h.mono h₁) (Filter.mem_inf_of_right ht) hx
-
-theorem HasFDerivWithinAt.congr (h : HasFDerivWithinAt f f' s x) (hs : EqOn f₁ f s)
-    (hx : f₁ x = f x) : HasFDerivWithinAt f₁ f' s x :=
-  h.congr_mono hs hx (Subset.refl _)
-
-theorem HasFDerivWithinAt.congr' (h : HasFDerivWithinAt f f' s x) (hs : EqOn f₁ f s) (hx : x ∈ s) :
-    HasFDerivWithinAt f₁ f' s x :=
-  h.congr hs (hs hx)
-
-theorem HasFDerivWithinAt.congr_of_eventuallyEq (h : HasFDerivWithinAt f f' s x)
-    (h₁ : f₁ =ᶠ[𝓝[s] x] f) (hx : f₁ x = f x) : HasFDerivWithinAt f₁ f' s x :=
-  HasFDerivAtFilter.congr_of_eventuallyEq h h₁ hx
-
-theorem HasFDerivAt.congr_of_eventuallyEq (h : HasFDerivAt f f' x) (h₁ : f₁ =ᶠ[𝓝 x] f) :
-    HasFDerivAt f₁ f' x :=
-  HasFDerivAtFilter.congr_of_eventuallyEq h h₁ (mem_of_mem_nhds h₁ : _)
-
-theorem DifferentiableWithinAt.congr_mono (h : DifferentiableWithinAt 𝕜 f s x) (ht : EqOn f₁ f t)
-    (hx : f₁ x = f x) (h₁ : t ⊆ s) : DifferentiableWithinAt 𝕜 f₁ t x :=
-  (HasFDerivWithinAt.congr_mono h.hasFDerivWithinAt ht hx h₁).differentiableWithinAt
-
-theorem DifferentiableWithinAt.congr (h : DifferentiableWithinAt 𝕜 f s x) (ht : ∀ x ∈ s, f₁ x = f x)
-    (hx : f₁ x = f x) : DifferentiableWithinAt 𝕜 f₁ s x :=
-  DifferentiableWithinAt.congr_mono h ht hx (Subset.refl _)
-
-theorem DifferentiableWithinAt.congr_of_eventuallyEq (h : DifferentiableWithinAt 𝕜 f s x)
-    (h₁ : f₁ =ᶠ[𝓝[s] x] f) (hx : f₁ x = f x) : DifferentiableWithinAt 𝕜 f₁ s x :=
-  (h.hasFDerivWithinAt.congr_of_eventuallyEq h₁ hx).differentiableWithinAt
-
-theorem DifferentiableWithinAt.congr_of_eventuallyEq_of_mem (h : DifferentiableWithinAt 𝕜 f s x)
-    (h₁ : f₁ =ᶠ[𝓝[s] x] f) (hx : x ∈ s) : DifferentiableWithinAt 𝕜 f₁ s x :=
-  h.congr_of_eventuallyEq h₁ (mem_of_mem_nhdsWithin hx h₁ :)
-
-theorem DifferentiableWithinAt.congr_of_eventuallyEq_insert (h : DifferentiableWithinAt 𝕜 f s x)
-    (h₁ : f₁ =ᶠ[𝓝[insert x s] x] f) : DifferentiableWithinAt 𝕜 f₁ s x :=
-  (h.insert.congr_of_eventuallyEq_of_mem h₁ (mem_insert _ _)).of_insert
-
-theorem DifferentiableOn.congr_mono (h : DifferentiableOn 𝕜 f s) (h' : ∀ x ∈ t, f₁ x = f x)
-    (h₁ : t ⊆ s) : DifferentiableOn 𝕜 f₁ t := fun x hx => (h x (h₁ hx)).congr_mono h' (h' x hx) h₁
-
-theorem DifferentiableOn.congr (h : DifferentiableOn 𝕜 f s) (h' : ∀ x ∈ s, f₁ x = f x) :
-    DifferentiableOn 𝕜 f₁ s := fun x hx => (h x hx).congr h' (h' x hx)
-
-theorem differentiableOn_congr (h' : ∀ x ∈ s, f₁ x = f x) :
-    DifferentiableOn 𝕜 f₁ s ↔ DifferentiableOn 𝕜 f s :=
-  ⟨fun h => DifferentiableOn.congr h fun y hy => (h' y hy).symm, fun h =>
-    DifferentiableOn.congr h h'⟩
-
-theorem DifferentiableAt.congr_of_eventuallyEq (h : DifferentiableAt 𝕜 f x) (hL : f₁ =ᶠ[𝓝 x] f) :
-    DifferentiableAt 𝕜 f₁ x :=
-  hL.differentiableAt_iff.2 h
-
 theorem DifferentiableWithinAt.fderivWithin_congr_mono (h : DifferentiableWithinAt 𝕜 f s x)
     (hs : EqOn f₁ f t) (hx : f₁ x = f x) (hxt : UniqueDiffWithinAt 𝕜 t x) (h₁ : t ⊆ s) :
     fderivWithin 𝕜 f₁ t x = fderivWithin 𝕜 f s x :=
   (HasFDerivWithinAt.congr_mono h.hasFDerivWithinAt hs hx h₁).fderivWithin hxt
 
-theorem Filter.EventuallyEq.fderivWithin_eq (hs : f₁ =ᶠ[𝓝[s] x] f) (hx : f₁ x = f x) :
-    fderivWithin 𝕜 f₁ s x = fderivWithin 𝕜 f s x := by
-  simp only [fderivWithin, DifferentiableWithinAt, hs.hasFDerivWithinAt_iff hx]
-
-theorem Filter.EventuallyEq.fderivWithin_eq_of_mem (hs : f₁ =ᶠ[𝓝[s] x] f) (hx : x ∈ s) :
-    fderivWithin 𝕜 f₁ s x = fderivWithin 𝕜 f s x :=
-  hs.fderivWithin_eq (mem_of_mem_nhdsWithin hx hs :)
-
-theorem Filter.EventuallyEq.fderivWithin_eq_of_insert (hs : f₁ =ᶠ[𝓝[insert x s] x] f) :
-    fderivWithin 𝕜 f₁ s x = fderivWithin 𝕜 f s x := by
-  apply Filter.EventuallyEq.fderivWithin_eq (nhdsWithin_mono _ (subset_insert x s) hs)
-  exact (mem_of_mem_nhdsWithin (mem_insert x s) hs :)
-
-theorem Filter.EventuallyEq.fderivWithin' (hs : f₁ =ᶠ[𝓝[s] x] f) (ht : t ⊆ s) :
-    fderivWithin 𝕜 f₁ t =ᶠ[𝓝[s] x] fderivWithin 𝕜 f t :=
-  (eventually_eventually_nhdsWithin.2 hs).mp <|
-    eventually_mem_nhdsWithin.mono fun _y hys hs =>
-      EventuallyEq.fderivWithin_eq (hs.filter_mono <| nhdsWithin_mono _ ht)
-        (hs.self_of_nhdsWithin hys)
-
-protected theorem Filter.EventuallyEq.fderivWithin (hs : f₁ =ᶠ[𝓝[s] x] f) :
-    fderivWithin 𝕜 f₁ s =ᶠ[𝓝[s] x] fderivWithin 𝕜 f s :=
-  hs.fderivWithin' Subset.rfl
-
-theorem Filter.EventuallyEq.fderivWithin_eq_nhds (h : f₁ =ᶠ[𝓝 x] f) :
-    fderivWithin 𝕜 f₁ s x = fderivWithin 𝕜 f s x :=
-  (h.filter_mono nhdsWithin_le_nhds).fderivWithin_eq h.self_of_nhds
-
-theorem fderivWithin_congr (hs : EqOn f₁ f s) (hx : f₁ x = f x) :
-    fderivWithin 𝕜 f₁ s x = fderivWithin 𝕜 f s x :=
-  (hs.eventuallyEq.filter_mono inf_le_right).fderivWithin_eq hx
-
-theorem fderivWithin_congr' (hs : EqOn f₁ f s) (hx : x ∈ s) :
-    fderivWithin 𝕜 f₁ s x = fderivWithin 𝕜 f s x :=
-  fderivWithin_congr hs (hs hx)
-
-theorem Filter.EventuallyEq.fderiv_eq (h : f₁ =ᶠ[𝓝 x] f) : fderiv 𝕜 f₁ x = fderiv 𝕜 f x := by
-  rw [← fderivWithin_univ, ← fderivWithin_univ, h.fderivWithin_eq_nhds]
-
-protected theorem Filter.EventuallyEq.fderiv (h : f₁ =ᶠ[𝓝 x] f) : fderiv 𝕜 f₁ =ᶠ[𝓝 x] fderiv 𝕜 f :=
-  h.eventuallyEq_nhds.mono fun _ h => h.fderiv_eq
-
 end congr
 
 section id
 
 /-! ### Derivative of the identity -/
-
-@[fun_prop]
-theorem hasStrictFDerivAt_id (x : E) : HasStrictFDerivAt id (id 𝕜 E) x :=
-  .of_isLittleOTVS <| (IsLittleOTVS.zero _ _).congr_left <| by simp
-
-theorem hasFDerivAtFilter_id (x : E) (L : Filter E) : HasFDerivAtFilter id (id 𝕜 E) x L :=
-  .of_isLittleOTVS <| (IsLittleOTVS.zero _ _).congr_left <| by simp
-
-@[fun_prop]
-theorem hasFDerivWithinAt_id (x : E) (s : Set E) : HasFDerivWithinAt id (id 𝕜 E) s x :=
-  hasFDerivAtFilter_id _ _
-
-@[fun_prop]
-theorem hasFDerivAt_id (x : E) : HasFDerivAt id (id 𝕜 E) x :=
-  hasFDerivAtFilter_id _ _
-
-@[simp, fun_prop]
-theorem differentiableAt_id : DifferentiableAt 𝕜 id x :=
-  (hasFDerivAt_id x).differentiableAt
-
-/-- Variant with `fun x => x` rather than `id` -/
-@[simp]
-theorem differentiableAt_id' : DifferentiableAt 𝕜 (fun x => x) x :=
-  (hasFDerivAt_id x).differentiableAt
-
-@[fun_prop]
-theorem differentiableWithinAt_id : DifferentiableWithinAt 𝕜 id s x :=
-  differentiableAt_id.differentiableWithinAt
-
-/-- Variant with `fun x => x` rather than `id` -/
-@[fun_prop]
-theorem differentiableWithinAt_id' : DifferentiableWithinAt 𝕜 (fun x => x) s x :=
-  differentiableWithinAt_id
-
-@[simp, fun_prop]
-theorem differentiable_id : Differentiable 𝕜 (id : E → E) := fun _ => differentiableAt_id
-
-/-- Variant with `fun x => x` rather than `id` -/
-@[simp]
-theorem differentiable_id' : Differentiable 𝕜 fun x : E => x := fun _ => differentiableAt_id
-
-@[fun_prop]
-theorem differentiableOn_id : DifferentiableOn 𝕜 id s :=
-  differentiable_id.differentiableOn
 
 @[simp]
 theorem fderiv_id : fderiv 𝕜 id x = id 𝕜 E :=
@@ -1224,59 +1190,6 @@
 section Const
 
 /-! ### Derivative of a constant function -/
-
-@[fun_prop]
-theorem hasStrictFDerivAt_const (c : F) (x : E) :
-    HasStrictFDerivAt (fun _ => c) (0 : E →L[𝕜] F) x :=
-  .of_isLittleOTVS <| (IsLittleOTVS.zero _ _).congr_left fun _ => by
-    simp only [zero_apply, sub_self, Pi.zero_apply]
-
-theorem hasFDerivAtFilter_const (c : F) (x : E) (L : Filter E) :
-    HasFDerivAtFilter (fun _ => c) (0 : E →L[𝕜] F) x L :=
-  .of_isLittleOTVS <| (IsLittleOTVS.zero _ _).congr_left fun _ => by
-    simp only [zero_apply, sub_self, Pi.zero_apply]
-
-@[fun_prop]
-theorem hasFDerivWithinAt_const (c : F) (x : E) (s : Set E) :
-    HasFDerivWithinAt (fun _ => c) (0 : E →L[𝕜] F) s x :=
-  hasFDerivAtFilter_const _ _ _
-
-@[fun_prop]
-theorem hasFDerivAt_const (c : F) (x : E) : HasFDerivAt (fun _ => c) (0 : E →L[𝕜] F) x :=
-  hasFDerivAtFilter_const _ _ _
-
-@[simp, fun_prop]
-theorem differentiableAt_const (c : F) : DifferentiableAt 𝕜 (fun _ => c) x :=
-  ⟨0, hasFDerivAt_const c x⟩
-
-@[fun_prop]
-theorem differentiableWithinAt_const (c : F) : DifferentiableWithinAt 𝕜 (fun _ => c) s x :=
-  DifferentiableAt.differentiableWithinAt (differentiableAt_const _)
-
-theorem fderivWithin_const_apply (c : F) : fderivWithin 𝕜 (fun _ => c) s x = 0 := by
-  rw [fderivWithin, if_pos]
-  apply hasFDerivWithinAt_const
-
-@[simp]
-theorem fderivWithin_const (c : F) : fderivWithin 𝕜 (fun _ ↦ c) s = 0 := by
-  ext
-  rw [fderivWithin_const_apply, Pi.zero_apply]
-
-theorem fderiv_const_apply (c : F) : fderiv 𝕜 (fun _ => c) x = 0 :=
-  (hasFDerivAt_const c x).fderiv
-
-@[simp]
-theorem fderiv_const (c : F) : (fderiv 𝕜 fun _ : E => c) = 0 := by
-  rw [← fderivWithin_univ, fderivWithin_const]
-
-@[simp, fun_prop]
-theorem differentiable_const (c : F) : Differentiable 𝕜 fun _ : E => c := fun _ =>
-  differentiableAt_const _
-
-@[simp, fun_prop]
-theorem differentiableOn_const (c : F) : DifferentiableOn 𝕜 (fun _ => c) s :=
-  (differentiable_const _).differentiableOn
-
 @[fun_prop]
 theorem hasFDerivWithinAt_singleton (f : E → F) (x : E) :
     HasFDerivWithinAt f (0 : E →L[𝕜] F) {x} x := by
@@ -1290,9 +1203,6 @@
   exact hasFDerivWithinAt_singleton f x
 
 @[fun_prop]
-theorem differentiableOn_empty : DifferentiableOn 𝕜 f ∅ := fun _ => False.elim
-
-@[fun_prop]
 theorem differentiableOn_singleton : DifferentiableOn 𝕜 f {x} :=
   forall_eq.2 (hasFDerivWithinAt_singleton f x).differentiableWithinAt
 
@@ -1300,10 +1210,6 @@
 theorem Set.Subsingleton.differentiableOn (hs : s.Subsingleton) : DifferentiableOn 𝕜 f s :=
   hs.induction_on differentiableOn_empty fun _ => differentiableOn_singleton
 
-theorem hasFDerivAt_zero_of_eventually_const (c : F) (hf : f =ᶠ[𝓝 x] fun _ => c) :
-    HasFDerivAt f (0 : E →L[𝕜] F) x :=
-  (hasFDerivAt_const _ _).congr_of_eventuallyEq hf
-
 end Const
 
 end
@@ -1316,19 +1222,6 @@
 
 variable (𝕜 : Type*) {E F : Type*} [NontriviallyNormedField 𝕜] [NormedAddCommGroup E]
   [NormedSpace 𝕜 E] [NormedAddCommGroup F] [NormedSpace 𝕜 F] {f : E → F} {x : E}
-
-theorem HasStrictFDerivAt.of_nmem_tsupport (h : x ∉ tsupport f) :
-    HasStrictFDerivAt f (0 : E →L[𝕜] F) x := by
-  rw [not_mem_tsupport_iff_eventuallyEq] at h
-  exact (hasStrictFDerivAt_const (0 : F) x).congr_of_eventuallyEq h.symm
-
-theorem HasFDerivAt.of_nmem_tsupport (h : x ∉ tsupport f) :
-    HasFDerivAt f (0 : E →L[𝕜] F) x :=
-  (HasStrictFDerivAt.of_nmem_tsupport 𝕜 h).hasFDerivAt
-
-theorem HasFDerivWithinAt.of_not_mem_tsupport {s : Set E} {x : E} (h : x ∉ tsupport f) :
-    HasFDerivWithinAt f (0 : E →L[𝕜] F) s x :=
-  (HasFDerivAt.of_nmem_tsupport 𝕜 h).hasFDerivWithinAt
 
 theorem fderiv_of_not_mem_tsupport (h : x ∉ tsupport f) : fderiv 𝕜 f x = 0 :=
   (HasFDerivAt.of_nmem_tsupport 𝕜 h).fderiv
