/-
Copyright (c) 2017 Mario Carneiro. All rights reserved.
Released under Apache 2.0 license as described in the file LICENSE.
Authors: Mario Carneiro, Floris van Doorn, Violeta Hernández Palacios
-/
import Mathlib.SetTheory.Ordinal.Arithmetic

/-! # Ordinal exponential

In this file we define the power function and the logarithm function on ordinals. The two are
related by the lemma `Ordinal.opow_le_iff_le_log : b ^ c ≤ x ↔ c ≤ log b x` for nontrivial inputs
`b`, `c`.
-/

noncomputable section

open Function Set Equiv Order
open scoped Cardinal Ordinal

universe u v w

namespace Ordinal

/-- The ordinal exponential, defined by transfinite recursion. -/
instance pow : Pow Ordinal Ordinal :=
  ⟨fun a b => if a = 0 then 1 - b else limitRecOn b 1 (fun _ IH => IH * a) fun b _ => bsup.{u, u} b⟩

theorem opow_def (a b : Ordinal) :
    a ^ b = if a = 0 then 1 - b else limitRecOn b 1 (fun _ IH => IH * a) fun b _ => bsup.{u, u} b :=
  rfl

-- Porting note: `if_pos rfl` → `if_true`
theorem zero_opow' (a : Ordinal) : 0 ^ a = 1 - a := by simp only [opow_def, if_true]

@[simp]
theorem zero_opow {a : Ordinal} (a0 : a ≠ 0) : (0 : Ordinal) ^ a = 0 := by
  rwa [zero_opow', Ordinal.sub_eq_zero_iff_le, one_le_iff_ne_zero]

@[simp]
theorem opow_zero (a : Ordinal) : a ^ (0 : Ordinal) = 1 := by
  by_cases h : a = 0
  · simp only [opow_def, if_pos h, sub_zero]
  · simp only [opow_def, if_neg h, limitRecOn_zero]

@[simp]
theorem opow_succ (a b : Ordinal) : a ^ succ b = a ^ b * a :=
  if h : a = 0 then by subst a; simp only [zero_opow (succ_ne_zero _), mul_zero]
  else by simp only [opow_def, limitRecOn_succ, if_neg h]

theorem opow_limit {a b : Ordinal} (a0 : a ≠ 0) (h : IsLimit b) :
    a ^ b = bsup.{u, u} b fun c _ => a ^ c := by
  simp only [opow_def, if_neg a0]; rw [limitRecOn_limit _ _ _ _ h]

theorem opow_le_of_limit {a b c : Ordinal} (a0 : a ≠ 0) (h : IsLimit b) :
    a ^ b ≤ c ↔ ∀ b' < b, a ^ b' ≤ c := by rw [opow_limit a0 h, bsup_le_iff]

theorem lt_opow_of_limit {a b c : Ordinal} (b0 : b ≠ 0) (h : IsLimit c) :
    a < b ^ c ↔ ∃ c' < c, a < b ^ c' := by
  rw [← not_iff_not, not_exists]; simp only [not_lt, opow_le_of_limit b0 h, exists_prop, not_and]

@[simp]
theorem opow_one (a : Ordinal) : a ^ (1 : Ordinal) = a := by
  rw [← succ_zero, opow_succ]; simp only [opow_zero, one_mul]

@[simp]
theorem one_opow (a : Ordinal) : (1 : Ordinal) ^ a = 1 := by
  induction a using limitRecOn with
  | H₁ => simp only [opow_zero]
  | H₂ _ ih =>
    simp only [opow_succ, ih, mul_one]
  | H₃ b l IH =>
    refine eq_of_forall_ge_iff fun c => ?_
    rw [opow_le_of_limit Ordinal.one_ne_zero l]
    exact ⟨fun H => by simpa only [opow_zero] using H 0 l.pos, fun H b' h => by rwa [IH _ h]⟩

theorem opow_pos {a : Ordinal} (b : Ordinal) (a0 : 0 < a) : 0 < a ^ b := by
  have h0 : 0 < a ^ (0 : Ordinal) := by simp only [opow_zero, zero_lt_one]
  induction b using limitRecOn with
  | H₁ => exact h0
  | H₂ b IH =>
    rw [opow_succ]
    exact mul_pos IH a0
  | H₃ b l _ =>
    exact (lt_opow_of_limit (Ordinal.pos_iff_ne_zero.1 a0) l).2 ⟨0, l.pos, h0⟩

theorem opow_ne_zero {a : Ordinal} (b : Ordinal) (a0 : a ≠ 0) : a ^ b ≠ 0 :=
  Ordinal.pos_iff_ne_zero.1 <| opow_pos b <| Ordinal.pos_iff_ne_zero.2 a0

<<<<<<< HEAD
=======
@[simp]
>>>>>>> 3ce877a1
theorem opow_eq_zero {a b : Ordinal} : a ^ b = 0 ↔ a = 0 ∧ b ≠ 0 := by
  obtain rfl | ha := eq_or_ne a 0
  · obtain rfl | hb := eq_or_ne b 0
    · simp
    · simp [hb]
  · simp [opow_ne_zero b ha, ha]

@[simp, norm_cast]
theorem opow_natCast (a : Ordinal) (n : ℕ) : a ^ (n : Ordinal) = a ^ n := by
  induction n with
  | zero => rw [Nat.cast_zero, opow_zero, pow_zero]
  | succ n IH => rw [Nat.cast_succ, add_one_eq_succ, opow_succ, pow_succ, IH]

theorem opow_isNormal {a : Ordinal} (h : 1 < a) : IsNormal (a ^ ·) :=
  have a0 : 0 < a := zero_lt_one.trans h
  ⟨fun b => by simpa only [mul_one, opow_succ] using (mul_lt_mul_iff_left (opow_pos b a0)).2 h,
    fun b l c => opow_le_of_limit (ne_of_gt a0) l⟩

theorem opow_lt_opow_iff_right {a b c : Ordinal} (a1 : 1 < a) : a ^ b < a ^ c ↔ b < c :=
  (opow_isNormal a1).lt_iff

theorem opow_le_opow_iff_right {a b c : Ordinal} (a1 : 1 < a) : a ^ b ≤ a ^ c ↔ b ≤ c :=
  (opow_isNormal a1).le_iff

theorem opow_right_inj {a b c : Ordinal} (a1 : 1 < a) : a ^ b = a ^ c ↔ b = c :=
  (opow_isNormal a1).inj

theorem opow_isLimit {a b : Ordinal} (a1 : 1 < a) : IsLimit b → IsLimit (a ^ b) :=
  (opow_isNormal a1).isLimit

theorem opow_isLimit_left {a b : Ordinal} (l : IsLimit a) (hb : b ≠ 0) : IsLimit (a ^ b) := by
  rcases zero_or_succ_or_limit b with (e | ⟨b, rfl⟩ | l')
  · exact absurd e hb
  · rw [opow_succ]
    exact mul_isLimit (opow_pos _ l.pos) l
  · exact opow_isLimit l.one_lt l'

theorem opow_le_opow_right {a b c : Ordinal} (h₁ : 0 < a) (h₂ : b ≤ c) : a ^ b ≤ a ^ c := by
  rcases lt_or_eq_of_le (one_le_iff_pos.2 h₁) with h₁ | h₁
  · exact (opow_le_opow_iff_right h₁).2 h₂
  · subst a
    -- Porting note: `le_refl` is required.
    simp only [one_opow, le_refl]

theorem opow_le_opow_left {a b : Ordinal} (c : Ordinal) (ab : a ≤ b) : a ^ c ≤ b ^ c := by
  by_cases a0 : a = 0
  -- Porting note: `le_refl` is required.
  · subst a
    by_cases c0 : c = 0
    · subst c
      simp only [opow_zero, le_refl]
    · simp only [zero_opow c0, Ordinal.zero_le]
  · induction c using limitRecOn with
    | H₁ => simp only [opow_zero, le_refl]
    | H₂ c IH =>
      simpa only [opow_succ] using mul_le_mul' IH ab
    | H₃ c l IH =>
      exact
        (opow_le_of_limit a0 l).2 fun b' h =>
          (IH _ h).trans (opow_le_opow_right ((Ordinal.pos_iff_ne_zero.2 a0).trans_le ab) h.le)

theorem left_le_opow (a : Ordinal) {b : Ordinal} (b1 : 0 < b) : a ≤ a ^ b := by
  nth_rw 1 [← opow_one a]
  cases' le_or_gt a 1 with a1 a1
  · rcases lt_or_eq_of_le a1 with a0 | a1
    · rw [lt_one_iff_zero] at a0
      rw [a0, zero_opow Ordinal.one_ne_zero]
      exact Ordinal.zero_le _
    rw [a1, one_opow, one_opow]
  rwa [opow_le_opow_iff_right a1, one_le_iff_pos]

theorem right_le_opow {a : Ordinal} (b : Ordinal) (a1 : 1 < a) : b ≤ a ^ b :=
  (opow_isNormal a1).id_le _

theorem opow_lt_opow_left_of_succ {a b c : Ordinal} (ab : a < b) : a ^ succ c < b ^ succ c := by
  rw [opow_succ, opow_succ]
  exact
    (mul_le_mul_right' (opow_le_opow_left c ab.le) a).trans_lt
      (mul_lt_mul_of_pos_left ab (opow_pos c ((Ordinal.zero_le a).trans_lt ab)))

theorem opow_add (a b c : Ordinal) : a ^ (b + c) = a ^ b * a ^ c := by
  rcases eq_or_ne a 0 with (rfl | a0)
  · rcases eq_or_ne c 0 with (rfl | c0)
    · simp
    have : b + c ≠ 0 := ((Ordinal.pos_iff_ne_zero.2 c0).trans_le (le_add_left _ _)).ne'
    simp only [zero_opow c0, zero_opow this, mul_zero]
  rcases eq_or_lt_of_le (one_le_iff_ne_zero.2 a0) with (rfl | a1)
  · simp only [one_opow, mul_one]
  induction c using limitRecOn with
  | H₁ => simp
  | H₂ c IH =>
    rw [add_succ, opow_succ, IH, opow_succ, mul_assoc]
  | H₃ c l IH =>
    refine
      eq_of_forall_ge_iff fun d =>
        (((opow_isNormal a1).trans (add_isNormal b)).limit_le l).trans ?_
    dsimp only [Function.comp_def]
    simp (config := { contextual := true }) only [IH]
    exact
      (((mul_isNormal <| opow_pos b (Ordinal.pos_iff_ne_zero.2 a0)).trans
              (opow_isNormal a1)).limit_le
          l).symm

theorem opow_one_add (a b : Ordinal) : a ^ (1 + b) = a * a ^ b := by rw [opow_add, opow_one]

theorem opow_dvd_opow (a : Ordinal) {b c : Ordinal} (h : b ≤ c) : a ^ b ∣ a ^ c :=
  ⟨a ^ (c - b), by rw [← opow_add, Ordinal.add_sub_cancel_of_le h]⟩

theorem opow_dvd_opow_iff {a b c : Ordinal} (a1 : 1 < a) : a ^ b ∣ a ^ c ↔ b ≤ c :=
  ⟨fun h =>
    le_of_not_lt fun hn =>
      not_le_of_lt ((opow_lt_opow_iff_right a1).2 hn) <|
        le_of_dvd (opow_ne_zero _ <| one_le_iff_ne_zero.1 <| a1.le) h,
    opow_dvd_opow _⟩

theorem opow_mul (a b c : Ordinal) : a ^ (b * c) = (a ^ b) ^ c := by
  by_cases b0 : b = 0; · simp only [b0, zero_mul, opow_zero, one_opow]
  by_cases a0 : a = 0
  · subst a
    by_cases c0 : c = 0
    · simp only [c0, mul_zero, opow_zero]
    simp only [zero_opow b0, zero_opow c0, zero_opow (mul_ne_zero b0 c0)]
  cases' eq_or_lt_of_le (one_le_iff_ne_zero.2 a0) with a1 a1
  · subst a1
    simp only [one_opow]
  induction c using limitRecOn with
  | H₁ => simp only [mul_zero, opow_zero]
  | H₂ c IH =>
    rw [mul_succ, opow_add, IH, opow_succ]
  | H₃ c l IH =>
    refine
      eq_of_forall_ge_iff fun d =>
        (((opow_isNormal a1).trans (mul_isNormal (Ordinal.pos_iff_ne_zero.2 b0))).limit_le
              l).trans
          ?_
    dsimp only [Function.comp_def]
    simp (config := { contextual := true }) only [IH]
    exact (opow_le_of_limit (opow_ne_zero _ a0) l).symm

/-! ### Ordinal logarithm -/


/-- The ordinal logarithm is the solution `u` to the equation `x = b ^ u * v + w` where `v < b` and
    `w < b ^ u`. -/
@[pp_nodot]
def log (b : Ordinal) (x : Ordinal) : Ordinal :=
  if _h : 1 < b then pred (sInf { o | x < b ^ o }) else 0

/-- The set in the definition of `log` is nonempty. -/
theorem log_nonempty {b x : Ordinal} (h : 1 < b) : { o : Ordinal | x < b ^ o }.Nonempty :=
  ⟨_, succ_le_iff.1 (right_le_opow _ h)⟩

theorem log_def {b : Ordinal} (h : 1 < b) (x : Ordinal) :
    log b x = pred (sInf { o | x < b ^ o }) := by simp only [log, dif_pos h]

theorem log_of_not_one_lt_left {b : Ordinal} (h : ¬1 < b) (x : Ordinal) : log b x = 0 := by
  simp only [log, dif_neg h]

theorem log_of_left_le_one {b : Ordinal} (h : b ≤ 1) : ∀ x, log b x = 0 :=
  log_of_not_one_lt_left h.not_lt

@[simp]
theorem log_zero_left : ∀ b, log 0 b = 0 :=
  log_of_left_le_one zero_le_one

@[simp]
theorem log_zero_right (b : Ordinal) : log b 0 = 0 :=
  if b1 : 1 < b then by
    rw [log_def b1, ← Ordinal.le_zero, pred_le]
    apply csInf_le'
    dsimp
    rw [succ_zero, opow_one]
    exact zero_lt_one.trans b1
  else by simp only [log_of_not_one_lt_left b1]

@[simp]
theorem log_one_left : ∀ b, log 1 b = 0 :=
  log_of_left_le_one le_rfl

theorem succ_log_def {b x : Ordinal} (hb : 1 < b) (hx : x ≠ 0) :
    succ (log b x) = sInf { o : Ordinal | x < b ^ o } := by
  let t := sInf { o : Ordinal | x < b ^ o }
  have : x < (b^t) := csInf_mem (log_nonempty hb)
  rcases zero_or_succ_or_limit t with (h | h | h)
  · refine ((one_le_iff_ne_zero.2 hx).not_lt ?_).elim
    simpa only [h, opow_zero] using this
  · rw [show log b x = pred t from log_def hb x, succ_pred_iff_is_succ.2 h]
  · rcases (lt_opow_of_limit (zero_lt_one.trans hb).ne' h).1 this with ⟨a, h₁, h₂⟩
    exact h₁.not_le.elim ((le_csInf_iff'' (log_nonempty hb)).1 le_rfl a h₂)

theorem lt_opow_succ_log_self {b : Ordinal} (hb : 1 < b) (x : Ordinal) :
    x < b ^ succ (log b x) := by
  rcases eq_or_ne x 0 with (rfl | hx)
  · apply opow_pos _ (zero_lt_one.trans hb)
  · rw [succ_log_def hb hx]
    exact csInf_mem (log_nonempty hb)

theorem opow_log_le_self (b : Ordinal) {x : Ordinal} (hx : x ≠ 0) : b ^ log b x ≤ x := by
  rcases eq_or_ne b 0 with (rfl | b0)
  · rw [zero_opow']
    exact (sub_le_self _ _).trans (one_le_iff_ne_zero.2 hx)
  rcases lt_or_eq_of_le (one_le_iff_ne_zero.2 b0) with (hb | rfl)
  · refine le_of_not_lt fun h => (lt_succ (log b x)).not_le ?_
    have := @csInf_le' _ _ { o | x < b ^ o } _ h
    rwa [← succ_log_def hb hx] at this
  · rwa [one_opow, one_le_iff_ne_zero]

<<<<<<< HEAD
/-- `opow b` and `log b` (almost) form a Galois connection. -/
=======
/-- `opow b` and `log b` (almost) form a Galois connection.

See `opow_le_iff_le_log'` for a variant assuming `c ≠ 0` rather than `x ≠ 0`. See also
`le_log_of_opow_le` and `opow_le_of_le_log`, which are both separate implications under weaker
assumptions. -/
>>>>>>> 3ce877a1
theorem opow_le_iff_le_log {b x c : Ordinal} (hb : 1 < b) (hx : x ≠ 0) :
    b ^ c ≤ x ↔ c ≤ log b x := by
  constructor <;>
  intro h
  · apply le_of_not_lt
    intro hn
    apply (lt_opow_succ_log_self hb x).not_le <|
      ((opow_le_opow_iff_right hb).2 <| succ_le_of_lt hn).trans h
  · exact ((opow_le_opow_iff_right hb).2 h).trans <| opow_log_le_self b hx

<<<<<<< HEAD
/-- This lemma assumes `c ≠ 0` rather than `x ≠ 0`. -/
=======
/-- `opow b` and `log b` (almost) form a Galois connection.

See `opow_le_iff_le_log` for a variant assuming `x ≠ 0` rather than `c ≠ 0`. See also
`le_log_of_opow_le` and `opow_le_of_le_log`, which are both separate implications under weaker
assumptions. -/
>>>>>>> 3ce877a1
theorem opow_le_iff_le_log' {b x c : Ordinal} (hb : 1 < b) (hc : c ≠ 0) :
    b ^ c ≤ x ↔ c ≤ log b x := by
  obtain rfl | hx := eq_or_ne x 0
  · rw [log_zero_right, Ordinal.le_zero, Ordinal.le_zero, opow_eq_zero]
    simp [hc, (zero_lt_one.trans hb).ne']
  · exact opow_le_iff_le_log hb hx

theorem le_log_of_opow_le {b x c : Ordinal} (hb : 1 < b) (h : b ^ c ≤ x) : c ≤ log b x := by
  obtain rfl | hx := eq_or_ne x 0
  · rw [Ordinal.le_zero, opow_eq_zero] at h
    exact (zero_lt_one.asymm <| h.1 ▸ hb).elim
  · exact (opow_le_iff_le_log hb hx).1 h

theorem opow_le_of_le_log {b x c : Ordinal} (hc : c ≠ 0) (h : c ≤ log b x) : b ^ c ≤ x := by
  obtain hb | hb := le_or_lt b 1
  · rw [log_of_left_le_one hb] at h
    exact (h.not_lt (Ordinal.pos_iff_ne_zero.2 hc)).elim
  · rwa [opow_le_iff_le_log' hb hc]

<<<<<<< HEAD
theorem lt_opow_iff_log_lt {b x c : Ordinal} (hb : 1 < b) (hx : x ≠ 0) : x < b ^ c ↔ log b x < c :=
  lt_iff_lt_of_le_iff_le (opow_le_iff_le_log hb hx)

/-- This lemma assumes `c ≠ 0` rather than `x ≠ 0`. -/
=======
/-- `opow b` and `log b` (almost) form a Galois connection.

See `lt_opow_iff_log_lt'` for a variant assuming `c ≠ 0` rather than `x ≠ 0`. See also
`lt_opow_of_log_lt` and `lt_log_of_lt_opow`, which are both separate implications under weaker
assumptions. -/
theorem lt_opow_iff_log_lt {b x c : Ordinal} (hb : 1 < b) (hx : x ≠ 0) : x < b ^ c ↔ log b x < c :=
  lt_iff_lt_of_le_iff_le (opow_le_iff_le_log hb hx)

/-- `opow b` and `log b` (almost) form a Galois connection.

See `lt_opow_iff_log_lt` for a variant assuming `x ≠ 0` rather than `c ≠ 0`. See also
`lt_opow_of_log_lt` and `lt_log_of_lt_opow`, which are both separate implications under weaker
assumptions. -/
>>>>>>> 3ce877a1
theorem lt_opow_iff_log_lt' {b x c : Ordinal} (hb : 1 < b) (hc : c ≠ 0) : x < b ^ c ↔ log b x < c :=
  lt_iff_lt_of_le_iff_le (opow_le_iff_le_log' hb hc)

theorem lt_opow_of_log_lt {b x c : Ordinal} (hb : 1 < b) : log b x < c → x < b ^ c :=
  lt_imp_lt_of_le_imp_le <| le_log_of_opow_le hb

theorem lt_log_of_lt_opow {b x c : Ordinal} (hc : c ≠ 0) : x < b ^ c → log b x < c :=
  lt_imp_lt_of_le_imp_le <| opow_le_of_le_log hc

theorem log_pos {b o : Ordinal} (hb : 1 < b) (ho : o ≠ 0) (hbo : b ≤ o) : 0 < log b o := by
  rwa [← succ_le_iff, succ_zero, ← opow_le_iff_le_log hb ho, opow_one]

theorem log_eq_zero {b o : Ordinal} (hbo : o < b) : log b o = 0 := by
  rcases eq_or_ne o 0 with (rfl | ho)
  · exact log_zero_right b
  rcases le_or_lt b 1 with hb | hb
  · rcases le_one_iff.1 hb with (rfl | rfl)
    · exact log_zero_left o
    · exact log_one_left o
  · rwa [← Ordinal.le_zero, ← lt_succ_iff, succ_zero, ← lt_opow_iff_log_lt hb ho, opow_one]

@[mono]
theorem log_mono_right (b : Ordinal) {x y : Ordinal} (xy : x ≤ y) : log b x ≤ log b y :=
  if hx : x = 0 then by simp only [hx, log_zero_right, Ordinal.zero_le]
  else
    if hb : 1 < b then
      (opow_le_iff_le_log hb (lt_of_lt_of_le (Ordinal.pos_iff_ne_zero.2 hx) xy).ne').1 <|
        (opow_log_le_self _ hx).trans xy
    else by simp only [log_of_not_one_lt_left hb, Ordinal.zero_le]

theorem log_le_self (b x : Ordinal) : log b x ≤ x :=
  if hx : x = 0 then by simp only [hx, log_zero_right, Ordinal.zero_le]
  else
    if hb : 1 < b then (right_le_opow _ hb).trans (opow_log_le_self b hx)
    else by simp only [log_of_not_one_lt_left hb, Ordinal.zero_le]

@[simp]
theorem log_one_right (b : Ordinal) : log b 1 = 0 :=
  if hb : 1 < b then log_eq_zero hb else log_of_not_one_lt_left hb 1

theorem mod_opow_log_lt_self (b : Ordinal) {o : Ordinal} (ho : o ≠ 0) : o % (b ^ log b o) < o := by
  rcases eq_or_ne b 0 with (rfl | hb)
  · simpa using Ordinal.pos_iff_ne_zero.2 ho
  · exact (mod_lt _ <| opow_ne_zero _ hb).trans_le (opow_log_le_self _ ho)

theorem log_mod_opow_log_lt_log_self {b o : Ordinal} (hb : 1 < b) (ho : o ≠ 0) (hbo : b ≤ o) :
    log b (o % (b ^ log b o)) < log b o := by
  rcases eq_or_ne (o % (b ^ log b o)) 0 with h | h
  · rw [h, log_zero_right]
    apply log_pos hb ho hbo
  · rw [← succ_le_iff, succ_log_def hb h]
    apply csInf_le'
    apply mod_lt
    rw [← Ordinal.pos_iff_ne_zero]
    exact opow_pos _ (zero_lt_one.trans hb)

theorem opow_mul_add_pos {b v : Ordinal} (hb : b ≠ 0) (u : Ordinal) (hv : v ≠ 0) (w : Ordinal) :
    0 < b ^ u * v + w :=
  (opow_pos u <| Ordinal.pos_iff_ne_zero.2 hb).trans_le <|
    (le_mul_left _ <| Ordinal.pos_iff_ne_zero.2 hv).trans <| le_add_right _ _

theorem opow_mul_add_lt_opow_mul_succ {b u w : Ordinal} (v : Ordinal) (hw : w < b ^ u) :
    b ^ u * v + w < b ^ u * succ v := by rwa [mul_succ, add_lt_add_iff_left]

theorem opow_mul_add_lt_opow_succ {b u v w : Ordinal} (hvb : v < b) (hw : w < b ^ u) :
    b ^ u * v + w < b ^ succ u := by
  convert (opow_mul_add_lt_opow_mul_succ v hw).trans_le (mul_le_mul_left' (succ_le_of_lt hvb) _)
    using 1
  exact opow_succ b u

theorem log_opow_mul_add {b u v w : Ordinal} (hb : 1 < b) (hv : v ≠ 0) (hvb : v < b)
    (hw : w < b ^ u) : log b (b ^ u * v + w) = u := by
  have hne' := (opow_mul_add_pos (zero_lt_one.trans hb).ne' u hv w).ne'
  by_contra! hne
  cases' lt_or_gt_of_ne hne with h h
  · rw [← lt_opow_iff_log_lt hb hne'] at h
    exact h.not_le ((le_mul_left _ (Ordinal.pos_iff_ne_zero.2 hv)).trans (le_add_right _ _))
  · conv at h => change u < log b (b ^ u * v + w)
    rw [← succ_le_iff, ← opow_le_iff_le_log hb hne'] at h
    exact (not_lt_of_le h) (opow_mul_add_lt_opow_succ hvb hw)

theorem log_opow {b : Ordinal} (hb : 1 < b) (x : Ordinal) : log b (b ^ x) = x := by
  convert log_opow_mul_add hb zero_ne_one.symm hb (opow_pos x (zero_lt_one.trans hb))
    using 1
  rw [add_zero, mul_one]

theorem div_opow_log_pos (b : Ordinal) {o : Ordinal} (ho : o ≠ 0) : 0 < o / (b ^ log b o) := by
  rcases eq_zero_or_pos b with (rfl | hb)
  · simpa using Ordinal.pos_iff_ne_zero.2 ho
  · rw [div_pos (opow_ne_zero _ hb.ne')]
    exact opow_log_le_self b ho

theorem div_opow_log_lt {b : Ordinal} (o : Ordinal) (hb : 1 < b) : o / (b ^ log b o) < b := by
  rw [div_lt (opow_pos _ (zero_lt_one.trans hb)).ne', ← opow_succ]
  exact lt_opow_succ_log_self hb o

theorem add_log_le_log_mul {x y : Ordinal} (b : Ordinal) (hx : x ≠ 0) (hy : y ≠ 0) :
    log b x + log b y ≤ log b (x * y) := by
  by_cases hb : 1 < b
  · rw [← opow_le_iff_le_log hb (mul_ne_zero hx hy), opow_add]
    exact mul_le_mul' (opow_log_le_self b hx) (opow_log_le_self b hy)
  -- Porting note: `le_refl` is required.
  simp only [log_of_not_one_lt_left hb, zero_add, le_refl]

theorem lt_omega_opow {a b : Ordinal} (ha : a < ω ^ b) (hb : b ≠ 0) :
    ∃ c < b, ∃ n : ℕ, a < ω ^ c * n := by
  use log ω a, lt_log_of_lt_opow hb ha
  obtain ⟨n, hn⟩ := lt_omega.1 (div_opow_log_lt a one_lt_omega)
  use n.succ
  rw [natCast_succ, ← hn]
  exact lt_mul_succ_div a (opow_ne_zero _ omega_ne_zero)

theorem lt_omega_opow_succ {a b : Ordinal} (ha : a < ω ^ succ b) : ∃ n : ℕ, a < ω ^ b * n := by
  obtain ⟨c, hc, n, hn⟩ := lt_omega_opow ha (succ_ne_zero b)
  refine ⟨n, hn.trans_le (mul_le_mul_right' ?_ _)⟩
  rwa [opow_le_opow_iff_right one_lt_omega, ← lt_succ_iff]

theorem omega_opow_mul_nat_lt (a : Ordinal) (n : ℕ) : ω ^ a * n < ω ^ succ a := by
  rw [opow_succ]
  exact mul_lt_mul_of_pos_left (nat_lt_omega n) (opow_pos a omega_pos)

/-! ### Interaction with `Nat.cast` -/

@[simp, norm_cast]
theorem natCast_opow (m : ℕ) : ∀ n : ℕ, ↑(m ^ n : ℕ) = (m : Ordinal) ^ (n : Ordinal)
  | 0 => by simp
  | n + 1 => by
    rw [pow_succ, natCast_mul, natCast_opow m n, Nat.cast_succ, add_one_eq_succ, opow_succ]

theorem iSup_pow {o : Ordinal} (ho : 0 < o) : ⨆ n : ℕ, o ^ n = o ^ ω := by
  simp_rw [← opow_natCast]
  rcases (one_le_iff_pos.2 ho).lt_or_eq with ho₁ | rfl
  · exact (opow_isNormal ho₁).apply_omega0
  · rw [one_opow]
    refine le_antisymm (Ordinal.iSup_le fun n => by rw [one_opow]) ?_
    convert Ordinal.le_iSup _ 0
    rw [Nat.cast_zero, opow_zero]

set_option linter.deprecated false in
@[deprecated iSup_pow (since := "2024-08-27")]
theorem sup_opow_nat {o : Ordinal} (ho : 0 < o) : (sup fun n : ℕ => o ^ n) = o ^ ω := by
  simp_rw [← opow_natCast]
  rcases (one_le_iff_pos.2 ho).lt_or_eq with ho₁ | rfl
  · exact (opow_isNormal ho₁).apply_omega0
  · rw [one_opow]
    refine le_antisymm (sup_le fun n => by rw [one_opow]) ?_
    convert le_sup (fun n : ℕ => 1 ^ (n : Ordinal)) 0
    rw [Nat.cast_zero, opow_zero]

end Ordinal

-- Porting note (#11215): TODO: Port this meta code.

-- namespace Tactic

-- open Ordinal Mathlib.Meta.Positivity

-- /-- Extension for the `positivity` tactic: `ordinal.opow` takes positive values on positive
-- inputs. -/
-- @[positivity]
-- unsafe def positivity_opow : expr → tactic strictness
--   | q(@Pow.pow _ _ $(inst) $(a) $(b)) => do
--     let strictness_a ← core a
--     match strictness_a with
--       | positive p => positive <$> mk_app `` opow_pos [b, p]
--       | _ => failed
--   |-- We already know that `0 ≤ x` for all `x : Ordinal`
--     _ =>
--     failed

-- end Tactic<|MERGE_RESOLUTION|>--- conflicted
+++ resolved
@@ -86,10 +86,7 @@
 theorem opow_ne_zero {a : Ordinal} (b : Ordinal) (a0 : a ≠ 0) : a ^ b ≠ 0 :=
   Ordinal.pos_iff_ne_zero.1 <| opow_pos b <| Ordinal.pos_iff_ne_zero.2 a0
 
-<<<<<<< HEAD
-=======
-@[simp]
->>>>>>> 3ce877a1
+@[simp]
 theorem opow_eq_zero {a b : Ordinal} : a ^ b = 0 ↔ a = 0 ∧ b ≠ 0 := by
   obtain rfl | ha := eq_or_ne a 0
   · obtain rfl | hb := eq_or_ne b 0
@@ -297,15 +294,11 @@
     rwa [← succ_log_def hb hx] at this
   · rwa [one_opow, one_le_iff_ne_zero]
 
-<<<<<<< HEAD
-/-- `opow b` and `log b` (almost) form a Galois connection. -/
-=======
 /-- `opow b` and `log b` (almost) form a Galois connection.
 
 See `opow_le_iff_le_log'` for a variant assuming `c ≠ 0` rather than `x ≠ 0`. See also
 `le_log_of_opow_le` and `opow_le_of_le_log`, which are both separate implications under weaker
 assumptions. -/
->>>>>>> 3ce877a1
 theorem opow_le_iff_le_log {b x c : Ordinal} (hb : 1 < b) (hx : x ≠ 0) :
     b ^ c ≤ x ↔ c ≤ log b x := by
   constructor <;>
@@ -316,15 +309,11 @@
       ((opow_le_opow_iff_right hb).2 <| succ_le_of_lt hn).trans h
   · exact ((opow_le_opow_iff_right hb).2 h).trans <| opow_log_le_self b hx
 
-<<<<<<< HEAD
-/-- This lemma assumes `c ≠ 0` rather than `x ≠ 0`. -/
-=======
 /-- `opow b` and `log b` (almost) form a Galois connection.
 
 See `opow_le_iff_le_log` for a variant assuming `x ≠ 0` rather than `c ≠ 0`. See also
 `le_log_of_opow_le` and `opow_le_of_le_log`, which are both separate implications under weaker
 assumptions. -/
->>>>>>> 3ce877a1
 theorem opow_le_iff_le_log' {b x c : Ordinal} (hb : 1 < b) (hc : c ≠ 0) :
     b ^ c ≤ x ↔ c ≤ log b x := by
   obtain rfl | hx := eq_or_ne x 0
@@ -344,12 +333,6 @@
     exact (h.not_lt (Ordinal.pos_iff_ne_zero.2 hc)).elim
   · rwa [opow_le_iff_le_log' hb hc]
 
-<<<<<<< HEAD
-theorem lt_opow_iff_log_lt {b x c : Ordinal} (hb : 1 < b) (hx : x ≠ 0) : x < b ^ c ↔ log b x < c :=
-  lt_iff_lt_of_le_iff_le (opow_le_iff_le_log hb hx)
-
-/-- This lemma assumes `c ≠ 0` rather than `x ≠ 0`. -/
-=======
 /-- `opow b` and `log b` (almost) form a Galois connection.
 
 See `lt_opow_iff_log_lt'` for a variant assuming `c ≠ 0` rather than `x ≠ 0`. See also
@@ -363,7 +346,6 @@
 See `lt_opow_iff_log_lt` for a variant assuming `x ≠ 0` rather than `c ≠ 0`. See also
 `lt_opow_of_log_lt` and `lt_log_of_lt_opow`, which are both separate implications under weaker
 assumptions. -/
->>>>>>> 3ce877a1
 theorem lt_opow_iff_log_lt' {b x c : Ordinal} (hb : 1 < b) (hc : c ≠ 0) : x < b ^ c ↔ log b x < c :=
   lt_iff_lt_of_le_iff_le (opow_le_iff_le_log' hb hc)
 
