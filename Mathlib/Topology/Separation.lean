/-
Copyright (c) 2017 Johannes Hölzl. All rights reserved.
Released under Apache 2.0 license as described in the file LICENSE.
Authors: Johannes Hölzl, Mario Carneiro
-/
import Mathlib.Topology.Compactness.Lindelof
import Mathlib.Topology.Compactness.SigmaCompact
import Mathlib.Topology.Connected.TotallyDisconnected
import Mathlib.Topology.Inseparable
import Mathlib.Topology.GDelta

/-!
# Separation properties of topological spaces.

This file defines the predicate `SeparatedNhds`, and common separation axioms
(under the Kolmogorov classification).

## Main definitions

* `SeparatedNhds`: Two `Set`s are separated by neighbourhoods if they are contained in disjoint
  open sets.
* `HasSeparatingCover`: A set has a countable cover that can be used with
  `hasSeparatingCovers_iff_separatedNhds` to witness when two `Set`s have `SeparatedNhds`.
* `T0Space`: A T₀/Kolmogorov space is a space where, for every two points `x ≠ y`,
  there is an open set that contains one, but not the other.
* `R0Space`: An R₀ space (sometimes called a *symmetric space*) is a topological space
  such that the `Specializes` relation is symmetric.
* `T1Space`: A T₁/Fréchet space is a space where every singleton set is closed.
  This is equivalent to, for every pair `x ≠ y`, there existing an open set containing `x`
  but not `y` (`t1Space_iff_exists_open` shows that these conditions are equivalent.)
  T₁ implies T₀ and R₀.
* `R1Space`: An R₁/preregular space is a space where any two topologically distinguishable points
  have disjoint neighbourhoods. R₁ implies R₀.
* `T2Space`: A T₂/Hausdorff space is a space where, for every two points `x ≠ y`,
  there is two disjoint open sets, one containing `x`, and the other `y`. T₂ implies T₁ and R₁.
* `T25Space`: A T₂.₅/Urysohn space is a space where, for every two points `x ≠ y`,
  there is two open sets, one containing `x`, and the other `y`, whose closures are disjoint.
  T₂.₅ implies T₂.
* `RegularSpace`: A regular space is one where, given any closed `C` and `x ∉ C`,
  there are disjoint open sets containing `x` and `C` respectively. Such a space is not necessarily
  Hausdorff.
* `T3Space`: A T₃ space is a regular T₀ space. T₃ implies T₂.₅.
* `NormalSpace`: A normal space, is one where given two disjoint closed sets,
  we can find two open sets that separate them. Such a space is not necessarily Hausdorff, even if
  it is T₀.
* `T4Space`: A T₄ space is a normal T₁ space. T₄ implies T₃.
* `CompletelyNormalSpace`: A completely normal space is one in which for any two sets `s`, `t`
  such that if both `closure s` is disjoint with `t`, and `s` is disjoint with `closure t`,
  then there exist disjoint neighbourhoods of `s` and `t`. `Embedding.completelyNormalSpace` allows
  us to conclude that this is equivalent to all subspaces being normal. Such a space is not
  necessarily Hausdorff or regular, even if it is T₀.
* `T5Space`: A T₅ space is a completely normal T₁ space. T₅ implies T₄.
* `PerfectlyNormalSpace`: A perfectly normal space is a normal space such that
  closed sets are Gδ.
* `T6Space`: A T₆ space is a Perfectly normal T₁ space. T₆ implies T₅.

Note that `mathlib` adopts the modern convention that `m ≤ n` if and only if `T_m → T_n`, but
occasionally the literature swaps definitions for e.g. T₃ and regular.

### TODO

* Add perfectly normal and T6 spaces.
* Use `hasSeparatingCovers_iff_separatedNhds` to prove that perfectly normal spaces
  are completely normal.

## Main results

### T₀ spaces

* `IsClosed.exists_closed_singleton`: Given a closed set `S` in a compact T₀ space,
  there is some `x ∈ S` such that `{x}` is closed.
* `exists_isOpen_singleton_of_isOpen_finite`: Given an open finite set `S` in a T₀ space,
  there is some `x ∈ S` such that `{x}` is open.

### T₁ spaces

* `isClosedMap_const`: The constant map is a closed map.
* `Finite.instDiscreteTopology`: A finite T₁ space must have the discrete topology.

### T₂ spaces

* `t2_iff_nhds`: A space is T₂ iff the neighbourhoods of distinct points generate the bottom filter.
* `t2_iff_isClosed_diagonal`: A space is T₂ iff the `diagonal` of `X` (that is, the set of all
  points of the form `(a, a) : X × X`) is closed under the product topology.
* `separatedNhds_of_finset_finset`: Any two disjoint finsets are `SeparatedNhds`.
* Most topological constructions preserve Hausdorffness;
  these results are part of the typeclass inference system (e.g. `Embedding.t2Space`)
* `Set.EqOn.closure`: If two functions are equal on some set `s`, they are equal on its closure.
* `IsCompact.isClosed`: All compact sets are closed.
* `WeaklyLocallyCompactSpace.locallyCompactSpace`: If a topological space is both
  weakly locally compact (i.e., each point has a compact neighbourhood)
  and is T₂, then it is locally compact.
* `totallySeparatedSpace_of_t1_of_basis_clopen`: If `X` has a clopen basis, then
  it is a `TotallySeparatedSpace`.
* `loc_compact_t2_tot_disc_iff_tot_sep`: A locally compact T₂ space is totally disconnected iff
  it is totally separated.
* `t2Quotient`: the largest T2 quotient of a given topological space.

If the space is also compact:

* `normalOfCompactT2`: A compact T₂ space is a `NormalSpace`.
* `connectedComponent_eq_iInter_isClopen`: The connected component of a point
  is the intersection of all its clopen neighbourhoods.
* `compact_t2_tot_disc_iff_tot_sep`: Being a `TotallyDisconnectedSpace`
  is equivalent to being a `TotallySeparatedSpace`.
* `ConnectedComponents.t2`: `ConnectedComponents X` is T₂ for `X` T₂ and compact.

### Regular spaces

If the space is also Lindelöf:

* `NormalSpace.of_regularSpace_lindelofSpace`: every regular Lindelöf space is normal.

### T₃ spaces

* `disjoint_nested_nhds`: Given two points `x ≠ y`, we can find neighbourhoods `x ∈ V₁ ⊆ U₁` and
  `y ∈ V₂ ⊆ U₂`, with the `Vₖ` closed and the `Uₖ` open, such that the `Uₖ` are disjoint.

## References

* <https://en.wikipedia.org/wiki/Separation_axiom>
* <https://en.wikipedia.org/wiki/Normal_space>
* [Willard's *General Topology*][zbMATH02107988]

-/

open Function Set Filter Topology TopologicalSpace

universe u v

variable {X : Type*} {Y : Type*} [TopologicalSpace X]

section Separation

/--
`SeparatedNhds` is a predicate on pairs of sub`Set`s of a topological space.  It holds if the two
sub`Set`s are contained in disjoint open sets.
-/
def SeparatedNhds : Set X → Set X → Prop := fun s t : Set X =>
  ∃ U V : Set X, IsOpen U ∧ IsOpen V ∧ s ⊆ U ∧ t ⊆ V ∧ Disjoint U V

theorem separatedNhds_iff_disjoint {s t : Set X} : SeparatedNhds s t ↔ Disjoint (𝓝ˢ s) (𝓝ˢ t) := by
  simp only [(hasBasis_nhdsSet s).disjoint_iff (hasBasis_nhdsSet t), SeparatedNhds, exists_prop, ←
    exists_and_left, and_assoc, and_comm, and_left_comm]

alias ⟨SeparatedNhds.disjoint_nhdsSet, _⟩ := separatedNhds_iff_disjoint

/-- `HasSeparatingCover`s can be useful witnesses for `SeparatedNhds`. -/
def HasSeparatingCover : Set X → Set X → Prop := fun s t ↦
  ∃ u : ℕ → Set X, s ⊆ ⋃ n, u n ∧ ∀ n, IsOpen (u n) ∧ Disjoint (closure (u n)) t

/-- Used to prove that a regular topological space with Lindelöf topology is a normal space,
and (todo) a perfectly normal space is a completely normal space. -/
theorem hasSeparatingCovers_iff_separatedNhds {s t : Set X} :
    HasSeparatingCover s t ∧ HasSeparatingCover t s ↔ SeparatedNhds s t := by
  constructor
  · rintro ⟨⟨u, u_cov, u_props⟩, ⟨v, v_cov, v_props⟩⟩
    have open_lemma : ∀ (u₀ a : ℕ → Set X), (∀ n, IsOpen (u₀ n)) →
      IsOpen (⋃ n, u₀ n \ closure (a n)) := fun _ _ u₀i_open ↦
        isOpen_iUnion fun i ↦ (u₀i_open i).sdiff isClosed_closure
    have cover_lemma : ∀ (h₀ : Set X) (u₀ v₀ : ℕ → Set X),
        (h₀ ⊆ ⋃ n, u₀ n) → (∀ n, Disjoint (closure (v₀ n)) h₀) →
        (h₀ ⊆ ⋃ n, u₀ n \ closure (⋃ m ≤ n, v₀ m)) :=
        fun h₀ u₀ v₀ h₀_cov dis x xinh ↦ by
      rcases h₀_cov xinh with ⟨un , ⟨n, rfl⟩ , xinun⟩
      simp only [mem_iUnion]
      refine ⟨n, xinun, ?_⟩
      simp_all only [closure_iUnion₂_le_nat, disjoint_right, mem_setOf_eq, mem_iUnion,
        exists_false, exists_const, not_false_eq_true]
    refine
      ⟨⋃ n : ℕ, u n \ (closure (⋃ m ≤ n, v m)),
       ⋃ n : ℕ, v n \ (closure (⋃ m ≤ n, u m)),
       open_lemma u (fun n ↦ ⋃ m ≤ n, v m) (fun n ↦ (u_props n).1),
       open_lemma v (fun n ↦ ⋃ m ≤ n, u m) (fun n ↦ (v_props n).1),
       cover_lemma s u v u_cov (fun n ↦ (v_props n).2),
       cover_lemma t v u v_cov (fun n ↦ (u_props n).2),
       ?_⟩
    rw [Set.disjoint_left]
    rintro x ⟨un, ⟨n, rfl⟩, xinun⟩
    suffices ∀ (m : ℕ), x ∈ v m → x ∈ closure (⋃ m' ∈ {m' | m' ≤ m}, u m') by simpa
    intro m xinvm
    have n_le_m : n ≤ m := by
      by_contra m_gt_n
      exact xinun.2 (subset_closure (mem_biUnion (le_of_lt (not_le.mp m_gt_n)) xinvm))
    exact subset_closure (mem_biUnion n_le_m xinun.1)
  · rintro ⟨U, V, U_open, V_open, h_sub_U, k_sub_V, UV_dis⟩
    exact
      ⟨⟨fun _ ↦ U,
        h_sub_U.trans (iUnion_const U).symm.subset,
        fun _ ↦
          ⟨U_open, disjoint_of_subset (fun ⦃a⦄ a ↦ a) k_sub_V (UV_dis.closure_left V_open)⟩⟩,
       ⟨fun _ ↦ V,
        k_sub_V.trans (iUnion_const V).symm.subset,
        fun _ ↦
          ⟨V_open, disjoint_of_subset (fun ⦃a⦄ a ↦ a) h_sub_U (UV_dis.closure_right U_open).symm⟩⟩⟩

theorem Set.hasSeparatingCover_empty_left (s : Set X) : HasSeparatingCover ∅ s :=
  ⟨fun _ ↦ ∅, empty_subset (⋃ _, ∅),
   fun _ ↦ ⟨isOpen_empty, by simp only [closure_empty, empty_disjoint]⟩⟩

theorem Set.hasSeparatingCover_empty_right (s : Set X) : HasSeparatingCover s ∅ :=
  ⟨fun _ ↦ univ, (subset_univ s).trans univ.iUnion_const.symm.subset,
   fun _ ↦ ⟨isOpen_univ, by apply disjoint_empty⟩⟩

theorem HasSeparatingCover.mono {s₁ s₂ t₁ t₂ : Set X} (sc_st : HasSeparatingCover s₂ t₂)
    (s_sub : s₁ ⊆ s₂) (t_sub : t₁ ⊆ t₂) : HasSeparatingCover s₁ t₁ := by
  obtain ⟨u, u_cov, u_props⟩ := sc_st
  exact
    ⟨u,
     s_sub.trans u_cov,
     fun n ↦
       ⟨(u_props n).1,
        disjoint_of_subset (fun ⦃_⦄ a ↦ a) t_sub (u_props n).2⟩⟩

namespace SeparatedNhds

variable {s s₁ s₂ t t₁ t₂ u : Set X}

@[symm]
theorem symm : SeparatedNhds s t → SeparatedNhds t s := fun ⟨U, V, oU, oV, aU, bV, UV⟩ =>
  ⟨V, U, oV, oU, bV, aU, Disjoint.symm UV⟩

theorem comm (s t : Set X) : SeparatedNhds s t ↔ SeparatedNhds t s :=
  ⟨symm, symm⟩

theorem preimage [TopologicalSpace Y] {f : X → Y} {s t : Set Y} (h : SeparatedNhds s t)
    (hf : Continuous f) : SeparatedNhds (f ⁻¹' s) (f ⁻¹' t) :=
  let ⟨U, V, oU, oV, sU, tV, UV⟩ := h
  ⟨f ⁻¹' U, f ⁻¹' V, oU.preimage hf, oV.preimage hf, preimage_mono sU, preimage_mono tV,
    UV.preimage f⟩

protected theorem disjoint (h : SeparatedNhds s t) : Disjoint s t :=
  let ⟨_, _, _, _, hsU, htV, hd⟩ := h; hd.mono hsU htV

theorem disjoint_closure_left (h : SeparatedNhds s t) : Disjoint (closure s) t :=
  let ⟨_U, _V, _, hV, hsU, htV, hd⟩ := h
  (hd.closure_left hV).mono (closure_mono hsU) htV

theorem disjoint_closure_right (h : SeparatedNhds s t) : Disjoint s (closure t) :=
  h.symm.disjoint_closure_left.symm

@[simp] theorem empty_right (s : Set X) : SeparatedNhds s ∅ :=
  ⟨_, _, isOpen_univ, isOpen_empty, fun a _ => mem_univ a, Subset.rfl, disjoint_empty _⟩

@[simp] theorem empty_left (s : Set X) : SeparatedNhds ∅ s :=
  (empty_right _).symm

theorem mono (h : SeparatedNhds s₂ t₂) (hs : s₁ ⊆ s₂) (ht : t₁ ⊆ t₂) : SeparatedNhds s₁ t₁ :=
  let ⟨U, V, hU, hV, hsU, htV, hd⟩ := h
  ⟨U, V, hU, hV, hs.trans hsU, ht.trans htV, hd⟩

theorem union_left : SeparatedNhds s u → SeparatedNhds t u → SeparatedNhds (s ∪ t) u := by
  simpa only [separatedNhds_iff_disjoint, nhdsSet_union, disjoint_sup_left] using And.intro

theorem union_right (ht : SeparatedNhds s t) (hu : SeparatedNhds s u) : SeparatedNhds s (t ∪ u) :=
  (ht.symm.union_left hu.symm).symm

end SeparatedNhds

/-- A T₀ space, also known as a Kolmogorov space, is a topological space such that for every pair
`x ≠ y`, there is an open set containing one but not the other. We formulate the definition in terms
of the `Inseparable` relation. -/
class T0Space (X : Type u) [TopologicalSpace X] : Prop where
  /-- Two inseparable points in a T₀ space are equal. -/
  t0 : ∀ ⦃x y : X⦄, Inseparable x y → x = y

theorem t0Space_iff_inseparable (X : Type u) [TopologicalSpace X] :
    T0Space X ↔ ∀ x y : X, Inseparable x y → x = y :=
  ⟨fun ⟨h⟩ => h, fun h => ⟨h⟩⟩

theorem t0Space_iff_not_inseparable (X : Type u) [TopologicalSpace X] :
    T0Space X ↔ Pairwise fun x y : X => ¬Inseparable x y := by
  simp only [t0Space_iff_inseparable, Ne, not_imp_not, Pairwise]

theorem Inseparable.eq [T0Space X] {x y : X} (h : Inseparable x y) : x = y :=
  T0Space.t0 h

/-- A topology `Inducing` map from a T₀ space is injective. -/
protected theorem Inducing.injective [TopologicalSpace Y] [T0Space X] {f : X → Y}
    (hf : Inducing f) : Injective f := fun _ _ h =>
  (hf.inseparable_iff.1 <| .of_eq h).eq

/-- A topology `Inducing` map from a T₀ space is a topological embedding. -/
protected theorem Inducing.embedding [TopologicalSpace Y] [T0Space X] {f : X → Y}
    (hf : Inducing f) : Embedding f :=
  ⟨hf, hf.injective⟩

lemma embedding_iff_inducing [TopologicalSpace Y] [T0Space X] {f : X → Y} :
    Embedding f ↔ Inducing f :=
  ⟨Embedding.toInducing, Inducing.embedding⟩

theorem t0Space_iff_nhds_injective (X : Type u) [TopologicalSpace X] :
    T0Space X ↔ Injective (𝓝 : X → Filter X) :=
  t0Space_iff_inseparable X

theorem nhds_injective [T0Space X] : Injective (𝓝 : X → Filter X) :=
  (t0Space_iff_nhds_injective X).1 ‹_›

theorem inseparable_iff_eq [T0Space X] {x y : X} : Inseparable x y ↔ x = y :=
  nhds_injective.eq_iff

@[simp]
theorem nhds_eq_nhds_iff [T0Space X] {a b : X} : 𝓝 a = 𝓝 b ↔ a = b :=
  nhds_injective.eq_iff

@[simp]
theorem inseparable_eq_eq [T0Space X] : Inseparable = @Eq X :=
  funext₂ fun _ _ => propext inseparable_iff_eq

theorem TopologicalSpace.IsTopologicalBasis.inseparable_iff {b : Set (Set X)}
    (hb : IsTopologicalBasis b) {x y : X} : Inseparable x y ↔ ∀ s ∈ b, (x ∈ s ↔ y ∈ s) :=
  ⟨fun h s hs ↦ inseparable_iff_forall_open.1 h _ (hb.isOpen hs),
    fun h ↦ hb.nhds_hasBasis.eq_of_same_basis <| by
      convert hb.nhds_hasBasis using 2
      exact and_congr_right (h _)⟩

theorem TopologicalSpace.IsTopologicalBasis.eq_iff [T0Space X] {b : Set (Set X)}
    (hb : IsTopologicalBasis b) {x y : X} : x = y ↔ ∀ s ∈ b, (x ∈ s ↔ y ∈ s) :=
  inseparable_iff_eq.symm.trans hb.inseparable_iff

theorem t0Space_iff_exists_isOpen_xor'_mem (X : Type u) [TopologicalSpace X] :
    T0Space X ↔ Pairwise fun x y => ∃ U : Set X, IsOpen U ∧ Xor' (x ∈ U) (y ∈ U) := by
  simp only [t0Space_iff_not_inseparable, xor_iff_not_iff, not_forall, exists_prop,
    inseparable_iff_forall_open, Pairwise]

theorem exists_isOpen_xor'_mem [T0Space X] {x y : X} (h : x ≠ y) :
    ∃ U : Set X, IsOpen U ∧ Xor' (x ∈ U) (y ∈ U) :=
  (t0Space_iff_exists_isOpen_xor'_mem X).1 ‹_› h

/-- Specialization forms a partial order on a t0 topological space. -/
def specializationOrder (X) [TopologicalSpace X] [T0Space X] : PartialOrder X :=
  { specializationPreorder X, PartialOrder.lift (OrderDual.toDual ∘ 𝓝) nhds_injective with }

instance SeparationQuotient.instT0Space : T0Space (SeparationQuotient X) :=
  ⟨fun x y => Quotient.inductionOn₂' x y fun _ _ h =>
    SeparationQuotient.mk_eq_mk.2 <| SeparationQuotient.inducing_mk.inseparable_iff.1 h⟩

theorem minimal_nonempty_closed_subsingleton [T0Space X] {s : Set X} (hs : IsClosed s)
    (hmin : ∀ t, t ⊆ s → t.Nonempty → IsClosed t → t = s) : s.Subsingleton := by
  refine fun x hx y hy => of_not_not fun hxy => ?_
  rcases exists_isOpen_xor'_mem hxy with ⟨U, hUo, hU⟩
  wlog h : x ∈ U ∧ y ∉ U
  · refine this hs hmin y hy x hx (Ne.symm hxy) U hUo hU.symm (hU.resolve_left h)
  cases' h with hxU hyU
  have : s \ U = s := hmin (s \ U) diff_subset ⟨y, hy, hyU⟩ (hs.sdiff hUo)
  exact (this.symm.subset hx).2 hxU

theorem minimal_nonempty_closed_eq_singleton [T0Space X] {s : Set X} (hs : IsClosed s)
    (hne : s.Nonempty) (hmin : ∀ t, t ⊆ s → t.Nonempty → IsClosed t → t = s) : ∃ x, s = {x} :=
  exists_eq_singleton_iff_nonempty_subsingleton.2
    ⟨hne, minimal_nonempty_closed_subsingleton hs hmin⟩

/-- Given a closed set `S` in a compact T₀ space, there is some `x ∈ S` such that `{x}` is
closed. -/
theorem IsClosed.exists_closed_singleton [T0Space X] [CompactSpace X] {S : Set X}
    (hS : IsClosed S) (hne : S.Nonempty) : ∃ x : X, x ∈ S ∧ IsClosed ({x} : Set X) := by
  obtain ⟨V, Vsub, Vne, Vcls, hV⟩ := hS.exists_minimal_nonempty_closed_subset hne
  rcases minimal_nonempty_closed_eq_singleton Vcls Vne hV with ⟨x, rfl⟩
  exact ⟨x, Vsub (mem_singleton x), Vcls⟩

theorem minimal_nonempty_open_subsingleton [T0Space X] {s : Set X} (hs : IsOpen s)
    (hmin : ∀ t, t ⊆ s → t.Nonempty → IsOpen t → t = s) : s.Subsingleton := by
  refine fun x hx y hy => of_not_not fun hxy => ?_
  rcases exists_isOpen_xor'_mem hxy with ⟨U, hUo, hU⟩
  wlog h : x ∈ U ∧ y ∉ U
  · exact this hs hmin y hy x hx (Ne.symm hxy) U hUo hU.symm (hU.resolve_left h)
  cases' h with hxU hyU
  have : s ∩ U = s := hmin (s ∩ U) inter_subset_left ⟨x, hx, hxU⟩ (hs.inter hUo)
  exact hyU (this.symm.subset hy).2

theorem minimal_nonempty_open_eq_singleton [T0Space X] {s : Set X} (hs : IsOpen s)
    (hne : s.Nonempty) (hmin : ∀ t, t ⊆ s → t.Nonempty → IsOpen t → t = s) : ∃ x, s = {x} :=
  exists_eq_singleton_iff_nonempty_subsingleton.2 ⟨hne, minimal_nonempty_open_subsingleton hs hmin⟩

/-- Given an open finite set `S` in a T₀ space, there is some `x ∈ S` such that `{x}` is open. -/
theorem exists_isOpen_singleton_of_isOpen_finite [T0Space X] {s : Set X} (hfin : s.Finite)
    (hne : s.Nonempty) (ho : IsOpen s) : ∃ x ∈ s, IsOpen ({x} : Set X) := by
  lift s to Finset X using hfin
  induction' s using Finset.strongInductionOn with s ihs
  rcases em (∃ t, t ⊂ s ∧ t.Nonempty ∧ IsOpen (t : Set X)) with (⟨t, hts, htne, hto⟩ | ht)
  · rcases ihs t hts htne hto with ⟨x, hxt, hxo⟩
    exact ⟨x, hts.1 hxt, hxo⟩
  · -- Porting note: was `rcases minimal_nonempty_open_eq_singleton ho hne _ with ⟨x, hx⟩`
    --               https://github.com/leanprover/std4/issues/116
    rsuffices ⟨x, hx⟩ : ∃ x, s.toSet = {x}
    · exact ⟨x, hx.symm ▸ rfl, hx ▸ ho⟩
    refine minimal_nonempty_open_eq_singleton ho hne ?_
    refine fun t hts htne hto => of_not_not fun hts' => ht ?_
    lift t to Finset X using s.finite_toSet.subset hts
    exact ⟨t, ssubset_iff_subset_ne.2 ⟨hts, mt Finset.coe_inj.2 hts'⟩, htne, hto⟩

theorem exists_open_singleton_of_finite [T0Space X] [Finite X] [Nonempty X] :
    ∃ x : X, IsOpen ({x} : Set X) :=
  let ⟨x, _, h⟩ := exists_isOpen_singleton_of_isOpen_finite (Set.toFinite _)
    univ_nonempty isOpen_univ
  ⟨x, h⟩

theorem t0Space_of_injective_of_continuous [TopologicalSpace Y] {f : X → Y}
    (hf : Function.Injective f) (hf' : Continuous f) [T0Space Y] : T0Space X :=
  ⟨fun _ _ h => hf <| (h.map hf').eq⟩

protected theorem Embedding.t0Space [TopologicalSpace Y] [T0Space Y] {f : X → Y}
    (hf : Embedding f) : T0Space X :=
  t0Space_of_injective_of_continuous hf.inj hf.continuous

instance Subtype.t0Space [T0Space X] {p : X → Prop} : T0Space (Subtype p) :=
  embedding_subtype_val.t0Space

theorem t0Space_iff_or_not_mem_closure (X : Type u) [TopologicalSpace X] :
    T0Space X ↔ Pairwise fun a b : X => a ∉ closure ({b} : Set X) ∨ b ∉ closure ({a} : Set X) := by
  simp only [t0Space_iff_not_inseparable, inseparable_iff_mem_closure, not_and_or]

instance Prod.instT0Space [TopologicalSpace Y] [T0Space X] [T0Space Y] : T0Space (X × Y) :=
  ⟨fun _ _ h => Prod.ext (h.map continuous_fst).eq (h.map continuous_snd).eq⟩

instance Pi.instT0Space {ι : Type*} {X : ι → Type*} [∀ i, TopologicalSpace (X i)]
    [∀ i, T0Space (X i)] :
    T0Space (∀ i, X i) :=
  ⟨fun _ _ h => funext fun i => (h.map (continuous_apply i)).eq⟩

instance ULift.instT0Space [T0Space X] : T0Space (ULift X) :=
  embedding_uLift_down.t0Space

theorem T0Space.of_cover (h : ∀ x y, Inseparable x y → ∃ s : Set X, x ∈ s ∧ y ∈ s ∧ T0Space s) :
    T0Space X := by
  refine ⟨fun x y hxy => ?_⟩
  rcases h x y hxy with ⟨s, hxs, hys, hs⟩
  lift x to s using hxs; lift y to s using hys
  rw [← subtype_inseparable_iff] at hxy
  exact congr_arg Subtype.val hxy.eq

theorem T0Space.of_open_cover (h : ∀ x, ∃ s : Set X, x ∈ s ∧ IsOpen s ∧ T0Space s) : T0Space X :=
  T0Space.of_cover fun x _ hxy =>
    let ⟨s, hxs, hso, hs⟩ := h x
    ⟨s, hxs, (hxy.mem_open_iff hso).1 hxs, hs⟩

/-- A topological space is called an R₀ space, if `Specializes` relation is symmetric.

In other words, given two points `x y : X`,
if every neighborhood of `y` contains `x`, then every neighborhood of `x` contains `y`. -/
@[mk_iff]
class R0Space (X : Type u) [TopologicalSpace X] : Prop where
  /-- In an R₀ space, the `Specializes` relation is symmetric. -/
  specializes_symmetric : Symmetric (Specializes : X → X → Prop)

export R0Space (specializes_symmetric)

section R0Space

variable [R0Space X] {x y : X}

/-- In an R₀ space, the `Specializes` relation is symmetric, dot notation version. -/
theorem Specializes.symm (h : x ⤳ y) : y ⤳ x := specializes_symmetric h

/-- In an R₀ space, the `Specializes` relation is symmetric, `Iff` version. -/
theorem specializes_comm : x ⤳ y ↔ y ⤳ x := ⟨Specializes.symm, Specializes.symm⟩

/-- In an R₀ space, `Specializes` is equivalent to `Inseparable`. -/
theorem specializes_iff_inseparable : x ⤳ y ↔ Inseparable x y :=
  ⟨fun h ↦ h.antisymm h.symm, Inseparable.specializes⟩

/-- In an R₀ space, `Specializes` implies `Inseparable`. -/
alias ⟨Specializes.inseparable, _⟩ := specializes_iff_inseparable

theorem Inducing.r0Space [TopologicalSpace Y] {f : Y → X} (hf : Inducing f) : R0Space Y where
  specializes_symmetric a b := by
    simpa only [← hf.specializes_iff] using Specializes.symm

instance {p : X → Prop} : R0Space {x // p x} := inducing_subtype_val.r0Space

instance [TopologicalSpace Y] [R0Space Y] : R0Space (X × Y) where
  specializes_symmetric _ _ h := h.fst.symm.prod h.snd.symm

instance {ι : Type*} {X : ι → Type*} [∀ i, TopologicalSpace (X i)] [∀ i, R0Space (X i)] :
    R0Space (∀ i, X i) where
  specializes_symmetric _ _ h := specializes_pi.2 fun i ↦ (specializes_pi.1 h i).symm

/-- In an R₀ space, the closure of a singleton is a compact set. -/
theorem isCompact_closure_singleton : IsCompact (closure {x}) := by
  refine isCompact_of_finite_subcover fun U hUo hxU ↦ ?_
  obtain ⟨i, hi⟩ : ∃ i, x ∈ U i := mem_iUnion.1 <| hxU <| subset_closure rfl
  refine ⟨{i}, fun y hy ↦ ?_⟩
  rw [← specializes_iff_mem_closure, specializes_comm] at hy
  simpa using hy.mem_open (hUo i) hi

theorem Filter.coclosedCompact_le_cofinite : coclosedCompact X ≤ cofinite :=
  le_cofinite_iff_compl_singleton_mem.2 fun _ ↦
    compl_mem_coclosedCompact.2 isCompact_closure_singleton

variable (X)

/-- In an R₀ space, relatively compact sets form a bornology.
Its cobounded filter is `Filter.coclosedCompact`.
See also `Bornology.inCompact` the bornology of sets contained in a compact set. -/
def Bornology.relativelyCompact : Bornology X where
  cobounded' := Filter.coclosedCompact X
  le_cofinite' := Filter.coclosedCompact_le_cofinite

variable {X}

theorem Bornology.relativelyCompact.isBounded_iff {s : Set X} :
    @Bornology.IsBounded _ (Bornology.relativelyCompact X) s ↔ IsCompact (closure s) :=
  compl_mem_coclosedCompact

/-- In an R₀ space, the closure of a finite set is a compact set. -/
theorem Set.Finite.isCompact_closure {s : Set X} (hs : s.Finite) : IsCompact (closure s) :=
  let _ : Bornology X := .relativelyCompact X
  Bornology.relativelyCompact.isBounded_iff.1 hs.isBounded

end R0Space

/-- A T₁ space, also known as a Fréchet space, is a topological space
  where every singleton set is closed. Equivalently, for every pair
  `x ≠ y`, there is an open set containing `x` and not `y`. -/
class T1Space (X : Type u) [TopologicalSpace X] : Prop where
  /-- A singleton in a T₁ space is a closed set. -/
  t1 : ∀ x, IsClosed ({x} : Set X)

theorem isClosed_singleton [T1Space X] {x : X} : IsClosed ({x} : Set X) :=
  T1Space.t1 x

theorem isOpen_compl_singleton [T1Space X] {x : X} : IsOpen ({x}ᶜ : Set X) :=
  isClosed_singleton.isOpen_compl

theorem isOpen_ne [T1Space X] {x : X} : IsOpen { y | y ≠ x } :=
  isOpen_compl_singleton

@[to_additive]
theorem Continuous.isOpen_mulSupport [T1Space X] [One X] [TopologicalSpace Y] {f : Y → X}
    (hf : Continuous f) : IsOpen (mulSupport f) :=
  isOpen_ne.preimage hf

theorem Ne.nhdsWithin_compl_singleton [T1Space X] {x y : X} (h : x ≠ y) : 𝓝[{y}ᶜ] x = 𝓝 x :=
  isOpen_ne.nhdsWithin_eq h

theorem Ne.nhdsWithin_diff_singleton [T1Space X] {x y : X} (h : x ≠ y) (s : Set X) :
    𝓝[s \ {y}] x = 𝓝[s] x := by
  rw [diff_eq, inter_comm, nhdsWithin_inter_of_mem]
  exact mem_nhdsWithin_of_mem_nhds (isOpen_ne.mem_nhds h)

lemma nhdsWithin_compl_singleton_le [T1Space X] (x y : X) : 𝓝[{x}ᶜ] x ≤ 𝓝[{y}ᶜ] x := by
  rcases eq_or_ne x y with rfl|hy
  · exact Eq.le rfl
  · rw [Ne.nhdsWithin_compl_singleton hy]
    exact nhdsWithin_le_nhds

theorem isOpen_setOf_eventually_nhdsWithin [T1Space X] {p : X → Prop} :
    IsOpen { x | ∀ᶠ y in 𝓝[≠] x, p y } := by
  refine isOpen_iff_mem_nhds.mpr fun a ha => ?_
  filter_upwards [eventually_nhds_nhdsWithin.mpr ha] with b hb
  rcases eq_or_ne a b with rfl | h
  · exact hb
  · rw [h.symm.nhdsWithin_compl_singleton] at hb
    exact hb.filter_mono nhdsWithin_le_nhds

protected theorem Set.Finite.isClosed [T1Space X] {s : Set X} (hs : Set.Finite s) : IsClosed s := by
  rw [← biUnion_of_singleton s]
  exact hs.isClosed_biUnion fun i _ => isClosed_singleton

theorem TopologicalSpace.IsTopologicalBasis.exists_mem_of_ne [T1Space X] {b : Set (Set X)}
    (hb : IsTopologicalBasis b) {x y : X} (h : x ≠ y) : ∃ a ∈ b, x ∈ a ∧ y ∉ a := by
  rcases hb.isOpen_iff.1 isOpen_ne x h with ⟨a, ab, xa, ha⟩
  exact ⟨a, ab, xa, fun h => ha h rfl⟩

protected theorem Finset.isClosed [T1Space X] (s : Finset X) : IsClosed (s : Set X) :=
  s.finite_toSet.isClosed

theorem t1Space_TFAE (X : Type u) [TopologicalSpace X] :
    List.TFAE [T1Space X,
      ∀ x, IsClosed ({ x } : Set X),
      ∀ x, IsOpen ({ x }ᶜ : Set X),
      Continuous (@CofiniteTopology.of X),
      ∀ ⦃x y : X⦄, x ≠ y → {y}ᶜ ∈ 𝓝 x,
      ∀ ⦃x y : X⦄, x ≠ y → ∃ s ∈ 𝓝 x, y ∉ s,
      ∀ ⦃x y : X⦄, x ≠ y → ∃ U : Set X, IsOpen U ∧ x ∈ U ∧ y ∉ U,
      ∀ ⦃x y : X⦄, x ≠ y → Disjoint (𝓝 x) (pure y),
      ∀ ⦃x y : X⦄, x ≠ y → Disjoint (pure x) (𝓝 y),
      ∀ ⦃x y : X⦄, x ⤳ y → x = y] := by
  tfae_have 1 ↔ 2
  · exact ⟨fun h => h.1, fun h => ⟨h⟩⟩
  tfae_have 2 ↔ 3
  · simp only [isOpen_compl_iff]
  tfae_have 5 ↔ 3
  · refine forall_swap.trans ?_
    simp only [isOpen_iff_mem_nhds, mem_compl_iff, mem_singleton_iff]
  tfae_have 5 ↔ 6
  · simp only [← subset_compl_singleton_iff, exists_mem_subset_iff]
  tfae_have 5 ↔ 7
  · simp only [(nhds_basis_opens _).mem_iff, subset_compl_singleton_iff, exists_prop, and_assoc,
      and_left_comm]
  tfae_have 5 ↔ 8
  · simp only [← principal_singleton, disjoint_principal_right]
  tfae_have 8 ↔ 9
  · exact forall_swap.trans (by simp only [disjoint_comm, ne_comm])
  tfae_have 1 → 4
  · simp only [continuous_def, CofiniteTopology.isOpen_iff']
    rintro H s (rfl | hs)
    exacts [isOpen_empty, compl_compl s ▸ (@Set.Finite.isClosed _ _ H _ hs).isOpen_compl]
  tfae_have 4 → 2
  · exact fun h x => (CofiniteTopology.isClosed_iff.2 <| Or.inr (finite_singleton _)).preimage h
  tfae_have 2 ↔ 10
  · simp only [← closure_subset_iff_isClosed, specializes_iff_mem_closure, subset_def,
      mem_singleton_iff, eq_comm]
  tfae_finish

theorem t1Space_iff_continuous_cofinite_of : T1Space X ↔ Continuous (@CofiniteTopology.of X) :=
  (t1Space_TFAE X).out 0 3

theorem CofiniteTopology.continuous_of [T1Space X] : Continuous (@CofiniteTopology.of X) :=
  t1Space_iff_continuous_cofinite_of.mp ‹_›

theorem t1Space_iff_exists_open :
    T1Space X ↔ Pairwise fun x y => ∃ U : Set X, IsOpen U ∧ x ∈ U ∧ y ∉ U :=
  (t1Space_TFAE X).out 0 6

theorem t1Space_iff_disjoint_pure_nhds : T1Space X ↔ ∀ ⦃x y : X⦄, x ≠ y → Disjoint (pure x) (𝓝 y) :=
  (t1Space_TFAE X).out 0 8

theorem t1Space_iff_disjoint_nhds_pure : T1Space X ↔ ∀ ⦃x y : X⦄, x ≠ y → Disjoint (𝓝 x) (pure y) :=
  (t1Space_TFAE X).out 0 7

theorem t1Space_iff_specializes_imp_eq : T1Space X ↔ ∀ ⦃x y : X⦄, x ⤳ y → x = y :=
  (t1Space_TFAE X).out 0 9

theorem disjoint_pure_nhds [T1Space X] {x y : X} (h : x ≠ y) : Disjoint (pure x) (𝓝 y) :=
  t1Space_iff_disjoint_pure_nhds.mp ‹_› h

theorem disjoint_nhds_pure [T1Space X] {x y : X} (h : x ≠ y) : Disjoint (𝓝 x) (pure y) :=
  t1Space_iff_disjoint_nhds_pure.mp ‹_› h

theorem Specializes.eq [T1Space X] {x y : X} (h : x ⤳ y) : x = y :=
  t1Space_iff_specializes_imp_eq.1 ‹_› h

theorem specializes_iff_eq [T1Space X] {x y : X} : x ⤳ y ↔ x = y :=
  ⟨Specializes.eq, fun h => h ▸ specializes_rfl⟩

@[simp] theorem specializes_eq_eq [T1Space X] : (· ⤳ ·) = @Eq X :=
  funext₂ fun _ _ => propext specializes_iff_eq

@[simp]
theorem pure_le_nhds_iff [T1Space X] {a b : X} : pure a ≤ 𝓝 b ↔ a = b :=
  specializes_iff_pure.symm.trans specializes_iff_eq

@[simp]
theorem nhds_le_nhds_iff [T1Space X] {a b : X} : 𝓝 a ≤ 𝓝 b ↔ a = b :=
  specializes_iff_eq

instance (priority := 100) [T1Space X] : R0Space X where
  specializes_symmetric _ _ := by rw [specializes_iff_eq, specializes_iff_eq]; exact Eq.symm

instance : T1Space (CofiniteTopology X) :=
  t1Space_iff_continuous_cofinite_of.mpr continuous_id

theorem t1Space_antitone {X} : Antitone (@T1Space X) := fun a _ h _ =>
  @T1Space.mk _ a fun x => (T1Space.t1 x).mono h

theorem continuousWithinAt_update_of_ne [T1Space X] [DecidableEq X] [TopologicalSpace Y] {f : X → Y}
    {s : Set X} {x x' : X} {y : Y} (hne : x' ≠ x) :
    ContinuousWithinAt (Function.update f x y) s x' ↔ ContinuousWithinAt f s x' :=
  EventuallyEq.congr_continuousWithinAt
    (mem_nhdsWithin_of_mem_nhds <| mem_of_superset (isOpen_ne.mem_nhds hne) fun _y' hy' =>
      Function.update_noteq hy' _ _)
    (Function.update_noteq hne _ _)

theorem continuousAt_update_of_ne [T1Space X] [DecidableEq X] [TopologicalSpace Y]
    {f : X → Y} {x x' : X} {y : Y} (hne : x' ≠ x) :
    ContinuousAt (Function.update f x y) x' ↔ ContinuousAt f x' := by
  simp only [← continuousWithinAt_univ, continuousWithinAt_update_of_ne hne]

theorem continuousOn_update_iff [T1Space X] [DecidableEq X] [TopologicalSpace Y] {f : X → Y}
    {s : Set X} {x : X} {y : Y} :
    ContinuousOn (Function.update f x y) s ↔
      ContinuousOn f (s \ {x}) ∧ (x ∈ s → Tendsto f (𝓝[s \ {x}] x) (𝓝 y)) := by
  rw [ContinuousOn, ← and_forall_ne x, and_comm]
  refine and_congr ⟨fun H z hz => ?_, fun H z hzx hzs => ?_⟩ (forall_congr' fun _ => ?_)
  · specialize H z hz.2 hz.1
    rw [continuousWithinAt_update_of_ne hz.2] at H
    exact H.mono diff_subset
  · rw [continuousWithinAt_update_of_ne hzx]
    refine (H z ⟨hzs, hzx⟩).mono_of_mem (inter_mem_nhdsWithin _ ?_)
    exact isOpen_ne.mem_nhds hzx
  · exact continuousWithinAt_update_same

theorem t1Space_of_injective_of_continuous [TopologicalSpace Y] {f : X → Y}
    (hf : Function.Injective f) (hf' : Continuous f) [T1Space Y] : T1Space X :=
  t1Space_iff_specializes_imp_eq.2 fun _ _ h => hf (h.map hf').eq

protected theorem Embedding.t1Space [TopologicalSpace Y] [T1Space Y] {f : X → Y}
    (hf : Embedding f) : T1Space X :=
  t1Space_of_injective_of_continuous hf.inj hf.continuous

instance Subtype.t1Space {X : Type u} [TopologicalSpace X] [T1Space X] {p : X → Prop} :
    T1Space (Subtype p) :=
  embedding_subtype_val.t1Space

instance [TopologicalSpace Y] [T1Space X] [T1Space Y] : T1Space (X × Y) :=
  ⟨fun ⟨a, b⟩ => @singleton_prod_singleton _ _ a b ▸ isClosed_singleton.prod isClosed_singleton⟩

instance {ι : Type*} {X : ι → Type*} [∀ i, TopologicalSpace (X i)] [∀ i, T1Space (X i)] :
    T1Space (∀ i, X i) :=
  ⟨fun f => univ_pi_singleton f ▸ isClosed_set_pi fun _ _ => isClosed_singleton⟩

instance ULift.instT1Space [T1Space X] : T1Space (ULift X) :=
  embedding_uLift_down.t1Space

-- see Note [lower instance priority]
instance (priority := 100) TotallyDisconnectedSpace.t1Space [h : TotallyDisconnectedSpace X] :
    T1Space X := by
  rw [((t1Space_TFAE X).out 0 1 :)]
  intro x
  rw [← totallyDisconnectedSpace_iff_connectedComponent_singleton.mp h x]
  exact isClosed_connectedComponent

-- see Note [lower instance priority]
instance (priority := 100) T1Space.t0Space [T1Space X] : T0Space X :=
  ⟨fun _ _ h => h.specializes.eq⟩

@[simp]
theorem compl_singleton_mem_nhds_iff [T1Space X] {x y : X} : {x}ᶜ ∈ 𝓝 y ↔ y ≠ x :=
  isOpen_compl_singleton.mem_nhds_iff

theorem compl_singleton_mem_nhds [T1Space X] {x y : X} (h : y ≠ x) : {x}ᶜ ∈ 𝓝 y :=
  compl_singleton_mem_nhds_iff.mpr h

@[simp]
theorem closure_singleton [T1Space X] {x : X} : closure ({x} : Set X) = {x} :=
  isClosed_singleton.closure_eq

-- Porting note (#11215): TODO: the proof was `hs.induction_on (by simp) fun x => by simp`
theorem Set.Subsingleton.closure [T1Space X] {s : Set X} (hs : s.Subsingleton) :
    (closure s).Subsingleton := by
  rcases hs.eq_empty_or_singleton with (rfl | ⟨x, rfl⟩) <;> simp

@[simp]
theorem subsingleton_closure [T1Space X] {s : Set X} : (closure s).Subsingleton ↔ s.Subsingleton :=
  ⟨fun h => h.anti subset_closure, fun h => h.closure⟩

theorem isClosedMap_const {X Y} [TopologicalSpace X] [TopologicalSpace Y] [T1Space Y] {y : Y} :
    IsClosedMap (Function.const X y) :=
  IsClosedMap.of_nonempty fun s _ h2s => by simp_rw [const, h2s.image_const, isClosed_singleton]

theorem nhdsWithin_insert_of_ne [T1Space X] {x y : X} {s : Set X} (hxy : x ≠ y) :
    𝓝[insert y s] x = 𝓝[s] x := by
  refine le_antisymm (Filter.le_def.2 fun t ht => ?_) (nhdsWithin_mono x <| subset_insert y s)
  obtain ⟨o, ho, hxo, host⟩ := mem_nhdsWithin.mp ht
  refine mem_nhdsWithin.mpr ⟨o \ {y}, ho.sdiff isClosed_singleton, ⟨hxo, hxy⟩, ?_⟩
  rw [inter_insert_of_not_mem <| not_mem_diff_of_mem (mem_singleton y)]
  exact (inter_subset_inter diff_subset Subset.rfl).trans host

/-- If `t` is a subset of `s`, except for one point,
then `insert x s` is a neighborhood of `x` within `t`. -/
theorem insert_mem_nhdsWithin_of_subset_insert [T1Space X] {x y : X} {s t : Set X}
    (hu : t ⊆ insert y s) : insert x s ∈ 𝓝[t] x := by
  rcases eq_or_ne x y with (rfl | h)
  · exact mem_of_superset self_mem_nhdsWithin hu
  refine nhdsWithin_mono x hu ?_
  rw [nhdsWithin_insert_of_ne h]
  exact mem_of_superset self_mem_nhdsWithin (subset_insert x s)

@[simp]
theorem ker_nhds [T1Space X] (x : X) : (𝓝 x).ker = {x} := by
  simp [ker_nhds_eq_specializes]

theorem biInter_basis_nhds [T1Space X] {ι : Sort*} {p : ι → Prop} {s : ι → Set X} {x : X}
    (h : (𝓝 x).HasBasis p s) : ⋂ (i) (_ : p i), s i = {x} := by
  rw [← h.ker, ker_nhds]

@[simp]
theorem compl_singleton_mem_nhdsSet_iff [T1Space X] {x : X} {s : Set X} : {x}ᶜ ∈ 𝓝ˢ s ↔ x ∉ s := by
  rw [isOpen_compl_singleton.mem_nhdsSet, subset_compl_singleton_iff]

@[simp]
theorem nhdsSet_le_iff [T1Space X] {s t : Set X} : 𝓝ˢ s ≤ 𝓝ˢ t ↔ s ⊆ t := by
  refine ⟨?_, fun h => monotone_nhdsSet h⟩
  simp_rw [Filter.le_def]; intro h x hx
  specialize h {x}ᶜ
  simp_rw [compl_singleton_mem_nhdsSet_iff] at h
  by_contra hxt
  exact h hxt hx

@[simp]
theorem nhdsSet_inj_iff [T1Space X] {s t : Set X} : 𝓝ˢ s = 𝓝ˢ t ↔ s = t := by
  simp_rw [le_antisymm_iff]
  exact and_congr nhdsSet_le_iff nhdsSet_le_iff

theorem injective_nhdsSet [T1Space X] : Function.Injective (𝓝ˢ : Set X → Filter X) := fun _ _ hst =>
  nhdsSet_inj_iff.mp hst

theorem strictMono_nhdsSet [T1Space X] : StrictMono (𝓝ˢ : Set X → Filter X) :=
  monotone_nhdsSet.strictMono_of_injective injective_nhdsSet

@[simp]
theorem nhds_le_nhdsSet_iff [T1Space X] {s : Set X} {x : X} : 𝓝 x ≤ 𝓝ˢ s ↔ x ∈ s := by
  rw [← nhdsSet_singleton, nhdsSet_le_iff, singleton_subset_iff]

/-- Removing a non-isolated point from a dense set, one still obtains a dense set. -/
theorem Dense.diff_singleton [T1Space X] {s : Set X} (hs : Dense s) (x : X) [NeBot (𝓝[≠] x)] :
    Dense (s \ {x}) :=
  hs.inter_of_isOpen_right (dense_compl_singleton x) isOpen_compl_singleton

/-- Removing a finset from a dense set in a space without isolated points, one still
obtains a dense set. -/
theorem Dense.diff_finset [T1Space X] [∀ x : X, NeBot (𝓝[≠] x)] {s : Set X} (hs : Dense s)
    (t : Finset X) : Dense (s \ t) := by
  classical
  induction t using Finset.induction_on with
  | empty => simpa using hs
  | insert _ ih =>
    rw [Finset.coe_insert, ← union_singleton, ← diff_diff]
    exact ih.diff_singleton _

/-- Removing a finite set from a dense set in a space without isolated points, one still
obtains a dense set. -/
theorem Dense.diff_finite [T1Space X] [∀ x : X, NeBot (𝓝[≠] x)] {s : Set X} (hs : Dense s)
    {t : Set X} (ht : t.Finite) : Dense (s \ t) := by
  convert hs.diff_finset ht.toFinset
  exact (Finite.coe_toFinset _).symm

/-- If a function to a `T1Space` tends to some limit `y` at some point `x`, then necessarily
`y = f x`. -/
theorem eq_of_tendsto_nhds [TopologicalSpace Y] [T1Space Y] {f : X → Y} {x : X} {y : Y}
    (h : Tendsto f (𝓝 x) (𝓝 y)) : f x = y :=
  by_contra fun hfa : f x ≠ y =>
    have fact₁ : {f x}ᶜ ∈ 𝓝 y := compl_singleton_mem_nhds hfa.symm
    have fact₂ : Tendsto f (pure x) (𝓝 y) := h.comp (tendsto_id'.2 <| pure_le_nhds x)
    fact₂ fact₁ (Eq.refl <| f x)

theorem Filter.Tendsto.eventually_ne {X} [TopologicalSpace Y] [T1Space Y] {g : X → Y}
    {l : Filter X} {b₁ b₂ : Y} (hg : Tendsto g l (𝓝 b₁)) (hb : b₁ ≠ b₂) : ∀ᶠ z in l, g z ≠ b₂ :=
  hg.eventually (isOpen_compl_singleton.eventually_mem hb)

theorem ContinuousAt.eventually_ne [TopologicalSpace Y] [T1Space Y] {g : X → Y} {x : X} {y : Y}
    (hg1 : ContinuousAt g x) (hg2 : g x ≠ y) : ∀ᶠ z in 𝓝 x, g z ≠ y :=
  hg1.tendsto.eventually_ne hg2

theorem eventually_ne_nhds [T1Space X] {a b : X} (h : a ≠ b) : ∀ᶠ x in 𝓝 a, x ≠ b :=
  IsOpen.eventually_mem isOpen_ne h

theorem eventually_ne_nhdsWithin [T1Space X] {a b : X} {s : Set X} (h : a ≠ b) :
    ∀ᶠ x in 𝓝[s] a, x ≠ b :=
  Filter.Eventually.filter_mono nhdsWithin_le_nhds <| eventually_ne_nhds h

/-- To prove a function to a `T1Space` is continuous at some point `x`, it suffices to prove that
`f` admits *some* limit at `x`. -/
theorem continuousAt_of_tendsto_nhds [TopologicalSpace Y] [T1Space Y] {f : X → Y} {x : X} {y : Y}
    (h : Tendsto f (𝓝 x) (𝓝 y)) : ContinuousAt f x := by
  rwa [ContinuousAt, eq_of_tendsto_nhds h]

@[simp]
theorem tendsto_const_nhds_iff [T1Space X] {l : Filter Y} [NeBot l] {c d : X} :
    Tendsto (fun _ => c) l (𝓝 d) ↔ c = d := by simp_rw [Tendsto, Filter.map_const, pure_le_nhds_iff]

/-- A point with a finite neighborhood has to be isolated. -/
theorem isOpen_singleton_of_finite_mem_nhds [T1Space X] (x : X)
    {s : Set X} (hs : s ∈ 𝓝 x) (hsf : s.Finite) : IsOpen ({x} : Set X) := by
  have A : {x} ⊆ s := by simp only [singleton_subset_iff, mem_of_mem_nhds hs]
  have B : IsClosed (s \ {x}) := (hsf.subset diff_subset).isClosed
  have C : (s \ {x})ᶜ ∈ 𝓝 x := B.isOpen_compl.mem_nhds fun h => h.2 rfl
  have D : {x} ∈ 𝓝 x := by simpa only [← diff_eq, diff_diff_cancel_left A] using inter_mem hs C
  rwa [← mem_interior_iff_mem_nhds, ← singleton_subset_iff, subset_interior_iff_isOpen] at D

/-- If the punctured neighborhoods of a point form a nontrivial filter, then any neighborhood is
infinite. -/
theorem infinite_of_mem_nhds {X} [TopologicalSpace X] [T1Space X] (x : X) [hx : NeBot (𝓝[≠] x)]
    {s : Set X} (hs : s ∈ 𝓝 x) : Set.Infinite s := by
  refine fun hsf => hx.1 ?_
  rw [← isOpen_singleton_iff_punctured_nhds]
  exact isOpen_singleton_of_finite_mem_nhds x hs hsf

instance Finite.instDiscreteTopology [T1Space X] [Finite X] : DiscreteTopology X :=
  discreteTopology_iff_forall_isClosed.mpr (· |>.toFinite.isClosed)

theorem Set.Finite.continuousOn [T1Space X] [TopologicalSpace Y] {s : Set X} (hs : s.Finite)
    (f : X → Y) : ContinuousOn f s := by
  rw [continuousOn_iff_continuous_restrict]
  have : Finite s := hs
  fun_prop

theorem PreconnectedSpace.trivial_of_discrete [PreconnectedSpace X] [DiscreteTopology X] :
    Subsingleton X := by
  rw [← not_nontrivial_iff_subsingleton]
  rintro ⟨x, y, hxy⟩
  rw [Ne, ← mem_singleton_iff, (isClopen_discrete _).eq_univ <| singleton_nonempty y] at hxy
  exact hxy (mem_univ x)

theorem IsPreconnected.infinite_of_nontrivial [T1Space X] {s : Set X} (h : IsPreconnected s)
    (hs : s.Nontrivial) : s.Infinite := by
  refine mt (fun hf => (subsingleton_coe s).mp ?_) (not_subsingleton_iff.mpr hs)
  haveI := @Finite.instDiscreteTopology s _ _ hf.to_subtype
  exact @PreconnectedSpace.trivial_of_discrete _ _ (Subtype.preconnectedSpace h) _

theorem ConnectedSpace.infinite [ConnectedSpace X] [Nontrivial X] [T1Space X] : Infinite X :=
  infinite_univ_iff.mp <| isPreconnected_univ.infinite_of_nontrivial nontrivial_univ

/-- A non-trivial connected T1 space has no isolated points. -/
instance (priority := 100) ConnectedSpace.neBot_nhdsWithin_compl_of_nontrivial_of_t1space
    [ConnectedSpace X] [Nontrivial X] [T1Space X] (x : X) :
    NeBot (𝓝[≠] x) := by
  by_contra contra
  rw [not_neBot, ← isOpen_singleton_iff_punctured_nhds] at contra
  replace contra := nonempty_inter isOpen_compl_singleton
    contra (compl_union_self _) (Set.nonempty_compl_of_nontrivial _) (singleton_nonempty _)
  simp [compl_inter_self {x}] at contra

theorem IsGδ.compl_singleton (x : X) [T1Space X] : IsGδ ({x}ᶜ : Set X) :=
  isOpen_compl_singleton.isGδ

@[deprecated (since := "2024-02-15")] alias isGδ_compl_singleton := IsGδ.compl_singleton

theorem Set.Countable.isGδ_compl {s : Set X} [T1Space X] (hs : s.Countable) : IsGδ sᶜ := by
  rw [← biUnion_of_singleton s, compl_iUnion₂]
  exact .biInter hs fun x _ => .compl_singleton x

theorem Set.Finite.isGδ_compl {s : Set X} [T1Space X] (hs : s.Finite) : IsGδ sᶜ :=
  hs.countable.isGδ_compl

theorem Set.Subsingleton.isGδ_compl {s : Set X} [T1Space X] (hs : s.Subsingleton) : IsGδ sᶜ :=
  hs.finite.isGδ_compl

theorem Finset.isGδ_compl [T1Space X] (s : Finset X) : IsGδ (sᶜ : Set X) :=
  s.finite_toSet.isGδ_compl

protected theorem IsGδ.singleton [FirstCountableTopology X] [T1Space X] (x : X) :
    IsGδ ({x} : Set X) := by
  rcases (nhds_basis_opens x).exists_antitone_subbasis with ⟨U, hU, h_basis⟩
  rw [← biInter_basis_nhds h_basis.toHasBasis]
  exact .biInter (to_countable _) fun n _ => (hU n).2.isGδ

@[deprecated (since := "2024-02-15")] alias isGδ_singleton := IsGδ.singleton

theorem Set.Finite.isGδ [FirstCountableTopology X] {s : Set X} [T1Space X] (hs : s.Finite) :
    IsGδ s :=
  Finite.induction_on hs .empty fun _ _ ↦ .union (.singleton _)

theorem SeparationQuotient.t1Space_iff : T1Space (SeparationQuotient X) ↔ R0Space X := by
  rw [r0Space_iff, ((t1Space_TFAE (SeparationQuotient X)).out 0 9 :)]
  constructor
  · intro h x y xspecy
    rw [← Inducing.specializes_iff inducing_mk, h xspecy] at *
  · rintro h ⟨x⟩ ⟨y⟩ sxspecsy
    have xspecy : x ⤳ y := (Inducing.specializes_iff inducing_mk).mp sxspecsy
    have yspecx : y ⤳ x := h xspecy
    erw [mk_eq_mk, inseparable_iff_specializes_and]
    exact ⟨xspecy, yspecx⟩

lemma Set.Subsingleton.isClosed [T1Space X] {A : Set X} (h : A.Subsingleton) : IsClosed A := by
  rcases h.eq_empty_or_singleton with rfl | ⟨x, rfl⟩
  · exact isClosed_empty
  · exact isClosed_singleton

lemma isClosed_inter_singleton [T1Space X] {A : Set X} {a : X} : IsClosed (A ∩ {a}) :=
  Subsingleton.inter_singleton.isClosed

lemma isClosed_singleton_inter [T1Space X] {A : Set X} {a : X} : IsClosed ({a} ∩ A) :=
  Subsingleton.singleton_inter.isClosed

theorem singleton_mem_nhdsWithin_of_mem_discrete {s : Set X} [DiscreteTopology s] {x : X}
    (hx : x ∈ s) : {x} ∈ 𝓝[s] x := by
  have : ({⟨x, hx⟩} : Set s) ∈ 𝓝 (⟨x, hx⟩ : s) := by simp [nhds_discrete]
  simpa only [nhdsWithin_eq_map_subtype_coe hx, image_singleton] using
    @image_mem_map _ _ _ ((↑) : s → X) _ this

/-- The neighbourhoods filter of `x` within `s`, under the discrete topology, is equal to
the pure `x` filter (which is the principal filter at the singleton `{x}`.) -/
theorem nhdsWithin_of_mem_discrete {s : Set X} [DiscreteTopology s] {x : X} (hx : x ∈ s) :
    𝓝[s] x = pure x :=
  le_antisymm (le_pure_iff.2 <| singleton_mem_nhdsWithin_of_mem_discrete hx) (pure_le_nhdsWithin hx)

theorem Filter.HasBasis.exists_inter_eq_singleton_of_mem_discrete {ι : Type*} {p : ι → Prop}
    {t : ι → Set X} {s : Set X} [DiscreteTopology s] {x : X} (hb : (𝓝 x).HasBasis p t)
    (hx : x ∈ s) : ∃ i, p i ∧ t i ∩ s = {x} := by
  rcases (nhdsWithin_hasBasis hb s).mem_iff.1 (singleton_mem_nhdsWithin_of_mem_discrete hx) with
    ⟨i, hi, hix⟩
  exact ⟨i, hi, hix.antisymm <| singleton_subset_iff.2 ⟨mem_of_mem_nhds <| hb.mem_of_mem hi, hx⟩⟩

/-- A point `x` in a discrete subset `s` of a topological space admits a neighbourhood
that only meets `s` at `x`. -/
theorem nhds_inter_eq_singleton_of_mem_discrete {s : Set X} [DiscreteTopology s] {x : X}
    (hx : x ∈ s) : ∃ U ∈ 𝓝 x, U ∩ s = {x} := by
  simpa using (𝓝 x).basis_sets.exists_inter_eq_singleton_of_mem_discrete hx

/-- Let `x` be a point in a discrete subset `s` of a topological space, then there exists an open
set that only meets `s` at `x`. -/
theorem isOpen_inter_eq_singleton_of_mem_discrete {s : Set X} [DiscreteTopology s] {x : X}
    (hx : x ∈ s) : ∃ U : Set X, IsOpen U ∧ U ∩ s = {x} := by
  obtain ⟨U, hU_nhds, hU_inter⟩ := nhds_inter_eq_singleton_of_mem_discrete hx
  obtain ⟨t, ht_sub, ht_open, ht_x⟩ := mem_nhds_iff.mp hU_nhds
  refine ⟨t, ht_open, Set.Subset.antisymm ?_ ?_⟩
  · exact hU_inter ▸ Set.inter_subset_inter_left s ht_sub
  · rw [Set.subset_inter_iff, Set.singleton_subset_iff, Set.singleton_subset_iff]
    exact ⟨ht_x, hx⟩

/-- For point `x` in a discrete subset `s` of a topological space, there is a set `U`
such that
1. `U` is a punctured neighborhood of `x` (ie. `U ∪ {x}` is a neighbourhood of `x`),
2. `U` is disjoint from `s`.
-/
theorem disjoint_nhdsWithin_of_mem_discrete {s : Set X} [DiscreteTopology s] {x : X} (hx : x ∈ s) :
    ∃ U ∈ 𝓝[≠] x, Disjoint U s :=
  let ⟨V, h, h'⟩ := nhds_inter_eq_singleton_of_mem_discrete hx
  ⟨{x}ᶜ ∩ V, inter_mem_nhdsWithin _ h,
    disjoint_iff_inter_eq_empty.mpr (by rw [inter_assoc, h', compl_inter_self])⟩

theorem closedEmbedding_update {ι : Type*} {β : ι → Type*}
    [DecidableEq ι] [(i : ι) → TopologicalSpace (β i)]
    (x : (i : ι) → β i) (i : ι) [(i : ι) → T1Space (β i)] :
    ClosedEmbedding (update x i) := by
  apply closedEmbedding_of_continuous_injective_closed
  · exact continuous_const.update i continuous_id
  · exact update_injective x i
  · intro s hs
    rw [update_image]
    apply isClosed_set_pi
    simp [forall_update_iff, hs, isClosed_singleton]

/-! ### R₁ (preregular) spaces -/

section R1Space

/-- A topological space is called a *preregular* (a.k.a. R₁) space,
if any two topologically distinguishable points have disjoint neighbourhoods. -/
@[mk_iff r1Space_iff_specializes_or_disjoint_nhds]
class R1Space (X : Type*) [TopologicalSpace X] : Prop where
  specializes_or_disjoint_nhds (x y : X) : Specializes x y ∨ Disjoint (𝓝 x) (𝓝 y)

export R1Space (specializes_or_disjoint_nhds)

variable [R1Space X] {x y : X}

instance (priority := 100) : R0Space X where
  specializes_symmetric _ _ h := (specializes_or_disjoint_nhds _ _).resolve_right <| fun hd ↦
    h.not_disjoint hd.symm

theorem disjoint_nhds_nhds_iff_not_specializes : Disjoint (𝓝 x) (𝓝 y) ↔ ¬x ⤳ y :=
  ⟨fun hd hspec ↦ hspec.not_disjoint hd, (specializes_or_disjoint_nhds _ _).resolve_left⟩

theorem specializes_iff_not_disjoint : x ⤳ y ↔ ¬Disjoint (𝓝 x) (𝓝 y) :=
  disjoint_nhds_nhds_iff_not_specializes.not_left.symm

theorem disjoint_nhds_nhds_iff_not_inseparable : Disjoint (𝓝 x) (𝓝 y) ↔ ¬Inseparable x y := by
  rw [disjoint_nhds_nhds_iff_not_specializes, specializes_iff_inseparable]

theorem r1Space_iff_inseparable_or_disjoint_nhds {X : Type*} [TopologicalSpace X] :
    R1Space X ↔ ∀ x y : X, Inseparable x y ∨ Disjoint (𝓝 x) (𝓝 y) :=
  ⟨fun _h x y ↦ (specializes_or_disjoint_nhds x y).imp_left Specializes.inseparable, fun h ↦
    ⟨fun x y ↦ (h x y).imp_left Inseparable.specializes⟩⟩

theorem isClosed_setOf_specializes : IsClosed { p : X × X | p.1 ⤳ p.2 } := by
  simp only [← isOpen_compl_iff, compl_setOf, ← disjoint_nhds_nhds_iff_not_specializes,
    isOpen_setOf_disjoint_nhds_nhds]

theorem isClosed_setOf_inseparable : IsClosed { p : X × X | Inseparable p.1 p.2 } := by
  simp only [← specializes_iff_inseparable, isClosed_setOf_specializes]

/-- In an R₁ space, a point belongs to the closure of a compact set `K`
if and only if it is topologically inseparable from some point of `K`. -/
theorem IsCompact.mem_closure_iff_exists_inseparable {K : Set X} (hK : IsCompact K) :
    y ∈ closure K ↔ ∃ x ∈ K, Inseparable x y := by
  refine ⟨fun hy ↦ ?_, fun ⟨x, hxK, hxy⟩ ↦
    (hxy.mem_closed_iff isClosed_closure).1 <| subset_closure hxK⟩
  contrapose! hy
  have : Disjoint (𝓝 y) (𝓝ˢ K) := hK.disjoint_nhdsSet_right.2 fun x hx ↦
    (disjoint_nhds_nhds_iff_not_inseparable.2 (hy x hx)).symm
  simpa only [disjoint_iff, not_mem_closure_iff_nhdsWithin_eq_bot]
    using this.mono_right principal_le_nhdsSet

theorem IsCompact.closure_eq_biUnion_inseparable {K : Set X} (hK : IsCompact K) :
    closure K = ⋃ x ∈ K, {y | Inseparable x y} := by
  ext; simp [hK.mem_closure_iff_exists_inseparable]

/-- In an R₁ space, the closure of a compact set is the union of the closures of its points. -/
theorem IsCompact.closure_eq_biUnion_closure_singleton {K : Set X} (hK : IsCompact K) :
    closure K = ⋃ x ∈ K, closure {x} := by
  simp only [hK.closure_eq_biUnion_inseparable, ← specializes_iff_inseparable,
    specializes_iff_mem_closure, setOf_mem_eq]

/-- In an R₁ space, if a compact set `K` is contained in an open set `U`,
then its closure is also contained in `U`. -/
theorem IsCompact.closure_subset_of_isOpen {K : Set X} (hK : IsCompact K)
    {U : Set X} (hU : IsOpen U) (hKU : K ⊆ U) : closure K ⊆ U := by
  rw [hK.closure_eq_biUnion_inseparable, iUnion₂_subset_iff]
  exact fun x hx y hxy ↦ (hxy.mem_open_iff hU).1 (hKU hx)

/-- The closure of a compact set in an R₁ space is a compact set. -/
protected theorem IsCompact.closure {K : Set X} (hK : IsCompact K) : IsCompact (closure K) := by
  refine isCompact_of_finite_subcover fun U hUo hKU ↦ ?_
  rcases hK.elim_finite_subcover U hUo (subset_closure.trans hKU) with ⟨t, ht⟩
  exact ⟨t, hK.closure_subset_of_isOpen (isOpen_biUnion fun _ _ ↦ hUo _) ht⟩

theorem IsCompact.closure_of_subset {s K : Set X} (hK : IsCompact K) (h : s ⊆ K) :
    IsCompact (closure s) :=
  hK.closure.of_isClosed_subset isClosed_closure (closure_mono h)

@[deprecated (since := "2024-01-28")]
alias isCompact_closure_of_subset_compact := IsCompact.closure_of_subset

@[simp]
theorem exists_isCompact_superset_iff {s : Set X} :
    (∃ K, IsCompact K ∧ s ⊆ K) ↔ IsCompact (closure s) :=
  ⟨fun ⟨_K, hK, hsK⟩ => hK.closure_of_subset hsK, fun h => ⟨closure s, h, subset_closure⟩⟩

@[deprecated (since := "2024-01-28")]
alias exists_compact_superset_iff := exists_isCompact_superset_iff

/-- If `K` and `L` are disjoint compact sets in an R₁ topological space
and `L` is also closed, then `K` and `L` have disjoint neighborhoods. -/
theorem SeparatedNhds.of_isCompact_isCompact_isClosed {K L : Set X} (hK : IsCompact K)
    (hL : IsCompact L) (h'L : IsClosed L) (hd : Disjoint K L) : SeparatedNhds K L := by
  simp_rw [separatedNhds_iff_disjoint, hK.disjoint_nhdsSet_left, hL.disjoint_nhdsSet_right,
    disjoint_nhds_nhds_iff_not_inseparable]
  intro x hx y hy h
  exact absurd ((h.mem_closed_iff h'L).2 hy) <| disjoint_left.1 hd hx

@[deprecated (since := "2024-01-28")]
alias separatedNhds_of_isCompact_isCompact_isClosed := SeparatedNhds.of_isCompact_isCompact_isClosed

/-- If a compact set is covered by two open sets, then we can cover it by two compact subsets. -/
theorem IsCompact.binary_compact_cover {K U V : Set X}
    (hK : IsCompact K) (hU : IsOpen U) (hV : IsOpen V) (h2K : K ⊆ U ∪ V) :
    ∃ K₁ K₂ : Set X, IsCompact K₁ ∧ IsCompact K₂ ∧ K₁ ⊆ U ∧ K₂ ⊆ V ∧ K = K₁ ∪ K₂ := by
  have hK' : IsCompact (closure K) := hK.closure
  have : SeparatedNhds (closure K \ U) (closure K \ V) := by
    apply SeparatedNhds.of_isCompact_isCompact_isClosed (hK'.diff hU) (hK'.diff hV)
      (isClosed_closure.sdiff hV)
    rw [disjoint_iff_inter_eq_empty, diff_inter_diff, diff_eq_empty]
    exact hK.closure_subset_of_isOpen (hU.union hV) h2K
  have : SeparatedNhds (K \ U) (K \ V) :=
    this.mono (diff_subset_diff_left (subset_closure)) (diff_subset_diff_left (subset_closure))
  rcases this with ⟨O₁, O₂, h1O₁, h1O₂, h2O₁, h2O₂, hO⟩
  exact ⟨K \ O₁, K \ O₂, hK.diff h1O₁, hK.diff h1O₂, diff_subset_comm.mp h2O₁,
    diff_subset_comm.mp h2O₂, by rw [← diff_inter, hO.inter_eq, diff_empty]⟩

/-- For every finite open cover `Uᵢ` of a compact set, there exists a compact cover `Kᵢ ⊆ Uᵢ`. -/
theorem IsCompact.finite_compact_cover {s : Set X} (hs : IsCompact s) {ι : Type*}
    (t : Finset ι) (U : ι → Set X) (hU : ∀ i ∈ t, IsOpen (U i)) (hsC : s ⊆ ⋃ i ∈ t, U i) :
    ∃ K : ι → Set X, (∀ i, IsCompact (K i)) ∧ (∀ i, K i ⊆ U i) ∧ s = ⋃ i ∈ t, K i := by
  classical
  induction' t using Finset.induction with x t hx ih generalizing U s
  · refine ⟨fun _ => ∅, fun _ => isCompact_empty, fun i => empty_subset _, ?_⟩
    simpa only [subset_empty_iff, Finset.not_mem_empty, iUnion_false, iUnion_empty] using hsC
  simp only [Finset.set_biUnion_insert] at hsC
  simp only [Finset.forall_mem_insert] at hU
  have hU' : ∀ i ∈ t, IsOpen (U i) := fun i hi => hU.2 i hi
  rcases hs.binary_compact_cover hU.1 (isOpen_biUnion hU') hsC with
    ⟨K₁, K₂, h1K₁, h1K₂, h2K₁, h2K₂, hK⟩
  rcases ih h1K₂ U hU' h2K₂ with ⟨K, h1K, h2K, h3K⟩
  refine ⟨update K x K₁, ?_, ?_, ?_⟩
  · intro i
    rcases eq_or_ne i x with rfl | hi
    · simp only [update_same, h1K₁]
    · simp only [update_noteq hi, h1K]
  · intro i
    rcases eq_or_ne i x with rfl | hi
    · simp only [update_same, h2K₁]
    · simp only [update_noteq hi, h2K]
  · simp only [Finset.set_biUnion_insert_update _ hx, hK, h3K]

theorem R1Space.of_continuous_specializes_imp [TopologicalSpace Y] {f : Y → X} (hc : Continuous f)
    (hspec : ∀ x y, f x ⤳ f y → x ⤳ y) : R1Space Y where
  specializes_or_disjoint_nhds x y := (specializes_or_disjoint_nhds (f x) (f y)).imp (hspec x y) <|
    ((hc.tendsto _).disjoint · (hc.tendsto _))

theorem Inducing.r1Space [TopologicalSpace Y] {f : Y → X} (hf : Inducing f) : R1Space Y :=
  .of_continuous_specializes_imp hf.continuous fun _ _ ↦ hf.specializes_iff.1

protected theorem R1Space.induced (f : Y → X) : @R1Space Y (.induced f ‹_›) :=
  @Inducing.r1Space _ _ _ _ (.induced f _) f (inducing_induced f)

instance (p : X → Prop) : R1Space (Subtype p) := .induced _

protected theorem R1Space.sInf {X : Type*} {T : Set (TopologicalSpace X)}
    (hT : ∀ t ∈ T, @R1Space X t) : @R1Space X (sInf T) := by
  let _ := sInf T
  refine ⟨fun x y ↦ ?_⟩
  simp only [Specializes, nhds_sInf]
  rcases em (∃ t ∈ T, Disjoint (@nhds X t x) (@nhds X t y)) with ⟨t, htT, htd⟩ | hTd
  · exact .inr <| htd.mono (iInf₂_le t htT) (iInf₂_le t htT)
  · push_neg at hTd
    exact .inl <| iInf₂_mono fun t ht ↦ ((hT t ht).1 x y).resolve_right (hTd t ht)

protected theorem R1Space.iInf {ι X : Type*} {t : ι → TopologicalSpace X}
    (ht : ∀ i, @R1Space X (t i)) : @R1Space X (iInf t) :=
  .sInf <| forall_mem_range.2 ht

protected theorem R1Space.inf {X : Type*} {t₁ t₂ : TopologicalSpace X}
    (h₁ : @R1Space X t₁) (h₂ : @R1Space X t₂) : @R1Space X (t₁ ⊓ t₂) := by
  rw [inf_eq_iInf]
  apply R1Space.iInf
  simp [*]

instance [TopologicalSpace Y] [R1Space Y] : R1Space (X × Y) :=
  .inf (.induced _) (.induced _)

instance {ι : Type*} {X : ι → Type*} [∀ i, TopologicalSpace (X i)] [∀ i, R1Space (X i)] :
    R1Space (∀ i, X i) :=
  .iInf fun _ ↦ .induced _

theorem exists_mem_nhds_isCompact_mapsTo_of_isCompact_mem_nhds
    {X Y : Type*} [TopologicalSpace X] [TopologicalSpace Y] [R1Space Y] {f : X → Y} {x : X}
    {K : Set X} {s : Set Y} (hf : Continuous f) (hs : s ∈ 𝓝 (f x)) (hKc : IsCompact K)
    (hKx : K ∈ 𝓝 x) : ∃ K ∈ 𝓝 x, IsCompact K ∧ MapsTo f K s := by
  have hc : IsCompact (f '' K \ interior s) := (hKc.image hf).diff isOpen_interior
  obtain ⟨U, V, Uo, Vo, hxU, hV, hd⟩ : SeparatedNhds {f x} (f '' K \ interior s) := by
    simp_rw [separatedNhds_iff_disjoint, nhdsSet_singleton, hc.disjoint_nhdsSet_right,
      disjoint_nhds_nhds_iff_not_inseparable]
    rintro y ⟨-, hys⟩ hxy
    refine hys <| (hxy.mem_open_iff isOpen_interior).1 ?_
    rwa [mem_interior_iff_mem_nhds]
  refine ⟨K \ f ⁻¹' V, diff_mem hKx ?_, hKc.diff <| Vo.preimage hf, fun y hy ↦ ?_⟩
  · filter_upwards [hf.continuousAt <| Uo.mem_nhds (hxU rfl)] with x hx
      using Set.disjoint_left.1 hd hx
  · by_contra hys
    exact hy.2 (hV ⟨mem_image_of_mem _ hy.1, not_mem_subset interior_subset hys⟩)

instance (priority := 900) {X Y : Type*} [TopologicalSpace X] [WeaklyLocallyCompactSpace X]
    [TopologicalSpace Y] [R1Space Y] : LocallyCompactPair X Y where
  exists_mem_nhds_isCompact_mapsTo hf hs :=
    let ⟨_K, hKc, hKx⟩ := exists_compact_mem_nhds _
    exists_mem_nhds_isCompact_mapsTo_of_isCompact_mem_nhds hf hs hKc hKx

/-- If a point in an R₁ space has a compact neighborhood,
then it has a basis of compact closed neighborhoods. -/
theorem IsCompact.isCompact_isClosed_basis_nhds {x : X} {L : Set X} (hLc : IsCompact L)
    (hxL : L ∈ 𝓝 x) : (𝓝 x).HasBasis (fun K ↦ K ∈ 𝓝 x ∧ IsCompact K ∧ IsClosed K) (·) :=
  hasBasis_self.2 fun _U hU ↦
    let ⟨K, hKx, hKc, hKU⟩ := exists_mem_nhds_isCompact_mapsTo_of_isCompact_mem_nhds
      continuous_id (interior_mem_nhds.2 hU) hLc hxL
    ⟨closure K, mem_of_superset hKx subset_closure, ⟨hKc.closure, isClosed_closure⟩,
      (hKc.closure_subset_of_isOpen isOpen_interior hKU).trans interior_subset⟩

/-- In an R₁ space, the filters `coclosedCompact` and `cocompact` are equal. -/
@[simp]
theorem Filter.coclosedCompact_eq_cocompact : coclosedCompact X = cocompact X := by
  refine le_antisymm ?_ cocompact_le_coclosedCompact
  rw [hasBasis_coclosedCompact.le_basis_iff hasBasis_cocompact]
  exact fun K hK ↦ ⟨closure K, ⟨isClosed_closure, hK.closure⟩, compl_subset_compl.2 subset_closure⟩

/-- In an R₁ space, the bornologies `relativelyCompact` and `inCompact` are equal. -/
@[simp]
theorem Bornology.relativelyCompact_eq_inCompact :
    Bornology.relativelyCompact X = Bornology.inCompact X :=
  Bornology.ext _ _ Filter.coclosedCompact_eq_cocompact

/-!
### Lemmas about a weakly locally compact R₁ space

In fact, a space with these properties is locally compact and regular.
Some lemmas are formulated using the latter assumptions below.
-/

variable [WeaklyLocallyCompactSpace X]

/-- In a (weakly) locally compact R₁ space, compact closed neighborhoods of a point `x`
form a basis of neighborhoods of `x`. -/
theorem isCompact_isClosed_basis_nhds (x : X) :
    (𝓝 x).HasBasis (fun K => K ∈ 𝓝 x ∧ IsCompact K ∧ IsClosed K) (·) :=
  let ⟨_L, hLc, hLx⟩ := exists_compact_mem_nhds x
  hLc.isCompact_isClosed_basis_nhds hLx

/-- In a (weakly) locally compact R₁ space, each point admits a compact closed neighborhood. -/
theorem exists_mem_nhds_isCompact_isClosed (x : X) : ∃ K ∈ 𝓝 x, IsCompact K ∧ IsClosed K :=
  (isCompact_isClosed_basis_nhds x).ex_mem

-- see Note [lower instance priority]
/-- A weakly locally compact R₁ space is locally compact. -/
instance (priority := 80) WeaklyLocallyCompactSpace.locallyCompactSpace : LocallyCompactSpace X :=
  .of_hasBasis isCompact_isClosed_basis_nhds fun _ _ ⟨_, h, _⟩ ↦ h

/-- In a weakly locally compact R₁ space,
every compact set has an open neighborhood with compact closure. -/
theorem exists_isOpen_superset_and_isCompact_closure {K : Set X} (hK : IsCompact K) :
    ∃ V, IsOpen V ∧ K ⊆ V ∧ IsCompact (closure V) := by
  rcases exists_compact_superset hK with ⟨K', hK', hKK'⟩
  exact ⟨interior K', isOpen_interior, hKK', hK'.closure_of_subset interior_subset⟩

@[deprecated (since := "2024-01-28")]
alias exists_open_superset_and_isCompact_closure := exists_isOpen_superset_and_isCompact_closure

/-- In a weakly locally compact R₁ space,
every point has an open neighborhood with compact closure. -/
theorem exists_isOpen_mem_isCompact_closure (x : X) :
    ∃ U : Set X, IsOpen U ∧ x ∈ U ∧ IsCompact (closure U) := by
  simpa only [singleton_subset_iff]
    using exists_isOpen_superset_and_isCompact_closure isCompact_singleton

@[deprecated (since := "2024-01-28")]
alias exists_open_with_compact_closure := exists_isOpen_mem_isCompact_closure

end R1Space

/-- A T₂ space, also known as a Hausdorff space, is one in which for every
  `x ≠ y` there exists disjoint open sets around `x` and `y`. This is
  the most widely used of the separation axioms. -/
@[mk_iff]
class T2Space (X : Type u) [TopologicalSpace X] : Prop where
  /-- Every two points in a Hausdorff space admit disjoint open neighbourhoods. -/
  t2 : Pairwise fun x y => ∃ u v : Set X, IsOpen u ∧ IsOpen v ∧ x ∈ u ∧ y ∈ v ∧ Disjoint u v

/-- Two different points can be separated by open sets. -/
theorem t2_separation [T2Space X] {x y : X} (h : x ≠ y) :
    ∃ u v : Set X, IsOpen u ∧ IsOpen v ∧ x ∈ u ∧ y ∈ v ∧ Disjoint u v :=
  T2Space.t2 h

-- todo: use this as a definition?
theorem t2Space_iff_disjoint_nhds : T2Space X ↔ Pairwise fun x y : X => Disjoint (𝓝 x) (𝓝 y) := by
  refine (t2Space_iff X).trans (forall₃_congr fun x y _ => ?_)
  simp only [(nhds_basis_opens x).disjoint_iff (nhds_basis_opens y), exists_prop, ← exists_and_left,
    and_assoc, and_comm, and_left_comm]

@[simp]
theorem disjoint_nhds_nhds [T2Space X] {x y : X} : Disjoint (𝓝 x) (𝓝 y) ↔ x ≠ y :=
  ⟨fun hd he => by simp [he, nhds_neBot.ne] at hd, (t2Space_iff_disjoint_nhds.mp ‹_› ·)⟩

theorem pairwise_disjoint_nhds [T2Space X] : Pairwise (Disjoint on (𝓝 : X → Filter X)) := fun _ _ =>
  disjoint_nhds_nhds.2

protected theorem Set.pairwiseDisjoint_nhds [T2Space X] (s : Set X) : s.PairwiseDisjoint 𝓝 :=
  pairwise_disjoint_nhds.set_pairwise s

/-- Points of a finite set can be separated by open sets from each other. -/
theorem Set.Finite.t2_separation [T2Space X] {s : Set X} (hs : s.Finite) :
    ∃ U : X → Set X, (∀ x, x ∈ U x ∧ IsOpen (U x)) ∧ s.PairwiseDisjoint U :=
  s.pairwiseDisjoint_nhds.exists_mem_filter_basis hs nhds_basis_opens

-- see Note [lower instance priority]
instance (priority := 100) T2Space.t1Space [T2Space X] : T1Space X :=
  t1Space_iff_disjoint_pure_nhds.mpr fun _ _ hne =>
    (disjoint_nhds_nhds.2 hne).mono_left <| pure_le_nhds _

-- see Note [lower instance priority]
instance (priority := 100) T2Space.r1Space [T2Space X] : R1Space X :=
  ⟨fun x y ↦ (eq_or_ne x y).imp specializes_of_eq disjoint_nhds_nhds.2⟩

theorem SeparationQuotient.t2Space_iff : T2Space (SeparationQuotient X) ↔ R1Space X := by
  simp only [t2Space_iff_disjoint_nhds, Pairwise, surjective_mk.forall₂, ne_eq, mk_eq_mk,
    r1Space_iff_inseparable_or_disjoint_nhds, ← disjoint_comap_iff surjective_mk, comap_mk_nhds_mk,
    ← or_iff_not_imp_left]

instance SeparationQuotient.t2Space [R1Space X] : T2Space (SeparationQuotient X) :=
  t2Space_iff.2 ‹_›

instance (priority := 80) [R1Space X] [T0Space X] : T2Space X :=
  t2Space_iff_disjoint_nhds.2 fun _x _y hne ↦ disjoint_nhds_nhds_iff_not_inseparable.2 fun hxy ↦
    hne hxy.eq

theorem R1Space.t2Space_iff_t0Space [R1Space X] : T2Space X ↔ T0Space X := by
  constructor <;> intro <;> infer_instance

/-- A space is T₂ iff the neighbourhoods of distinct points generate the bottom filter. -/
theorem t2_iff_nhds : T2Space X ↔ ∀ {x y : X}, NeBot (𝓝 x ⊓ 𝓝 y) → x = y := by
  simp only [t2Space_iff_disjoint_nhds, disjoint_iff, neBot_iff, Ne, not_imp_comm, Pairwise]

theorem eq_of_nhds_neBot [T2Space X] {x y : X} (h : NeBot (𝓝 x ⊓ 𝓝 y)) : x = y :=
  t2_iff_nhds.mp ‹_› h

theorem t2Space_iff_nhds :
    T2Space X ↔ Pairwise fun x y : X => ∃ U ∈ 𝓝 x, ∃ V ∈ 𝓝 y, Disjoint U V := by
  simp only [t2Space_iff_disjoint_nhds, Filter.disjoint_iff, Pairwise]

theorem t2_separation_nhds [T2Space X] {x y : X} (h : x ≠ y) :
    ∃ u v, u ∈ 𝓝 x ∧ v ∈ 𝓝 y ∧ Disjoint u v :=
  let ⟨u, v, open_u, open_v, x_in, y_in, huv⟩ := t2_separation h
  ⟨u, v, open_u.mem_nhds x_in, open_v.mem_nhds y_in, huv⟩

theorem t2_separation_compact_nhds [LocallyCompactSpace X] [T2Space X] {x y : X} (h : x ≠ y) :
    ∃ u v, u ∈ 𝓝 x ∧ v ∈ 𝓝 y ∧ IsCompact u ∧ IsCompact v ∧ Disjoint u v := by
  simpa only [exists_prop, ← exists_and_left, and_comm, and_assoc, and_left_comm] using
    ((compact_basis_nhds x).disjoint_iff (compact_basis_nhds y)).1 (disjoint_nhds_nhds.2 h)

theorem t2_iff_ultrafilter :
    T2Space X ↔ ∀ {x y : X} (f : Ultrafilter X), ↑f ≤ 𝓝 x → ↑f ≤ 𝓝 y → x = y :=
  t2_iff_nhds.trans <| by simp only [← exists_ultrafilter_iff, and_imp, le_inf_iff, exists_imp]

theorem t2_iff_isClosed_diagonal : T2Space X ↔ IsClosed (diagonal X) := by
  simp only [t2Space_iff_disjoint_nhds, ← isOpen_compl_iff, isOpen_iff_mem_nhds, Prod.forall,
    nhds_prod_eq, compl_diagonal_mem_prod, mem_compl_iff, mem_diagonal_iff, Pairwise]

theorem isClosed_diagonal [T2Space X] : IsClosed (diagonal X) :=
  t2_iff_isClosed_diagonal.mp ‹_›

-- Porting note: 2 lemmas moved below

theorem tendsto_nhds_unique [T2Space X] {f : Y → X} {l : Filter Y} {a b : X} [NeBot l]
    (ha : Tendsto f l (𝓝 a)) (hb : Tendsto f l (𝓝 b)) : a = b :=
  eq_of_nhds_neBot <| neBot_of_le <| le_inf ha hb

theorem tendsto_nhds_unique' [T2Space X] {f : Y → X} {l : Filter Y} {a b : X} (_ : NeBot l)
    (ha : Tendsto f l (𝓝 a)) (hb : Tendsto f l (𝓝 b)) : a = b :=
  eq_of_nhds_neBot <| neBot_of_le <| le_inf ha hb

theorem tendsto_nhds_unique_of_eventuallyEq [T2Space X] {f g : Y → X} {l : Filter Y} {a b : X}
    [NeBot l] (ha : Tendsto f l (𝓝 a)) (hb : Tendsto g l (𝓝 b)) (hfg : f =ᶠ[l] g) : a = b :=
  tendsto_nhds_unique (ha.congr' hfg) hb

theorem tendsto_nhds_unique_of_frequently_eq [T2Space X] {f g : Y → X} {l : Filter Y} {a b : X}
    (ha : Tendsto f l (𝓝 a)) (hb : Tendsto g l (𝓝 b)) (hfg : ∃ᶠ x in l, f x = g x) : a = b :=
  have : ∃ᶠ z : X × X in 𝓝 (a, b), z.1 = z.2 := (ha.prod_mk_nhds hb).frequently hfg
  not_not.1 fun hne => this (isClosed_diagonal.isOpen_compl.mem_nhds hne)

/-- If `s` and `t` are compact sets in a T₂ space, then the set neighborhoods filter of `s ∩ t`
is the infimum of set neighborhoods filters for `s` and `t`.

For general sets, only the `≤` inequality holds, see `nhdsSet_inter_le`. -/
theorem IsCompact.nhdsSet_inter_eq [T2Space X] {s t : Set X} (hs : IsCompact s) (ht : IsCompact t) :
    𝓝ˢ (s ∩ t) = 𝓝ˢ s ⊓ 𝓝ˢ t := by
  refine le_antisymm (nhdsSet_inter_le _ _) ?_
  simp_rw [hs.nhdsSet_inf_eq_biSup, ht.inf_nhdsSet_eq_biSup, nhdsSet, sSup_image]
  refine iSup₂_le fun x hxs ↦ iSup₂_le fun y hyt ↦ ?_
  rcases eq_or_ne x y with (rfl|hne)
  · exact le_iSup₂_of_le x ⟨hxs, hyt⟩ (inf_idem _).le
  · exact (disjoint_nhds_nhds.mpr hne).eq_bot ▸ bot_le

/-- In a `T2Space X`, for a compact set `t` and a point `x` outside `t`, there are open sets `U`,
`V` that separate `t` and `x`.-/
lemma IsCompact.separation_of_not_mem {X : Type u_1} [TopologicalSpace X] [T2Space X] {x : X}
    {t : Set X} (H1 : IsCompact t) (H2 : x ∉ t) :
    ∃ (U : Set X), ∃ (V : Set X), IsOpen U ∧ IsOpen V ∧ t ⊆ U ∧ x ∈ V ∧ Disjoint U V := by
  simpa [SeparatedNhds] using SeparatedNhds.of_isCompact_isCompact_isClosed H1 isCompact_singleton
    isClosed_singleton <| disjoint_singleton_right.mpr H2

/-- In a `T2Space X`, for a compact set `t` and a point `x` outside `t`, `𝓝ˢ t` and `𝓝 x` are
disjoint. -/
lemma IsCompact.disjoint_nhdsSet_nhds {X : Type u_1} [TopologicalSpace X] [T2Space X] {x : X}
    {t : Set X} (H1 : IsCompact t) (H2 : x ∉ t) :
    Disjoint (𝓝ˢ t) (𝓝 x) := by
  simpa using SeparatedNhds.disjoint_nhdsSet <| .of_isCompact_isCompact_isClosed H1
    isCompact_singleton isClosed_singleton <| disjoint_singleton_right.mpr H2

/-- If a function `f` is

- injective on a compact set `s`;
- continuous at every point of this set;
- injective on a neighborhood of each point of this set,

then it is injective on a neighborhood of this set. -/
theorem Set.InjOn.exists_mem_nhdsSet {X Y : Type*} [TopologicalSpace X] [TopologicalSpace Y]
    [T2Space Y] {f : X → Y} {s : Set X} (inj : InjOn f s) (sc : IsCompact s)
    (fc : ∀ x ∈ s, ContinuousAt f x) (loc : ∀ x ∈ s, ∃ u ∈ 𝓝 x, InjOn f u) :
    ∃ t ∈ 𝓝ˢ s, InjOn f t := by
  have : ∀ x ∈ s ×ˢ s, ∀ᶠ y in 𝓝 x, f y.1 = f y.2 → y.1 = y.2 := fun (x, y) ⟨hx, hy⟩ ↦ by
    rcases eq_or_ne x y with rfl | hne
    · rcases loc x hx with ⟨u, hu, hf⟩
      exact Filter.mem_of_superset (prod_mem_nhds hu hu) <| forall_prod_set.2 hf
    · suffices ∀ᶠ z in 𝓝 (x, y), f z.1 ≠ f z.2 from this.mono fun _ hne h ↦ absurd h hne
      refine (fc x hx).prod_map' (fc y hy) <| isClosed_diagonal.isOpen_compl.mem_nhds ?_
      exact inj.ne hx hy hne
  rw [← eventually_nhdsSet_iff_forall, sc.nhdsSet_prod_eq sc] at this
  exact eventually_prod_self_iff.1 this

/-- If a function `f` is

- injective on a compact set `s`;
- continuous at every point of this set;
- injective on a neighborhood of each point of this set,

then it is injective on an open neighborhood of this set. -/
theorem Set.InjOn.exists_isOpen_superset {X Y : Type*} [TopologicalSpace X] [TopologicalSpace Y]
    [T2Space Y] {f : X → Y} {s : Set X} (inj : InjOn f s) (sc : IsCompact s)
    (fc : ∀ x ∈ s, ContinuousAt f x) (loc : ∀ x ∈ s, ∃ u ∈ 𝓝 x, InjOn f u) :
    ∃ t, IsOpen t ∧ s ⊆ t ∧ InjOn f t :=
  let ⟨_t, hst, ht⟩ := inj.exists_mem_nhdsSet sc fc loc
  let ⟨u, huo, hsu, hut⟩ := mem_nhdsSet_iff_exists.1 hst
  ⟨u, huo, hsu, ht.mono hut⟩

section limUnder

variable [T2Space X] {f : Filter X}

/-!
### Properties of `lim` and `limUnder`

In this section we use explicit `Nonempty X` instances for `lim` and `limUnder`. This way the lemmas
are useful without a `Nonempty X` instance.
-/


theorem lim_eq {x : X} [NeBot f] (h : f ≤ 𝓝 x) : @lim _ _ ⟨x⟩ f = x :=
  tendsto_nhds_unique (le_nhds_lim ⟨x, h⟩) h

theorem lim_eq_iff [NeBot f] (h : ∃ x : X, f ≤ 𝓝 x) {x} : @lim _ _ ⟨x⟩ f = x ↔ f ≤ 𝓝 x :=
  ⟨fun c => c ▸ le_nhds_lim h, lim_eq⟩

theorem Ultrafilter.lim_eq_iff_le_nhds [CompactSpace X] {x : X} {F : Ultrafilter X} :
    F.lim = x ↔ ↑F ≤ 𝓝 x :=
  ⟨fun h => h ▸ F.le_nhds_lim, lim_eq⟩

theorem isOpen_iff_ultrafilter' [CompactSpace X] (U : Set X) :
    IsOpen U ↔ ∀ F : Ultrafilter X, F.lim ∈ U → U ∈ F.1 := by
  rw [isOpen_iff_ultrafilter]
  refine ⟨fun h F hF => h F.lim hF F F.le_nhds_lim, ?_⟩
  intro cond x hx f h
  rw [← Ultrafilter.lim_eq_iff_le_nhds.2 h] at hx
  exact cond _ hx

theorem Filter.Tendsto.limUnder_eq {x : X} {f : Filter Y} [NeBot f] {g : Y → X}
    (h : Tendsto g f (𝓝 x)) : @limUnder _ _ _ ⟨x⟩ f g = x :=
  lim_eq h

theorem Filter.limUnder_eq_iff {f : Filter Y} [NeBot f] {g : Y → X} (h : ∃ x, Tendsto g f (𝓝 x))
    {x} : @limUnder _ _ _ ⟨x⟩ f g = x ↔ Tendsto g f (𝓝 x) :=
  ⟨fun c => c ▸ tendsto_nhds_limUnder h, Filter.Tendsto.limUnder_eq⟩

theorem Continuous.limUnder_eq [TopologicalSpace Y] {f : Y → X} (h : Continuous f) (y : Y) :
    @limUnder _ _ _ ⟨f y⟩ (𝓝 y) f = f y :=
  (h.tendsto y).limUnder_eq

@[simp]
theorem lim_nhds (x : X) : @lim _ _ ⟨x⟩ (𝓝 x) = x :=
  lim_eq le_rfl

@[simp]
theorem limUnder_nhds_id (x : X) : @limUnder _ _ _ ⟨x⟩ (𝓝 x) id = x :=
  lim_nhds x

@[simp]
theorem lim_nhdsWithin {x : X} {s : Set X} (h : x ∈ closure s) : @lim _ _ ⟨x⟩ (𝓝[s] x) = x :=
  haveI : NeBot (𝓝[s] x) := mem_closure_iff_clusterPt.1 h
  lim_eq inf_le_left

@[simp]
theorem limUnder_nhdsWithin_id {x : X} {s : Set X} (h : x ∈ closure s) :
    @limUnder _ _ _ ⟨x⟩ (𝓝[s] x) id = x :=
  lim_nhdsWithin h

end limUnder

/-!
### `T2Space` constructions

We use two lemmas to prove that various standard constructions generate Hausdorff spaces from
Hausdorff spaces:

* `separated_by_continuous` says that two points `x y : X` can be separated by open neighborhoods
  provided that there exists a continuous map `f : X → Y` with a Hausdorff codomain such that
  `f x ≠ f y`. We use this lemma to prove that topological spaces defined using `induced` are
  Hausdorff spaces.

* `separated_by_openEmbedding` says that for an open embedding `f : X → Y` of a Hausdorff space
  `X`, the images of two distinct points `x y : X`, `x ≠ y` can be separated by open neighborhoods.
  We use this lemma to prove that topological spaces defined using `coinduced` are Hausdorff spaces.
-/

-- see Note [lower instance priority]
instance (priority := 100) DiscreteTopology.toT2Space
    [DiscreteTopology X] : T2Space X :=
  ⟨fun x y h => ⟨{x}, {y}, isOpen_discrete _, isOpen_discrete _, rfl, rfl, disjoint_singleton.2 h⟩⟩

theorem separated_by_continuous [TopologicalSpace Y] [T2Space Y]
    {f : X → Y} (hf : Continuous f) {x y : X} (h : f x ≠ f y) :
    ∃ u v : Set X, IsOpen u ∧ IsOpen v ∧ x ∈ u ∧ y ∈ v ∧ Disjoint u v :=
  let ⟨u, v, uo, vo, xu, yv, uv⟩ := t2_separation h
  ⟨f ⁻¹' u, f ⁻¹' v, uo.preimage hf, vo.preimage hf, xu, yv, uv.preimage _⟩

theorem separated_by_openEmbedding [TopologicalSpace Y] [T2Space X]
    {f : X → Y} (hf : OpenEmbedding f) {x y : X} (h : x ≠ y) :
    ∃ u v : Set Y, IsOpen u ∧ IsOpen v ∧ f x ∈ u ∧ f y ∈ v ∧ Disjoint u v :=
  let ⟨u, v, uo, vo, xu, yv, uv⟩ := t2_separation h
  ⟨f '' u, f '' v, hf.isOpenMap _ uo, hf.isOpenMap _ vo, mem_image_of_mem _ xu,
    mem_image_of_mem _ yv, disjoint_image_of_injective hf.inj uv⟩

instance {p : X → Prop} [T2Space X] : T2Space (Subtype p) := inferInstance

instance Prod.t2Space [T2Space X] [TopologicalSpace Y] [T2Space Y] : T2Space (X × Y) :=
  inferInstance

/-- If the codomain of an injective continuous function is a Hausdorff space, then so is its
domain. -/
theorem T2Space.of_injective_continuous [TopologicalSpace Y] [T2Space Y] {f : X → Y}
    (hinj : Injective f) (hc : Continuous f) : T2Space X :=
  ⟨fun _ _ h => separated_by_continuous hc (hinj.ne h)⟩

/-- If the codomain of a topological embedding is a Hausdorff space, then so is its domain.
See also `T2Space.of_continuous_injective`. -/
theorem Embedding.t2Space [TopologicalSpace Y] [T2Space Y] {f : X → Y} (hf : Embedding f) :
    T2Space X :=
  .of_injective_continuous hf.inj hf.continuous

instance ULift.instT2Space [T2Space X] : T2Space (ULift X) :=
  embedding_uLift_down.t2Space

instance [T2Space X] [TopologicalSpace Y] [T2Space Y] :
    T2Space (X ⊕ Y) := by
  constructor
  rintro (x | x) (y | y) h
  · exact separated_by_openEmbedding openEmbedding_inl <| ne_of_apply_ne _ h
  · exact separated_by_continuous continuous_isLeft <| by simp
  · exact separated_by_continuous continuous_isLeft <| by simp
  · exact separated_by_openEmbedding openEmbedding_inr <| ne_of_apply_ne _ h

instance Pi.t2Space {Y : X → Type v} [∀ a, TopologicalSpace (Y a)]
    [∀ a, T2Space (Y a)] : T2Space (∀ a, Y a) :=
  inferInstance

instance Sigma.t2Space {ι} {X : ι → Type*} [∀ i, TopologicalSpace (X i)] [∀ a, T2Space (X a)] :
    T2Space (Σi, X i) := by
  constructor
  rintro ⟨i, x⟩ ⟨j, y⟩ neq
  rcases eq_or_ne i j with (rfl | h)
  · replace neq : x ≠ y := ne_of_apply_ne _ neq
    exact separated_by_openEmbedding openEmbedding_sigmaMk neq
  · let _ := (⊥ : TopologicalSpace ι); have : DiscreteTopology ι := ⟨rfl⟩
    exact separated_by_continuous (continuous_def.2 fun u _ => isOpen_sigma_fst_preimage u) h

section
variable (X)

/-- The smallest equivalence relation on a topological space giving a T2 quotient. -/
def t2Setoid : Setoid X := sInf {s | T2Space (Quotient s)}

/-- The largest T2 quotient of a topological space. This construction is left-adjoint to the
inclusion of T2 spaces into all topological spaces. -/
def t2Quotient := Quotient (t2Setoid X)

namespace t2Quotient
variable {X}

instance : TopologicalSpace (t2Quotient X) :=
  inferInstanceAs <| TopologicalSpace (Quotient _)

/-- The map from a topological space to its largest T2 quotient. -/
def mk : X → t2Quotient X := Quotient.mk (t2Setoid X)

lemma mk_eq {x y : X} : mk x = mk y ↔ ∀ s : Setoid X, T2Space (Quotient s) → s.Rel x y :=
  Setoid.quotient_mk_sInf_eq

variable (X)

lemma surjective_mk : Surjective (mk : X → t2Quotient X) := surjective_quotient_mk _

lemma continuous_mk : Continuous (mk : X → t2Quotient X) :=
  continuous_quotient_mk'

variable {X}

@[elab_as_elim]
protected lemma inductionOn {motive : t2Quotient X → Prop} (q : t2Quotient X)
    (h : ∀ x, motive (t2Quotient.mk x)) : motive q := Quotient.inductionOn q h

@[elab_as_elim]
protected lemma inductionOn₂ [TopologicalSpace Y] {motive : t2Quotient X → t2Quotient Y → Prop}
    (q : t2Quotient X) (q' : t2Quotient Y) (h : ∀ x y, motive (mk x) (mk y)) : motive q q' :=
  Quotient.inductionOn₂ q q' h

/-- The largest T2 quotient of a topological space is indeed T2. -/
instance : T2Space (t2Quotient X) := by
  rw [t2Space_iff]
  rintro ⟨x⟩ ⟨y⟩ (h : ¬ t2Quotient.mk x = t2Quotient.mk y)
  obtain ⟨s, hs, hsxy⟩ : ∃ s, T2Space (Quotient s) ∧ Quotient.mk s x ≠ Quotient.mk s y := by
    simpa [t2Quotient.mk_eq] using h
  exact separated_by_continuous (continuous_map_sInf (by exact hs)) hsxy

lemma compatible {X Y : Type*} [TopologicalSpace X] [TopologicalSpace Y] [T2Space Y]
    {f : X → Y} (hf : Continuous f) : letI _ := t2Setoid X
    ∀ (a b : X), a ≈ b → f a = f b := by
  change t2Setoid X ≤ Setoid.ker f
  exact sInf_le <| .of_injective_continuous
    (Setoid.ker_lift_injective _) (hf.quotient_lift fun _ _ ↦ id)

/-- The universal property of the largest T2 quotient of a topological space `X`: any continuous
map from `X` to a T2 space `Y` uniquely factors through `t2Quotient X`. This declaration builds the
factored map. Its continuity is `t2Quotient.continuous_lift`, the fact that it indeed factors the
original map is `t2Quotient.lift_mk` and uniquenes is `t2Quotient.unique_lift`. -/
def lift {X Y : Type*} [TopologicalSpace X] [TopologicalSpace Y] [T2Space Y]
    {f : X → Y} (hf : Continuous f) : t2Quotient X → Y :=
  Quotient.lift f (t2Quotient.compatible hf)

lemma continuous_lift {X Y : Type*} [TopologicalSpace X] [TopologicalSpace Y] [T2Space Y]
    {f : X → Y} (hf : Continuous f) : Continuous (t2Quotient.lift hf) :=
  continuous_coinduced_dom.mpr hf

@[simp]
lemma lift_mk {X Y : Type*} [TopologicalSpace X] [TopologicalSpace Y] [T2Space Y]
    {f : X → Y} (hf : Continuous f) (x : X) : lift hf (mk x) = f x :=
  Quotient.lift_mk (s := t2Setoid X) f (t2Quotient.compatible hf) x

lemma unique_lift {X Y : Type*} [TopologicalSpace X] [TopologicalSpace Y] [T2Space Y]
    {f : X → Y} (hf : Continuous f) {g : t2Quotient X → Y} (hfg : g ∘ mk = f) :
    g = lift hf := by
  apply surjective_mk X |>.right_cancellable |>.mp <| funext _
  simp [← hfg]

end t2Quotient
end

variable {Z : Type*} [TopologicalSpace Y] [TopologicalSpace Z]

theorem isClosed_eq [T2Space X] {f g : Y → X} (hf : Continuous f) (hg : Continuous g) :
    IsClosed { y : Y | f y = g y } :=
  continuous_iff_isClosed.mp (hf.prod_mk hg) _ isClosed_diagonal

/-- If functions `f` and `g` are continuous on a closed set `s`,
then the set of points `x ∈ s` such that `f x = g x` is a closed set. -/
protected theorem IsClosed.isClosed_eq [T2Space Y] {f g : X → Y} {s : Set X} (hs : IsClosed s)
    (hf : ContinuousOn f s) (hg : ContinuousOn g s) : IsClosed {x ∈ s | f x = g x} :=
  (hf.prod hg).preimage_isClosed_of_isClosed hs isClosed_diagonal

theorem isOpen_ne_fun [T2Space X] {f g : Y → X} (hf : Continuous f) (hg : Continuous g) :
    IsOpen { y : Y | f y ≠ g y } :=
  isOpen_compl_iff.mpr <| isClosed_eq hf hg

/-- If two continuous maps are equal on `s`, then they are equal on the closure of `s`. See also
`Set.EqOn.of_subset_closure` for a more general version. -/
protected theorem Set.EqOn.closure [T2Space X] {s : Set Y} {f g : Y → X} (h : EqOn f g s)
    (hf : Continuous f) (hg : Continuous g) : EqOn f g (closure s) :=
  closure_minimal h (isClosed_eq hf hg)

/-- If two continuous functions are equal on a dense set, then they are equal. -/
theorem Continuous.ext_on [T2Space X] {s : Set Y} (hs : Dense s) {f g : Y → X} (hf : Continuous f)
    (hg : Continuous g) (h : EqOn f g s) : f = g :=
  funext fun x => h.closure hf hg (hs x)

theorem eqOn_closure₂' [T2Space Z] {s : Set X} {t : Set Y} {f g : X → Y → Z}
    (h : ∀ x ∈ s, ∀ y ∈ t, f x y = g x y) (hf₁ : ∀ x, Continuous (f x))
    (hf₂ : ∀ y, Continuous fun x => f x y) (hg₁ : ∀ x, Continuous (g x))
    (hg₂ : ∀ y, Continuous fun x => g x y) : ∀ x ∈ closure s, ∀ y ∈ closure t, f x y = g x y :=
  suffices closure s ⊆ ⋂ y ∈ closure t, { x | f x y = g x y } by simpa only [subset_def, mem_iInter]
  (closure_minimal fun x hx => mem_iInter₂.2 <| Set.EqOn.closure (h x hx) (hf₁ _) (hg₁ _)) <|
    isClosed_biInter fun y _ => isClosed_eq (hf₂ _) (hg₂ _)

theorem eqOn_closure₂ [T2Space Z] {s : Set X} {t : Set Y} {f g : X → Y → Z}
    (h : ∀ x ∈ s, ∀ y ∈ t, f x y = g x y) (hf : Continuous (uncurry f))
    (hg : Continuous (uncurry g)) : ∀ x ∈ closure s, ∀ y ∈ closure t, f x y = g x y :=
  eqOn_closure₂' h hf.uncurry_left hf.uncurry_right hg.uncurry_left hg.uncurry_right

/-- If `f x = g x` for all `x ∈ s` and `f`, `g` are continuous on `t`, `s ⊆ t ⊆ closure s`, then
`f x = g x` for all `x ∈ t`. See also `Set.EqOn.closure`. -/
theorem Set.EqOn.of_subset_closure [T2Space Y] {s t : Set X} {f g : X → Y} (h : EqOn f g s)
    (hf : ContinuousOn f t) (hg : ContinuousOn g t) (hst : s ⊆ t) (hts : t ⊆ closure s) :
    EqOn f g t := by
  intro x hx
  have : (𝓝[s] x).NeBot := mem_closure_iff_clusterPt.mp (hts hx)
  exact
    tendsto_nhds_unique_of_eventuallyEq ((hf x hx).mono_left <| nhdsWithin_mono _ hst)
      ((hg x hx).mono_left <| nhdsWithin_mono _ hst) (h.eventuallyEq_of_mem self_mem_nhdsWithin)

theorem Function.LeftInverse.isClosed_range [T2Space X] {f : X → Y} {g : Y → X}
    (h : Function.LeftInverse f g) (hf : Continuous f) (hg : Continuous g) : IsClosed (range g) :=
  have : EqOn (g ∘ f) id (closure <| range g) :=
    h.rightInvOn_range.eqOn.closure (hg.comp hf) continuous_id
  isClosed_of_closure_subset fun x hx => ⟨f x, this hx⟩

@[deprecated (since := "2024-03-17")]
alias Function.LeftInverse.closed_range := Function.LeftInverse.isClosed_range

theorem Function.LeftInverse.closedEmbedding [T2Space X] {f : X → Y} {g : Y → X}
    (h : Function.LeftInverse f g) (hf : Continuous f) (hg : Continuous g) : ClosedEmbedding g :=
  ⟨h.embedding hf hg, h.isClosed_range hf hg⟩

theorem SeparatedNhds.of_isCompact_isCompact [T2Space X] {s t : Set X} (hs : IsCompact s)
    (ht : IsCompact t) (hst : Disjoint s t) : SeparatedNhds s t := by
  simp only [SeparatedNhds, prod_subset_compl_diagonal_iff_disjoint.symm] at hst ⊢
  exact generalized_tube_lemma hs ht isClosed_diagonal.isOpen_compl hst

@[deprecated (since := "2024-01-28")]
alias separatedNhds_of_isCompact_isCompact := SeparatedNhds.of_isCompact_isCompact

/-- In a `T2Space X`, for disjoint closed sets `s t` such that `closure sᶜ` is compact,
there are neighbourhoods that separate `s` and `t`.-/
lemma SeparatedNhds.of_isClosed_isCompact_closure_compl_isClosed [T2Space X] {s : Set X}
    {t : Set X} (H1 : IsClosed s) (H2 : IsCompact (closure sᶜ)) (H3 : IsClosed t)
    (H4 : Disjoint s t) : SeparatedNhds s t := by
  -- Since `t` is a closed subset of the compact set `closure sᶜ`, it is compact.
  have ht : IsCompact t := .of_isClosed_subset H2 H3 <| H4.subset_compl_left.trans subset_closure
  -- we split `s` into its frontier and its interior.
  rw [← diff_union_of_subset (interior_subset (s := s))]
  -- since `t ⊆ sᶜ`, which is open, and `interior s` is open, we have
  -- `SeparatedNhds (interior s) t`, which leaves us only with the frontier.
  refine .union_left ?_ ⟨interior s, sᶜ, isOpen_interior, H1.isOpen_compl, le_rfl,
    H4.subset_compl_left, disjoint_compl_right.mono_left interior_subset⟩
  -- Since the frontier of `s` is compact (as it is a subset of `closure sᶜ`), we simply apply
  -- `SeparatedNhds_of_isCompact_isCompact`.
  rw [← H1.frontier_eq, frontier_eq_closure_inter_closure, H1.closure_eq]
  refine .of_isCompact_isCompact ?_ ht (disjoint_of_subset_left inter_subset_left H4)
  exact H2.of_isClosed_subset (H1.inter isClosed_closure) inter_subset_right

section SeparatedFinset

theorem SeparatedNhds.of_finset_finset [T2Space X] (s t : Finset X) (h : Disjoint s t) :
    SeparatedNhds (s : Set X) t :=
  .of_isCompact_isCompact s.finite_toSet.isCompact t.finite_toSet.isCompact <| mod_cast h

@[deprecated (since := "2024-01-28")]
alias separatedNhds_of_finset_finset := SeparatedNhds.of_finset_finset

theorem SeparatedNhds.of_singleton_finset [T2Space X] {x : X} {s : Finset X} (h : x ∉ s) :
    SeparatedNhds ({x} : Set X) s :=
  mod_cast .of_finset_finset {x} s (Finset.disjoint_singleton_left.mpr h)

@[deprecated (since := "2024-01-28")]
alias point_disjoint_finset_opens_of_t2 := SeparatedNhds.of_singleton_finset

end SeparatedFinset

/-- In a `T2Space`, every compact set is closed. -/
theorem IsCompact.isClosed [T2Space X] {s : Set X} (hs : IsCompact s) : IsClosed s :=
  isOpen_compl_iff.1 <| isOpen_iff_forall_mem_open.mpr fun x hx =>
    let ⟨u, v, _, vo, su, xv, uv⟩ :=
      SeparatedNhds.of_isCompact_isCompact hs isCompact_singleton (disjoint_singleton_right.2 hx)
    ⟨v, (uv.mono_left <| show s ≤ u from su).subset_compl_left, vo, by simpa using xv⟩

theorem IsCompact.preimage_continuous [CompactSpace X] [T2Space Y] {f : X → Y} {s : Set Y}
    (hs : IsCompact s) (hf : Continuous f) : IsCompact (f ⁻¹' s) :=
  (hs.isClosed.preimage hf).isCompact

lemma Pi.isCompact_iff {ι : Type*} {π : ι → Type*} [∀ i, TopologicalSpace (π i)]
    [∀ i, T2Space (π i)] {s : Set (Π i, π i)} :
    IsCompact s ↔ IsClosed s ∧ ∀ i, IsCompact (eval i '' s) := by
  constructor <;> intro H
  · exact ⟨H.isClosed, fun i ↦ H.image <| continuous_apply i⟩
  · exact IsCompact.of_isClosed_subset (isCompact_univ_pi H.2) H.1 (subset_pi_eval_image univ s)

lemma Pi.isCompact_closure_iff {ι : Type*} {π : ι → Type*} [∀ i, TopologicalSpace (π i)]
    [∀ i, T2Space (π i)] {s : Set (Π i, π i)} :
    IsCompact (closure s) ↔ ∀ i, IsCompact (closure <| eval i '' s) := by
  simp_rw [← exists_isCompact_superset_iff, Pi.exists_compact_superset_iff, image_subset_iff]

/-- If `V : ι → Set X` is a decreasing family of compact sets then any neighborhood of
`⋂ i, V i` contains some `V i`. This is a version of `exists_subset_nhds_of_isCompact'` where we
don't need to assume each `V i` closed because it follows from compactness since `X` is
assumed to be Hausdorff. -/
theorem exists_subset_nhds_of_isCompact [T2Space X] {ι : Type*} [Nonempty ι] {V : ι → Set X}
    (hV : Directed (· ⊇ ·) V) (hV_cpct : ∀ i, IsCompact (V i)) {U : Set X}
    (hU : ∀ x ∈ ⋂ i, V i, U ∈ 𝓝 x) : ∃ i, V i ⊆ U :=
  exists_subset_nhds_of_isCompact' hV hV_cpct (fun i => (hV_cpct i).isClosed) hU

theorem CompactExhaustion.isClosed [T2Space X] (K : CompactExhaustion X) (n : ℕ) : IsClosed (K n) :=
  (K.isCompact n).isClosed

theorem IsCompact.inter [T2Space X] {s t : Set X} (hs : IsCompact s) (ht : IsCompact t) :
    IsCompact (s ∩ t) :=
  hs.inter_right <| ht.isClosed

theorem image_closure_of_isCompact [T2Space Y] {s : Set X} (hs : IsCompact (closure s)) {f : X → Y}
    (hf : ContinuousOn f (closure s)) : f '' closure s = closure (f '' s) :=
  Subset.antisymm hf.image_closure <|
    closure_minimal (image_subset f subset_closure) (hs.image_of_continuousOn hf).isClosed

/-- A continuous map from a compact space to a Hausdorff space is a closed map. -/
protected theorem Continuous.isClosedMap [CompactSpace X] [T2Space Y] {f : X → Y}
    (h : Continuous f) : IsClosedMap f := fun _s hs => (hs.isCompact.image h).isClosed

/-- A continuous injective map from a compact space to a Hausdorff space is a closed embedding. -/
theorem Continuous.closedEmbedding [CompactSpace X] [T2Space Y] {f : X → Y} (h : Continuous f)
    (hf : Function.Injective f) : ClosedEmbedding f :=
  closedEmbedding_of_continuous_injective_closed h hf h.isClosedMap

/-- A continuous surjective map from a compact space to a Hausdorff space is a quotient map. -/
theorem QuotientMap.of_surjective_continuous [CompactSpace X] [T2Space Y] {f : X → Y}
    (hsurj : Surjective f) (hcont : Continuous f) : QuotientMap f :=
  hcont.isClosedMap.to_quotientMap hcont hsurj

theorem isPreirreducible_iff_subsingleton [T2Space X] {S : Set X} :
    IsPreirreducible S ↔ S.Subsingleton := by
  refine ⟨fun h x hx y hy => ?_, Set.Subsingleton.isPreirreducible⟩
  by_contra e
  obtain ⟨U, V, hU, hV, hxU, hyV, h'⟩ := t2_separation e
  exact ((h U V hU hV ⟨x, hx, hxU⟩ ⟨y, hy, hyV⟩).mono inter_subset_right).not_disjoint h'

-- todo: use `alias` + `attribute [protected]` once we get `attribute [protected]`
protected lemma IsPreirreducible.subsingleton [T2Space X] {S : Set X} (h : IsPreirreducible S) :
    S.Subsingleton :=
  isPreirreducible_iff_subsingleton.1 h

theorem isIrreducible_iff_singleton [T2Space X] {S : Set X} : IsIrreducible S ↔ ∃ x, S = {x} := by
  rw [IsIrreducible, isPreirreducible_iff_subsingleton,
    exists_eq_singleton_iff_nonempty_subsingleton]

/-- There does not exist a nontrivial preirreducible T₂ space. -/
theorem not_preirreducible_nontrivial_t2 (X) [TopologicalSpace X] [PreirreducibleSpace X]
    [Nontrivial X] [T2Space X] : False :=
  (PreirreducibleSpace.isPreirreducible_univ (X := X)).subsingleton.not_nontrivial nontrivial_univ

end Separation

section RegularSpace

/-- A topological space is called a *regular space* if for any closed set `s` and `a ∉ s`, there
exist disjoint open sets `U ⊇ s` and `V ∋ a`. We formulate this condition in terms of `Disjoint`ness
of filters `𝓝ˢ s` and `𝓝 a`. -/
@[mk_iff]
class RegularSpace (X : Type u) [TopologicalSpace X] : Prop where
  /-- If `a` is a point that does not belong to a closed set `s`, then `a` and `s` admit disjoint
  neighborhoods. -/
  regular : ∀ {s : Set X} {a}, IsClosed s → a ∉ s → Disjoint (𝓝ˢ s) (𝓝 a)

theorem regularSpace_TFAE (X : Type u) [TopologicalSpace X] :
    List.TFAE [RegularSpace X,
      ∀ (s : Set X) x, x ∉ closure s → Disjoint (𝓝ˢ s) (𝓝 x),
      ∀ (x : X) (s : Set X), Disjoint (𝓝ˢ s) (𝓝 x) ↔ x ∉ closure s,
      ∀ (x : X) (s : Set X), s ∈ 𝓝 x → ∃ t ∈ 𝓝 x, IsClosed t ∧ t ⊆ s,
      ∀ x : X, (𝓝 x).lift' closure ≤ 𝓝 x,
      ∀ x : X , (𝓝 x).lift' closure = 𝓝 x] := by
  tfae_have 1 ↔ 5
  · rw [regularSpace_iff, (@compl_surjective (Set X) _).forall, forall_swap]
    simp only [isClosed_compl_iff, mem_compl_iff, Classical.not_not, @and_comm (_ ∈ _),
      (nhds_basis_opens _).lift'_closure.le_basis_iff (nhds_basis_opens _), and_imp,
      (nhds_basis_opens _).disjoint_iff_right, exists_prop, ← subset_interior_iff_mem_nhdsSet,
      interior_compl, compl_subset_compl]
  tfae_have 5 → 6
  · exact fun h a => (h a).antisymm (𝓝 _).le_lift'_closure
  tfae_have 6 → 4
  · intro H a s hs
    rw [← H] at hs
    rcases (𝓝 a).basis_sets.lift'_closure.mem_iff.mp hs with ⟨U, hU, hUs⟩
    exact ⟨closure U, mem_of_superset hU subset_closure, isClosed_closure, hUs⟩
  tfae_have 4 → 2
  · intro H s a ha
    have ha' : sᶜ ∈ 𝓝 a := by rwa [← mem_interior_iff_mem_nhds, interior_compl]
    rcases H _ _ ha' with ⟨U, hU, hUc, hUs⟩
    refine disjoint_of_disjoint_of_mem disjoint_compl_left ?_ hU
    rwa [← subset_interior_iff_mem_nhdsSet, hUc.isOpen_compl.interior_eq, subset_compl_comm]
  tfae_have 2 → 3
  · refine fun H a s => ⟨fun hd has => mem_closure_iff_nhds_ne_bot.mp has ?_, H s a⟩
    exact (hd.symm.mono_right <| @principal_le_nhdsSet _ _ s).eq_bot
  tfae_have 3 → 1
  · exact fun H => ⟨fun hs ha => (H _ _).mpr <| hs.closure_eq.symm ▸ ha⟩
  tfae_finish

theorem RegularSpace.of_lift'_closure_le (h : ∀ x : X, (𝓝 x).lift' closure ≤ 𝓝 x) :
    RegularSpace X :=
  Iff.mpr ((regularSpace_TFAE X).out 0 4) h

theorem RegularSpace.of_lift'_closure_le (h : ∀ x : X, (𝓝 x).lift' closure ≤ 𝓝 x) :
    RegularSpace X :=
  Iff.mpr ((regularSpace_TFAE X).out 0 4) h

theorem RegularSpace.of_lift'_closure (h : ∀ x : X, (𝓝 x).lift' closure = 𝓝 x) : RegularSpace X :=
  Iff.mpr ((regularSpace_TFAE X).out 0 5) h

@[deprecated (since := "2024-02-28")]
alias RegularSpace.ofLift'_closure := RegularSpace.of_lift'_closure

theorem RegularSpace.of_hasBasis {ι : X → Sort*} {p : ∀ a, ι a → Prop} {s : ∀ a, ι a → Set X}
    (h₁ : ∀ a, (𝓝 a).HasBasis (p a) (s a)) (h₂ : ∀ a i, p a i → IsClosed (s a i)) :
    RegularSpace X :=
  .of_lift'_closure fun a => (h₁ a).lift'_closure_eq_self (h₂ a)

@[deprecated (since := "2024-02-28")]
alias RegularSpace.ofBasis := RegularSpace.of_hasBasis

theorem RegularSpace.of_exists_mem_nhds_isClosed_subset
    (h : ∀ (x : X), ∀ s ∈ 𝓝 x, ∃ t ∈ 𝓝 x, IsClosed t ∧ t ⊆ s) : RegularSpace X :=
  Iff.mpr ((regularSpace_TFAE X).out 0 3) h

@[deprecated (since := "2024-02-28")]
alias RegularSpace.ofExistsMemNhdsIsClosedSubset := RegularSpace.of_exists_mem_nhds_isClosed_subset

/-- A weakly locally compact R₁ space is regular. -/
instance (priority := 100) [WeaklyLocallyCompactSpace X] [R1Space X] : RegularSpace X :=
  .of_hasBasis isCompact_isClosed_basis_nhds fun _ _ ⟨_, _, h⟩ ↦ h

section
variable [RegularSpace X] {x : X} {s : Set X}

theorem disjoint_nhdsSet_nhds : Disjoint (𝓝ˢ s) (𝓝 x) ↔ x ∉ closure s := by
  have h := (regularSpace_TFAE X).out 0 2
  exact h.mp ‹_› _ _

theorem disjoint_nhds_nhdsSet : Disjoint (𝓝 x) (𝓝ˢ s) ↔ x ∉ closure s :=
  disjoint_comm.trans disjoint_nhdsSet_nhds

/-- A regular space is R₁. -/
instance (priority := 100) : R1Space X where
  specializes_or_disjoint_nhds _ _ := or_iff_not_imp_left.2 fun h ↦ by
    rwa [← nhdsSet_singleton, disjoint_nhdsSet_nhds, ← specializes_iff_mem_closure]

theorem exists_mem_nhds_isClosed_subset {x : X} {s : Set X} (h : s ∈ 𝓝 x) :
    ∃ t ∈ 𝓝 x, IsClosed t ∧ t ⊆ s := by
  have h' := (regularSpace_TFAE X).out 0 3
  exact h'.mp ‹_› _ _ h

theorem closed_nhds_basis (x : X) : (𝓝 x).HasBasis (fun s : Set X => s ∈ 𝓝 x ∧ IsClosed s) id :=
  hasBasis_self.2 fun _ => exists_mem_nhds_isClosed_subset

theorem lift'_nhds_closure (x : X) : (𝓝 x).lift' closure = 𝓝 x :=
  (closed_nhds_basis x).lift'_closure_eq_self fun _ => And.right

theorem Filter.HasBasis.nhds_closure {ι : Sort*} {x : X} {p : ι → Prop} {s : ι → Set X}
    (h : (𝓝 x).HasBasis p s) : (𝓝 x).HasBasis p fun i => closure (s i) :=
  lift'_nhds_closure x ▸ h.lift'_closure

theorem hasBasis_nhds_closure (x : X) : (𝓝 x).HasBasis (fun s => s ∈ 𝓝 x) closure :=
  (𝓝 x).basis_sets.nhds_closure

theorem hasBasis_opens_closure (x : X) : (𝓝 x).HasBasis (fun s => x ∈ s ∧ IsOpen s) closure :=
  (nhds_basis_opens x).nhds_closure

theorem IsCompact.exists_isOpen_closure_subset {K U : Set X} (hK : IsCompact K) (hU : U ∈ 𝓝ˢ K) :
    ∃ V, IsOpen V ∧ K ⊆ V ∧ closure V ⊆ U := by
  have hd : Disjoint (𝓝ˢ K) (𝓝ˢ Uᶜ) := by
    simpa [hK.disjoint_nhdsSet_left, disjoint_nhds_nhdsSet,
      ← subset_interior_iff_mem_nhdsSet] using hU
  rcases ((hasBasis_nhdsSet _).disjoint_iff (hasBasis_nhdsSet _)).1 hd
    with ⟨V, ⟨hVo, hKV⟩, W, ⟨hW, hUW⟩, hVW⟩
  refine ⟨V, hVo, hKV, Subset.trans ?_ (compl_subset_comm.1 hUW)⟩
  exact closure_minimal hVW.subset_compl_right hW.isClosed_compl

theorem IsCompact.lift'_closure_nhdsSet {K : Set X} (hK : IsCompact K) :
    (𝓝ˢ K).lift' closure = 𝓝ˢ K := by
  refine le_antisymm (fun U hU ↦ ?_) (le_lift'_closure _)
  rcases hK.exists_isOpen_closure_subset hU with ⟨V, hVo, hKV, hVU⟩
  exact mem_of_superset (mem_lift' <| hVo.mem_nhdsSet.2 hKV) hVU

theorem IsCompact.exists_isOpen_closure_subset {K U : Set X} (hK : IsCompact K) (hU : U ∈ 𝓝ˢ K) :
    ∃ V, IsOpen V ∧ K ⊆ V ∧ closure V ⊆ U := by
  have hd : Disjoint (𝓝ˢ K) (𝓝ˢ Uᶜ) := by
    simpa [hK.disjoint_nhdsSet_left, disjoint_nhds_nhdsSet,
      ← subset_interior_iff_mem_nhdsSet] using hU
  rcases ((hasBasis_nhdsSet _).disjoint_iff (hasBasis_nhdsSet _)).1 hd
    with ⟨V, ⟨hVo, hKV⟩, W, ⟨hW, hUW⟩, hVW⟩
  refine ⟨V, hVo, hKV, Subset.trans ?_ (compl_subset_comm.1 hUW)⟩
  exact closure_minimal hVW.subset_compl_right hW.isClosed_compl

theorem IsCompact.lift'_closure_nhdsSet {K : Set X} (hK : IsCompact K) :
    (𝓝ˢ K).lift' closure = 𝓝ˢ K := by
  refine le_antisymm (fun U hU ↦ ?_) (le_lift'_closure _)
  rcases hK.exists_isOpen_closure_subset hU with ⟨V, hVo, hKV, hVU⟩
  exact mem_of_superset (mem_lift' <| hVo.mem_nhdsSet.2 hKV) hVU

theorem TopologicalSpace.IsTopologicalBasis.nhds_basis_closure {B : Set (Set X)}
    (hB : IsTopologicalBasis B) (x : X) :
    (𝓝 x).HasBasis (fun s : Set X => x ∈ s ∧ s ∈ B) closure := by
  simpa only [and_comm] using hB.nhds_hasBasis.nhds_closure

theorem TopologicalSpace.IsTopologicalBasis.exists_closure_subset {B : Set (Set X)}
    (hB : IsTopologicalBasis B) {x : X} {s : Set X} (h : s ∈ 𝓝 x) :
    ∃ t ∈ B, x ∈ t ∧ closure t ⊆ s := by
  simpa only [exists_prop, and_assoc] using hB.nhds_hasBasis.nhds_closure.mem_iff.mp h

protected theorem Inducing.regularSpace [TopologicalSpace Y] {f : Y → X} (hf : Inducing f) :
    RegularSpace Y :=
  .of_hasBasis
    (fun b => by rw [hf.nhds_eq_comap b]; exact (closed_nhds_basis _).comap _)
    fun b s hs => by exact hs.2.preimage hf.continuous

theorem regularSpace_induced (f : Y → X) : @RegularSpace Y (induced f ‹_›) :=
  letI := induced f ‹_›
  (inducing_induced f).regularSpace

theorem regularSpace_sInf {X} {T : Set (TopologicalSpace X)} (h : ∀ t ∈ T, @RegularSpace X t) :
    @RegularSpace X (sInf T) := by
  let _ := sInf T
  have : ∀ a, (𝓝 a).HasBasis
      (fun If : Σ I : Set T, I → Set X =>
        If.1.Finite ∧ ∀ i : If.1, If.2 i ∈ @nhds X i a ∧ @IsClosed X i (If.2 i))
      fun If => ⋂ i : If.1, If.snd i := fun a ↦ by
    rw [nhds_sInf, ← iInf_subtype'']
    exact hasBasis_iInf fun t : T => @closed_nhds_basis X t (h t t.2) a
  refine .of_hasBasis this fun a If hIf => isClosed_iInter fun i => ?_
  exact (hIf.2 i).2.mono (sInf_le (i : T).2)

theorem regularSpace_iInf {ι X} {t : ι → TopologicalSpace X} (h : ∀ i, @RegularSpace X (t i)) :
    @RegularSpace X (iInf t) :=
  regularSpace_sInf <| forall_mem_range.mpr h

theorem RegularSpace.inf {X} {t₁ t₂ : TopologicalSpace X} (h₁ : @RegularSpace X t₁)
    (h₂ : @RegularSpace X t₂) : @RegularSpace X (t₁ ⊓ t₂) := by
  rw [inf_eq_iInf]
  exact regularSpace_iInf (Bool.forall_bool.2 ⟨h₂, h₁⟩)

instance {p : X → Prop} : RegularSpace (Subtype p) :=
  embedding_subtype_val.toInducing.regularSpace

instance [TopologicalSpace Y] [RegularSpace Y] : RegularSpace (X × Y) :=
  (regularSpace_induced (@Prod.fst X Y)).inf (regularSpace_induced (@Prod.snd X Y))

instance {ι : Type*} {X : ι → Type*} [∀ i, TopologicalSpace (X i)] [∀ i, RegularSpace (X i)] :
    RegularSpace (∀ i, X i) :=
  regularSpace_iInf fun _ => regularSpace_induced _

/-- In a regular space, if a compact set and a closed set are disjoint, then they have disjoint
neighborhoods. -/
lemma SeparatedNhds.of_isCompact_isClosed {s t : Set X}
    (hs : IsCompact s) (ht : IsClosed t) (hst : Disjoint s t) : SeparatedNhds s t := by
  simpa only [separatedNhds_iff_disjoint, hs.disjoint_nhdsSet_left, disjoint_nhds_nhdsSet,
    ht.closure_eq, disjoint_left] using hst

@[deprecated (since := "2024-01-28")]
alias separatedNhds_of_isCompact_isClosed := SeparatedNhds.of_isCompact_isClosed

end

/-- This technique to witness `HasSeparatingCover` in regular Lindelöf topological spaces
will be used to prove regular Lindelöf spaces are normal. -/
lemma IsClosed.HasSeparatingCover {s t : Set X} [LindelofSpace X] [RegularSpace X]
    (s_cl : IsClosed s) (t_cl : IsClosed t) (st_dis : Disjoint s t) : HasSeparatingCover s t := by
  -- `IsLindelof.indexed_countable_subcover` requires the space be Nonempty
  rcases isEmpty_or_nonempty X with empty_X | nonempty_X
  · rw [subset_eq_empty (t := s) (fun ⦃_⦄ _ ↦ trivial) (univ_eq_empty_iff.mpr empty_X)]
    exact hasSeparatingCovers_iff_separatedNhds.mpr (SeparatedNhds.empty_left t) |>.1
  -- This is almost `HasSeparatingCover`, but is not countable. We define for all `a : X` for use
  -- with `IsLindelof.indexed_countable_subcover` momentarily.
  have (a : X) : ∃ n : Set X, IsOpen n ∧ Disjoint (closure n) t ∧ (a ∈ s → a ∈ n) := by
    wlog ains : a ∈ s
    · exact ⟨∅, isOpen_empty, SeparatedNhds.empty_left t |>.disjoint_closure_left, fun a ↦ ains a⟩
    obtain ⟨n, nna, ncl, nsubkc⟩ := ((regularSpace_TFAE X).out 0 3 :).mp ‹RegularSpace X› a tᶜ <|
      t_cl.compl_mem_nhds (disjoint_left.mp st_dis ains)
    exact
      ⟨interior n,
       isOpen_interior,
       disjoint_left.mpr fun ⦃_⦄ ain ↦
         nsubkc <| (IsClosed.closure_subset_iff ncl).mpr interior_subset ain,
       fun _ ↦ mem_interior_iff_mem_nhds.mpr nna⟩
  -- By Lindelöf, we may obtain a countable subcover witnessing `HasSeparatingCover`
  choose u u_open u_dis u_nhd using this
  obtain ⟨f, f_cov⟩ := s_cl.isLindelof.indexed_countable_subcover
    u u_open (fun a ainh ↦ mem_iUnion.mpr ⟨a, u_nhd a ainh⟩)
  exact ⟨u ∘ f, f_cov, fun n ↦ ⟨u_open (f n), u_dis (f n)⟩⟩


end RegularSpace

section LocallyCompactRegularSpace

/-- In a (possibly non-Hausdorff) locally compact regular space, for every containment `K ⊆ U` of
  a compact set `K` in an open set `U`, there is a compact closed neighborhood `L`
  such that `K ⊆ L ⊆ U`: equivalently, there is a compact closed set `L` such
  that `K ⊆ interior L` and `L ⊆ U`. -/
theorem exists_compact_closed_between [LocallyCompactSpace X] [RegularSpace X]
    {K U : Set X} (hK : IsCompact K) (hU : IsOpen U) (h_KU : K ⊆ U) :
    ∃ L, IsCompact L ∧ IsClosed L ∧ K ⊆ interior L ∧ L ⊆ U :=
  let ⟨L, L_comp, KL, LU⟩ := exists_compact_between hK hU h_KU
  ⟨closure L, L_comp.closure, isClosed_closure, KL.trans <| interior_mono subset_closure,
    L_comp.closure_subset_of_isOpen hU LU⟩

/-- In a locally compact regular space, given a compact set `K` inside an open set `U`, we can find
an open set `V` between these sets with compact closure: `K ⊆ V` and the closure of `V` is
inside `U`. -/
theorem exists_open_between_and_isCompact_closure [LocallyCompactSpace X] [RegularSpace X]
    {K U : Set X} (hK : IsCompact K) (hU : IsOpen U) (hKU : K ⊆ U) :
    ∃ V, IsOpen V ∧ K ⊆ V ∧ closure V ⊆ U ∧ IsCompact (closure V) := by
  rcases exists_compact_closed_between hK hU hKU with ⟨L, L_compact, L_closed, KL, LU⟩
  have A : closure (interior L) ⊆ L := by
    apply (closure_mono interior_subset).trans (le_of_eq L_closed.closure_eq)
  refine ⟨interior L, isOpen_interior, KL, A.trans LU, ?_⟩
  exact L_compact.closure_of_subset interior_subset

@[deprecated WeaklyLocallyCompactSpace.locallyCompactSpace (since := "2023-09-03")]
theorem locally_compact_of_compact [T2Space X] [CompactSpace X] :
    LocallyCompactSpace X :=
  inferInstance

end LocallyCompactRegularSpace

section T25

/-- A T₂.₅ space, also known as a Urysohn space, is a topological space
  where for every pair `x ≠ y`, there are two open sets, with the intersection of closures
  empty, one containing `x` and the other `y` . -/
class T25Space (X : Type u) [TopologicalSpace X] : Prop where
  /-- Given two distinct points in a T₂.₅ space, their filters of closed neighborhoods are
  disjoint. -/
  t2_5 : ∀ ⦃x y : X⦄, x ≠ y → Disjoint ((𝓝 x).lift' closure) ((𝓝 y).lift' closure)

@[simp]
theorem disjoint_lift'_closure_nhds [T25Space X] {x y : X} :
    Disjoint ((𝓝 x).lift' closure) ((𝓝 y).lift' closure) ↔ x ≠ y :=
  ⟨fun h hxy => by simp [hxy, nhds_neBot.ne] at h, fun h => T25Space.t2_5 h⟩

-- see Note [lower instance priority]
instance (priority := 100) T25Space.t2Space [T25Space X] : T2Space X :=
  t2Space_iff_disjoint_nhds.2 fun _ _ hne =>
    (disjoint_lift'_closure_nhds.2 hne).mono (le_lift'_closure _) (le_lift'_closure _)

theorem exists_nhds_disjoint_closure [T25Space X] {x y : X} (h : x ≠ y) :
    ∃ s ∈ 𝓝 x, ∃ t ∈ 𝓝 y, Disjoint (closure s) (closure t) :=
  ((𝓝 x).basis_sets.lift'_closure.disjoint_iff (𝓝 y).basis_sets.lift'_closure).1 <|
    disjoint_lift'_closure_nhds.2 h

theorem exists_open_nhds_disjoint_closure [T25Space X] {x y : X} (h : x ≠ y) :
    ∃ u : Set X,
      x ∈ u ∧ IsOpen u ∧ ∃ v : Set X, y ∈ v ∧ IsOpen v ∧ Disjoint (closure u) (closure v) := by
  simpa only [exists_prop, and_assoc] using
    ((nhds_basis_opens x).lift'_closure.disjoint_iff (nhds_basis_opens y).lift'_closure).1
      (disjoint_lift'_closure_nhds.2 h)

theorem T25Space.of_injective_continuous [TopologicalSpace Y] [T25Space Y] {f : X → Y}
    (hinj : Injective f) (hcont : Continuous f) : T25Space X where
  t2_5 x y hne := (tendsto_lift'_closure_nhds hcont x).disjoint (t2_5 <| hinj.ne hne)
    (tendsto_lift'_closure_nhds hcont y)

theorem Embedding.t25Space [TopologicalSpace Y] [T25Space Y] {f : X → Y} (hf : Embedding f) :
    T25Space X :=
  .of_injective_continuous hf.inj hf.continuous

instance Subtype.instT25Space [T25Space X] {p : X → Prop} : T25Space {x // p x} :=
  embedding_subtype_val.t25Space

end T25

section T3

/-- A T₃ space is a T₀ space which is a regular space. Any T₃ space is a T₁ space, a T₂ space, and
a T₂.₅ space. -/
class T3Space (X : Type u) [TopologicalSpace X] extends T0Space X, RegularSpace X : Prop

instance (priority := 90) instT3Space [T0Space X] [RegularSpace X] : T3Space X := ⟨⟩

theorem RegularSpace.t3Space_iff_t0Space [RegularSpace X] : T3Space X ↔ T0Space X := by
  constructor <;> intro <;> infer_instance

-- see Note [lower instance priority]
instance (priority := 100) T3Space.t25Space [T3Space X] : T25Space X := by
  refine ⟨fun x y hne => ?_⟩
  rw [lift'_nhds_closure, lift'_nhds_closure]
  have : x ∉ closure {y} ∨ y ∉ closure {x} :=
    (t0Space_iff_or_not_mem_closure X).mp inferInstance hne
  simp only [← disjoint_nhds_nhdsSet, nhdsSet_singleton] at this
  exact this.elim id fun h => h.symm

protected theorem Embedding.t3Space [TopologicalSpace Y] [T3Space Y] {f : X → Y}
    (hf : Embedding f) : T3Space X :=
  { toT0Space := hf.t0Space
    toRegularSpace := hf.toInducing.regularSpace }

instance Subtype.t3Space [T3Space X] {p : X → Prop} : T3Space (Subtype p) :=
  embedding_subtype_val.t3Space

instance ULift.instT3Space [T3Space X] : T3Space (ULift X) :=
  embedding_uLift_down.t3Space

instance [TopologicalSpace Y] [T3Space X] [T3Space Y] : T3Space (X × Y) := ⟨⟩

instance {ι : Type*} {X : ι → Type*} [∀ i, TopologicalSpace (X i)] [∀ i, T3Space (X i)] :
    T3Space (∀ i, X i) := ⟨⟩

/-- Given two points `x ≠ y`, we can find neighbourhoods `x ∈ V₁ ⊆ U₁` and `y ∈ V₂ ⊆ U₂`,
with the `Vₖ` closed and the `Uₖ` open, such that the `Uₖ` are disjoint. -/
theorem disjoint_nested_nhds [T3Space X] {x y : X} (h : x ≠ y) :
    ∃ U₁ ∈ 𝓝 x, ∃ V₁ ∈ 𝓝 x, ∃ U₂ ∈ 𝓝 y, ∃ V₂ ∈ 𝓝 y,
      IsClosed V₁ ∧ IsClosed V₂ ∧ IsOpen U₁ ∧ IsOpen U₂ ∧ V₁ ⊆ U₁ ∧ V₂ ⊆ U₂ ∧ Disjoint U₁ U₂ := by
  rcases t2_separation h with ⟨U₁, U₂, U₁_op, U₂_op, x_in, y_in, H⟩
  rcases exists_mem_nhds_isClosed_subset (U₁_op.mem_nhds x_in) with ⟨V₁, V₁_in, V₁_closed, h₁⟩
  rcases exists_mem_nhds_isClosed_subset (U₂_op.mem_nhds y_in) with ⟨V₂, V₂_in, V₂_closed, h₂⟩
  exact ⟨U₁, mem_of_superset V₁_in h₁, V₁, V₁_in, U₂, mem_of_superset V₂_in h₂, V₂, V₂_in,
    V₁_closed, V₂_closed, U₁_op, U₂_op, h₁, h₂, H⟩

open SeparationQuotient

/-- The `SeparationQuotient` of a regular space is a T₃ space. -/
instance [RegularSpace X] : T3Space (SeparationQuotient X) where
  regular {s a} hs ha := by
    rcases surjective_mk a with ⟨a, rfl⟩
    rw [← disjoint_comap_iff surjective_mk, comap_mk_nhds_mk, comap_mk_nhdsSet]
    exact RegularSpace.regular (hs.preimage continuous_mk) ha

end T3

section NormalSpace

/-- A topological space is said to be a *normal space* if any two disjoint closed sets
have disjoint open neighborhoods. -/
class NormalSpace (X : Type u) [TopologicalSpace X] : Prop where
  /-- Two disjoint sets in a normal space admit disjoint neighbourhoods. -/
  normal : ∀ s t : Set X, IsClosed s → IsClosed t → Disjoint s t → SeparatedNhds s t

theorem normal_separation [NormalSpace X] {s t : Set X} (H1 : IsClosed s) (H2 : IsClosed t)
    (H3 : Disjoint s t) : SeparatedNhds s t :=
  NormalSpace.normal s t H1 H2 H3

theorem disjoint_nhdsSet_nhdsSet [NormalSpace X] {s t : Set X} (hs : IsClosed s) (ht : IsClosed t)
    (hd : Disjoint s t) : Disjoint (𝓝ˢ s) (𝓝ˢ t) :=
  (normal_separation hs ht hd).disjoint_nhdsSet

theorem normal_exists_closure_subset [NormalSpace X] {s t : Set X} (hs : IsClosed s) (ht : IsOpen t)
    (hst : s ⊆ t) : ∃ u, IsOpen u ∧ s ⊆ u ∧ closure u ⊆ t := by
  have : Disjoint s tᶜ := Set.disjoint_left.mpr fun x hxs hxt => hxt (hst hxs)
  rcases normal_separation hs (isClosed_compl_iff.2 ht) this with
    ⟨s', t', hs', ht', hss', htt', hs't'⟩
  refine ⟨s', hs', hss', Subset.trans (closure_minimal ?_ (isClosed_compl_iff.2 ht'))
    (compl_subset_comm.1 htt')⟩
  exact fun x hxs hxt => hs't'.le_bot ⟨hxs, hxt⟩

/-- If the codomain of a closed embedding is a normal space, then so is the domain. -/
protected theorem ClosedEmbedding.normalSpace [TopologicalSpace Y] [NormalSpace Y] {f : X → Y}
    (hf : ClosedEmbedding f) : NormalSpace X where
  normal s t hs ht hst := by
    have H : SeparatedNhds (f '' s) (f '' t) :=
      NormalSpace.normal (f '' s) (f '' t) (hf.isClosedMap s hs) (hf.isClosedMap t ht)
        (disjoint_image_of_injective hf.inj hst)
    exact (H.preimage hf.continuous).mono (subset_preimage_image _ _) (subset_preimage_image _ _)

instance (priority := 100) NormalSpace.of_compactSpace_r1Space [CompactSpace X] [R1Space X] :
    NormalSpace X where
  normal _s _t hs ht := .of_isCompact_isCompact_isClosed hs.isCompact ht.isCompact ht

set_option pp.universes true in
/-- A regular topological space with a Lindelöf topology is a normal space. A consequence of e.g.
Corollaries 20.8 and 20.10 of [Willard's *General Topology*][zbMATH02107988] (without the
assumption of Hausdorff). -/
instance (priority := 100) NormalSpace.of_regularSpace_lindelofSpace
    [RegularSpace X] [LindelofSpace X] : NormalSpace X where
  normal _ _ hcl kcl hkdis :=
    hasSeparatingCovers_iff_separatedNhds.mp
    ⟨hcl.HasSeparatingCover kcl hkdis, kcl.HasSeparatingCover hcl (Disjoint.symm hkdis)⟩

instance (priority := 100) NormalSpace.of_regularSpace_secondCountableTopology
    [RegularSpace X] [SecondCountableTopology X] : NormalSpace X :=
  of_regularSpace_lindelofSpace

end NormalSpace

section Normality

/-- A T₄ space is a normal T₁ space. -/
class T4Space (X : Type u) [TopologicalSpace X] extends T1Space X, NormalSpace X : Prop

instance (priority := 100) [T1Space X] [NormalSpace X] : T4Space X := ⟨⟩

-- see Note [lower instance priority]
instance (priority := 100) T4Space.t3Space [T4Space X] : T3Space X where
  regular hs hxs := by simpa only [nhdsSet_singleton] using (normal_separation hs isClosed_singleton
    (disjoint_singleton_right.mpr hxs)).disjoint_nhdsSet

@[deprecated inferInstance (since := "2024-01-28")]
theorem T4Space.of_compactSpace_t2Space [CompactSpace X] [T2Space X] :
    T4Space X := inferInstance

/-- If the codomain of a closed embedding is a T₄ space, then so is the domain. -/
protected theorem ClosedEmbedding.t4Space [TopologicalSpace Y] [T4Space Y] {f : X → Y}
    (hf : ClosedEmbedding f) : T4Space X where
  toT1Space := hf.toEmbedding.t1Space
  toNormalSpace := hf.normalSpace

instance ULift.instT4Space [T4Space X] : T4Space (ULift X) :=
  ULift.closedEmbedding_down.t4Space

namespace SeparationQuotient

/-- The `SeparationQuotient` of a normal space is a normal space. -/
instance [NormalSpace X] : NormalSpace (SeparationQuotient X) where
  normal s t hs ht hd := separatedNhds_iff_disjoint.2 <| by
    rw [← disjoint_comap_iff surjective_mk, comap_mk_nhdsSet, comap_mk_nhdsSet]
    exact disjoint_nhdsSet_nhdsSet (hs.preimage continuous_mk) (ht.preimage continuous_mk)
      (hd.preimage mk)

end SeparationQuotient

variable (X)

end Normality

section CompletelyNormal

/-- A topological space `X` is a *completely normal space* provided that for any two sets `s`, `t`
such that if both `closure s` is disjoint with `t`, and `s` is disjoint with `closure t`,
then there exist disjoint neighbourhoods of `s` and `t`. -/
class CompletelyNormalSpace (X : Type u) [TopologicalSpace X] : Prop where
  /-- If `closure s` is disjoint with `t`, and `s` is disjoint with `closure t`, then `s` and `t`
  admit disjoint neighbourhoods. -/
  completely_normal :
    ∀ ⦃s t : Set X⦄, Disjoint (closure s) t → Disjoint s (closure t) → Disjoint (𝓝ˢ s) (𝓝ˢ t)

export CompletelyNormalSpace (completely_normal)

-- see Note [lower instance priority]
/-- A completely normal space is a normal space. -/
instance (priority := 100) CompletelyNormalSpace.toNormalSpace
    [CompletelyNormalSpace X] : NormalSpace X where
  normal s t hs ht hd := separatedNhds_iff_disjoint.2 <|
    completely_normal (by rwa [hs.closure_eq]) (by rwa [ht.closure_eq])

theorem Embedding.completelyNormalSpace [TopologicalSpace Y] [CompletelyNormalSpace Y] {e : X → Y}
    (he : Embedding e) : CompletelyNormalSpace X := by
  refine ⟨fun s t hd₁ hd₂ => ?_⟩
  simp only [he.toInducing.nhdsSet_eq_comap]
  refine disjoint_comap (completely_normal ?_ ?_)
  · rwa [← subset_compl_iff_disjoint_left, image_subset_iff, preimage_compl,
      ← he.closure_eq_preimage_closure_image, subset_compl_iff_disjoint_left]
  · rwa [← subset_compl_iff_disjoint_right, image_subset_iff, preimage_compl,
      ← he.closure_eq_preimage_closure_image, subset_compl_iff_disjoint_right]

/-- A subspace of a completely normal space is a completely normal space. -/
instance [CompletelyNormalSpace X] {p : X → Prop} : CompletelyNormalSpace { x // p x } :=
  embedding_subtype_val.completelyNormalSpace

instance ULift.instCompletelyNormalSpace [CompletelyNormalSpace X] :
    CompletelyNormalSpace (ULift X) :=
  embedding_uLift_down.completelyNormalSpace

/-- A T₅ space is a completely normal T₁ space. -/
class T5Space (X : Type u) [TopologicalSpace X] extends T1Space X, CompletelyNormalSpace X : Prop

theorem Embedding.t5Space [TopologicalSpace Y] [T5Space Y] {e : X → Y} (he : Embedding e) :
    T5Space X where
  __ := he.t1Space
  completely_normal := by
    have := Embedding.completelyNormalSpace he
    exact completely_normal

-- see Note [lower instance priority]
/-- A `T₅` space is a `T₄` space. -/
instance (priority := 100) T5Space.toT4Space [T5Space X] : T4Space X where
  -- follows from type-class inference

/-- A subspace of a T₅ space is a T₅ space. -/
instance [T5Space X] {p : X → Prop} : T5Space { x // p x } :=
  embedding_subtype_val.t5Space

instance ULift.instT5Space [T5Space X] : T5Space (ULift X) :=
  embedding_uLift_down.t5Space

open SeparationQuotient

/-- The `SeparationQuotient` of a completely normal R₀ space is a T₅ space. -/
instance [CompletelyNormalSpace X] [R0Space X] : T5Space (SeparationQuotient X) where
  t1 := by
    rwa [((t1Space_TFAE (SeparationQuotient X)).out 1 0 :), SeparationQuotient.t1Space_iff]
  completely_normal s t hd₁ hd₂ := by
    rw [← disjoint_comap_iff surjective_mk, comap_mk_nhdsSet, comap_mk_nhdsSet]
    apply completely_normal <;> rw [← preimage_mk_closure]
    exacts [hd₁.preimage mk, hd₂.preimage mk]

end CompletelyNormal

section PerfectlyNormal

/-- A topological space `X` is a *perfectly normal space* provided it is normal and
closed sets are Gδ. -/
class PerfectlyNormalSpace (X : Type u) [TopologicalSpace X] extends NormalSpace X : Prop where
    closed_gdelta : ∀ ⦃h : Set X⦄, IsClosed h → IsGδ h

/-- Lemma that allows the easy conclusion that perfectly normal spaces are completely normal. -/
theorem Disjoint.hasSeparatingCover_closed_gdelta_right {s t : Set X} [NormalSpace X]
    (st_dis : Disjoint s t) (t_cl : IsClosed t) (t_gd : IsGδ t) : HasSeparatingCover s t := by
  obtain ⟨T, T_open, T_count, T_int⟩ := t_gd
  rcases T.eq_empty_or_nonempty with rfl | T_nonempty
  · rw [T_int, sInter_empty] at st_dis
    rw [(s.disjoint_univ).mp st_dis]
    exact t.hasSeparatingCover_empty_left
  obtain ⟨g, g_surj⟩ := T_count.exists_surjective T_nonempty
  choose g' g'_open clt_sub_g' clg'_sub_g using fun n ↦ by
    apply normal_exists_closure_subset t_cl (T_open (g n).1 (g n).2)
    rw [T_int]
    exact sInter_subset_of_mem (g n).2
  have clg'_int : t = ⋂ i, closure (g' i) := by
    apply (subset_iInter fun n ↦ (clt_sub_g' n).trans subset_closure).antisymm
    rw [T_int]
    refine subset_sInter fun t tinT ↦ ?_
    obtain ⟨n, gn⟩ := g_surj ⟨t, tinT⟩
    refine iInter_subset_of_subset n <| (clg'_sub_g n).trans ?_
    rw [gn]
  use fun n ↦ (closure (g' n))ᶜ
  constructor
  · rw [← compl_iInter, subset_compl_comm, ← clg'_int]
    exact st_dis.subset_compl_left
  · refine fun n ↦ ⟨isOpen_compl_iff.mpr isClosed_closure, ?_⟩
    simp only [closure_compl, disjoint_compl_left_iff_subset]
    rw [← closure_eq_iff_isClosed.mpr t_cl] at clt_sub_g'
    exact subset_closure.trans <| (clt_sub_g' n).trans <| (g'_open n).subset_interior_closure

instance (priority := 100) PerfectlyNormalSpace.toCompletelyNormalSpace
    [PerfectlyNormalSpace X] : CompletelyNormalSpace X where
  completely_normal _ _ hd₁ hd₂ := separatedNhds_iff_disjoint.mp <|
    hasSeparatingCovers_iff_separatedNhds.mp
      ⟨(hd₂.hasSeparatingCover_closed_gdelta_right isClosed_closure <|
         closed_gdelta isClosed_closure).mono (fun ⦃_⦄ a ↦ a) subset_closure,
       ((Disjoint.symm hd₁).hasSeparatingCover_closed_gdelta_right isClosed_closure <|
         closed_gdelta isClosed_closure).mono (fun ⦃_⦄ a ↦ a) subset_closure⟩

/-- A T₆ space is a perfectly normal T₁ space. -/
class T6Space (X : Type u) [TopologicalSpace X] extends T1Space X, PerfectlyNormalSpace X : Prop

-- see Note [lower instance priority]
/-- A `T₆` space is a `T₅` space. -/
instance (priority := 100) T6Space.toT5Space [T6Space X] : T5Space X where
  -- follows from type-class inference

end PerfectlyNormal


/-- In a compact T₂ space, the connected component of a point equals the intersection of all
its clopen neighbourhoods. -/
theorem connectedComponent_eq_iInter_isClopen [T2Space X] [CompactSpace X] (x : X) :
    connectedComponent x = ⋂ s : { s : Set X // IsClopen s ∧ x ∈ s }, s := by
  apply Subset.antisymm connectedComponent_subset_iInter_isClopen
  -- Reduce to showing that the clopen intersection is connected.
  refine IsPreconnected.subset_connectedComponent ?_ (mem_iInter.2 fun s => s.2.2)
  -- We do this by showing that any disjoint cover by two closed sets implies
  -- that one of these closed sets must contain our whole thing.
  -- To reduce to the case where the cover is disjoint on all of `X` we need that `s` is closed
  have hs : @IsClosed X _ (⋂ s : { s : Set X // IsClopen s ∧ x ∈ s }, s) :=
    isClosed_iInter fun s => s.2.1.1
  rw [isPreconnected_iff_subset_of_fully_disjoint_closed hs]
  intro a b ha hb hab ab_disj
  -- Since our space is normal, we get two larger disjoint open sets containing the disjoint
  -- closed sets. If we can show that our intersection is a subset of any of these we can then
  -- "descend" this to show that it is a subset of either a or b.
  rcases normal_separation ha hb ab_disj with ⟨u, v, hu, hv, hau, hbv, huv⟩
  obtain ⟨s, H⟩ : ∃ s : Set X, IsClopen s ∧ x ∈ s ∧ s ⊆ u ∪ v := by
    /- Now we find a clopen set `s` around `x`, contained in `u ∪ v`. We utilize the fact that
    `X \ u ∪ v` will be compact, so there must be some finite intersection of clopen neighbourhoods
    of `X` disjoint to it, but a finite intersection of clopen sets is clopen,
    so we let this be our `s`. -/
    have H1 := (hu.union hv).isClosed_compl.isCompact.inter_iInter_nonempty
      (fun s : { s : Set X // IsClopen s ∧ x ∈ s } => s) fun s => s.2.1.1
    rw [← not_disjoint_iff_nonempty_inter, imp_not_comm, not_forall] at H1
    cases' H1 (disjoint_compl_left_iff_subset.2 <| hab.trans <| union_subset_union hau hbv)
      with si H2
    refine ⟨⋂ U ∈ si, Subtype.val U, ?_, ?_, ?_⟩
    · exact isClopen_biInter_finset fun s _ => s.2.1
    · exact mem_iInter₂.2 fun s _ => s.2.2
    · rwa [← disjoint_compl_left_iff_subset, disjoint_iff_inter_eq_empty,
        ← not_nonempty_iff_eq_empty]
  -- So, we get a disjoint decomposition `s = s ∩ u ∪ s ∩ v` of clopen sets. The intersection of all
  -- clopen neighbourhoods will then lie in whichever of u or v x lies in and hence will be a subset
  -- of either a or b.
  · have H1 := isClopen_inter_of_disjoint_cover_clopen H.1 H.2.2 hu hv huv
    rw [union_comm] at H
    have H2 := isClopen_inter_of_disjoint_cover_clopen H.1 H.2.2 hv hu huv.symm
    by_cases hxu : x ∈ u <;> [left; right]
    -- The x ∈ u case.
    · suffices ⋂ s : { s : Set X // IsClopen s ∧ x ∈ s }, ↑s ⊆ u
        from Disjoint.left_le_of_le_sup_right hab (huv.mono this hbv)
      · apply Subset.trans _ s.inter_subset_right
        exact iInter_subset (fun s : { s : Set X // IsClopen s ∧ x ∈ s } => s.1)
          ⟨s ∩ u, H1, mem_inter H.2.1 hxu⟩
    -- If x ∉ u, we get x ∈ v since x ∈ u ∪ v. The rest is then like the x ∈ u case.
    · have h1 : x ∈ v :=
        (hab.trans (union_subset_union hau hbv) (mem_iInter.2 fun i => i.2.2)).resolve_left hxu
      suffices ⋂ s : { s : Set X // IsClopen s ∧ x ∈ s }, ↑s ⊆ v
        from (huv.symm.mono this hau).left_le_of_le_sup_left hab
      · refine Subset.trans ?_ s.inter_subset_right
        exact iInter_subset (fun s : { s : Set X // IsClopen s ∧ x ∈ s } => s.1)
          ⟨s ∩ v, H2, mem_inter H.2.1 h1⟩

section Profinite

/-- A T1 space with a clopen basis is totally separated. -/
theorem totallySeparatedSpace_of_t1_of_basis_clopen [T1Space X]
    (h : IsTopologicalBasis { s : Set X | IsClopen s }) : TotallySeparatedSpace X := by
  constructor
  rintro x - y - hxy
  rcases h.mem_nhds_iff.mp (isOpen_ne.mem_nhds hxy) with ⟨U, hU, hxU, hyU⟩
  exact ⟨U, Uᶜ, hU.isOpen, hU.compl.isOpen, hxU, fun h => hyU h rfl, (union_compl_self U).superset,
    disjoint_compl_right⟩

variable [T2Space X] [CompactSpace X]

/-- A compact Hausdorff space is totally disconnected if and only if it is totally separated, this
  is also true for locally compact spaces. -/
theorem compact_t2_tot_disc_iff_tot_sep : TotallyDisconnectedSpace X ↔ TotallySeparatedSpace X := by
  refine ⟨fun h => ⟨fun x _ y _ => ?_⟩, @TotallySeparatedSpace.totallyDisconnectedSpace _ _⟩
  contrapose!
  intro hyp
  suffices x ∈ connectedComponent y by
    simpa [totallyDisconnectedSpace_iff_connectedComponent_singleton.1 h y, mem_singleton_iff]
  rw [connectedComponent_eq_iInter_isClopen, mem_iInter]
  rintro ⟨w : Set X, hw : IsClopen w, hy : y ∈ w⟩
  by_contra hx
  exact hyp ⟨wᶜ, w, hw.1.isOpen_compl, hw.2, hx, hy, (@isCompl_compl _ w _).symm.codisjoint.top_le,
    disjoint_compl_left⟩
<<<<<<< HEAD
#align compact_t2_tot_disc_iff_tot_sep compact_t2_tot_disc_iff_tot_sep
=======
>>>>>>> 99508fb5

variable [TotallyDisconnectedSpace X]

/-- A totally disconnected compact Hausdorff space is totally separated. -/
instance (priority := 100) : TotallySeparatedSpace X :=
  compact_t2_tot_disc_iff_tot_sep.mp inferInstance

theorem nhds_basis_clopen (x : X) : (𝓝 x).HasBasis (fun s : Set X => x ∈ s ∧ IsClopen s) id :=
  ⟨fun U => by
    constructor
    · have hx : connectedComponent x = {x} :=
        totallyDisconnectedSpace_iff_connectedComponent_singleton.mp ‹_› x
      rw [connectedComponent_eq_iInter_isClopen] at hx
      intro hU
      let N := { s // IsClopen s ∧ x ∈ s }
      rsuffices ⟨⟨s, hs, hs'⟩, hs''⟩ : ∃ s : N, s.val ⊆ U
      · exact ⟨s, ⟨hs', hs⟩, hs''⟩
      haveI : Nonempty N := ⟨⟨univ, isClopen_univ, mem_univ x⟩⟩
      have hNcl : ∀ s : N, IsClosed s.val := fun s => s.property.1.1
      have hdir : Directed Superset fun s : N => s.val := by
        rintro ⟨s, hs, hxs⟩ ⟨t, ht, hxt⟩
        exact ⟨⟨s ∩ t, hs.inter ht, ⟨hxs, hxt⟩⟩, inter_subset_left, inter_subset_right⟩
      have h_nhd : ∀ y ∈ ⋂ s : N, s.val, U ∈ 𝓝 y := fun y y_in => by
        erw [hx, mem_singleton_iff] at y_in
        rwa [y_in]
      exact exists_subset_nhds_of_compactSpace hdir hNcl h_nhd
    · rintro ⟨V, ⟨hxV, -, V_op⟩, hUV : V ⊆ U⟩
      rw [mem_nhds_iff]
      exact ⟨V, hUV, V_op, hxV⟩⟩

theorem isTopologicalBasis_isClopen : IsTopologicalBasis { s : Set X | IsClopen s } := by
  apply isTopologicalBasis_of_isOpen_of_nhds fun U (hU : IsClopen U) => hU.2
  intro x U hxU U_op
  have : U ∈ 𝓝 x := IsOpen.mem_nhds U_op hxU
  rcases (nhds_basis_clopen x).mem_iff.mp this with ⟨V, ⟨hxV, hV⟩, hVU : V ⊆ U⟩
  use V
  tauto

/-- Every member of an open set in a compact Hausdorff totally disconnected space
  is contained in a clopen set contained in the open set. -/
theorem compact_exists_isClopen_in_isOpen {x : X} {U : Set X} (is_open : IsOpen U) (memU : x ∈ U) :
    ∃ V : Set X, IsClopen V ∧ x ∈ V ∧ V ⊆ U :=
  isTopologicalBasis_isClopen.mem_nhds_iff.1 (is_open.mem_nhds memU)

end Profinite

section LocallyCompact

variable {H : Type*} [TopologicalSpace H] [LocallyCompactSpace H] [T2Space H]

/-- A locally compact Hausdorff totally disconnected space has a basis with clopen elements. -/
theorem loc_compact_Haus_tot_disc_of_zero_dim [TotallyDisconnectedSpace H] :
    IsTopologicalBasis { s : Set H | IsClopen s } := by
  refine isTopologicalBasis_of_isOpen_of_nhds (fun u hu => hu.2) fun x U memU hU => ?_
  obtain ⟨s, comp, xs, sU⟩ := exists_compact_subset hU memU
  let u : Set s := ((↑) : s → H) ⁻¹' interior s
  have u_open_in_s : IsOpen u := isOpen_interior.preimage continuous_subtype_val
  lift x to s using interior_subset xs
  haveI : CompactSpace s := isCompact_iff_compactSpace.1 comp
  obtain ⟨V : Set s, VisClopen, Vx, V_sub⟩ := compact_exists_isClopen_in_isOpen u_open_in_s xs
  have VisClopen' : IsClopen (((↑) : s → H) '' V) := by
    refine ⟨comp.isClosed.closedEmbedding_subtype_val.closed_iff_image_closed.1 VisClopen.1, ?_⟩
    let v : Set u := ((↑) : u → s) ⁻¹' V
    have : ((↑) : u → H) = ((↑) : s → H) ∘ ((↑) : u → s) := rfl
    have f0 : Embedding ((↑) : u → H) := embedding_subtype_val.comp embedding_subtype_val
    have f1 : OpenEmbedding ((↑) : u → H) := by
      refine ⟨f0, ?_⟩
      · have : Set.range ((↑) : u → H) = interior s := by
          rw [this, Set.range_comp, Subtype.range_coe, Subtype.image_preimage_coe]
          apply Set.inter_eq_self_of_subset_right interior_subset
        rw [this]
        apply isOpen_interior
    have f2 : IsOpen v := VisClopen.2.preimage continuous_subtype_val
    have f3 : ((↑) : s → H) '' V = ((↑) : u → H) '' v := by
      rw [this, image_comp, Subtype.image_preimage_coe, inter_eq_self_of_subset_right V_sub]
    rw [f3]
    apply f1.isOpenMap v f2
  use (↑) '' V, VisClopen', by simp [Vx], Subset.trans (by simp) sU

/-- A locally compact Hausdorff space is totally disconnected
  if and only if it is totally separated. -/
theorem loc_compact_t2_tot_disc_iff_tot_sep :
    TotallyDisconnectedSpace H ↔ TotallySeparatedSpace H := by
  constructor
  · intro h
    exact totallySeparatedSpace_of_t1_of_basis_clopen loc_compact_Haus_tot_disc_of_zero_dim
  apply TotallySeparatedSpace.totallyDisconnectedSpace

end LocallyCompact

/-- `ConnectedComponents X` is Hausdorff when `X` is Hausdorff and compact -/
instance ConnectedComponents.t2 [T2Space X] [CompactSpace X] : T2Space (ConnectedComponents X) := by
  -- Proof follows that of: https://stacks.math.columbia.edu/tag/0900
  -- Fix 2 distinct connected components, with points a and b
  refine ⟨ConnectedComponents.surjective_coe.forall₂.2 fun a b ne => ?_⟩
  rw [ConnectedComponents.coe_ne_coe] at ne
  have h := connectedComponent_disjoint ne
  -- write ↑b as the intersection of all clopen subsets containing it
  rw [connectedComponent_eq_iInter_isClopen b, disjoint_iff_inter_eq_empty] at h
  -- Now we show that this can be reduced to some clopen containing `↑b` being disjoint to `↑a`
  obtain ⟨U, V, hU, ha, hb, rfl⟩ : ∃ (U : Set X) (V : Set (ConnectedComponents X)),
      IsClopen U ∧ connectedComponent a ∩ U = ∅ ∧ connectedComponent b ⊆ U ∧ (↑) ⁻¹' V = U := by
    have h :=
      (isClosed_connectedComponent (α := X)).isCompact.elim_finite_subfamily_closed
        _ (fun s : { s : Set X // IsClopen s ∧ b ∈ s } => s.2.1.1) h
    cases' h with fin_a ha
    -- This clopen and its complement will separate the connected components of `a` and `b`
    set U : Set X := ⋂ (i : { s // IsClopen s ∧ b ∈ s }) (_ : i ∈ fin_a), i
    have hU : IsClopen U := isClopen_biInter_finset fun i _ => i.2.1
    exact ⟨U, (↑) '' U, hU, ha, subset_iInter₂ fun s _ => s.2.1.connectedComponent_subset s.2.2,
      (connectedComponents_preimage_image U).symm ▸ hU.biUnion_connectedComponent_eq⟩
  rw [ConnectedComponents.quotientMap_coe.isClopen_preimage] at hU
  refine ⟨Vᶜ, V, hU.compl.isOpen, hU.isOpen, ?_, hb mem_connectedComponent, disjoint_compl_left⟩
  exact fun h => flip Set.Nonempty.ne_empty ha ⟨a, mem_connectedComponent, h⟩

set_option linter.style.longFile 2800<|MERGE_RESOLUTION|>--- conflicted
+++ resolved
@@ -1920,10 +1920,6 @@
     RegularSpace X :=
   Iff.mpr ((regularSpace_TFAE X).out 0 4) h
 
-theorem RegularSpace.of_lift'_closure_le (h : ∀ x : X, (𝓝 x).lift' closure ≤ 𝓝 x) :
-    RegularSpace X :=
-  Iff.mpr ((regularSpace_TFAE X).out 0 4) h
-
 theorem RegularSpace.of_lift'_closure (h : ∀ x : X, (𝓝 x).lift' closure = 𝓝 x) : RegularSpace X :=
   Iff.mpr ((regularSpace_TFAE X).out 0 5) h
 
@@ -1984,22 +1980,6 @@
 
 theorem hasBasis_opens_closure (x : X) : (𝓝 x).HasBasis (fun s => x ∈ s ∧ IsOpen s) closure :=
   (nhds_basis_opens x).nhds_closure
-
-theorem IsCompact.exists_isOpen_closure_subset {K U : Set X} (hK : IsCompact K) (hU : U ∈ 𝓝ˢ K) :
-    ∃ V, IsOpen V ∧ K ⊆ V ∧ closure V ⊆ U := by
-  have hd : Disjoint (𝓝ˢ K) (𝓝ˢ Uᶜ) := by
-    simpa [hK.disjoint_nhdsSet_left, disjoint_nhds_nhdsSet,
-      ← subset_interior_iff_mem_nhdsSet] using hU
-  rcases ((hasBasis_nhdsSet _).disjoint_iff (hasBasis_nhdsSet _)).1 hd
-    with ⟨V, ⟨hVo, hKV⟩, W, ⟨hW, hUW⟩, hVW⟩
-  refine ⟨V, hVo, hKV, Subset.trans ?_ (compl_subset_comm.1 hUW)⟩
-  exact closure_minimal hVW.subset_compl_right hW.isClosed_compl
-
-theorem IsCompact.lift'_closure_nhdsSet {K : Set X} (hK : IsCompact K) :
-    (𝓝ˢ K).lift' closure = 𝓝ˢ K := by
-  refine le_antisymm (fun U hU ↦ ?_) (le_lift'_closure _)
-  rcases hK.exists_isOpen_closure_subset hU with ⟨V, hVo, hKV, hVU⟩
-  exact mem_of_superset (mem_lift' <| hVo.mem_nhdsSet.2 hKV) hVU
 
 theorem IsCompact.exists_isOpen_closure_subset {K U : Set X} (hK : IsCompact K) (hU : U ∈ 𝓝ˢ K) :
     ∃ V, IsOpen V ∧ K ⊆ V ∧ closure V ⊆ U := by
@@ -2550,10 +2530,6 @@
   by_contra hx
   exact hyp ⟨wᶜ, w, hw.1.isOpen_compl, hw.2, hx, hy, (@isCompl_compl _ w _).symm.codisjoint.top_le,
     disjoint_compl_left⟩
-<<<<<<< HEAD
-#align compact_t2_tot_disc_iff_tot_sep compact_t2_tot_disc_iff_tot_sep
-=======
->>>>>>> 99508fb5
 
 variable [TotallyDisconnectedSpace X]
 
