/-
Copyright (c) 2022 Andrew Yang. All rights reserved.
Released under Apache 2.0 license as described in the file LICENSE.
Authors: Andrew Yang
-/
import Mathlib.AlgebraicGeometry.Morphisms.Constructors
import Mathlib.AlgebraicGeometry.Morphisms.QuasiCompact
import Mathlib.Topology.QuasiSeparated

/-!
# Quasi-separated morphisms

A morphism of schemes `f : X ⟶ Y` is quasi-separated if the diagonal morphism `X ⟶ X ×[Y] X` is
quasi-compact.

A scheme is quasi-separated if the intersections of any two affine open sets is quasi-compact.
(`AlgebraicGeometry.quasiSeparatedSpace_iff_affine`)

We show that a morphism is quasi-separated if the preimage of every affine open is quasi-separated.

We also show that this property is local at the target,
and is stable under compositions and base-changes.

## Main result
- `AlgebraicGeometry.is_localization_basicOpen_of_qcqs` (**Qcqs lemma**):
  If `U` is qcqs, then `Γ(X, D(f)) ≃ Γ(X, U)_f` for every `f : Γ(X, U)`.

-/


noncomputable section

open CategoryTheory CategoryTheory.Limits Opposite TopologicalSpace

universe u

open scoped AlgebraicGeometry

namespace AlgebraicGeometry

variable {X Y : Scheme.{u}} (f : X ⟶ Y)

/-- A morphism is `QuasiSeparated` if diagonal map is quasi-compact. -/
@[mk_iff]
class QuasiSeparated (f : X ⟶ Y) : Prop where
  /-- A morphism is `QuasiSeparated` if diagonal map is quasi-compact. -/
  diagonalQuasiCompact : QuasiCompact (pullback.diagonal f) := by infer_instance

theorem quasiSeparatedSpace_iff_affine (X : Scheme) :
    QuasiSeparatedSpace X ↔ ∀ U V : X.affineOpens, IsCompact (U ∩ V : Set X) := by
  rw [quasiSeparatedSpace_iff]
  constructor
  · intro H U V; exact H U V U.1.2 U.2.isCompact V.1.2 V.2.isCompact
  · intro H
    suffices
      ∀ (U : X.Opens) (_ : IsCompact U.1) (V : X.Opens) (_ : IsCompact V.1),
        IsCompact (U ⊓ V).1
      by intro U V hU hU' hV hV'; exact this ⟨U, hU⟩ hU' ⟨V, hV⟩ hV'
    intro U hU V hV
    refine compact_open_induction_on V hV ?_ ?_
    · simp
    · intro S _ V hV
      change IsCompact (U.1 ∩ (S.1 ∪ V.1))
      rw [Set.inter_union_distrib_left]
      apply hV.union
      clear hV
      refine compact_open_induction_on U hU ?_ ?_
      · simp
      · intro S _ W hW
        change IsCompact ((S.1 ∪ W.1) ∩ V.1)
        rw [Set.union_inter_distrib_right]
        apply hW.union
        apply H

theorem quasiCompact_affineProperty_iff_quasiSeparatedSpace {X Y : Scheme} [IsAffine Y]
    (f : X ⟶ Y) :
    AffineTargetMorphismProperty.diagonal (fun X _ _ _ ↦ CompactSpace X) f ↔
      QuasiSeparatedSpace X := by
  delta AffineTargetMorphismProperty.diagonal
  rw [quasiSeparatedSpace_iff_affine]
  constructor
  · intro H U V
    haveI : IsAffine _ := U.2
    haveI : IsAffine _ := V.2
<<<<<<< HEAD
    let g : pullback (X.ofRestrict U.1.openEmbedding) (X.ofRestrict V.1.openEmbedding) ⟶ X :=
      pullback.fst _ _ ≫ X.ofRestrict _
=======
    let g : pullback U.1.ι V.1.ι ⟶ X := pullback.fst _ _ ≫ U.1.ι
>>>>>>> 79df7380
    -- Porting note: `inferInstance` does not work here
    have : IsOpenImmersion g := PresheafedSpace.IsOpenImmersion.comp _ _
    have e := Homeomorph.ofEmbedding _ this.base_open.toEmbedding
    rw [IsOpenImmersion.range_pullback_to_base_of_left] at e
    erw [Subtype.range_coe, Subtype.range_coe] at e
    rw [isCompact_iff_compactSpace]
    exact @Homeomorph.compactSpace _ _ _ _ (H _ _) e
  · introv H h₁ h₂
    let g : pullback f₁ f₂ ⟶ X := pullback.fst _ _ ≫ f₁
    -- Porting note: `inferInstance` does not work here
    have : IsOpenImmersion g := PresheafedSpace.IsOpenImmersion.comp _ _
    have e := Homeomorph.ofEmbedding _ this.base_open.toEmbedding
    rw [IsOpenImmersion.range_pullback_to_base_of_left] at e
    simp_rw [isCompact_iff_compactSpace] at H
    exact
      @Homeomorph.compactSpace _ _ _ _
        (H ⟨⟨_, h₁.base_open.isOpen_range⟩, isAffineOpen_opensRange _⟩
          ⟨⟨_, h₂.base_open.isOpen_range⟩, isAffineOpen_opensRange _⟩)
        e.symm

theorem quasiSeparated_eq_diagonal_is_quasiCompact :
    @QuasiSeparated = MorphismProperty.diagonal @QuasiCompact := by ext; exact quasiSeparated_iff _

@[reducible]
instance : HasAffineProperty @QuasiSeparated (fun X _ _ _ ↦ QuasiSeparatedSpace X) where
  __ := HasAffineProperty.copy
    quasiSeparated_eq_diagonal_is_quasiCompact.symm
    (by ext; exact quasiCompact_affineProperty_iff_quasiSeparatedSpace _)

instance (priority := 900) quasiSeparatedOfMono {X Y : Scheme} (f : X ⟶ Y) [Mono f] :
    QuasiSeparated f where

instance quasiSeparated_isStableUnderComposition :
    MorphismProperty.IsStableUnderComposition @QuasiSeparated :=
  quasiSeparated_eq_diagonal_is_quasiCompact.symm ▸
    (MorphismProperty.diagonal_isStableUnderComposition quasiCompact_stableUnderBaseChange)

theorem quasiSeparated_stableUnderBaseChange :
    MorphismProperty.StableUnderBaseChange @QuasiSeparated :=
  quasiSeparated_eq_diagonal_is_quasiCompact.symm ▸ quasiCompact_stableUnderBaseChange.diagonal

instance quasiSeparatedComp {X Y Z : Scheme} (f : X ⟶ Y) (g : Y ⟶ Z) [QuasiSeparated f]
    [QuasiSeparated g] : QuasiSeparated (f ≫ g) :=
  MorphismProperty.comp_mem _ f g inferInstance inferInstance
<<<<<<< HEAD
#align algebraic_geometry.quasi_separated_comp AlgebraicGeometry.quasiSeparatedComp

instance quasiSeparated_respectsIso : MorphismProperty.RespectsIso @QuasiSeparated :=
  quasiSeparated_eq_diagonal_is_quasiCompact.symm ▸ quasiCompact_respectsIso.diagonal
#align algebraic_geometry.quasi_separated_respects_iso AlgebraicGeometry.quasiSeparated_respectsIso

open List in
theorem QuasiSeparated.affine_openCover_TFAE {X Y : Scheme.{u}} (f : X ⟶ Y) :
    TFAE
      [QuasiSeparated f,
        ∃ (𝒰 : Scheme.OpenCover.{u} Y) (_ : ∀ i, IsAffine (𝒰.obj i)),
          ∀ i : 𝒰.J, QuasiSeparatedSpace (pullback f (𝒰.map i) : _),
        ∀ (𝒰 : Scheme.OpenCover.{u} Y) [∀ i, IsAffine (𝒰.obj i)] (i : 𝒰.J),
          QuasiSeparatedSpace (pullback f (𝒰.map i) : _),
        ∀ {U : Scheme} (g : U ⟶ Y) [IsAffine U] [IsOpenImmersion g],
          QuasiSeparatedSpace (pullback f g : _),
        ∃ (𝒰 : Scheme.OpenCover.{u} Y) (_ : ∀ i, IsAffine (𝒰.obj i)) (𝒰' :
          ∀ i : 𝒰.J, Scheme.OpenCover.{u} (pullback f (𝒰.map i))) (_ :
          ∀ i j, IsAffine ((𝒰' i).obj j)),
          ∀ (i : 𝒰.J) (j k : (𝒰' i).J),
            CompactSpace (pullback ((𝒰' i).map j) ((𝒰' i).map k) : _)] := by
  have := QuasiCompact.affineProperty_isLocal.diagonal_affine_openCover_TFAE f
  simp_rw [← quasiCompact_eq_affineProperty, ← quasiSeparated_eq_diagonal_is_quasiCompact,
    quasi_compact_affineProperty_diagonal_eq] at this
  exact this
#align algebraic_geometry.quasi_separated.affine_open_cover_tfae AlgebraicGeometry.QuasiSeparated.affine_openCover_TFAE

theorem QuasiSeparated.isLocalAtTarget : PropertyIsLocalAtTarget @QuasiSeparated :=
  quasiSeparated_eq_affineProperty_diagonal.symm ▸
    QuasiCompact.affineProperty_isLocal.diagonal.targetAffineLocally_isLocal
#align algebraic_geometry.quasi_separated.is_local_at_target AlgebraicGeometry.QuasiSeparated.isLocalAtTarget

open List in
theorem QuasiSeparated.openCover_TFAE {X Y : Scheme.{u}} (f : X ⟶ Y) :
    TFAE
      [QuasiSeparated f,
        ∃ 𝒰 : Scheme.OpenCover.{u} Y,
          ∀ i : 𝒰.J, QuasiSeparated (pullback.snd _ _ : (𝒰.pullbackCover f).obj i ⟶ 𝒰.obj i),
        ∀ (𝒰 : Scheme.OpenCover.{u} Y) (i : 𝒰.J),
          QuasiSeparated (pullback.snd _ _ : (𝒰.pullbackCover f).obj i ⟶ 𝒰.obj i),
        ∀ U : Opens Y, QuasiSeparated (f ∣_ U),
        ∀ {U : Scheme} (g : U ⟶ Y) [IsOpenImmersion g],
          QuasiSeparated (pullback.snd f g),
        ∃ (ι : Type u) (U : ι → Opens Y) (_ : iSup U = ⊤),
          ∀ i, QuasiSeparated (f ∣_ U i)] :=
  QuasiSeparated.isLocalAtTarget.openCover_TFAE f
#align algebraic_geometry.quasi_separated.open_cover_tfae AlgebraicGeometry.QuasiSeparated.openCover_TFAE
=======
>>>>>>> 79df7380

theorem quasiSeparated_over_affine_iff {X Y : Scheme} (f : X ⟶ Y) [IsAffine Y] :
    QuasiSeparated f ↔ QuasiSeparatedSpace X := by
  rw [HasAffineProperty.iff_of_isAffine (P := @QuasiSeparated)]

theorem quasiSeparatedSpace_iff_quasiSeparated (X : Scheme) :
    QuasiSeparatedSpace X ↔ QuasiSeparated (terminal.from X) :=
  (quasiSeparated_over_affine_iff _).symm
<<<<<<< HEAD
#align algebraic_geometry.quasi_separated_space_iff_quasi_separated AlgebraicGeometry.quasiSeparatedSpace_iff_quasiSeparated

theorem QuasiSeparated.affine_openCover_iff {X Y : Scheme.{u}} (𝒰 : Scheme.OpenCover.{u} Y)
    [∀ i, IsAffine (𝒰.obj i)] (f : X ⟶ Y) :
    QuasiSeparated f ↔ ∀ i, QuasiSeparatedSpace (pullback f (𝒰.map i) : _) := by
  rw [quasiSeparated_eq_affineProperty,
    QuasiSeparated.affineProperty_isLocal.affine_openCover_iff f 𝒰]
  rfl
#align algebraic_geometry.quasi_separated.affine_open_cover_iff AlgebraicGeometry.QuasiSeparated.affine_openCover_iff

theorem QuasiSeparated.openCover_iff {X Y : Scheme.{u}} (𝒰 : Scheme.OpenCover.{u} Y) (f : X ⟶ Y) :
    QuasiSeparated f ↔ ∀ i, QuasiSeparated (pullback.snd f (𝒰.map i)) :=
  QuasiSeparated.isLocalAtTarget.openCover_iff f 𝒰
#align algebraic_geometry.quasi_separated.open_cover_iff AlgebraicGeometry.QuasiSeparated.openCover_iff
=======
>>>>>>> 79df7380

instance {X Y S : Scheme} (f : X ⟶ S) (g : Y ⟶ S) [QuasiSeparated g] :
    QuasiSeparated (pullback.fst f g) :=
  quasiSeparated_stableUnderBaseChange.fst f g inferInstance

instance {X Y S : Scheme} (f : X ⟶ S) (g : Y ⟶ S) [QuasiSeparated f] :
    QuasiSeparated (pullback.snd f g) :=
  quasiSeparated_stableUnderBaseChange.snd f g inferInstance

theorem quasiSeparatedSpace_of_quasiSeparated {X Y : Scheme} (f : X ⟶ Y)
    [hY : QuasiSeparatedSpace Y] [QuasiSeparated f] : QuasiSeparatedSpace X := by
  rw [quasiSeparatedSpace_iff_quasiSeparated] at hY ⊢
  rw [← terminalIsTerminal.hom_ext (f ≫ terminal.from Y) (terminal.from X)]
  infer_instance

instance quasiSeparatedSpace_of_isAffine (X : Scheme) [IsAffine X] :
    QuasiSeparatedSpace X := by
  constructor
  intro U V hU hU' hV hV'
  obtain ⟨s, hs, e⟩ := (isCompactOpen_iff_eq_basicOpen_union _).mp ⟨hU', hU⟩
  obtain ⟨s', hs', e'⟩ := (isCompactOpen_iff_eq_basicOpen_union _).mp ⟨hV', hV⟩
  rw [e, e', Set.iUnion₂_inter]
  simp_rw [Set.inter_iUnion₂]
  apply hs.isCompact_biUnion
  intro i _
  apply hs'.isCompact_biUnion
  intro i' _
  change IsCompact (X.basicOpen i ⊓ X.basicOpen i').1
  rw [← Scheme.basicOpen_mul]
  exact ((isAffineOpen_top _).basicOpen _).isCompact

theorem IsAffineOpen.isQuasiSeparated {X : Scheme} {U : X.Opens} (hU : IsAffineOpen U) :
    IsQuasiSeparated (U : Set X) := by
  rw [isQuasiSeparated_iff_quasiSeparatedSpace]
  exacts [@AlgebraicGeometry.quasiSeparatedSpace_of_isAffine _ hU, U.isOpen]

theorem QuasiSeparated.of_comp {X Y Z : Scheme} (f : X ⟶ Y) (g : Y ⟶ Z) [QuasiSeparated (f ≫ g)] :
    QuasiSeparated f := by
  let 𝒰 := (Z.affineCover.pullbackCover g).bind fun x => Scheme.affineCover _
  have (i) : IsAffine (𝒰.obj i) := by dsimp [𝒰]; infer_instance
  apply HasAffineProperty.of_openCover
    ((Z.affineCover.pullbackCover g).bind fun x => Scheme.affineCover _)
  rintro ⟨i, j⟩; dsimp at i j
  refine @quasiSeparatedSpace_of_quasiSeparated _ _ ?_
    (HasAffineProperty.of_isPullback (.of_hasPullback _ (Z.affineCover.map i)) ‹_›) ?_
  · exact pullback.map _ _ _ _ (𝟙 _) _ _ (by simp) (Category.comp_id _) ≫
      (pullbackRightPullbackFstIso g (Z.affineCover.map i) f).hom
  · exact inferInstance

theorem exists_eq_pow_mul_of_isAffineOpen (X : Scheme) (U : X.Opens) (hU : IsAffineOpen U)
    (f : Γ(X, U)) (x : Γ(X, X.basicOpen f)) :
    ∃ (n : ℕ) (y : Γ(X, U)), y |_ X.basicOpen f = (f |_ X.basicOpen f) ^ n * x := by
  have := (hU.isLocalization_basicOpen f).2
  obtain ⟨⟨y, _, n, rfl⟩, d⟩ := this x
  use n, y
  delta TopCat.Presheaf.restrictOpen TopCat.Presheaf.restrict
  simpa [mul_comm x] using d.symm

theorem exists_eq_pow_mul_of_is_compact_of_quasi_separated_space_aux_aux {X : TopCat}
    (F : X.Presheaf CommRingCat) {U₁ U₂ U₃ U₄ U₅ U₆ U₇ : Opens X} {n₁ n₂ : ℕ}
    {y₁ : F.obj (op U₁)} {y₂ : F.obj (op U₂)} {f : F.obj (op <| U₁ ⊔ U₂)}
    {x : F.obj (op U₃)} (h₄₁ : U₄ ≤ U₁) (h₄₂ : U₄ ≤ U₂) (h₅₁ : U₅ ≤ U₁) (h₅₃ : U₅ ≤ U₃)
    (h₆₂ : U₆ ≤ U₂) (h₆₃ : U₆ ≤ U₃) (h₇₄ : U₇ ≤ U₄) (h₇₅ : U₇ ≤ U₅) (h₇₆ : U₇ ≤ U₆)
    (e₁ : y₁ |_ U₅ = (f |_ U₁ |_ U₅) ^ n₁ * x |_ U₅)
    (e₂ : y₂ |_ U₆ = (f |_ U₂ |_ U₆) ^ n₂ * x |_ U₆) :
    (((f |_ U₁) ^ n₂ * y₁) |_ U₄) |_ U₇ = (((f |_ U₂) ^ n₁ * y₂) |_ U₄) |_ U₇ := by
  apply_fun (fun x : F.obj (op U₅) ↦ x |_ U₇) at e₁
  apply_fun (fun x : F.obj (op U₆) ↦ x |_ U₇) at e₂
  dsimp only [TopCat.Presheaf.restrictOpen, TopCat.Presheaf.restrict] at e₁ e₂ ⊢
  simp only [map_mul, map_pow, ← comp_apply, ← op_comp, ← F.map_comp, homOfLE_comp] at e₁ e₂ ⊢
  rw [e₁, e₂, mul_left_comm]

theorem exists_eq_pow_mul_of_is_compact_of_quasi_separated_space_aux (X : Scheme)
    (S : X.affineOpens) (U₁ U₂ : X.Opens) {n₁ n₂ : ℕ} {y₁ : Γ(X, U₁)}
    {y₂ : Γ(X, U₂)} {f : Γ(X, U₁ ⊔ U₂)}
    {x : Γ(X, X.basicOpen f)} (h₁ : S.1 ≤ U₁) (h₂ : S.1 ≤ U₂)
    (e₁ : y₁ |_ X.basicOpen (f |_ U₁) = ((f |_ U₁ |_ X.basicOpen _) ^ n₁) * x |_ X.basicOpen _)
    (e₂ : y₂ |_ X.basicOpen (f |_ U₂) = ((f |_ U₂ |_ X.basicOpen _) ^ n₂) * x |_ X.basicOpen _) :
    ∃ n : ℕ, ∀ m, n ≤ m →
      ((f |_ U₁) ^ (m + n₂) * y₁) |_ S.1 = ((f |_ U₂) ^ (m + n₁) * y₂) |_ S.1 := by
  obtain ⟨⟨_, n, rfl⟩, e⟩ :=
    (@IsLocalization.eq_iff_exists _ _ _ _ _ _
      (S.2.isLocalization_basicOpen (f |_ S.1))
        (((f |_ U₁) ^ n₂ * y₁) |_ S.1)
        (((f |_ U₂) ^ n₁ * y₂) |_ S.1)).mp <| by
    apply exists_eq_pow_mul_of_is_compact_of_quasi_separated_space_aux_aux (e₁ := e₁) (e₂ := e₂)
    · show X.basicOpen _ ≤ _
      simp only [TopCat.Presheaf.restrictOpen, TopCat.Presheaf.restrict]
      repeat rw [Scheme.basicOpen_res] -- Note: used to be part of the `simp only`
      exact inf_le_inf h₁ le_rfl
    · show X.basicOpen _ ≤ _
      simp only [TopCat.Presheaf.restrictOpen, TopCat.Presheaf.restrict]
      repeat rw [Scheme.basicOpen_res] -- Note: used to be part of the `simp only`
      exact inf_le_inf h₂ le_rfl
  use n
  intros m hm
  rw [← tsub_add_cancel_of_le hm]
  simp only [TopCat.Presheaf.restrictOpen, TopCat.Presheaf.restrict,
    pow_add, map_pow, map_mul, ← comp_apply, mul_assoc, ← Functor.map_comp, ← op_comp, homOfLE_comp,
    Subtype.coe_mk] at e ⊢
  rw [e]

theorem exists_eq_pow_mul_of_isCompact_of_isQuasiSeparated (X : Scheme.{u}) (U : X.Opens)
    (hU : IsCompact U.1) (hU' : IsQuasiSeparated U.1) (f : Γ(X, U)) (x : Γ(X, X.basicOpen f)) :
    ∃ (n : ℕ) (y : Γ(X, U)), y |_ X.basicOpen f = (f |_ X.basicOpen f) ^ n * x := by
  delta TopCat.Presheaf.restrictOpen TopCat.Presheaf.restrict
  revert hU' f x
  refine compact_open_induction_on U hU ?_ ?_
  · intro _ f x
    use 0, f
    refine @Subsingleton.elim _
      (CommRingCat.subsingleton_of_isTerminal (X.sheaf.isTerminalOfEqEmpty ?_)) _ _
    erw [eq_bot_iff]
    exact X.basicOpen_le f
  · -- Given `f : 𝒪(S ∪ U), x : 𝒪(X_f)`, we need to show that `f ^ n * x` is the restriction of
    -- some `y : 𝒪(S ∪ U)` for some `n : ℕ`.
    intro S hS U hU hSU f x
    -- We know that such `y₁, n₁` exists on `S` by the induction hypothesis.
    obtain ⟨n₁, y₁, hy₁⟩ :=
      hU (hSU.of_subset Set.subset_union_left) (X.presheaf.map (homOfLE le_sup_left).op f)
        (X.presheaf.map (homOfLE _).op x)
    -- · rw [X.basicOpen_res]; exact inf_le_right
    -- We know that such `y₂, n₂` exists on `U` since `U` is affine.
    obtain ⟨n₂, y₂, hy₂⟩ :=
      exists_eq_pow_mul_of_isAffineOpen X _ U.2 (X.presheaf.map (homOfLE le_sup_right).op f)
        (X.presheaf.map (homOfLE _).op x)
    delta TopCat.Presheaf.restrictOpen TopCat.Presheaf.restrict at hy₂
    -- swap; · rw [X.basicOpen_res]; exact inf_le_right
    -- Since `S ∪ U` is quasi-separated, `S ∩ U` can be covered by finite affine opens.
    obtain ⟨s, hs', hs⟩ :=
      (isCompactOpen_iff_eq_finset_affine_union _).mp
        ⟨hSU _ _ Set.subset_union_left S.2 hS Set.subset_union_right U.1.2
            U.2.isCompact,
          (S ⊓ U.1).2⟩
    haveI := hs'.to_subtype
    cases nonempty_fintype s
    replace hs : S ⊓ U.1 = iSup fun i : s => (i : X.Opens) := by ext1; simpa using hs
    have hs₁ : ∀ i : s, i.1.1 ≤ S := by
      intro i; change (i : X.Opens) ≤ S
      refine le_trans ?_ (inf_le_left (b := U.1))
      erw [hs]
      -- Porting note: have to add argument explicitly
      exact @le_iSup X.Opens s _ (fun (i : s) => (i : X.Opens)) i
    have hs₂ : ∀ i : s, i.1.1 ≤ U.1 := by
      intro i; change (i : X.Opens) ≤ U
      refine le_trans ?_ (inf_le_right (a := S))
      erw [hs]
      -- Porting note: have to add argument explicitly
      exact @le_iSup X.Opens s _ (fun (i : s) => (i : X.Opens)) i
    -- On each affine open in the intersection, we have `f ^ (n + n₂) * y₁ = f ^ (n + n₁) * y₂`
    -- for some `n` since `f ^ n₂ * y₁ = f ^ (n₁ + n₂) * x = f ^ n₁ * y₂` on `X_f`.
    have := fun i ↦ exists_eq_pow_mul_of_is_compact_of_quasi_separated_space_aux
      X i.1 S U (hs₁ i) (hs₂ i) hy₁ hy₂
    choose n hn using this
    -- We can thus choose a big enough `n` such that `f ^ (n + n₂) * y₁ = f ^ (n + n₁) * y₂`
    -- on `S ∩ U`.
    have :
      X.presheaf.map (homOfLE <| inf_le_left).op
          (X.presheaf.map (homOfLE le_sup_left).op f ^ (Finset.univ.sup n + n₂) * y₁) =
        X.presheaf.map (homOfLE <| inf_le_right).op
          (X.presheaf.map (homOfLE le_sup_right).op f ^ (Finset.univ.sup n + n₁) * y₂) := by
      fapply X.sheaf.eq_of_locally_eq' fun i : s => i.1.1
      · refine fun i => homOfLE ?_; erw [hs]
        -- Porting note: have to add argument explicitly
        exact @le_iSup X.Opens s _ (fun (i : s) => (i : X.Opens)) i
      · exact le_of_eq hs
      · intro i
        delta Scheme.sheaf SheafedSpace.sheaf
        repeat rw [← comp_apply,]
        simp only [← Functor.map_comp, ← op_comp]
        apply hn
        exact Finset.le_sup (Finset.mem_univ _)
    use Finset.univ.sup n + n₁ + n₂
    -- By the sheaf condition, since `f ^ (n + n₂) * y₁ = f ^ (n + n₁) * y₂`, it can be glued into
    -- the desired section on `S ∪ U`.
    use (X.sheaf.objSupIsoProdEqLocus S U.1).inv ⟨⟨_ * _, _ * _⟩, this⟩
    refine (X.sheaf.objSupIsoProdEqLocus_inv_eq_iff _ _ _ (X.basicOpen_res _
      (homOfLE le_sup_left).op) (X.basicOpen_res _ (homOfLE le_sup_right).op)).mpr ⟨?_, ?_⟩
    · delta Scheme.sheaf SheafedSpace.sheaf
      rw [add_assoc, add_comm n₁]
      simp only [pow_add, map_pow, map_mul]
      rw [hy₁] -- Note: `simp` can't use this
      repeat rw [← comp_apply] -- Note: `simp` can't use this
      simp only [← mul_assoc, ← Functor.map_comp, ← op_comp, homOfLE_comp]
    · delta Scheme.sheaf SheafedSpace.sheaf
      simp only [pow_add, map_pow, map_mul]
      rw [hy₂] -- Note: `simp` can't use this
      repeat rw [← comp_apply] -- Note: `simp` can't use this
      simp only [← mul_assoc, ← Functor.map_comp, ← op_comp, homOfLE_comp]

/-- If `U` is qcqs, then `Γ(X, D(f)) ≃ Γ(X, U)_f` for every `f : Γ(X, U)`.
This is known as the **Qcqs lemma** in [R. Vakil, *The rising sea*][RisingSea]. -/
theorem is_localization_basicOpen_of_qcqs {X : Scheme} {U : X.Opens} (hU : IsCompact U.1)
    (hU' : IsQuasiSeparated U.1) (f : Γ(X, U)) :
    IsLocalization.Away f (Γ(X, X.basicOpen f)) := by
  constructor
  · rintro ⟨_, n, rfl⟩
    simp only [map_pow, Subtype.coe_mk, RingHom.algebraMap_toAlgebra]
    exact IsUnit.pow _ (RingedSpace.isUnit_res_basicOpen _ f)
  · intro z
    obtain ⟨n, y, e⟩ := exists_eq_pow_mul_of_isCompact_of_isQuasiSeparated X U hU hU' f z
    refine ⟨⟨y, _, n, rfl⟩, ?_⟩
    simpa only [map_pow, Subtype.coe_mk, RingHom.algebraMap_toAlgebra, mul_comm z] using e.symm
  · intro x y
    rw [← sub_eq_zero, ← map_sub, RingHom.algebraMap_toAlgebra]
    simp_rw [← @sub_eq_zero _ _ (_ * x) (_ * y), ← mul_sub]
    generalize x - y = z
    intro H
    obtain ⟨n, e⟩ := exists_pow_mul_eq_zero_of_res_basicOpen_eq_zero_of_isCompact X hU _ _ H
    refine ⟨⟨_, n, rfl⟩, ?_⟩
    simpa [mul_comm z] using e

/-- If `U` is qcqs, then `Γ(X, D(f)) ≃ Γ(X, U)_f` for every `f : Γ(X, U)`.
This is known as the **Qcqs lemma** in [R. Vakil, *The rising sea*][RisingSea]. -/
theorem isIso_ΓSpec_adjunction_unit_app_basicOpen {X : Scheme} [CompactSpace X]
    [QuasiSeparatedSpace X] (f : X.presheaf.obj (op ⊤)) :
    IsIso ((ΓSpec.adjunction.unit.app X).val.c.app (op (PrimeSpectrum.basicOpen f))) := by
  refine @IsIso.of_isIso_comp_right _ _ _ _ _ _ (X.presheaf.map
    (eqToHom (ΓSpec.adjunction_unit_map_basicOpen _ _).symm).op) _ ?_
  rw [ConcreteCategory.isIso_iff_bijective, CommRingCat.forget_map]
  apply (config := { allowSynthFailures := true }) IsLocalization.bijective
  · exact StructureSheaf.IsLocalization.to_basicOpen _ _
  · refine is_localization_basicOpen_of_qcqs ?_ ?_ _
    · exact isCompact_univ
    · exact isQuasiSeparated_univ
  · rw [← CommRingCat.comp_eq_ring_hom_comp]
    simp [RingHom.algebraMap_toAlgebra]
    rw [ΓSpec.toOpen_unit_app_val_c_app'_assoc, ← Functor.map_comp]
    rfl

end AlgebraicGeometry<|MERGE_RESOLUTION|>--- conflicted
+++ resolved
@@ -82,12 +82,7 @@
   · intro H U V
     haveI : IsAffine _ := U.2
     haveI : IsAffine _ := V.2
-<<<<<<< HEAD
-    let g : pullback (X.ofRestrict U.1.openEmbedding) (X.ofRestrict V.1.openEmbedding) ⟶ X :=
-      pullback.fst _ _ ≫ X.ofRestrict _
-=======
     let g : pullback U.1.ι V.1.ι ⟶ X := pullback.fst _ _ ≫ U.1.ι
->>>>>>> 79df7380
     -- Porting note: `inferInstance` does not work here
     have : IsOpenImmersion g := PresheafedSpace.IsOpenImmersion.comp _ _
     have e := Homeomorph.ofEmbedding _ this.base_open.toEmbedding
@@ -132,56 +127,6 @@
 instance quasiSeparatedComp {X Y Z : Scheme} (f : X ⟶ Y) (g : Y ⟶ Z) [QuasiSeparated f]
     [QuasiSeparated g] : QuasiSeparated (f ≫ g) :=
   MorphismProperty.comp_mem _ f g inferInstance inferInstance
-<<<<<<< HEAD
-#align algebraic_geometry.quasi_separated_comp AlgebraicGeometry.quasiSeparatedComp
-
-instance quasiSeparated_respectsIso : MorphismProperty.RespectsIso @QuasiSeparated :=
-  quasiSeparated_eq_diagonal_is_quasiCompact.symm ▸ quasiCompact_respectsIso.diagonal
-#align algebraic_geometry.quasi_separated_respects_iso AlgebraicGeometry.quasiSeparated_respectsIso
-
-open List in
-theorem QuasiSeparated.affine_openCover_TFAE {X Y : Scheme.{u}} (f : X ⟶ Y) :
-    TFAE
-      [QuasiSeparated f,
-        ∃ (𝒰 : Scheme.OpenCover.{u} Y) (_ : ∀ i, IsAffine (𝒰.obj i)),
-          ∀ i : 𝒰.J, QuasiSeparatedSpace (pullback f (𝒰.map i) : _),
-        ∀ (𝒰 : Scheme.OpenCover.{u} Y) [∀ i, IsAffine (𝒰.obj i)] (i : 𝒰.J),
-          QuasiSeparatedSpace (pullback f (𝒰.map i) : _),
-        ∀ {U : Scheme} (g : U ⟶ Y) [IsAffine U] [IsOpenImmersion g],
-          QuasiSeparatedSpace (pullback f g : _),
-        ∃ (𝒰 : Scheme.OpenCover.{u} Y) (_ : ∀ i, IsAffine (𝒰.obj i)) (𝒰' :
-          ∀ i : 𝒰.J, Scheme.OpenCover.{u} (pullback f (𝒰.map i))) (_ :
-          ∀ i j, IsAffine ((𝒰' i).obj j)),
-          ∀ (i : 𝒰.J) (j k : (𝒰' i).J),
-            CompactSpace (pullback ((𝒰' i).map j) ((𝒰' i).map k) : _)] := by
-  have := QuasiCompact.affineProperty_isLocal.diagonal_affine_openCover_TFAE f
-  simp_rw [← quasiCompact_eq_affineProperty, ← quasiSeparated_eq_diagonal_is_quasiCompact,
-    quasi_compact_affineProperty_diagonal_eq] at this
-  exact this
-#align algebraic_geometry.quasi_separated.affine_open_cover_tfae AlgebraicGeometry.QuasiSeparated.affine_openCover_TFAE
-
-theorem QuasiSeparated.isLocalAtTarget : PropertyIsLocalAtTarget @QuasiSeparated :=
-  quasiSeparated_eq_affineProperty_diagonal.symm ▸
-    QuasiCompact.affineProperty_isLocal.diagonal.targetAffineLocally_isLocal
-#align algebraic_geometry.quasi_separated.is_local_at_target AlgebraicGeometry.QuasiSeparated.isLocalAtTarget
-
-open List in
-theorem QuasiSeparated.openCover_TFAE {X Y : Scheme.{u}} (f : X ⟶ Y) :
-    TFAE
-      [QuasiSeparated f,
-        ∃ 𝒰 : Scheme.OpenCover.{u} Y,
-          ∀ i : 𝒰.J, QuasiSeparated (pullback.snd _ _ : (𝒰.pullbackCover f).obj i ⟶ 𝒰.obj i),
-        ∀ (𝒰 : Scheme.OpenCover.{u} Y) (i : 𝒰.J),
-          QuasiSeparated (pullback.snd _ _ : (𝒰.pullbackCover f).obj i ⟶ 𝒰.obj i),
-        ∀ U : Opens Y, QuasiSeparated (f ∣_ U),
-        ∀ {U : Scheme} (g : U ⟶ Y) [IsOpenImmersion g],
-          QuasiSeparated (pullback.snd f g),
-        ∃ (ι : Type u) (U : ι → Opens Y) (_ : iSup U = ⊤),
-          ∀ i, QuasiSeparated (f ∣_ U i)] :=
-  QuasiSeparated.isLocalAtTarget.openCover_TFAE f
-#align algebraic_geometry.quasi_separated.open_cover_tfae AlgebraicGeometry.QuasiSeparated.openCover_TFAE
-=======
->>>>>>> 79df7380
 
 theorem quasiSeparated_over_affine_iff {X Y : Scheme} (f : X ⟶ Y) [IsAffine Y] :
     QuasiSeparated f ↔ QuasiSeparatedSpace X := by
@@ -190,23 +135,6 @@
 theorem quasiSeparatedSpace_iff_quasiSeparated (X : Scheme) :
     QuasiSeparatedSpace X ↔ QuasiSeparated (terminal.from X) :=
   (quasiSeparated_over_affine_iff _).symm
-<<<<<<< HEAD
-#align algebraic_geometry.quasi_separated_space_iff_quasi_separated AlgebraicGeometry.quasiSeparatedSpace_iff_quasiSeparated
-
-theorem QuasiSeparated.affine_openCover_iff {X Y : Scheme.{u}} (𝒰 : Scheme.OpenCover.{u} Y)
-    [∀ i, IsAffine (𝒰.obj i)] (f : X ⟶ Y) :
-    QuasiSeparated f ↔ ∀ i, QuasiSeparatedSpace (pullback f (𝒰.map i) : _) := by
-  rw [quasiSeparated_eq_affineProperty,
-    QuasiSeparated.affineProperty_isLocal.affine_openCover_iff f 𝒰]
-  rfl
-#align algebraic_geometry.quasi_separated.affine_open_cover_iff AlgebraicGeometry.QuasiSeparated.affine_openCover_iff
-
-theorem QuasiSeparated.openCover_iff {X Y : Scheme.{u}} (𝒰 : Scheme.OpenCover.{u} Y) (f : X ⟶ Y) :
-    QuasiSeparated f ↔ ∀ i, QuasiSeparated (pullback.snd f (𝒰.map i)) :=
-  QuasiSeparated.isLocalAtTarget.openCover_iff f 𝒰
-#align algebraic_geometry.quasi_separated.open_cover_iff AlgebraicGeometry.QuasiSeparated.openCover_iff
-=======
->>>>>>> 79df7380
 
 instance {X Y S : Scheme} (f : X ⟶ S) (g : Y ⟶ S) [QuasiSeparated g] :
     QuasiSeparated (pullback.fst f g) :=
