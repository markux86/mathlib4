/-
Copyright (c) 2022 Yaël Dillies. All rights reserved.
Released under Apache 2.0 license as described in the file LICENSE.
Authors: Yaël Dillies, Filippo A. E. Nuccio, Sam van Gool
-/
import Mathlib.Order.Interval.Finset.Basic
import Mathlib.Data.Fintype.Order
import Mathlib.Order.Irreducible
import Mathlib.Order.UpperLower.Basic

/-!
# Birkhoff representation

This file proves two facts which together are commonly referred to as "Birkhoff representation":
1. Any nonempty finite partial order is isomorphic to the partial order of sup-irreducible elements
  in its lattice of lower sets.
2. Any nonempty finite distributive lattice is isomorphic to the lattice of lower sets of its
  partial order of sup-irreducible elements.

## Main declarations

For a finite nonempty partial order `α`:
* `OrderEmbedding.supIrredLowerSet`: `α` is isomorphic to the order of its irreducible lower sets.

If `α` is moreover a distributive lattice:
* `OrderIso.lowerSetSupIrred`: `α` is isomorphic to the lattice of lower sets of its irreducible
  elements.
* `OrderEmbedding.birkhoffSet`, `OrderEmbedding.birkhoffFinset`: Order embedding of `α` into the
  powerset lattice of its irreducible elements.
* `LatticeHom.birkhoffSet`, `LatticeHom.birkhoffFinet`: Same as the previous two, but bundled as
  an injective lattice homomorphism.
* `exists_birkhoff_representation`: `α` embeds into some powerset algebra. You should prefer using
  this over the explicit Birkhoff embedding because the Birkhoff embedding is littered with
  decidability footguns that this existential-packaged version can afford to avoid.

## See also

These results form the object part of finite Stone duality: the functorial contravariant
equivalence between the category of finite distributive lattices and the category of finite
partial orders. TODO: extend to morphisms.

## References

* [G. Birkhoff, *Rings of sets*][birkhoff1937]

## Tags

birkhoff, representation, stone duality, lattice embedding
-/

open Finset Function OrderDual UpperSet LowerSet

variable {α : Type*}

section PartialOrder
variable [PartialOrder α]

namespace UpperSet
variable {s : UpperSet α}

@[simp] lemma infIrred_Ici (a : α) : InfIrred (Ici a) := by
  refine ⟨fun h ↦ Ici_ne_top h.eq_top, fun s t hst ↦ ?_⟩
  have := mem_Ici_iff.2 (le_refl a)
  rw [← hst] at this
  exact this.imp (fun ha ↦ le_antisymm (le_Ici.2 ha) <| hst.ge.trans inf_le_left) fun ha ↦
      le_antisymm (le_Ici.2 ha) <| hst.ge.trans inf_le_right

variable [Finite α]

@[simp] lemma infIrred_iff_of_finite : InfIrred s ↔ ∃ a, Ici a = s := by
  refine ⟨fun hs ↦ ?_, ?_⟩
  · obtain ⟨a, ha, has⟩ := (s : Set α).toFinite.exists_minimal_wrt id _ (coe_nonempty.2 hs.ne_top)
    exact ⟨a, (hs.2 <| erase_inf_Ici ha <| by simpa [eq_comm] using has).resolve_left
      (lt_erase.2 ha).ne'⟩
  · rintro ⟨a, rfl⟩
    exact infIrred_Ici _

end UpperSet

namespace LowerSet
variable {s : LowerSet α}

@[simp] lemma supIrred_Iic (a : α) : SupIrred (Iic a) := by
  refine ⟨fun h ↦ Iic_ne_bot h.eq_bot, fun s t hst ↦ ?_⟩
  have := mem_Iic_iff.2 (le_refl a)
  rw [← hst] at this
  exact this.imp (fun ha ↦ (le_sup_left.trans_eq hst).antisymm <| Iic_le.2 ha) fun ha ↦
    (le_sup_right.trans_eq hst).antisymm <| Iic_le.2 ha

variable [Finite α]

@[simp] lemma supIrred_iff_of_finite : SupIrred s ↔ ∃ a, Iic a = s := by
  refine ⟨fun hs ↦ ?_, ?_⟩
  · obtain ⟨a, ha, has⟩ := (s : Set α).toFinite.exists_maximal_wrt id _ (coe_nonempty.2 hs.ne_bot)
    exact ⟨a, (hs.2 <| erase_sup_Iic ha <| by simpa [eq_comm] using has).resolve_left
      (erase_lt.2 ha).ne⟩
  · rintro ⟨a, rfl⟩
    exact supIrred_Iic _

end LowerSet

namespace OrderEmbedding

/-- The **Birkhoff Embedding** of a finite partial order as sup-irreducible elements in its
lattice of lower sets. -/
def supIrredLowerSet : α ↪o {s : LowerSet α // SupIrred s} where
  toFun a := ⟨Iic a, supIrred_Iic _⟩
  inj' _ := by simp
  map_rel_iff' := by simp

/-- The **Birkhoff Embedding** of a finite partial order as inf-irreducible elements in its
lattice of lower sets. -/
def infIrredUpperSet : α ↪o {s : UpperSet α // InfIrred s} where
  toFun a := ⟨Ici a, infIrred_Ici _⟩
  inj' _ := by simp
  map_rel_iff' := by simp

@[simp] lemma supIrredLowerSet_apply (a : α) : supIrredLowerSet a = ⟨Iic a, supIrred_Iic _⟩ := rfl
@[simp] lemma infIrredUpperSet_apply (a : α) : infIrredUpperSet a = ⟨Ici a, infIrred_Ici _⟩ := rfl

variable [Finite α]

lemma supIrredLowerSet_surjective : Surjective (supIrredLowerSet (α := α)) := by
  aesop (add simp Surjective)

lemma infIrredUpperSet_surjective : Surjective (infIrredUpperSet (α := α)) := by
  aesop (add simp Surjective)

end OrderEmbedding

namespace OrderIso
variable [Finite α]

/-- **Birkhoff Representation for partial orders.** Any partial order is isomorphic
to the partial order of sup-irreducible elements in its lattice of lower sets. -/
noncomputable def supIrredLowerSet : α ≃o {s : LowerSet α // SupIrred s} :=
  RelIso.ofSurjective _ OrderEmbedding.supIrredLowerSet_surjective

/-- **Birkhoff Representation for partial orders.** Any partial order is isomorphic
to the partial order of inf-irreducible elements in its lattice of upper sets. -/
noncomputable def infIrredUpperSet : α ≃o {s : UpperSet α // InfIrred s} :=
  RelIso.ofSurjective _ OrderEmbedding.infIrredUpperSet_surjective

@[simp] lemma supIrredLowerSet_apply (a : α) : supIrredLowerSet a = ⟨Iic a, supIrred_Iic _⟩ := rfl
@[simp] lemma infIrredUpperSet_apply (a : α) : infIrredUpperSet a = ⟨Ici a, infIrred_Ici _⟩ := rfl

end OrderIso
end PartialOrder

namespace OrderIso
section SemilatticeSup
variable [SemilatticeSup α] [OrderBot α] [Finite α]

@[simp] lemma supIrredLowerSet_symm_apply (s : {s : LowerSet α // SupIrred s}) [Fintype s] :
    supIrredLowerSet.symm s = (s.1 : Set α).toFinset.sup id := by
  classical
  obtain ⟨s, hs⟩ := s
  obtain ⟨a, rfl⟩ := supIrred_iff_of_finite.1 hs
  cases nonempty_fintype α
  have : LocallyFiniteOrder α := Fintype.toLocallyFiniteOrder
  simp [symm_apply_eq]

end SemilatticeSup

section SemilatticeInf
variable [SemilatticeInf α] [OrderTop α] [Finite α]

@[simp] lemma infIrredUpperSet_symm_apply (s : {s : UpperSet α // InfIrred s}) [Fintype s] :
    infIrredUpperSet.symm s = (s.1 : Set α).toFinset.inf id := by
  classical
  obtain ⟨s, hs⟩ := s
  obtain ⟨a, rfl⟩ := infIrred_iff_of_finite.1 hs
  cases nonempty_fintype α
  have : LocallyFiniteOrder α := Fintype.toLocallyFiniteOrder
  simp [symm_apply_eq]

end SemilatticeInf
end OrderIso

section DistribLattice
variable [DistribLattice α] [Fintype α] [@DecidablePred α SupIrred]

open Classical in
/-- **Birkhoff Representation for finite distributive lattices**. Any nonempty finite distributive
lattice is isomorphic to the lattice of lower sets of its sup-irreducible elements. -/
noncomputable def OrderIso.lowerSetSupIrred [OrderBot α] : α ≃o LowerSet {a : α // SupIrred a} :=
  Equiv.toOrderIso
    { toFun := fun a ↦ ⟨{b | ↑b ≤ a}, fun b c hcb hba ↦ hba.trans' hcb⟩
      invFun := fun s ↦ (s : Set {a : α // SupIrred a}).toFinset.sup (↑)
      left_inv := fun a ↦ by
        refine le_antisymm (Finset.sup_le fun b ↦ Set.mem_toFinset.1) ?_
        obtain ⟨s, rfl, hs⟩ := exists_supIrred_decomposition a
        exact Finset.sup_le fun i hi ↦
          le_sup_of_le (b := ⟨i, hs hi⟩) (Set.mem_toFinset.2 <| le_sup (f := id) hi) le_rfl
      right_inv := fun s ↦ by
        ext a
        dsimp
        refine ⟨fun ha ↦ ?_, fun ha ↦ ?_⟩
        · obtain ⟨i, hi, ha⟩ := a.2.supPrime.le_finset_sup.1 ha
          exact s.lower ha (Set.mem_toFinset.1 hi)
        · dsimp
          exact le_sup (Set.mem_toFinset.2 ha) }
    (fun b c hbc d ↦ le_trans' hbc) fun s t hst ↦ Finset.sup_mono <| Set.toFinset_mono hst

namespace OrderEmbedding

/-- **Birkhoff's Representation Theorem**. Any finite distributive lattice can be embedded in a
powerset lattice. -/
noncomputable def birkhoffSet : α ↪o Set {a : α // SupIrred a} := by
  by_cases h : IsEmpty α
  · exact OrderEmbedding.ofIsEmpty
  rw [not_isEmpty_iff] at h
  have := Fintype.toOrderBot α
  exact OrderIso.lowerSetSupIrred.toOrderEmbedding.trans ⟨⟨_, SetLike.coe_injective⟩, Iff.rfl⟩

/-- **Birkhoff's Representation Theorem**. Any finite distributive lattice can be embedded in a
powerset lattice. -/
noncomputable def birkhoffFinset : α ↪o Finset {a : α // SupIrred a} := by
  exact birkhoffSet.trans Fintype.finsetOrderIsoSet.symm.toOrderEmbedding

@[simp] lemma coe_birkhoffFinset (a : α) : birkhoffFinset a = birkhoffSet a := by
  classical
  -- TODO: This should be a single `simp` call but `simp` refuses to use
  -- `OrderIso.coe_toOrderEmbedding` and `Fintype.coe_finsetOrderIsoSet_symm`
  simp [birkhoffFinset]
  rw [OrderIso.coe_toOrderEmbedding, Fintype.coe_finsetOrderIsoSet_symm]
  simp

@[simp] lemma birkhoffSet_sup (a b : α) : birkhoffSet (a ⊔ b) = birkhoffSet a ∪ birkhoffSet b := by
  unfold OrderEmbedding.birkhoffSet; split <;> simp [eq_iff_true_of_subsingleton]

@[simp] lemma birkhoffSet_inf (a b : α) : birkhoffSet (a ⊓ b) = birkhoffSet a ∩ birkhoffSet b := by
  unfold OrderEmbedding.birkhoffSet; split <;> simp [eq_iff_true_of_subsingleton]

@[simp] lemma birkhoffSet_apply [OrderBot α] (a : α) :
    birkhoffSet a = OrderIso.lowerSetSupIrred a := by
  simp [birkhoffSet]; have : Subsingleton (OrderBot α) := inferInstance; convert rfl

variable [DecidableEq α]

@[simp] lemma birkhoffFinset_sup (a b : α) :
    birkhoffFinset (a ⊔ b) = birkhoffFinset a ∪ birkhoffFinset b := by
  classical
  dsimp [OrderEmbedding.birkhoffFinset]
  rw [birkhoffSet_sup, OrderIso.coe_toOrderEmbedding]
  simp

@[simp] lemma birkhoffFinset_inf (a b : α) :
    birkhoffFinset (a ⊓ b) = birkhoffFinset a ∩ birkhoffFinset b := by
  classical
  dsimp [OrderEmbedding.birkhoffFinset]
  rw [birkhoffSet_inf, OrderIso.coe_toOrderEmbedding]
  simp
<<<<<<< HEAD

@[simp] lemma birkhoffSet_apply (a : α) :
    birkhoffSet a = OrderIso.lowerSetSupIrred a := by
  simp [birkhoffSet]; have : Subsingleton (OrderBot α) := inferInstance; convert rfl
=======
>>>>>>> 99508fb5

end OrderEmbedding

namespace LatticeHom

/-- **Birkhoff's Representation Theorem**. Any finite distributive lattice can be embedded in a
powerset lattice. -/
noncomputable def birkhoffSet : LatticeHom α (Set {a : α // SupIrred a}) where
  toFun := OrderEmbedding.birkhoffSet
  map_sup' := OrderEmbedding.birkhoffSet_sup
  map_inf' := OrderEmbedding.birkhoffSet_inf

open Classical in
/-- **Birkhoff's Representation Theorem**. Any finite distributive lattice can be embedded in a
powerset lattice. -/
noncomputable def birkhoffFinset : LatticeHom α (Finset {a : α // SupIrred a}) where
  toFun := OrderEmbedding.birkhoffFinset
  map_sup' := OrderEmbedding.birkhoffFinset_sup
  map_inf' := OrderEmbedding.birkhoffFinset_inf

lemma birkhoffFinset_injective : Injective (birkhoffFinset (α := α)) :=
  OrderEmbedding.birkhoffFinset.injective

end LatticeHom

lemma exists_birkhoff_representation.{u} (α : Type u) [Finite α] [DistribLattice α] :
    ∃ (β : Type u) (_ : DecidableEq β) (_ : Fintype β) (f : LatticeHom α (Finset β)),
      Injective f := by
  classical
  cases nonempty_fintype α
  exact ⟨{a : α // SupIrred a}, _, inferInstance, _, LatticeHom.birkhoffFinset_injective⟩

end DistribLattice<|MERGE_RESOLUTION|>--- conflicted
+++ resolved
@@ -251,13 +251,6 @@
   dsimp [OrderEmbedding.birkhoffFinset]
   rw [birkhoffSet_inf, OrderIso.coe_toOrderEmbedding]
   simp
-<<<<<<< HEAD
-
-@[simp] lemma birkhoffSet_apply (a : α) :
-    birkhoffSet a = OrderIso.lowerSetSupIrred a := by
-  simp [birkhoffSet]; have : Subsingleton (OrderBot α) := inferInstance; convert rfl
-=======
->>>>>>> 99508fb5
 
 end OrderEmbedding
 
