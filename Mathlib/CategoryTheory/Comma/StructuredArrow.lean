--- conflicted
+++ resolved
@@ -264,10 +264,6 @@
     · aesop_cat
     · apply T.map_injective
       simpa only [homMk_right, T.map_preimage, ← w m] using (Category.id_comp _).symm
-<<<<<<< HEAD
-#align category_theory.structured_arrow.mk_id_initial CategoryTheory.StructuredArrow.mkIdInitial
-=======
->>>>>>> 99508fb5
 
 variable {A : Type u₃} [Category.{v₃} A] {B : Type u₄} [Category.{v₄} B]
 
@@ -613,10 +609,6 @@
     ext
     apply S.map_injective
     simpa only [homMk_left, S.map_preimage, ← w m] using (Category.comp_id _).symm
-<<<<<<< HEAD
-#align category_theory.costructured_arrow.mk_id_terminal CategoryTheory.CostructuredArrow.mkIdTerminal
-=======
->>>>>>> 99508fb5
 
 variable {A : Type u₃} [Category.{v₃} A] {B : Type u₄} [Category.{v₄} B]
 
