--- conflicted
+++ resolved
@@ -40,30 +40,9 @@
   propext List.mem_cons
 
 alias ⟨eq_or_mem_of_mem_cons, _⟩ := mem_cons
-<<<<<<< HEAD
-#align list.eq_or_mem_of_mem_cons List.eq_or_mem_of_mem_cons
-
-#align list.mem_append List.mem_append
-#align list.mem_append_eq List.mem_append_eq
-#align list.mem_append_left List.mem_append_left
-#align list.mem_append_right List.mem_append_right
 
 theorem not_exists_mem_nil (p : α → Prop) : ¬∃ x ∈ @nil α, p x :=
   fun ⟨_, hx, _⟩ => List.not_mem_nil _ hx
-#align list.not_bex_nil List.not_exists_mem_nil
-
-#align list.ball_nil List.forall_mem_nil
-
-#align list.bex_cons List.exists_mem_cons
-
--- 2024-03-23
-@[deprecated] alias not_bex_nil := not_exists_mem_nil
-@[deprecated] alias bex_cons := exists_mem_cons
-=======
-
-theorem not_exists_mem_nil (p : α → Prop) : ¬∃ x ∈ @nil α, p x :=
-  fun ⟨_, hx, _⟩ => List.not_mem_nil _ hx
->>>>>>> 59de845a
 
 @[deprecated (since := "2024-03-23")] alias not_bex_nil := not_exists_mem_nil
 @[deprecated (since := "2024-03-23")] alias bex_cons := exists_mem_cons
