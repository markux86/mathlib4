/-
Copyright (c) 2023 Jon Eugster. All rights reserved.
Released under Apache 2.0 license as described in the file LICENSE.
Authors: Dagur Asgeirsson, Boris Bolvig Kjær, Jon Eugster, Sina Hazratpour
-/
import Mathlib.CategoryTheory.Sites.Coherent.ReflectsPreregular
import Mathlib.Topology.Category.CompHaus.EffectiveEpi
import Mathlib.Topology.Category.Profinite.Limits
import Mathlib.Topology.Category.Stonean.Basic
/-!

# Effective epimorphisms in `Profinite`

This file proves that `EffectiveEpi`, `Epi` and `Surjective` are all equivalent in `Profinite`.
As a consequence we deduce from the material in
`Mathlib.Topology.Category.CompHausLike.EffectiveEpi` that `Profinite` is `Preregular`
and `Precoherent`.

We also prove that for a finite family of morphisms in `Profinite` with fixed
target, the conditions jointly surjective, jointly epimorphic and effective epimorphic are all
equivalent.
-/

universe u

open CategoryTheory Limits

attribute [local instance] ConcreteCategory.instFunLike

namespace Profinite

open List in
theorem effectiveEpi_tfae
    {B X : Profinite.{u}} (π : X ⟶ B) :
    TFAE
    [ EffectiveEpi π
    , Epi π
    , Function.Surjective π
    ] := by
  tfae_have 1 → 2
<<<<<<< HEAD
  | _ => inferInstance
  tfae_have 2 ↔ 3 := epi_iff_surjective π
  tfae_have 3 → 1 := fun hπ ↦ ⟨⟨struct π hπ⟩⟩
=======
  · intro; infer_instance
  tfae_have 2 ↔ 3
  · exact epi_iff_surjective π
  tfae_have 3 → 1
  · exact fun hπ ↦ ⟨⟨CompHausLike.effectiveEpiStruct π hπ⟩⟩
>>>>>>> 833ac678
  tfae_finish

instance : profiniteToCompHaus.PreservesEffectiveEpis where
  preserves f h :=
    ((CompHaus.effectiveEpi_tfae _).out 0 2).mpr (((Profinite.effectiveEpi_tfae _).out 0 2).mp h)

instance : profiniteToCompHaus.ReflectsEffectiveEpis where
  reflects f h :=
    ((Profinite.effectiveEpi_tfae f).out 0 2).mpr (((CompHaus.effectiveEpi_tfae _).out 0 2).mp h)

/--
An effective presentation of an `X : Profinite` with respect to the inclusion functor from `Stonean`
-/
noncomputable def profiniteToCompHausEffectivePresentation (X : CompHaus) :
    profiniteToCompHaus.EffectivePresentation X where
  p := Stonean.toProfinite.obj X.presentation
  f := CompHaus.presentation.π X
  effectiveEpi := ((CompHaus.effectiveEpi_tfae _).out 0 1).mpr (inferInstance : Epi _)

instance : profiniteToCompHaus.EffectivelyEnough where
  presentation X := ⟨profiniteToCompHausEffectivePresentation X⟩

instance : Preregular Profinite.{u} := profiniteToCompHaus.reflects_preregular

example : Precoherent Profinite.{u} := inferInstance

-- TODO: prove this for `Type*`
open List in
theorem effectiveEpiFamily_tfae
    {α : Type} [Finite α] {B : Profinite.{u}}
    (X : α → Profinite.{u}) (π : (a : α) → (X a ⟶ B)) :
    TFAE
    [ EffectiveEpiFamily X π
    , Epi (Sigma.desc π)
    , ∀ b : B, ∃ (a : α) (x : X a), π a x = b
    ] := by
  tfae_have 2 → 1
  | _ => by
    simpa [← effectiveEpi_desc_iff_effectiveEpiFamily, (effectiveEpi_tfae (Sigma.desc π)).out 0 1]
  tfae_have 1 → 2
<<<<<<< HEAD
  | _ => inferInstance
  tfae_have 3 → 2
  | e => by
    rw [epi_iff_surjective]
    intro b
    obtain ⟨t, x, h⟩ := e b
    refine ⟨Sigma.ι X t x, ?_⟩
    change (Sigma.ι X t ≫ Sigma.desc π) x = _
    simpa using h
  tfae_have 2 → 3
  | e => by
    rw [epi_iff_surjective] at e
    let i : ∐ X ≅ finiteCoproduct X :=
      (colimit.isColimit _).coconePointUniqueUpToIso (finiteCoproduct.isColimit _)
    intro b
    obtain ⟨t, rfl⟩ := e b
    let q := i.hom t
    refine ⟨q.1,q.2,?_⟩
    have : t = i.inv (i.hom t) := show t = (i.hom ≫ i.inv) t by simp only [i.hom_inv_id]; rfl
    rw [this]
    show _ = (i.inv ≫ Sigma.desc π) (i.hom t)
    suffices i.inv ≫ Sigma.desc π = finiteCoproduct.desc X π by
      rw [this]; rfl
    rw [Iso.inv_comp_eq]
    apply colimit.hom_ext
    rintro ⟨a⟩
    simp only [i, Discrete.functor_obj, colimit.ι_desc, Cofan.mk_pt, Cofan.mk_ι_app,
      colimit.comp_coconePointUniqueUpToIso_hom_assoc]
    ext; rfl
=======
  · intro; infer_instance
  tfae_have 3 ↔ 1
  · erw [((CompHaus.effectiveEpiFamily_tfae
      (fun a ↦ profiniteToCompHaus.obj (X a)) (fun a ↦ profiniteToCompHaus.map (π a))).out 2 0 : )]
    exact ⟨fun h ↦ profiniteToCompHaus.finite_effectiveEpiFamily_of_map _ _ h,
      fun _ ↦ inferInstance⟩
>>>>>>> 833ac678
  tfae_finish

theorem effectiveEpiFamily_of_jointly_surjective
    {α : Type} [Finite α] {B : Profinite.{u}}
    (X : α → Profinite.{u}) (π : (a : α) → (X a ⟶ B))
    (surj : ∀ b : B, ∃ (a : α) (x : X a), π a x = b) :
    EffectiveEpiFamily X π :=
  ((effectiveEpiFamily_tfae X π).out 2 0).mp surj

end Profinite<|MERGE_RESOLUTION|>--- conflicted
+++ resolved
@@ -38,17 +38,9 @@
     , Function.Surjective π
     ] := by
   tfae_have 1 → 2
-<<<<<<< HEAD
   | _ => inferInstance
   tfae_have 2 ↔ 3 := epi_iff_surjective π
-  tfae_have 3 → 1 := fun hπ ↦ ⟨⟨struct π hπ⟩⟩
-=======
-  · intro; infer_instance
-  tfae_have 2 ↔ 3
-  · exact epi_iff_surjective π
-  tfae_have 3 → 1
-  · exact fun hπ ↦ ⟨⟨CompHausLike.effectiveEpiStruct π hπ⟩⟩
->>>>>>> 833ac678
+  tfae_have 3 → 1 := fun hπ ↦ ⟨⟨CompHausLike.effectiveEpiStruct π hπ⟩⟩
   tfae_finish
 
 instance : profiniteToCompHaus.PreservesEffectiveEpis where
@@ -89,44 +81,12 @@
   | _ => by
     simpa [← effectiveEpi_desc_iff_effectiveEpiFamily, (effectiveEpi_tfae (Sigma.desc π)).out 0 1]
   tfae_have 1 → 2
-<<<<<<< HEAD
-  | _ => inferInstance
-  tfae_have 3 → 2
-  | e => by
-    rw [epi_iff_surjective]
-    intro b
-    obtain ⟨t, x, h⟩ := e b
-    refine ⟨Sigma.ι X t x, ?_⟩
-    change (Sigma.ι X t ≫ Sigma.desc π) x = _
-    simpa using h
-  tfae_have 2 → 3
-  | e => by
-    rw [epi_iff_surjective] at e
-    let i : ∐ X ≅ finiteCoproduct X :=
-      (colimit.isColimit _).coconePointUniqueUpToIso (finiteCoproduct.isColimit _)
-    intro b
-    obtain ⟨t, rfl⟩ := e b
-    let q := i.hom t
-    refine ⟨q.1,q.2,?_⟩
-    have : t = i.inv (i.hom t) := show t = (i.hom ≫ i.inv) t by simp only [i.hom_inv_id]; rfl
-    rw [this]
-    show _ = (i.inv ≫ Sigma.desc π) (i.hom t)
-    suffices i.inv ≫ Sigma.desc π = finiteCoproduct.desc X π by
-      rw [this]; rfl
-    rw [Iso.inv_comp_eq]
-    apply colimit.hom_ext
-    rintro ⟨a⟩
-    simp only [i, Discrete.functor_obj, colimit.ι_desc, Cofan.mk_pt, Cofan.mk_ι_app,
-      colimit.comp_coconePointUniqueUpToIso_hom_assoc]
-    ext; rfl
-=======
   · intro; infer_instance
   tfae_have 3 ↔ 1
   · erw [((CompHaus.effectiveEpiFamily_tfae
       (fun a ↦ profiniteToCompHaus.obj (X a)) (fun a ↦ profiniteToCompHaus.map (π a))).out 2 0 : )]
     exact ⟨fun h ↦ profiniteToCompHaus.finite_effectiveEpiFamily_of_map _ _ h,
       fun _ ↦ inferInstance⟩
->>>>>>> 833ac678
   tfae_finish
 
 theorem effectiveEpiFamily_of_jointly_surjective
