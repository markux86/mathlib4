--- conflicted
+++ resolved
@@ -443,11 +443,7 @@
 
 /-- This lemma is a special case of `Integrable.of_finite`. -/
 -- Eternal deprecation for discoverability, don't remove
-<<<<<<< HEAD
-@[deprecated Integrable.of_finite, nolint deprecatedNoSince]
-=======
 @[deprecated Integrable.of_finite (since := "2024-10-05"), nolint deprecatedNoSince]
->>>>>>> 3b9c3221
 lemma Integrable.of_isEmpty [IsEmpty α] {f : α → β} : Integrable f μ := .of_finite
 
 @[deprecated (since := "2024-02-05")] alias integrable_of_fintype := Integrable.of_finite
