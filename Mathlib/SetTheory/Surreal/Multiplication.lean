/-
Copyright (c) 2024 Theodore Hwa. All rights reserved.
Released under Apache 2.0 license as described in the file LICENSE.
Authors: Mario Carneiro, Scott Morrison, Violeta Hernández Palacios, Junyan Xu, Theodore Hwa
-/
import Mathlib.Logic.Hydra
import Mathlib.SetTheory.Surreal.Basic

/-!
### Surreal multiplication

In this file, we show that multiplication of surreal numbers is well-defined, and thus the
surreal numbers form a linear ordered commutative ring.

An inductive argument proves the following three main theorems:
* P1: being numeric is closed under multiplication,
* P2: multiplying a numeric pregame by equivalent numeric pregames results in equivalent pregames,
* P3: the product of two positive numeric pregames is positive (`mul_pos`).

This is Theorem 8 in [Conway2001], or Theorem 3.8 in [SchleicherStoll]. P1 allows us to define
multiplication as an operation on numeric pregames, P2 says that this is well-defined as an
operation on the quotient by `PGame.Equiv`, namely the surreal numbers, and P3 is an axiom that
needs to be satisfied for the surreals to be a `OrderedRing`.

We follow the proof in [SchleicherStoll], except that we use the well-foundedness of
the hydra relation `CutExpand` on `Multiset PGame` instead of the argument based
on a depth function in the paper.

In the argument, P3 is stated with four variables `x₁`, `x₂`, `y₁`, `y₂` satisfying `x₁ < x₂` and
`y₁ < y₂`, and says that `x₁ * y₂ + x₂ * x₁ < x₁ * y₁ + x₂ * y₂`, which is equivalent to
`0 < x₂ - x₁ → 0 < y₂ - y₁ → 0 < (x₂ - x₁) * (y₂ - y₁)`, i.e.
`@mul_pos PGame _ (x₂ - x₁) (y₂ - y₁)`. It has to be stated in this form and not in terms of
`mul_pos` because we need to show P1, P2 and (a specialized form of) P3 simultaneously, and
for example `P1 x y` will be deduced from P3 with variables taking values simpler than `x` or `y`
(among other induction hypotheses), but if you subtract two pregames simpler than `x` or `y`,
the result may no longer be simpler.

The specialized version of P3 is called P4, which takes only three arguments `x₁`, `x₂`, `y` and
requires that `y₂ = y` or `-y` and that `y₁` is a left option of `y₂`. After P1, P2 and P4 are
shown, a further inductive argument (this time using the `GameAdd` relation) proves P3 in full.

Implementation strategy of the inductive argument: we
* extract specialized versions (`IH1`, `IH2`, `IH3`, `IH4` and `IH24`) of the induction hypothesis
  that are easier to apply (taking `IsOption` arguments directly), and
* show they are invariant under certain symmetries (permutation and negation of arguments) and that
  the induction hypothesis indeed implies the specialized versions.
* utilize the symmetries to minimize calculation.

The whole proof features a clear separation into lemmas of different roles:
* verification of symmetry properties of P and IH (`P3_comm`, `ih1_neg_left`, etc.),
* calculations that connect P1, P2, P3, and inequalities between the product of
  two surreals and its options (`mulOption_lt_iff_P1`, etc.),
* specializations of the induction hypothesis
  (`numeric_option_mul`, `ih1`, `ih1_swap`, `ih₁₂`, `ih4`, etc.),
* application of specialized induction hypothesis
  (`P1_of_ih`, `mul_right_le_of_equiv`, `P3_of_lt`, etc.).

## References

* [Conway, *On numbers and games*][Conway2001]
* [Schleicher, Stoll, *An introduction to Conway's games and numbers*][SchleicherStoll]

-/

universe u

open SetTheory Game PGame WellFounded

namespace Surreal.Multiplication

/-- The nontrivial part of P1 in [SchleicherStoll] says that the left options of `x * y` are less
  than the right options, and this is the general form of these statements. -/
def P1 (x₁ x₂ x₃ y₁ y₂ y₃ : PGame) :=
  ⟦x₁ * y₁⟧ + ⟦x₂ * y₂⟧ - ⟦x₁ * y₂⟧ < ⟦x₃ * y₁⟧ + ⟦x₂ * y₃⟧ - (⟦x₃ * y₃⟧ : Game)

/-- The proposition P2, without numericity assumptions. -/
def P2 (x₁ x₂ y : PGame) := x₁ ≈ x₂ → ⟦x₁ * y⟧ = (⟦x₂ * y⟧ : Game)

/-- The proposition P3, without the `x₁ < x₂` and `y₁ < y₂` assumptions. -/
def P3 (x₁ x₂ y₁ y₂ : PGame) := ⟦x₁ * y₂⟧ + ⟦x₂ * y₁⟧ < ⟦x₁ * y₁⟧ + (⟦x₂ * y₂⟧ : Game)

/-- The proposition P4, without numericity assumptions. In the references, the second part of the
  conjunction is stated as `∀ j, P3 x₁ x₂ y (y.moveRight j)`, which is equivalent to our statement
  by `P3_comm` and `P3_neg`. We choose to state everything in terms of left options for uniform
  treatment. -/
def P4 (x₁ x₂ y : PGame) :=
  x₁ < x₂ → (∀ i, P3 x₁ x₂ (y.moveLeft i) y) ∧ ∀ j, P3 x₁ x₂ ((-y).moveLeft j) (-y)

/-- The conjunction of P2 and P4. -/
def P24 (x₁ x₂ y : PGame) : Prop := P2 x₁ x₂ y ∧ P4 x₁ x₂ y

variable {x x₁ x₂ x₃ x' y y₁ y₂ y₃ y' : PGame.{u}}

/-! #### Symmetry properties of P1, P2, P3, and P4 -/

lemma P3_comm : P3 x₁ x₂ y₁ y₂ ↔ P3 y₁ y₂ x₁ x₂ := by
  rw [P3, P3, add_comm]
  congr! 2 <;> rw [quot_mul_comm]

lemma P3.trans (h₁ : P3 x₁ x₂ y₁ y₂) (h₂ : P3 x₂ x₃ y₁ y₂) : P3 x₁ x₃ y₁ y₂ := by
  rw [P3] at h₁ h₂
  rw [P3, ← add_lt_add_iff_left (⟦x₂ * y₁⟧ + ⟦x₂ * y₂⟧)]
  convert add_lt_add h₁ h₂ using 1 <;> abel

lemma P3_neg : P3 x₁ x₂ y₁ y₂ ↔ P3 (-x₂) (-x₁) y₁ y₂ := by
  simp_rw [P3, quot_neg_mul]
  rw [← _root_.neg_lt_neg_iff]
  abel_nf

lemma P2_neg_left : P2 x₁ x₂ y ↔ P2 (-x₂) (-x₁) y := by
  rw [P2, P2]
  constructor
  · rw [quot_neg_mul, quot_neg_mul, eq_comm, neg_inj, neg_equiv_neg_iff, PGame.equiv_comm]
    exact (· ·)
  · rw [PGame.equiv_comm, neg_equiv_neg_iff, quot_neg_mul, quot_neg_mul, neg_inj, eq_comm]
    exact (· ·)

lemma P2_neg_right : P2 x₁ x₂ y ↔ P2 x₁ x₂ (-y) := by
  rw [P2, P2, quot_mul_neg, quot_mul_neg, neg_inj]

lemma P4_neg_left : P4 x₁ x₂ y ↔ P4 (-x₂) (-x₁) y := by
  simp_rw [P4, PGame.neg_lt_neg_iff, moveLeft_neg', ← P3_neg]

lemma P4_neg_right : P4 x₁ x₂ y ↔ P4 x₁ x₂ (-y) := by
  rw [P4, P4, neg_neg, and_comm]

lemma P24_neg_left : P24 x₁ x₂ y ↔ P24 (-x₂) (-x₁) y := by rw [P24, P24, P2_neg_left, P4_neg_left]
lemma P24_neg_right : P24 x₁ x₂ y ↔ P24 x₁ x₂ (-y) := by rw [P24, P24, P2_neg_right, P4_neg_right]

/-! #### Explicit calculations necessary for the main proof -/

lemma mulOption_lt_iff_P1 {i j k l} :
    (⟦mulOption x y i k⟧ : Game) < -⟦mulOption x (-y) j l⟧ ↔
    P1 (x.moveLeft i) x (x.moveLeft j) y (y.moveLeft k) (-(-y).moveLeft l) := by
  dsimp only [P1, mulOption, quot_sub, quot_add]
  simp_rw [neg_sub', neg_add, quot_mul_neg, neg_neg]

lemma mulOption_lt_mul_iff_P3 {i j} :
    ⟦mulOption x y i j⟧ < (⟦x * y⟧ : Game) ↔ P3 (x.moveLeft i) x (y.moveLeft j) y := by
  dsimp only [mulOption, quot_sub, quot_add]
  exact sub_lt_iff_lt_add'

lemma P1_of_eq (he : x₁ ≈ x₃) (h₁ : P2 x₁ x₃ y₁) (h₃ : P2 x₁ x₃ y₃) (h3 : P3 x₁ x₂ y₂ y₃) :
    P1 x₁ x₂ x₃ y₁ y₂ y₃ := by
  rw [P1, ← h₁ he, ← h₃ he, sub_lt_sub_iff]
  convert add_lt_add_left h3 ⟦x₁ * y₁⟧ using 1 <;> abel

lemma P1_of_lt (h₁ : P3 x₃ x₂ y₂ y₃) (h₂ : P3 x₁ x₃ y₂ y₁) : P1 x₁ x₂ x₃ y₁ y₂ y₃ := by
  rw [P1, sub_lt_sub_iff, ← add_lt_add_iff_left ⟦x₃ * y₂⟧]
  convert add_lt_add h₁ h₂ using 1 <;> abel

/-- The type of lists of arguments for P1, P2, and P4. -/
inductive Args : Type (u+1)
  | P1 (x y : PGame.{u}) : Args
  | P24 (x₁ x₂ y : PGame.{u}) : Args

/-- The multiset associated to a list of arguments. -/
def Args.toMultiset : Args → Multiset PGame
  | (Args.P1 x y) => {x, y}
  | (Args.P24 x₁ x₂ y) => {x₁, x₂, y}

/-- A list of arguments is numeric if all the arguments are. -/
def Args.Numeric (a : Args) := ∀ x ∈ a.toMultiset, SetTheory.PGame.Numeric x

lemma Args.numeric_P1 {x y} : (Args.P1 x y).Numeric ↔ x.Numeric ∧ y.Numeric := by
  simp [Args.Numeric, Args.toMultiset]

lemma Args.numeric_P24 {x₁ x₂ y} :
    (Args.P24 x₁ x₂ y).Numeric ↔ x₁.Numeric ∧ x₂.Numeric ∧ y.Numeric := by
  simp [Args.Numeric, Args.toMultiset]

open Relation

/-- The relation specifying when a list of (pregame) arguments is considered simpler than another:
  `ArgsRel a₁ a₂` is true if `a₁`, considered as a multiset, can be obtained from `a₂` by
  repeatedly removing a pregame from `a₂` and adding back one or two options of the pregame.  -/
def ArgsRel := InvImage (TransGen <| CutExpand IsOption) Args.toMultiset

/-- `ArgsRel` is well-founded. -/
theorem argsRel_wf : WellFounded ArgsRel := InvImage.wf _ wf_isOption.cutExpand.transGen

/-- The statement that we will show by induction using the well-founded relation `ArgsRel`. -/
def P124 : Args → Prop
  | (Args.P1 x y) => Numeric (x * y)
  | (Args.P24 x₁ x₂ y) => P24 x₁ x₂ y

/-- The property that all arguments are numeric is leftward-closed under `ArgsRel`. -/
lemma ArgsRel.numeric_closed {a' a} : ArgsRel a' a → a.Numeric → a'.Numeric :=
  TransGen.closed' <| @cutExpand_closed _ IsOption ⟨wf_isOption.isIrrefl.1⟩ _ Numeric.isOption

/-- A specialized induction hypothesis used to prove P1. -/
def IH1 (x y : PGame) : Prop :=
  ∀ ⦃x₁ x₂ y'⦄, IsOption x₁ x → IsOption x₂ x → (y' = y ∨ IsOption y' y) → P24 x₁ x₂ y'

/-! #### Symmetry properties of `IH1` -/

lemma ih1_neg_left : IH1 x y → IH1 (-x) y :=
  fun h x₁ x₂ y' h₁ h₂ hy ↦ by
    rw [isOption_neg] at h₁ h₂
    exact P24_neg_left.2 (h h₂ h₁ hy)

lemma ih1_neg_right : IH1 x y → IH1 x (-y) :=
  fun h x₁ x₂ y' ↦ by
    rw [← neg_eq_iff_eq_neg, isOption_neg, P24_neg_right]
    apply h

/-! #### Specialize `ih` to obtain specialized induction hypotheses for P1 -/

<<<<<<< HEAD

=======
>>>>>>> 08570c45
lemma numeric_option_mul (ih : ∀ a, ArgsRel a (Args.P1 x y) → P124 a) (h : IsOption x' x) :
    (x' * y).Numeric :=
  ih (Args.P1 x' y) (TransGen.single <| cutExpand_pair_left h)

lemma numeric_mul_option (ih : ∀ a, ArgsRel a (Args.P1 x y) → P124 a) (h : IsOption y' y) :
    (x * y').Numeric :=
  ih (Args.P1 x y') (TransGen.single <| cutExpand_pair_right h)

lemma numeric_option_mul_option (ih : ∀ a, ArgsRel a (Args.P1 x y) → P124 a) (hx : IsOption x' x)
    (hy : IsOption y' y) : (x' * y').Numeric :=
  ih (Args.P1 x' y') ((TransGen.single <| cutExpand_pair_right hy).tail <| cutExpand_pair_left hx)

lemma ih1 (ih : ∀ a, ArgsRel a (Args.P1 x y) → P124 a) : IH1 x y := by
  rintro x₁ x₂ y' h₁ h₂ (rfl|hy) <;> apply ih (Args.P24 _ _ _)
  on_goal 2 => refine TransGen.tail ?_ (cutExpand_pair_right hy)
  all_goals exact TransGen.single (cutExpand_double_left h₁ h₂)

lemma ih1_swap (ih : ∀ a, ArgsRel a (Args.P1 x y) → P124 a) : IH1 y x := ih1 <| by
  simp_rw [ArgsRel, InvImage, Args.toMultiset, Multiset.pair_comm] at ih ⊢
  exact ih

lemma P3_of_ih (hy : Numeric y) (ihyx : IH1 y x) (i k l) :
    P3 (x.moveLeft i) x (y.moveLeft k) (-(-y).moveLeft l) :=
  P3_comm.2 <| ((ihyx (IsOption.moveLeft k) (isOption_neg.1 <| .moveLeft l) <| Or.inl rfl).2
    (by rw [← moveRight_neg_symm]; apply hy.left_lt_right)).1 i

lemma P24_of_ih (ihxy : IH1 x y) (i j) : P24 (x.moveLeft i) (x.moveLeft j) y :=
  ihxy (IsOption.moveLeft i) (IsOption.moveLeft j) (Or.inl rfl)

section

lemma mulOption_lt_of_lt (hy : y.Numeric) (ihxy : IH1 x y) (ihyx : IH1 y x) (i j k l)
    (h : x.moveLeft i < x.moveLeft j) :
    (⟦mulOption x y i k⟧ : Game) < -⟦mulOption x (-y) j l⟧ :=
  mulOption_lt_iff_P1.2 <| P1_of_lt (P3_of_ih hy ihyx j k l) <| ((P24_of_ih ihxy i j).2 h).1 k

lemma mulOption_lt (hx : x.Numeric) (hy : y.Numeric) (ihxy : IH1 x y) (ihyx : IH1 y x) (i j k l) :
    (⟦mulOption x y i k⟧ : Game) < -⟦mulOption x (-y) j l⟧ := by
  obtain (h|h|h) := lt_or_equiv_or_gt (hx.moveLeft i) (hx.moveLeft j)
  · exact mulOption_lt_of_lt hy ihxy ihyx i j k l h
  · have ml := @IsOption.moveLeft
    exact mulOption_lt_iff_P1.2 (P1_of_eq h (P24_of_ih ihxy i j).1
      (ihxy (ml i) (ml j) <| Or.inr <| isOption_neg.1 <| ml l).1 <| P3_of_ih hy ihyx i k l)
  · rw [mulOption_neg_neg, lt_neg]
    exact mulOption_lt_of_lt hy.neg (ih1_neg_right ihxy) (ih1_neg_left ihyx) j i l _ h

end

/-- P1 follows from the induction hypothesis. -/
theorem P1_of_ih (ih : ∀ a, ArgsRel a (Args.P1 x y) → P124 a) (hx : x.Numeric) (hy : y.Numeric) :
    (x * y).Numeric := by
  have ihxy := ih1 ih
  have ihyx := ih1_swap ih
  have ihxyn := ih1_neg_left (ih1_neg_right ihxy)
  have ihyxn := ih1_neg_left (ih1_neg_right ihyx)
  refine numeric_def.mpr ⟨?_, ?_, ?_⟩
  · simp_rw [lt_iff_game_lt]
    intro i
    rw [rightMoves_mul_iff]
    constructor <;> (intro j l; revert i; rw [leftMoves_mul_iff (_ > ·)]; constructor <;> intro i k)
    · apply mulOption_lt hx hy ihxy ihyx
    · simp_rw [← mulOption_symm (-y), mulOption_neg_neg x]
      apply mulOption_lt hy.neg hx.neg ihyxn ihxyn
    · simp only [← mulOption_symm y]
      apply mulOption_lt hy hx ihyx ihxy
    · rw [mulOption_neg_neg y]
      apply mulOption_lt hx.neg hy.neg ihxyn ihyxn
  all_goals
    cases x; cases y
    rintro (⟨i,j⟩|⟨i,j⟩) <;>
    refine ((numeric_option_mul ih ?_).add <| numeric_mul_option ih ?_).sub
      (numeric_option_mul_option ih ?_ ?_) <;>
    solve_by_elim [IsOption.mk_left, IsOption.mk_right]

/-- A specialized induction hypothesis used to prove P2 and P4. -/
def IH24 (x₁ x₂ y : PGame) : Prop :=
  ∀ ⦃z⦄, (IsOption z x₁ → P24 z x₂ y) ∧ (IsOption z x₂ → P24 x₁ z y) ∧ (IsOption z y → P24 x₁ x₂ z)

/-- A specialized induction hypothesis used to prove P4. -/
def IH4 (x₁ x₂ y : PGame) : Prop :=
  ∀ ⦃z w⦄, IsOption w y → (IsOption z x₁ → P2 z x₂ w) ∧ (IsOption z x₂ → P2 x₁ z w)

/-! #### Specialize `ih'` to obtain specialized induction hypotheses for P2 and P4 -/

lemma ih₁₂ (ih' : ∀ a, ArgsRel a (Args.P24 x₁ x₂ y) → P124 a) : IH24 x₁ x₂ y := by
  rw [IH24]
  refine fun z ↦ ⟨?_, ?_, ?_⟩ <;>
    refine fun h ↦ ih' (Args.P24 _ _ _) (TransGen.single ?_)
  · exact (cutExpand_add_right {y}).2 (cutExpand_pair_left h)
  · exact (cutExpand_add_left {x₁}).2 (cutExpand_pair_left h)
  · exact (cutExpand_add_left {x₁}).2 (cutExpand_pair_right h)

lemma ih₂₁ (ih' : ∀ a, ArgsRel a (Args.P24 x₁ x₂ y) → P124 a) : IH24 x₂ x₁ y := ih₁₂ <| by
  simp_rw [ArgsRel, InvImage, Args.toMultiset, Multiset.pair_comm] at ih' ⊢
  suffices {x₁, y, x₂} = {x₂, y, x₁} by rwa [← this]
  dsimp only [Multiset.insert_eq_cons, ← Multiset.singleton_add] at ih' ⊢
  abel

lemma ih4 (ih' : ∀ a, ArgsRel a (Args.P24 x₁ x₂ y) → P124 a) : IH4 x₁ x₂ y := by
  refine fun z w h ↦ ⟨?_, ?_⟩
  all_goals
    intro h'
    apply (ih' (Args.P24 _ _ _) <| (TransGen.single _).tail <|
      (cutExpand_add_left {x₁}).2 <| cutExpand_pair_right h).1
    try exact (cutExpand_add_right {w}).2 <| cutExpand_pair_left h'
    try exact (cutExpand_add_right {w}).2 <| cutExpand_pair_right h'

lemma numeric_of_ih (ih' : ∀ a, ArgsRel a (Args.P24 x₁ x₂ y) → P124 a) :
    (x₁ * y).Numeric ∧ (x₂ * y).Numeric := by
  constructor <;> refine ih' (Args.P1 _ _) (TransGen.single ?_)
  · exact (cutExpand_add_right {y}).2 <| (cutExpand_add_left {x₁}).2 cutExpand_zero
  · exact (cutExpand_add_right {x₂, y}).2 cutExpand_zero

/-- Symmetry properties of `IH24`. -/
lemma ih24_neg : IH24 x₁ x₂ y → IH24 (-x₂) (-x₁) y ∧ IH24 x₁ x₂ (-y) := by
  simp_rw [IH24, ← P24_neg_right, isOption_neg]
  refine fun h ↦ ⟨fun z ↦ ⟨?_, ?_, ?_⟩,
    fun z ↦ ⟨(@h z).1, (@h z).2.1, P24_neg_right.2 ∘ (@h <| -z).2.2⟩⟩
  all_goals
    rw [P24_neg_left]
    simp only [neg_neg]
    first | exact (@h <| -z).2.1 | exact (@h <| -z).1 | exact (@h z).2.2

/-- Symmetry properties of `IH4`. -/
lemma ih4_neg : IH4 x₁ x₂ y → IH4 (-x₂) (-x₁) y ∧ IH4 x₁ x₂ (-y) := by
  simp_rw [IH4, isOption_neg]
  refine fun h ↦ ⟨fun z w h' ↦ ?_, fun z w h' ↦ ?_⟩
  · convert (h h').symm using 2 <;> rw [P2_neg_left, neg_neg]
  · convert h h' using 2 <;> rw [P2_neg_right]

lemma mulOption_lt_mul_of_equiv (hn : x₁.Numeric) (h : IH24 x₁ x₂ y) (he : x₁ ≈ x₂) (i j) :
    ⟦mulOption x₁ y i j⟧ < (⟦x₂ * y⟧ : Game) := by
  convert sub_lt_iff_lt_add'.2 ((((@h _).1 <| IsOption.moveLeft i).2 _).1 j) using 1
  · rw [← ((@h _).2.2 <| IsOption.moveLeft j).1 he]
    rfl
  · rw [← lt_congr_right he]
    apply hn.moveLeft_lt

/-- P2 follows from specialized induction hypotheses (one half of the equality). -/
theorem mul_right_le_of_equiv (h₁ : x₁.Numeric) (h₂ : x₂.Numeric)
    (h₁₂ : IH24 x₁ x₂ y) (h₂₁ : IH24 x₂ x₁ y) (he : x₁ ≈ x₂) : x₁ * y ≤ x₂ * y := by
  have he' := neg_equiv_neg_iff.2 he
  apply PGame.le_of_forall_lt <;> simp_rw [lt_iff_game_lt]
  · rw [leftMoves_mul_iff (_ > ·)]
    refine ⟨mulOption_lt_mul_of_equiv h₁ h₁₂ he, ?_⟩
    rw [← quot_neg_mul_neg]
    exact mulOption_lt_mul_of_equiv h₁.neg (ih24_neg <| (ih24_neg h₂₁).1).2 he'
  · rw [rightMoves_mul_iff]
    constructor <;> intros <;> rw [lt_neg]
    · rw [← quot_mul_neg]
      apply mulOption_lt_mul_of_equiv h₂ (ih24_neg h₂₁).2 (symm he)
    · rw [← quot_neg_mul]
      apply mulOption_lt_mul_of_equiv h₂.neg (ih24_neg h₁₂).1 (symm he')

/-- The statement that all left options of `x * y` of the first kind are less than itself. -/
def MulOptionsLTMul (x y : PGame) : Prop := ∀ ⦃i j⦄, ⟦mulOption x y i j⟧ < (⟦x * y⟧ : Game)

/-- That the left options of `x * y` are less than itself and the right options are greater, which
  is part of the condition that `x * y` is numeric, is equivalent to the conjunction of various
  `MulOptionsLTMul` statements for `x`, `y` and their negations. We only show the forward
  direction. -/
lemma mulOptionsLTMul_of_numeric (hn : (x * y).Numeric) :
    (MulOptionsLTMul x y ∧ MulOptionsLTMul (-x) (-y)) ∧
    (MulOptionsLTMul x (-y) ∧ MulOptionsLTMul (-x) y) := by
  constructor
  · have h := hn.moveLeft_lt
    simp_rw [lt_iff_game_lt] at h
    convert (leftMoves_mul_iff <| GT.gt _).1 h
    rw [← quot_neg_mul_neg]
    rfl
  · have h := hn.lt_moveRight
    simp_rw [lt_iff_game_lt, rightMoves_mul_iff] at h
    refine h.imp ?_ ?_ <;> refine forall₂_imp fun a b ↦ ?_
    all_goals
      rw [lt_neg]
      first | rw [quot_mul_neg] | rw [quot_neg_mul]
      exact id

/-- A condition just enough to deduce P3, which will always be used with `x'` being a left
  option of `x₂`. When `y₁` is a left option of `y₂`, it can be deduced from induction hypotheses
  `IH24 x₁ x₂ y₂`, `IH4 x₁ x₂ y₂`, and `(x₂ * y₂).Numeric` (`ih3_of_ih`); when `y₁` is
  not necessarily an option of `y₂`, it follows from the induction hypothesis for P3 (with `x₂`
  replaced by a left option `x'`) after the `main` theorem (P124) is established, and is used to
  prove P3 in full (`P3_of_lt_of_lt`). -/
def IH3 (x₁ x' x₂ y₁ y₂ : PGame) : Prop :=
    P2 x₁ x' y₁ ∧ P2 x₁ x' y₂ ∧ P3 x' x₂ y₁ y₂ ∧ (x₁ < x' → P3 x₁ x' y₁ y₂)

lemma ih3_of_ih (h24 : IH24 x₁ x₂ y) (h4 : IH4 x₁ x₂ y) (hl : MulOptionsLTMul x₂ y) (i j) :
    IH3 x₁ (x₂.moveLeft i) x₂ (y.moveLeft j) y :=
  have ml := @IsOption.moveLeft
  have h24 := (@h24 _).2.1 (ml i)
  ⟨(h4 <| ml j).2 (ml i), h24.1, mulOption_lt_mul_iff_P3.1 (@hl i j), fun l ↦ (h24.2 l).1 _⟩

lemma P3_of_le_left {y₁ y₂} (i) (h : IH3 x₁ (x₂.moveLeft i) x₂ y₁ y₂) (hl : x₁ ≤ x₂.moveLeft i) :
    P3 x₁ x₂ y₁ y₂ := by
  obtain (hl|he) := lt_or_equiv_of_le hl
  · exact (h.2.2.2 hl).trans h.2.2.1
  · rw [P3, h.1 he, h.2.1 he]
    exact h.2.2.1

/-- P3 follows from `IH3` (so P4 (with `y₁` a left option of `y₂`) follows from the induction
  hypothesis). -/
theorem P3_of_lt {y₁ y₂} (h : ∀ i, IH3 x₁ (x₂.moveLeft i) x₂ y₁ y₂)
    (hs : ∀ i, IH3 (-x₂) ((-x₁).moveLeft i) (-x₁) y₁ y₂) (hl : x₁ < x₂) :
    P3 x₁ x₂ y₁ y₂ := by
  obtain (⟨i,hi⟩|⟨i,hi⟩) := lf_iff_exists_le.1 (lf_of_lt hl)
  · exact P3_of_le_left i (h i) hi
  · exact P3_neg.2 <| P3_of_le_left _ (hs _) <| by
      rw [moveLeft_neg]
      exact neg_le_neg (le_iff_game_le.1 hi)

/-- The main chunk of Theorem 8 in [Conway2001] / Theorem 3.8 in [SchleicherStoll]. -/
theorem main (a : Args) : a.Numeric → P124 a := by
  apply argsRel_wf.induction a
  intros a ih ha
  replace ih : ∀ a', ArgsRel a' a → P124 a' := fun a' hr ↦ ih a' hr (hr.numeric_closed ha)
  cases a with
  /- P1 -/
  | P1 x y =>
    rw [Args.numeric_P1] at ha
    exact P1_of_ih ih ha.1 ha.2
  | P24 x₁ x₂ y =>
    have h₁₂ := ih₁₂ ih
    have h₂₁ := ih₂₁ ih
    have h4 := ih4 ih
    obtain ⟨h₁₂x, h₁₂y⟩ := ih24_neg h₁₂
    obtain ⟨h4x, h4y⟩ := ih4_neg h4
    refine ⟨fun he ↦ Quotient.sound ?_, fun hl ↦ ?_⟩
    · /- P2 -/
      rw [Args.numeric_P24] at ha
      exact ⟨mul_right_le_of_equiv ha.1 ha.2.1 h₁₂ h₂₁ he,
        mul_right_le_of_equiv ha.2.1 ha.1 h₂₁ h₁₂ (symm he)⟩
    · /- P4 -/
      obtain ⟨hn₁, hn₂⟩ := numeric_of_ih ih
      obtain ⟨⟨h₁, -⟩, h₂, -⟩ := mulOptionsLTMul_of_numeric hn₂
      obtain ⟨⟨-, h₃⟩, -, h₄⟩ := mulOptionsLTMul_of_numeric hn₁
      constructor <;> intro <;> refine P3_of_lt ?_ ?_ hl <;> intro <;> apply ih3_of_ih
      any_goals assumption
      exacts [(ih24_neg h₁₂y).1, (ih4_neg h4y).1]

end Surreal.Multiplication

namespace SetTheory.PGame
open Surreal.Multiplication

variable {x x₁ x₂ y y₁ y₂ : PGame.{u}}

theorem Numeric.mul (hx : x.Numeric) (hy : y.Numeric) : Numeric (x * y) :=
  main _ <| Args.numeric_P1.mpr ⟨hx, hy⟩

theorem P24 (hx₁ : x₁.Numeric) (hx₂ : x₂.Numeric) (hy : y.Numeric) : P24 x₁ x₂ y :=
  main _ <| Args.numeric_P24.mpr ⟨hx₁, hx₂, hy⟩

theorem Equiv.mul_congr_left (hx₁ : x₁.Numeric) (hx₂ : x₂.Numeric) (hy : y.Numeric)
    (he : x₁ ≈ x₂) : x₁ * y ≈ x₂ * y :=
  equiv_iff_game_eq.2 <| (P24 hx₁ hx₂ hy).1 he

theorem Equiv.mul_congr_right (hx : x.Numeric)  (hy₁ : y₁.Numeric) (hy₂ : y₂.Numeric)
    (he : y₁ ≈ y₂) : x * y₁ ≈ x * y₂ :=
  .trans (mul_comm_equiv _ _) <| .trans (mul_congr_left hy₁ hy₂ hx he) (mul_comm_equiv _ _)

theorem Equiv.mul_congr (hx₁ : x₁.Numeric) (hx₂ : x₂.Numeric)
    (hy₁ : y₁.Numeric) (hy₂ : y₂.Numeric) (hx : x₁ ≈ x₂) (hy : y₁ ≈ y₂) : x₁ * y₁ ≈ x₂ * y₂ :=
  .trans (mul_congr_left hx₁ hx₂ hy₁ hx) (mul_congr_right hx₂ hy₁ hy₂ hy)

open Prod.GameAdd

/-- One additional inductive argument that supplies the last missing part of Theorem 8. -/
theorem P3_of_lt_of_lt (hx₁ : x₁.Numeric) (hx₂ : x₂.Numeric) (hy₁ : y₁.Numeric) (hy₂ : y₂.Numeric)
    (hx : x₁ < x₂) (hy : y₁ < y₂) : P3 x₁ x₂ y₁ y₂ := by
  revert x₁ x₂
  rw [← Prod.forall']
  refine (wf_isOption.prod_gameAdd wf_isOption).fix ?_
  rintro ⟨x₁, x₂⟩ ih hx₁ hx₂ hx
  refine P3_of_lt ?_ ?_ hx <;> intro i
  · have hi := hx₂.moveLeft i
    exact ⟨(P24 hx₁ hi hy₁).1, (P24 hx₁ hi hy₂).1,
      P3_comm.2 <| ((P24 hy₁ hy₂ hx₂).2 hy).1 _,
      ih _ (snd <| IsOption.moveLeft i) hx₁ hi⟩
  · have hi := hx₁.neg.moveLeft i
    exact ⟨(P24 hx₂.neg hi hy₁).1, (P24 hx₂.neg hi hy₂).1,
      P3_comm.2 <| ((P24 hy₁ hy₂ hx₁).2 hy).2 _, by
        rw [moveLeft_neg', ← P3_neg, neg_lt_neg_iff]
        exact ih _ (fst <| IsOption.moveRight _) (hx₁.moveRight _) hx₂⟩

theorem Numeric.mul_pos (hx₁ : x₁.Numeric) (hx₂ : x₂.Numeric) (hp₁ : 0 < x₁) (hp₂ : 0 < x₂) :
    0 < x₁ * x₂ := by
  rw [lt_iff_game_lt]
  have := P3_of_lt_of_lt numeric_zero hx₁ numeric_zero hx₂ hp₁ hp₂
  simp_rw [P3, quot_zero_mul, quot_mul_zero, add_lt_add_iff_left] at this
  exact this

end SetTheory.PGame

namespace Surreal

open SetTheory.PGame.Equiv

noncomputable instance : LinearOrderedCommRing Surreal where
  __ := Surreal.orderedAddCommGroup
  mul := Surreal.lift₂ (fun x y ox oy ↦ ⟦⟨x * y, ox.mul oy⟩⟧)
    (fun ox₁ oy₁ ox₂ oy₂ hx hy ↦ Quotient.sound <| mul_congr ox₁ ox₂ oy₁ oy₂ hx hy)
  mul_assoc := by rintro ⟨_⟩ ⟨_⟩ ⟨_⟩; exact Quotient.sound (mul_assoc_equiv _ _ _)
  one := mk 1 numeric_one
  one_mul := by rintro ⟨_⟩; exact Quotient.sound (one_mul_equiv _)
  mul_one := by rintro ⟨_⟩; exact Quotient.sound (mul_one_equiv _)
  left_distrib := by rintro ⟨_⟩ ⟨_⟩ ⟨_⟩; exact Quotient.sound (left_distrib_equiv _ _ _)
  right_distrib := by rintro ⟨_⟩ ⟨_⟩ ⟨_⟩; exact Quotient.sound (right_distrib_equiv _ _ _)
  mul_comm := by rintro ⟨_⟩ ⟨_⟩; exact Quotient.sound (mul_comm_equiv _ _)
  le := lift₂ (fun x y _ _ ↦ x ≤ y) (fun _ _ _ _ hx hy ↦ propext <| le_congr hx hy)
  lt := lift₂ (fun x y _ _ ↦ x < y) (fun _ _ _ _ hx hy ↦ propext <| lt_congr hx hy)
  le_refl := by rintro ⟨_⟩; apply @le_rfl PGame
  le_trans := by rintro ⟨_⟩ ⟨_⟩ ⟨_⟩; apply @le_trans PGame
  lt_iff_le_not_le := by rintro ⟨_⟩ ⟨_⟩; exact lt_iff_le_not_le
  le_antisymm := by rintro ⟨_⟩ ⟨_⟩ h₁ h₂; exact Quotient.sound ⟨h₁, h₂⟩
  add_le_add_left := by rintro ⟨_⟩ ⟨_⟩ hx ⟨_⟩; exact add_le_add_left hx _
  zero_le_one := PGame.zero_lt_one.le
  zero_mul := by rintro ⟨_⟩; exact Quotient.sound (zero_mul_equiv _)
  mul_zero := by rintro ⟨_⟩; exact Quotient.sound (mul_zero_equiv _)
  exists_pair_ne := ⟨0, 1, ne_of_lt PGame.zero_lt_one⟩
  le_total := by rintro ⟨x⟩ ⟨y⟩; exact (le_or_gf x.1 y.1).imp id (fun h ↦ h.le y.2 x.2)
  mul_pos := by rintro ⟨x⟩ ⟨y⟩; exact x.2.mul_pos y.2
  decidableLE := Classical.decRel _

end Surreal<|MERGE_RESOLUTION|>--- conflicted
+++ resolved
@@ -206,10 +206,6 @@
 
 /-! #### Specialize `ih` to obtain specialized induction hypotheses for P1 -/
 
-<<<<<<< HEAD
-
-=======
->>>>>>> 08570c45
 lemma numeric_option_mul (ih : ∀ a, ArgsRel a (Args.P1 x y) → P124 a) (h : IsOption x' x) :
     (x' * y).Numeric :=
   ih (Args.P1 x' y) (TransGen.single <| cutExpand_pair_left h)
