--- conflicted
+++ resolved
@@ -26,10 +26,6 @@
   ext
   rw [Ideal.mem_span_singleton, RingHom.mem_ker, Int.coe_castRingHom,
     ZMod.intCast_zmod_eq_zero_iff_dvd]
-<<<<<<< HEAD
-#align zmod.ker_int_cast_ring_hom ZMod.ker_intCastRingHom
-=======
->>>>>>> 99508fb5
 
 /-- Two ring homomorphisms into `ZMod n` with equal kernels are equal. -/
 theorem ZMod.ringHom_eq_of_ker_eq {n : ℕ} {R : Type*} [CommRing R] (f g : R →+* ZMod n)
@@ -37,10 +33,6 @@
   have := f.liftOfRightInverse_comp _ (ZMod.ringHom_rightInverse f) ⟨g, le_of_eq h⟩
   rw [Subtype.coe_mk] at this
   rw [← this, RingHom.ext_zmod (f.liftOfRightInverse _ _ ⟨g, _⟩) _, RingHom.id_comp]
-<<<<<<< HEAD
-#align zmod.ring_hom_eq_of_ker_eq ZMod.ringHom_eq_of_ker_eq
-=======
->>>>>>> 99508fb5
 
 /-- `ZMod n` is reduced iff `n` is square-free (or `n=0`). -/
 @[simp]
