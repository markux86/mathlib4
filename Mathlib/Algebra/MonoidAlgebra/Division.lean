--- conflicted
+++ resolved
@@ -87,14 +87,10 @@
   map_add _ _ _
 #align add_monoid_algebra.add_div_of AddMonoidAlgebra.add_divOf
 
-<<<<<<< HEAD
 lemma sub_divOf (x y : AddMonoidAlgebra k' G) (g : G) : (x - y) /ᵒᶠ g = x /ᵒᶠ g - y /ᵒᶠ g := by
   rw [sub_eq_add_neg, add_divOf, neg_divOf, sub_eq_add_neg]
 
-theorem divOf_add (x : AddMonoidAlgebra k G) (a b : G) : x /ᵒᶠ (a + b) = x /ᵒᶠ a /ᵒᶠ b := by
-=======
 theorem divOf_add (x : k[G]) (a b : G) : x /ᵒᶠ (a + b) = x /ᵒᶠ a /ᵒᶠ b := by
->>>>>>> bfaffcf1
   refine Finsupp.ext fun _ => ?_  -- porting note: `ext` doesn't work
   simp only [AddMonoidAlgebra.divOf_apply, add_assoc]
 #align add_monoid_algebra.div_of_add AddMonoidAlgebra.divOf_add
@@ -200,7 +196,6 @@
   by rw [add_comm, divOf_add_modOf]
 #align add_monoid_algebra.mod_of_add_div_of AddMonoidAlgebra.modOf_add_divOf
 
-<<<<<<< HEAD
 lemma neg_modOf (x : AddMonoidAlgebra k' G) (g : G) : (-x) %ᵒᶠ g = - (x %ᵒᶠ g) := by
   have eq1 : - _ = _ := (congr_arg (- .) $ modOf_add_divOf x g).trans
     (modOf_add_divOf (-x) g).symm
@@ -221,10 +216,7 @@
     (sub_eq_iff_eq_add.mpr (divOf_add_modOf x g).symm)
   rwa [sub_modOf, of'_mul_modOf, sub_eq_zero, eq_comm] at eq1
 
-theorem of'_dvd_iff_modOf_eq_zero {x : AddMonoidAlgebra k G} {g : G} :
-=======
 theorem of'_dvd_iff_modOf_eq_zero {x : k[G]} {g : G} :
->>>>>>> bfaffcf1
     of' k G g ∣ x ↔ x %ᵒᶠ g = 0 := by
   constructor
   · rintro ⟨x, rfl⟩
