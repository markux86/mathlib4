--- conflicted
+++ resolved
@@ -42,11 +42,7 @@
 
 /-! sublists -/
 
-<<<<<<< HEAD
-alias length_le_of_sublist := Sublist.length_le
-=======
 @[deprecated (since := "2024-08-10")] alias length_le_of_sublist := Sublist.length_le
->>>>>>> 7f113fae
 
 /-! map_accumr -/
 
