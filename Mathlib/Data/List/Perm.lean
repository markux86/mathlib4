--- conflicted
+++ resolved
@@ -517,13 +517,8 @@
 
 theorem bind_append_perm (l : List α) (f g : α → List β) :
     l.bind f ++ l.bind g ~ l.bind fun x => f x ++ g x := by
-<<<<<<< HEAD
-  induction' l with a l IH <;> simp only [nil_bind, append_nil, Perm.refl, cons_bind, append_assoc]
-  refine' (Perm.trans _ (IH.append_left _)).append_left _
-=======
   induction' l with a l IH <;> simp
   refine (Perm.trans ?_ (IH.append_left _)).append_left _
->>>>>>> cf35070b
   rw [← append_assoc, ← append_assoc]
   exact perm_append_comm.append_right _
 #align list.bind_append_perm List.bind_append_perm
@@ -557,25 +552,12 @@
     · simpa [h] using IH (pairwise_cons.1 H).2
     · simp [lookmap_cons_some _ _ h, p]
   · cases' h₁ : f a with c <;> cases' h₂ : f b with d
-<<<<<<< HEAD
     · simpa [h₁, h₂] using swap ..
     · simpa [h₁, lookmap_cons_some _ _ h₂] using swap ..
     · simpa [lookmap_cons_some _ _ h₁, h₂] using swap ..
     · rcases (pairwise_cons.1 H).1 _ (mem_cons.2 (Or.inl rfl)) _ h₂ _ h₁ with ⟨rfl, rfl⟩
       simpa only [lookmap_cons_some _ _ h₂, lookmap_cons_some _ _ h₁] using Perm.refl _
   · refine' (IH₁ H).trans (IH₂ ((p₁.pairwise_iff _).1 H))
-=======
-    · simp [h₁, h₂]
-      apply swap
-    · simp [h₁, lookmap_cons_some _ _ h₂]
-      apply swap
-    · simp [lookmap_cons_some _ _ h₁, h₂]
-      apply swap
-    · simp [lookmap_cons_some _ _ h₁, lookmap_cons_some _ _ h₂]
-      rcases (pairwise_cons.1 H).1 _ (mem_cons.2 (Or.inl rfl)) _ h₂ _ h₁ with ⟨rfl, rfl⟩
-      exact Perm.refl _
-  · refine (IH₁ H).trans (IH₂ ((p₁.pairwise_iff ?_).1 H))
->>>>>>> cf35070b
     intro x y h c hc d hd
     rw [@eq_comm _ y, @eq_comm _ c]
     apply h d hd c hc
