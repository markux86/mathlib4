--- conflicted
+++ resolved
@@ -93,11 +93,6 @@
   apply (mul_divByMonic_eq_iff_isRoot
     (R := AdjoinRoot f.factor) (a := AdjoinRoot.root f.factor)).mpr
   rw [IsRoot.def, eval_map, hg, eval₂_mul, ← hg, AdjoinRoot.eval₂_root, zero_mul]
-<<<<<<< HEAD
-set_option linter.uppercaseLean3 false in
-#align polynomial.X_sub_C_mul_remove_factor Polynomial.X_sub_C_mul_removeFactor
-=======
->>>>>>> 59de845a
 
 theorem natDegree_removeFactor (f : K[X]) : f.removeFactor.natDegree = f.natDegree - 1 := by
   -- Porting note: `(map (AdjoinRoot.of f.factor) f)` was `_`
@@ -257,12 +252,6 @@
 instance instField : Field (SplittingField f) where
   __ := commRing _
   __ := instGroupWithZero _
-<<<<<<< HEAD
-  ratCast q := algebraMap K _ q
-  ratCast_def q := by
-    change algebraMap K _ _ = _; rw [Rat.cast_def, map_div₀, map_intCast, map_natCast]
-  qsmul := (· • ·)
-=======
   nnratCast q := algebraMap K _ q
   ratCast q := algebraMap K _ q
   nnqsmul := (· • ·)
@@ -272,7 +261,6 @@
     change algebraMap K _ _ = _; rw [Rat.cast_def, map_div₀, map_intCast, map_natCast]
   nnqsmul_def q x := Quotient.inductionOn x fun p ↦ congr_arg Quotient.mk'' $ by
     ext; simp [MvPolynomial.algebraMap_eq, NNRat.smul_def]
->>>>>>> 59de845a
   qsmul_def q x := Quotient.inductionOn x fun p ↦ congr_arg Quotient.mk'' $ by
     ext; simp [MvPolynomial.algebraMap_eq, Rat.smul_def]
 
