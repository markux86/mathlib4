/-
Copyright (c) 2021 Scott Morrison. All rights reserved.
Released under Apache 2.0 license as described in the file LICENSE.
Authors: Scott Morrison, Heather Macbeth
-/
import Mathlib.Algebra.Algebra.Subalgebra.Unitization
import Mathlib.Analysis.RCLike.Basic
import Mathlib.Topology.Algebra.StarSubalgebra
import Mathlib.Topology.ContinuousFunction.ContinuousMapZero
import Mathlib.Topology.ContinuousFunction.Weierstrass

/-!
# The Stone-Weierstrass theorem

If a subalgebra `A` of `C(X, ℝ)`, where `X` is a compact topological space,
separates points, then it is dense.

We argue as follows.

* In any subalgebra `A` of `C(X, ℝ)`, if `f ∈ A`, then `abs f ∈ A.topologicalClosure`.
  This follows from the Weierstrass approximation theorem on `[-‖f‖, ‖f‖]` by
  approximating `abs` uniformly thereon by polynomials.
* This ensures that `A.topologicalClosure` is actually a sublattice:
  if it contains `f` and `g`, then it contains the pointwise supremum `f ⊔ g`
  and the pointwise infimum `f ⊓ g`.
* Any nonempty sublattice `L` of `C(X, ℝ)` which separates points is dense,
  by a nice argument approximating a given `f` above and below using separating functions.
  For each `x y : X`, we pick a function `g x y ∈ L` so `g x y x = f x` and `g x y y = f y`.
  By continuity these functions remain close to `f` on small patches around `x` and `y`.
  We use compactness to identify a certain finitely indexed infimum of finitely indexed supremums
  which is then close to `f` everywhere, obtaining the desired approximation.
* Finally we put these pieces together. `L = A.topologicalClosure` is a nonempty sublattice
  which separates points since `A` does, and so is dense (in fact equal to `⊤`).

We then prove the complex version for star subalgebras `A`, by separately approximating
the real and imaginary parts using the real subalgebra of real-valued functions in `A`
(which still separates points, by taking the norm-square of a separating function).

## Future work

Extend to cover the case of subalgebras of the continuous functions vanishing at infinity,
on non-compact spaces.

-/


noncomputable section

namespace ContinuousMap

variable {X : Type*} [TopologicalSpace X] [CompactSpace X]

open scoped Polynomial

/-- Turn a function `f : C(X, ℝ)` into a continuous map into `Set.Icc (-‖f‖) (‖f‖)`,
thereby explicitly attaching bounds.
-/
def attachBound (f : C(X, ℝ)) : C(X, Set.Icc (-‖f‖) ‖f‖) where
  toFun x := ⟨f x, ⟨neg_norm_le_apply f x, apply_le_norm f x⟩⟩

@[simp]
theorem attachBound_apply_coe (f : C(X, ℝ)) (x : X) : ((attachBound f) x : ℝ) = f x :=
  rfl

theorem polynomial_comp_attachBound (A : Subalgebra ℝ C(X, ℝ)) (f : A) (g : ℝ[X]) :
    (g.toContinuousMapOn (Set.Icc (-‖f‖) ‖f‖)).comp (f : C(X, ℝ)).attachBound =
      Polynomial.aeval f g := by
  ext
  simp only [ContinuousMap.coe_comp, Function.comp_apply, ContinuousMap.attachBound_apply_coe,
    Polynomial.toContinuousMapOn_apply, Polynomial.aeval_subalgebra_coe,
    Polynomial.aeval_continuousMap_apply, Polynomial.toContinuousMap_apply]
  -- This used to be `rw`, but we need `erw` after leanprover/lean4#2644
  erw [ContinuousMap.attachBound_apply_coe]

/-- Given a continuous function `f` in a subalgebra of `C(X, ℝ)`, postcomposing by a polynomial
gives another function in `A`.

This lemma proves something slightly more subtle than this:
we take `f`, and think of it as a function into the restricted target `Set.Icc (-‖f‖) ‖f‖)`,
and then postcompose with a polynomial function on that interval.
This is in fact the same situation as above, and so also gives a function in `A`.
-/
theorem polynomial_comp_attachBound_mem (A : Subalgebra ℝ C(X, ℝ)) (f : A) (g : ℝ[X]) :
    (g.toContinuousMapOn (Set.Icc (-‖f‖) ‖f‖)).comp (f : C(X, ℝ)).attachBound ∈ A := by
  rw [polynomial_comp_attachBound]
  apply SetLike.coe_mem

theorem comp_attachBound_mem_closure (A : Subalgebra ℝ C(X, ℝ)) (f : A)
    (p : C(Set.Icc (-‖f‖) ‖f‖, ℝ)) : p.comp (attachBound (f : C(X, ℝ))) ∈ A.topologicalClosure := by
  -- `p` itself is in the closure of polynomials, by the Weierstrass theorem,
  have mem_closure : p ∈ (polynomialFunctions (Set.Icc (-‖f‖) ‖f‖)).topologicalClosure :=
    continuousMap_mem_polynomialFunctions_closure _ _ p
  -- and so there are polynomials arbitrarily close.
  have frequently_mem_polynomials := mem_closure_iff_frequently.mp mem_closure
  -- To prove `p.comp (attachBound f)` is in the closure of `A`,
  -- we show there are elements of `A` arbitrarily close.
  apply mem_closure_iff_frequently.mpr
  -- To show that, we pull back the polynomials close to `p`,
  refine
    ((compRightContinuousMap ℝ (attachBound (f : C(X, ℝ)))).continuousAt
            p).tendsto.frequently_map
      _ ?_ frequently_mem_polynomials
  -- but need to show that those pullbacks are actually in `A`.
  rintro _ ⟨g, ⟨-, rfl⟩⟩
  simp only [SetLike.mem_coe, AlgHom.coe_toRingHom, compRightContinuousMap_apply,
    Polynomial.toContinuousMapOnAlgHom_apply]
  apply polynomial_comp_attachBound_mem

theorem abs_mem_subalgebra_closure (A : Subalgebra ℝ C(X, ℝ)) (f : A) :
    |(f : C(X, ℝ))| ∈ A.topologicalClosure := by
  let f' := attachBound (f : C(X, ℝ))
  let abs : C(Set.Icc (-‖f‖) ‖f‖, ℝ) := { toFun := fun x : Set.Icc (-‖f‖) ‖f‖ => |(x : ℝ)| }
  change abs.comp f' ∈ A.topologicalClosure
  apply comp_attachBound_mem_closure

theorem inf_mem_subalgebra_closure (A : Subalgebra ℝ C(X, ℝ)) (f g : A) :
    (f : C(X, ℝ)) ⊓ (g : C(X, ℝ)) ∈ A.topologicalClosure := by
  rw [inf_eq_half_smul_add_sub_abs_sub' ℝ]
  refine
    A.topologicalClosure.smul_mem
      (A.topologicalClosure.sub_mem
        (A.topologicalClosure.add_mem (A.le_topologicalClosure f.property)
          (A.le_topologicalClosure g.property))
        ?_)
      _
  exact mod_cast abs_mem_subalgebra_closure A _

theorem inf_mem_closed_subalgebra (A : Subalgebra ℝ C(X, ℝ)) (h : IsClosed (A : Set C(X, ℝ)))
    (f g : A) : (f : C(X, ℝ)) ⊓ (g : C(X, ℝ)) ∈ A := by
  convert inf_mem_subalgebra_closure A f g
  apply SetLike.ext'
  symm
  erw [closure_eq_iff_isClosed]
  exact h

theorem sup_mem_subalgebra_closure (A : Subalgebra ℝ C(X, ℝ)) (f g : A) :
    (f : C(X, ℝ)) ⊔ (g : C(X, ℝ)) ∈ A.topologicalClosure := by
  rw [sup_eq_half_smul_add_add_abs_sub' ℝ]
  refine
    A.topologicalClosure.smul_mem
      (A.topologicalClosure.add_mem
        (A.topologicalClosure.add_mem (A.le_topologicalClosure f.property)
          (A.le_topologicalClosure g.property))
        ?_)
      _
  exact mod_cast abs_mem_subalgebra_closure A _

theorem sup_mem_closed_subalgebra (A : Subalgebra ℝ C(X, ℝ)) (h : IsClosed (A : Set C(X, ℝ)))
    (f g : A) : (f : C(X, ℝ)) ⊔ (g : C(X, ℝ)) ∈ A := by
  convert sup_mem_subalgebra_closure A f g
  apply SetLike.ext'
  symm
  erw [closure_eq_iff_isClosed]
  exact h

open scoped Topology

-- Here's the fun part of Stone-Weierstrass!
theorem sublattice_closure_eq_top (L : Set C(X, ℝ)) (nA : L.Nonempty)
    (inf_mem : ∀ᵉ (f ∈ L) (g ∈ L), f ⊓ g ∈ L)
    (sup_mem : ∀ᵉ (f ∈ L) (g ∈ L), f ⊔ g ∈ L) (sep : L.SeparatesPointsStrongly) :
    closure L = ⊤ := by
  -- We start by boiling down to a statement about close approximation.
  rw [eq_top_iff]
  rintro f -
  refine
    Filter.Frequently.mem_closure
      ((Filter.HasBasis.frequently_iff Metric.nhds_basis_ball).mpr fun ε pos => ?_)
  simp only [exists_prop, Metric.mem_ball]
  -- It will be helpful to assume `X` is nonempty later,
  -- so we get that out of the way here.
  by_cases nX : Nonempty X
  swap
  · exact ⟨nA.some, (dist_lt_iff pos).mpr fun x => False.elim (nX ⟨x⟩), nA.choose_spec⟩
  /-
    The strategy now is to pick a family of continuous functions `g x y` in `A`
    with the property that `g x y x = f x` and `g x y y = f y`
    (this is immediate from `h : SeparatesPointsStrongly`)
    then use continuity to see that `g x y` is close to `f` near both `x` and `y`,
    and finally using compactness to produce the desired function `h`
    as a maximum over finitely many `x` of a minimum over finitely many `y` of the `g x y`.
    -/
  dsimp only [Set.SeparatesPointsStrongly] at sep
  choose g hg w₁ w₂ using sep f
  -- For each `x y`, we define `U x y` to be `{z | f z - ε < g x y z}`,
  -- and observe this is a neighbourhood of `y`.
  let U : X → X → Set X := fun x y => {z | f z - ε < g x y z}
  have U_nhd_y : ∀ x y, U x y ∈ 𝓝 y := by
    intro x y
    refine IsOpen.mem_nhds ?_ ?_
    · apply isOpen_lt <;> continuity
    · rw [Set.mem_setOf_eq, w₂]
      exact sub_lt_self _ pos
  -- Fixing `x` for a moment, we have a family of functions `fun y ↦ g x y`
  -- which on different patches (the `U x y`) are greater than `f z - ε`.
  -- Taking the supremum of these functions
  -- indexed by a finite collection of patches which cover `X`
  -- will give us an element of `A` that is globally greater than `f z - ε`
  -- and still equal to `f x` at `x`.
  -- Since `X` is compact, for every `x` there is some finset `ys t`
  -- so the union of the `U x y` for `y ∈ ys x` still covers everything.
  let ys : X → Finset X := fun x => (CompactSpace.elim_nhds_subcover (U x) (U_nhd_y x)).choose
  let ys_w : ∀ x, ⋃ y ∈ ys x, U x y = ⊤ := fun x =>
    (CompactSpace.elim_nhds_subcover (U x) (U_nhd_y x)).choose_spec
  have ys_nonempty : ∀ x, (ys x).Nonempty := fun x =>
    Set.nonempty_of_union_eq_top_of_nonempty _ _ nX (ys_w x)
  -- Thus for each `x` we have the desired `h x : A` so `f z - ε < h x z` everywhere
  -- and `h x x = f x`.
  let h : X → L := fun x =>
    ⟨(ys x).sup' (ys_nonempty x) fun y => (g x y : C(X, ℝ)),
      Finset.sup'_mem _ sup_mem _ _ _ fun y _ => hg x y⟩
  have lt_h : ∀ x z, f z - ε < (h x : X → ℝ) z := by
    intro x z
    obtain ⟨y, ym, zm⟩ := Set.exists_set_mem_of_union_eq_top _ _ (ys_w x) z
    dsimp
    simp only [Subtype.coe_mk, coe_sup', Finset.sup'_apply, Finset.lt_sup'_iff]
    exact ⟨y, ym, zm⟩
  have h_eq : ∀ x, (h x : X → ℝ) x = f x := by intro x; simp [w₁]
  -- For each `x`, we define `W x` to be `{z | h x z < f z + ε}`,
  let W : X → Set X := fun x => {z | (h x : X → ℝ) z < f z + ε}
  -- This is still a neighbourhood of `x`.
  have W_nhd : ∀ x, W x ∈ 𝓝 x := by
    intro x
    refine IsOpen.mem_nhds ?_ ?_
    · -- Porting note: mathlib3 `continuity` found `continuous_set_coe`
      apply isOpen_lt (continuous_set_coe _ _)
      continuity
    · dsimp only [W, Set.mem_setOf_eq]
      rw [h_eq]
      exact lt_add_of_pos_right _ pos
  -- Since `X` is compact, there is some finset `ys t`
  -- so the union of the `W x` for `x ∈ xs` still covers everything.
  let xs : Finset X := (CompactSpace.elim_nhds_subcover W W_nhd).choose
  let xs_w : ⋃ x ∈ xs, W x = ⊤ := (CompactSpace.elim_nhds_subcover W W_nhd).choose_spec
  have xs_nonempty : xs.Nonempty := Set.nonempty_of_union_eq_top_of_nonempty _ _ nX xs_w
  -- Finally our candidate function is the infimum over `x ∈ xs` of the `h x`.
  -- This function is then globally less than `f z + ε`.
  let k : (L : Type _) :=
    ⟨xs.inf' xs_nonempty fun x => (h x : C(X, ℝ)),
      Finset.inf'_mem _ inf_mem _ _ _ fun x _ => (h x).2⟩
  refine ⟨k.1, ?_, k.2⟩
  -- We just need to verify the bound, which we do pointwise.
  rw [dist_lt_iff pos]
  intro z
  -- We rewrite into this particular form,
  -- so that simp lemmas about inequalities involving `Finset.inf'` can fire.
  rw [show ∀ a b ε : ℝ, dist a b < ε ↔ a < b + ε ∧ b - ε < a by
        intros; simp only [← Metric.mem_ball, Real.ball_eq_Ioo, Set.mem_Ioo, and_comm]]
  fconstructor
  · dsimp
    simp only [Finset.inf'_lt_iff, ContinuousMap.inf'_apply]
    exact Set.exists_set_mem_of_union_eq_top _ _ xs_w z
  · dsimp
    simp only [Finset.lt_inf'_iff, ContinuousMap.inf'_apply]
    rintro x -
    apply lt_h

/-- The **Stone-Weierstrass Approximation Theorem**,
that a subalgebra `A` of `C(X, ℝ)`, where `X` is a compact topological space,
is dense if it separates points.
-/
theorem subalgebra_topologicalClosure_eq_top_of_separatesPoints (A : Subalgebra ℝ C(X, ℝ))
    (w : A.SeparatesPoints) : A.topologicalClosure = ⊤ := by
  -- The closure of `A` is closed under taking `sup` and `inf`,
  -- and separates points strongly (since `A` does),
  -- so we can apply `sublattice_closure_eq_top`.
  apply SetLike.ext'
  let L := A.topologicalClosure
  have n : Set.Nonempty (L : Set C(X, ℝ)) := ⟨(1 : C(X, ℝ)), A.le_topologicalClosure A.one_mem⟩
  convert
    sublattice_closure_eq_top (L : Set C(X, ℝ)) n
      (fun f fm g gm => inf_mem_closed_subalgebra L A.isClosed_topologicalClosure ⟨f, fm⟩ ⟨g, gm⟩)
      (fun f fm g gm => sup_mem_closed_subalgebra L A.isClosed_topologicalClosure ⟨f, fm⟩ ⟨g, gm⟩)
      (Subalgebra.SeparatesPoints.strongly
        (Subalgebra.separatesPoints_monotone A.le_topologicalClosure w))
  simp [L]
<<<<<<< HEAD
#align continuous_map.subalgebra_topological_closure_eq_top_of_separates_points ContinuousMap.subalgebra_topologicalClosure_eq_top_of_separatesPoints
=======
>>>>>>> 99508fb5

/-- An alternative statement of the Stone-Weierstrass theorem.

If `A` is a subalgebra of `C(X, ℝ)` which separates points (and `X` is compact),
every real-valued continuous function on `X` is a uniform limit of elements of `A`.
-/
theorem continuousMap_mem_subalgebra_closure_of_separatesPoints (A : Subalgebra ℝ C(X, ℝ))
    (w : A.SeparatesPoints) (f : C(X, ℝ)) : f ∈ A.topologicalClosure := by
  rw [subalgebra_topologicalClosure_eq_top_of_separatesPoints A w]
  simp

/-- An alternative statement of the Stone-Weierstrass theorem,
for those who like their epsilons.

If `A` is a subalgebra of `C(X, ℝ)` which separates points (and `X` is compact),
every real-valued continuous function on `X` is within any `ε > 0` of some element of `A`.
-/
theorem exists_mem_subalgebra_near_continuousMap_of_separatesPoints (A : Subalgebra ℝ C(X, ℝ))
    (w : A.SeparatesPoints) (f : C(X, ℝ)) (ε : ℝ) (pos : 0 < ε) :
    ∃ g : A, ‖(g : C(X, ℝ)) - f‖ < ε := by
  have w :=
    mem_closure_iff_frequently.mp (continuousMap_mem_subalgebra_closure_of_separatesPoints A w f)
  rw [Metric.nhds_basis_ball.frequently_iff] at w
  obtain ⟨g, H, m⟩ := w ε pos
  rw [Metric.mem_ball, dist_eq_norm] at H
  exact ⟨⟨g, m⟩, H⟩

/-- An alternative statement of the Stone-Weierstrass theorem,
for those who like their epsilons and don't like bundled continuous functions.

If `A` is a subalgebra of `C(X, ℝ)` which separates points (and `X` is compact),
every real-valued continuous function on `X` is within any `ε > 0` of some element of `A`.
-/
theorem exists_mem_subalgebra_near_continuous_of_separatesPoints (A : Subalgebra ℝ C(X, ℝ))
    (w : A.SeparatesPoints) (f : X → ℝ) (c : Continuous f) (ε : ℝ) (pos : 0 < ε) :
    ∃ g : A, ∀ x, ‖(g : X → ℝ) x - f x‖ < ε := by
  obtain ⟨g, b⟩ := exists_mem_subalgebra_near_continuousMap_of_separatesPoints A w ⟨f, c⟩ ε pos
  use g
  rwa [norm_lt_iff _ pos] at b

end ContinuousMap

section RCLike

open RCLike

-- Redefine `X`, since for the next lemma it need not be compact
variable {𝕜 : Type*} {X : Type*} [RCLike 𝕜] [TopologicalSpace X]

open ContinuousMap

/- a post-port refactor eliminated `conjInvariantSubalgebra`, which was only used to
state and prove the Stone-Weierstrass theorem, in favor of using `StarSubalgebra`s,
which didn't exist at the time Stone-Weierstrass was written. -/


/-- If a star subalgebra of `C(X, 𝕜)` separates points, then the real subalgebra
of its purely real-valued elements also separates points. -/
theorem Subalgebra.SeparatesPoints.rclike_to_real {A : StarSubalgebra 𝕜 C(X, 𝕜)}
    (hA : A.SeparatesPoints) :
      ((A.restrictScalars ℝ).comap
        (ofRealAm.compLeftContinuous ℝ continuous_ofReal)).SeparatesPoints := by
  intro x₁ x₂ hx
  -- Let `f` in the subalgebra `A` separate the points `x₁`, `x₂`
  obtain ⟨_, ⟨f, hfA, rfl⟩, hf⟩ := hA hx
  let F : C(X, 𝕜) := f - const _ (f x₂)
  -- Subtract the constant `f x₂` from `f`; this is still an element of the subalgebra
  have hFA : F ∈ A := by
    refine A.sub_mem hfA (@Eq.subst _ (· ∈ A) _ _ ?_ <| A.smul_mem A.one_mem <| f x₂)
    ext1
    simp only [coe_smul, coe_one, smul_apply, one_apply, Algebra.id.smul_eq_mul, mul_one,
      const_apply]
  -- Consider now the function `fun x ↦ |f x - f x₂| ^ 2`
  refine ⟨_, ⟨⟨(‖F ·‖ ^ 2), by continuity⟩, ?_, rfl⟩, ?_⟩
  · -- This is also an element of the subalgebra, and takes only real values
    rw [SetLike.mem_coe, Subalgebra.mem_comap]
    convert (A.restrictScalars ℝ).mul_mem hFA (star_mem hFA : star F ∈ A)
    ext1
    simp [← RCLike.mul_conj]
  · -- And it also separates the points `x₁`, `x₂`
    simpa [F] using sub_ne_zero.mpr hf

variable [CompactSpace X]

/-- The Stone-Weierstrass approximation theorem, `RCLike` version, that a star subalgebra `A` of
`C(X, 𝕜)`, where `X` is a compact topological space and `RCLike 𝕜`, is dense if it separates
points. -/
theorem ContinuousMap.starSubalgebra_topologicalClosure_eq_top_of_separatesPoints
    (A : StarSubalgebra 𝕜 C(X, 𝕜)) (hA : A.SeparatesPoints) : A.topologicalClosure = ⊤ := by
  rw [StarSubalgebra.eq_top_iff]
  -- Let `I` be the natural inclusion of `C(X, ℝ)` into `C(X, 𝕜)`
  let I : C(X, ℝ) →ₗ[ℝ] C(X, 𝕜) := ofRealCLM.compLeftContinuous ℝ X
  -- The main point of the proof is that its range (i.e., every real-valued function) is contained
  -- in the closure of `A`
  have key : LinearMap.range I ≤ (A.toSubmodule.restrictScalars ℝ).topologicalClosure := by
    -- Let `A₀` be the subalgebra of `C(X, ℝ)` consisting of `A`'s purely real elements; it is the
    -- preimage of `A` under `I`.  In this argument we only need its submodule structure.
    let A₀ : Submodule ℝ C(X, ℝ) := (A.toSubmodule.restrictScalars ℝ).comap I
    -- By `Subalgebra.SeparatesPoints.rclike_to_real`, this subalgebra also separates points, so
    -- we may apply the real Stone-Weierstrass result to it.
    have SW : A₀.topologicalClosure = ⊤ :=
      haveI := subalgebra_topologicalClosure_eq_top_of_separatesPoints _ hA.rclike_to_real
      congr_arg Subalgebra.toSubmodule this
    rw [← Submodule.map_top, ← SW]
    -- So it suffices to prove that the image under `I` of the closure of `A₀` is contained in the
    -- closure of `A`, which follows by abstract nonsense
    have h₁ := A₀.topologicalClosure_map ((@ofRealCLM 𝕜 _).compLeftContinuousCompact X)
    have h₂ := (A.toSubmodule.restrictScalars ℝ).map_comap_le I
    exact h₁.trans (Submodule.topologicalClosure_mono h₂)
  -- In particular, for a function `f` in `C(X, 𝕜)`, the real and imaginary parts of `f` are in the
  -- closure of `A`
  intro f
  let f_re : C(X, ℝ) := (⟨RCLike.re, RCLike.reCLM.continuous⟩ : C(𝕜, ℝ)).comp f
  let f_im : C(X, ℝ) := (⟨RCLike.im, RCLike.imCLM.continuous⟩ : C(𝕜, ℝ)).comp f
  have h_f_re : I f_re ∈ A.topologicalClosure := key ⟨f_re, rfl⟩
  have h_f_im : I f_im ∈ A.topologicalClosure := key ⟨f_im, rfl⟩
  -- So `f_re + I • f_im` is in the closure of `A`
  have := A.topologicalClosure.add_mem h_f_re (A.topologicalClosure.smul_mem h_f_im RCLike.I)
  rw [StarSubalgebra.mem_toSubalgebra] at this
  convert this
  -- And this, of course, is just `f`
  ext
  apply Eq.symm
  simp [I, f_re, f_im, mul_comm RCLike.I _]

end RCLike

section PolynomialFunctions

open StarSubalgebra Polynomial
open scoped Polynomial

/-- Polynomial functions in are dense in `C(s, ℝ)` when `s` is compact.

See `polynomialFunctions_closure_eq_top` for the special case `s = Set.Icc a b` which does not use
the full Stone-Weierstrass theorem. Of course, that version could be used to prove this one as
well. -/
theorem polynomialFunctions.topologicalClosure (s : Set ℝ)
    [CompactSpace s] : (polynomialFunctions s).topologicalClosure = ⊤ :=
  ContinuousMap.subalgebra_topologicalClosure_eq_top_of_separatesPoints _
    (polynomialFunctions_separatesPoints s)

/-- The star subalgebra generated by polynomials functions is dense in `C(s, 𝕜)` when `s` is
compact and `𝕜` is either `ℝ` or `ℂ`. -/
theorem polynomialFunctions.starClosure_topologicalClosure {𝕜 : Type*} [RCLike 𝕜] (s : Set 𝕜)
    [CompactSpace s] : (polynomialFunctions s).starClosure.topologicalClosure = ⊤ :=
  ContinuousMap.starSubalgebra_topologicalClosure_eq_top_of_separatesPoints _
    (Subalgebra.separatesPoints_monotone le_sup_left (polynomialFunctions_separatesPoints s))

/-- Continuous algebra homomorphisms from `C(s, ℝ)` into an `ℝ`-algebra `A` which agree
at `X : 𝕜[X]` (interpreted as a continuous map) are, in fact, equal. -/
@[ext (iff := false)]
theorem ContinuousMap.algHom_ext_map_X {A : Type*} [Ring A]
    [Algebra ℝ A] [TopologicalSpace A] [T2Space A] {s : Set ℝ} [CompactSpace s]
    {φ ψ : C(s, ℝ) →ₐ[ℝ] A} (hφ : Continuous φ) (hψ : Continuous ψ)
    (h : φ (toContinuousMapOnAlgHom s X) = ψ (toContinuousMapOnAlgHom s X)) : φ = ψ := by
  suffices (⊤ : Subalgebra ℝ C(s, ℝ)) ≤ AlgHom.equalizer φ ψ from
    AlgHom.ext fun x => this (by trivial)
  rw [← polynomialFunctions.topologicalClosure s]
  exact Subalgebra.topologicalClosure_minimal (polynomialFunctions s)
    (polynomialFunctions.le_equalizer s φ ψ h) (isClosed_eq hφ hψ)

/-- Continuous star algebra homomorphisms from `C(s, 𝕜)` into a star `𝕜`-algebra `A` which agree
at `X : 𝕜[X]` (interpreted as a continuous map) are, in fact, equal. -/
@[ext (iff := false)]
theorem ContinuousMap.starAlgHom_ext_map_X {𝕜 A : Type*} [RCLike 𝕜] [Ring A] [StarRing A]
    [Algebra 𝕜 A] [TopologicalSpace A] [T2Space A] {s : Set 𝕜} [CompactSpace s]
    {φ ψ : C(s, 𝕜) →⋆ₐ[𝕜] A} (hφ : Continuous φ) (hψ : Continuous ψ)
    (h : φ (toContinuousMapOnAlgHom s X) = ψ (toContinuousMapOnAlgHom s X)) : φ = ψ := by
  suffices (⊤ : StarSubalgebra 𝕜 C(s, 𝕜)) ≤ StarAlgHom.equalizer φ ψ from
    StarAlgHom.ext fun x => this mem_top
  rw [← polynomialFunctions.starClosure_topologicalClosure s]
  exact StarSubalgebra.topologicalClosure_minimal
    (polynomialFunctions.starClosure_le_equalizer s φ ψ h) (isClosed_eq hφ hψ)

end PolynomialFunctions

/-! ### Continuous maps sending zero to zero -/

section ContinuousMapZero

variable {X : Type*} [TopologicalSpace X] {𝕜 : Type*} [RCLike 𝕜]
open NonUnitalStarAlgebra Submodule

namespace ContinuousMap

/-
`set_option maxSynthPendingDepth 2` after https://github.com/leanprover/lean4/pull/4119
allows use to remove some shortcut instances.
-/
set_option maxSynthPendingDepth 2

lemma adjoin_id_eq_span_one_union (s : Set 𝕜) :
    ((StarAlgebra.adjoin 𝕜 {(restrict s (.id 𝕜) : C(s, 𝕜))}) : Set C(s, 𝕜)) =
      span 𝕜 ({(1 : C(s, 𝕜))} ∪ (adjoin 𝕜 {(restrict s (.id 𝕜) : C(s, 𝕜))})) := by
  ext x
  rw [SetLike.mem_coe, SetLike.mem_coe, ← StarAlgebra.adjoin_nonUnitalStarSubalgebra,
    ← StarSubalgebra.mem_toSubalgebra, ← Subalgebra.mem_toSubmodule,
    StarAlgebra.adjoin_nonUnitalStarSubalgebra_eq_span, span_union, span_eq_toSubmodule]

open Pointwise in
lemma adjoin_id_eq_span_one_add (s : Set 𝕜) :
    ((StarAlgebra.adjoin 𝕜 {(restrict s (.id 𝕜) : C(s, 𝕜))}) : Set C(s, 𝕜)) =
      (span 𝕜 {(1 : C(s, 𝕜))} : Set C(s, 𝕜)) + (adjoin 𝕜 {(restrict s (.id 𝕜) : C(s, 𝕜))}) := by
  ext x
  rw [SetLike.mem_coe, ← StarAlgebra.adjoin_nonUnitalStarSubalgebra,
    ← StarSubalgebra.mem_toSubalgebra, ← Subalgebra.mem_toSubmodule,
    StarAlgebra.adjoin_nonUnitalStarSubalgebra_eq_span, mem_sup]
  simp [Set.mem_add]

lemma nonUnitalStarAlgebraAdjoin_id_subset_ker_evalStarAlgHom {s : Set 𝕜} (h0 : 0 ∈ s) :
    (adjoin 𝕜 {restrict s (.id 𝕜)} : Set C(s, 𝕜)) ⊆
      RingHom.ker (evalStarAlgHom 𝕜 𝕜 (⟨0, h0⟩ : s)) := by
  intro f hf
  induction hf using adjoin_induction' with
  | mem f hf =>
    obtain rfl := Set.mem_singleton_iff.mp hf
    rfl
  | add f _ g _ hf hg => exact add_mem hf hg
  | zero => exact zero_mem _
  | mul f _ g _ _ hg => exact Ideal.mul_mem_left _ f hg
  | smul r f _ hf =>
    rw [SetLike.mem_coe, RingHom.mem_ker] at hf ⊢
    rw [map_smul, hf, smul_zero]
  | star f _ hf =>
    rw [SetLike.mem_coe, RingHom.mem_ker] at hf ⊢
    rw [map_star, hf, star_zero]

lemma ker_evalStarAlgHom_inter_adjoin_id (s : Set 𝕜) (h0 : 0 ∈ s) :
    (StarAlgebra.adjoin 𝕜 {restrict s (.id 𝕜)} : Set C(s, 𝕜)) ∩
      RingHom.ker (evalStarAlgHom 𝕜 𝕜 (⟨0, h0⟩ : s)) = adjoin 𝕜 {restrict s (.id 𝕜)} := by
  ext f
  constructor
  · rintro ⟨hf₁, hf₂⟩
    rw [SetLike.mem_coe] at hf₂ ⊢
    simp_rw [adjoin_id_eq_span_one_add, Set.mem_add, SetLike.mem_coe, mem_span_singleton] at hf₁
    obtain ⟨-, ⟨r, rfl⟩, f, hf, rfl⟩ := hf₁
    have := nonUnitalStarAlgebraAdjoin_id_subset_ker_evalStarAlgHom h0 hf
    simp only [SetLike.mem_coe, RingHom.mem_ker, evalStarAlgHom_apply] at hf₂ this
    rw [add_apply, this, add_zero, smul_apply, one_apply, smul_eq_mul, mul_one] at hf₂
    rwa [hf₂, zero_smul, zero_add]
  · simp only [Set.mem_inter_iff, SetLike.mem_coe]
    refine fun hf ↦ ⟨?_, nonUnitalStarAlgebraAdjoin_id_subset_ker_evalStarAlgHom h0 hf⟩
    exact adjoin_le_starAlgebra_adjoin _ _ hf

-- the statement should be in terms of non unital subalgebras, but we lack API
open RingHom Filter Topology in
theorem AlgHom.closure_ker_inter {F S K A : Type*} [CommRing K] [Ring A] [Algebra K A]
    [TopologicalSpace K] [T1Space K] [TopologicalSpace A] [ContinuousSub A] [ContinuousSMul K A]
    [FunLike F A K] [AlgHomClass F K A K] [SetLike S A] [OneMemClass S A] [AddSubgroupClass S A]
    [SMulMemClass S K A] (φ : F) (hφ : Continuous φ) (s : S) :
    closure (s ∩ RingHom.ker φ) = closure s ∩ (ker φ : Set A) := by
  refine subset_antisymm ?_ ?_
  · simpa only [ker_eq, (isClosed_singleton.preimage hφ).closure_eq]
      using closure_inter_subset_inter_closure s (ker φ : Set A)
  · intro x ⟨hxs, (hxφ : φ x = 0)⟩
    rw [mem_closure_iff_clusterPt, ClusterPt] at hxs
    have : Tendsto (fun y ↦ y - φ y • 1) (𝓝 x ⊓ 𝓟 s) (𝓝 x) := by
      conv => congr; rfl; rfl; rw [← sub_zero x, ← zero_smul K 1, ← hxφ]
      exact Filter.tendsto_inf_left (Continuous.tendsto (by fun_prop) x)
    refine mem_closure_of_tendsto this <| eventually_inf_principal.mpr ?_
    filter_upwards [] with g hg using
      ⟨sub_mem hg (SMulMemClass.smul_mem _ <| one_mem _), by simp [RingHom.mem_ker]⟩

lemma ker_evalStarAlgHom_eq_closure_adjoin_id (s : Set 𝕜) (h0 : 0 ∈ s) [CompactSpace s] :
    (RingHom.ker (evalStarAlgHom 𝕜 𝕜 (⟨0, h0⟩ : s)) : Set C(s, 𝕜)) =
      closure (adjoin 𝕜 {(restrict s (.id 𝕜))}) := by
  rw [← ker_evalStarAlgHom_inter_adjoin_id s h0,
    AlgHom.closure_ker_inter (φ := evalStarAlgHom 𝕜 𝕜 (X := s) ⟨0, h0⟩) (continuous_eval_const _) _]
  convert (Set.univ_inter _).symm
  rw [← Polynomial.toContinuousMapOn_X_eq_restrict_id, ← Polynomial.toContinuousMapOnAlgHom_apply,
    ← polynomialFunctions.starClosure_eq_adjoin_X s]
  congrm(($(polynomialFunctions.starClosure_topologicalClosure s) : Set C(s, 𝕜)))

end ContinuousMap

open ContinuousMapZero in
/-- If `s : Set 𝕜` with `RCLike 𝕜` is compact and contains `0`, then the non-unital star subalgebra
generated by the identity function in `C(s, 𝕜)₀` is dense. This can be seen as a version of the
Weierstrass approximation theorem. -/
lemma ContinuousMapZero.adjoin_id_dense {s : Set 𝕜} [Zero s] (h0 : ((0 : s) : 𝕜) = 0)
    [CompactSpace s] : Dense (adjoin 𝕜 {(.id h0 : C(s, 𝕜)₀)} : Set C(s, 𝕜)₀) := by
  have h0' : 0 ∈ s := h0 ▸ (0 : s).property
  rw [dense_iff_closure_eq,
    ← closedEmbedding_toContinuousMap.injective.preimage_image (closure _),
    ← closedEmbedding_toContinuousMap.closure_image_eq, ← coe_toContinuousMapHom,
    ← NonUnitalStarSubalgebra.coe_map, NonUnitalStarAlgHom.map_adjoin_singleton,
    toContinuousMapHom_apply, toContinuousMap_id h0,
    ← ContinuousMap.ker_evalStarAlgHom_eq_closure_adjoin_id s h0']
  apply Set.eq_univ_of_forall fun f ↦ ?_
  simp only [Set.mem_preimage, toContinuousMapHom_apply, SetLike.mem_coe, RingHom.mem_ker,
    ContinuousMap.evalStarAlgHom_apply, ContinuousMap.coe_coe]
  rw [show ⟨0, h0'⟩ = (0 : s) by ext; exact h0.symm, _root_.map_zero f]

end ContinuousMapZero<|MERGE_RESOLUTION|>--- conflicted
+++ resolved
@@ -274,10 +274,6 @@
       (Subalgebra.SeparatesPoints.strongly
         (Subalgebra.separatesPoints_monotone A.le_topologicalClosure w))
   simp [L]
-<<<<<<< HEAD
-#align continuous_map.subalgebra_topological_closure_eq_top_of_separates_points ContinuousMap.subalgebra_topologicalClosure_eq_top_of_separatesPoints
-=======
->>>>>>> 99508fb5
 
 /-- An alternative statement of the Stone-Weierstrass theorem.
 
