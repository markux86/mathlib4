--- conflicted
+++ resolved
@@ -330,27 +330,6 @@
 
 section Pi
 
-<<<<<<< HEAD
-namespace Pi
-
-variable {ι : Type*} {α : ι → Type*} [∀ i, LE (α i)]
-
-lemma proj {d : Set (Π i, α i)} (hd : DirectedOn (· ≤ ·) d) (i : ι) :
-    DirectedOn (· ≤ ·) ((fun a => a i) '' d) := by
-  intro p ⟨a, ha⟩ q ⟨b, hb⟩
-  obtain ⟨z,hz⟩ := hd a ha.1 b hb.1
-  use z i
-  aesop
-
-lemma prodMk {d : (i : ι) → Set (α i)} (hd : ∀ (i : ι), DirectedOn (· ≤ ·) (d i)) :
-    DirectedOn (· ≤ ·) (Set.pi  Set.univ d) := by
-  intro a ha b hb
-  dsimp
-  choose f hf using fun i => hd i (a i) (ha i trivial) (b i) (hb i trivial)
-  simpa [Pi.le_def, ← forall_and] using ⟨f, hf⟩
-
-end Pi
-=======
 variable {ι : Type*} {α : ι → Type*} {r : (i : ι) → α i → α i → Prop}
 
 lemma proj {d : Set (Π i, α i)} (hd : DirectedOn (fun x y => ∀ i, r i (x i) (y i)) d) (i : ι) :
@@ -362,7 +341,6 @@
   intro a ha b hb
   choose f hfd haf hbf using fun i => hd i (a i) (ha i trivial) (b i) (hb i trivial)
   exact ⟨f, fun i _ => hfd i, haf, hbf⟩
->>>>>>> 9ab8279f
 
 end Pi
 
@@ -375,30 +353,6 @@
 /-- Local notation for a relation -/
 local infixl:50 " ≼₂ " => r₂
 
-<<<<<<< HEAD
-namespace Prod
-
-lemma fst {d : Set (α × β)} (hd : DirectedOn (fun p q ↦ p.1 ≼₁ q.1 ∧ p.2 ≼₂ q.2) d) :
-    DirectedOn (· ≼₁ ·) (Prod.fst '' d) := by
-  intro a ⟨p,hp⟩ b ⟨q,hq⟩
-  obtain ⟨r,hr⟩ := hd p hp.1 q hq.1
-  aesop
-
-lemma snd {d : Set (α × β)} (hd : DirectedOn (fun p q ↦ p.1 ≼₁ q.1 ∧ p.2 ≼₂ q.2) d) :
-    DirectedOn (· ≼₂ ·) (Prod.snd '' d) := by
-  intro a ⟨p,hp⟩ b ⟨q,hq⟩
-  obtain ⟨r,hr⟩ := hd p hp.1 q hq.1
-  aesop
-
-lemma prodMk {d₁ : Set α} {d₂ : Set β} (h₁ : DirectedOn (· ≼₁ ·) d₁) (h₂ : DirectedOn (· ≼₂ ·) d₂) :
-    DirectedOn (fun p q ↦ p.1 ≼₁ q.1 ∧ p.2 ≼₂ q.2) (d₁ ×ˢ d₂) := fun _ hpd _ hqd => by
-  obtain ⟨r₁,hr₁⟩ := h₁ _ hpd.1 _ hqd.1
-  obtain ⟨r₂,hr₂⟩ := h₂ _ hpd.2 _ hqd.2
-  use (r₁, r₂)
-  aesop
-
-end Prod
-=======
 lemma fst {d : Set (α × β)} (hd : DirectedOn (fun p q ↦ p.1 ≼₁ q.1 ∧ p.2 ≼₂ q.2) d) :
     DirectedOn (· ≼₁ ·) (Prod.fst '' d) :=
   DirectedOn.mono_comp (fun ⦃_ _⦄ h ↦ h) (mono hd fun ⦃_ _⦄ h ↦ h.1)
@@ -412,7 +366,6 @@
   obtain ⟨r₁, hdr₁, hpr₁, hqr₁⟩ := h₁ _ hpd.1 _ hqd.1
   obtain ⟨r₂, hdr₂, hpr₂, hqr₂⟩ := h₂ _ hpd.2 _ hqd.2
   exact ⟨⟨r₁, r₂⟩, ⟨hdr₁, hdr₂⟩, ⟨hpr₁, hpr₂⟩, ⟨hqr₁, hqr₂⟩⟩
->>>>>>> 9ab8279f
 
 end Prod
 
