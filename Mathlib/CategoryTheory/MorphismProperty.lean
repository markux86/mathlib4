/-
Copyright (c) 2022 Andrew Yang. All rights reserved.
Released under Apache 2.0 license as described in the file LICENSE.
Authors: Andrew Yang
-/
import Mathlib.CategoryTheory.Limits.Shapes.Diagonal
import Mathlib.CategoryTheory.Arrow
import Mathlib.CategoryTheory.Limits.Shapes.CommSq
import Mathlib.CategoryTheory.ConcreteCategory.Basic

#align_import category_theory.morphism_property from "leanprover-community/mathlib"@"7f963633766aaa3ebc8253100a5229dd463040c7"

/-!
# Properties of morphisms

We provide the basic framework for talking about properties of morphisms.
The following meta-properties are defined

* `RespectsIso`: `P` respects isomorphisms if `P f → P (e ≫ f)` and `P f → P (f ≫ e)`, where
  `e` is an isomorphism.
* `StableUnderComposition`: `P` is stable under composition if `P f → P g → P (f ≫ g)`.
* `StableUnderBaseChange`: `P` is stable under base change if in all pullback
  squares, the left map satisfies `P` if the right map satisfies it.
* `StableUnderCobaseChange`: `P` is stable under cobase change if in all pushout
  squares, the right map satisfies `P` if the left map satisfies it.

-/


universe v u

open CategoryTheory CategoryTheory.Limits Opposite

noncomputable section

namespace CategoryTheory

variable (C : Type u) [Category.{v} C] {D : Type*} [Category D]

/-- A `MorphismProperty C` is a class of morphisms between objects in `C`. -/
def MorphismProperty :=
  ∀ ⦃X Y : C⦄ (_ : X ⟶ Y), Prop
#align category_theory.morphism_property CategoryTheory.MorphismProperty

instance : CompleteLattice (MorphismProperty C) := by
  dsimp only [MorphismProperty]
  infer_instance

instance : Inhabited (MorphismProperty C) :=
  ⟨⊤⟩

lemma MorphismProperty.top_eq : (⊤ : MorphismProperty C) = fun _ _ _ => True := rfl

variable {C}

namespace MorphismProperty

@[ext]
lemma ext (W W' : MorphismProperty C) (h : ∀ ⦃X Y : C⦄ (f : X ⟶ Y), W f ↔ W' f) : W = W' := by
  funext X Y f
  rw [h]

lemma top_apply {X Y : C} (f : X ⟶ Y) : (⊤ : MorphismProperty C) f := by
  simp only [top_eq]

instance : HasSubset (MorphismProperty C) :=
  ⟨fun P₁ P₂ => ∀ ⦃X Y : C⦄ (f : X ⟶ Y) (_ : P₁ f), P₂ f⟩

instance : IsTrans (MorphismProperty C) (· ⊆ ·) :=
  ⟨fun _ _ _ h₁₂ h₂₃ _ _ _ h => h₂₃ _ (h₁₂ _ h)⟩

instance : Inter (MorphismProperty C) :=
  ⟨fun P₁ P₂ _ _ f => P₁ f ∧ P₂ f⟩

lemma subset_iff_le (P Q : MorphismProperty C) : P ⊆ Q ↔ P ≤ Q := Iff.rfl

<<<<<<< HEAD
=======
instance : IsAntisymm (MorphismProperty C) (· ⊆ ·) :=
  ⟨fun P Q => by simpa only [subset_iff_le] using le_antisymm⟩

instance : IsRefl (MorphismProperty C) (· ⊆ ·) :=
  ⟨fun P => by simpa only [subset_iff_le] using le_refl P⟩

>>>>>>> 61fa6e96
/-- The morphism property in `Cᵒᵖ` associated to a morphism property in `C` -/
@[simp]
def op (P : MorphismProperty C) : MorphismProperty Cᵒᵖ := fun _ _ f => P f.unop
#align category_theory.morphism_property.op CategoryTheory.MorphismProperty.op

/-- The morphism property in `C` associated to a morphism property in `Cᵒᵖ` -/
@[simp]
def unop (P : MorphismProperty Cᵒᵖ) : MorphismProperty C := fun _ _ f => P f.op
#align category_theory.morphism_property.unop CategoryTheory.MorphismProperty.unop

theorem unop_op (P : MorphismProperty C) : P.op.unop = P :=
  rfl
#align category_theory.morphism_property.unop_op CategoryTheory.MorphismProperty.unop_op

theorem op_unop (P : MorphismProperty Cᵒᵖ) : P.unop.op = P :=
  rfl
#align category_theory.morphism_property.op_unop CategoryTheory.MorphismProperty.op_unop

/-- The inverse image of a `MorphismProperty D` by a functor `C ⥤ D` -/
def inverseImage (P : MorphismProperty D) (F : C ⥤ D) : MorphismProperty C := fun _ _ f =>
  P (F.map f)
#align category_theory.morphism_property.inverse_image CategoryTheory.MorphismProperty.inverseImage

/-- The image (up to isomorphisms) of a `MorphismProperty C` by a functor `C ⥤ D` -/
def map (P : MorphismProperty C) (F : C ⥤ D) : MorphismProperty D := fun _ _ f =>
  ∃ (X' Y' : C)  (f' : X' ⟶ Y') (_ : P f'), Nonempty (Arrow.mk (F.map f') ≅ Arrow.mk f)

lemma map_mem_map (P : MorphismProperty C) (F : C ⥤ D) {X Y : C} (f : X ⟶ Y) (hf : P f) :
    (P.map F) (F.map f) := ⟨X, Y, f, hf, ⟨Iso.refl _⟩⟩

<<<<<<< HEAD
=======
lemma monotone_map (P Q : MorphismProperty C) (F : C ⥤ D) (h : P ⊆ Q) :
    P.map F ⊆ Q.map F := by
  intro X Y f ⟨X', Y', f', hf', ⟨e⟩⟩
  exact ⟨X', Y', f', h _ hf', ⟨e⟩⟩

>>>>>>> 61fa6e96
/-- A morphism property `RespectsIso` if it still holds when composed with an isomorphism -/
def RespectsIso (P : MorphismProperty C) : Prop :=
  (∀ {X Y Z} (e : X ≅ Y) (f : Y ⟶ Z), P f → P (e.hom ≫ f)) ∧
    ∀ {X Y Z} (e : Y ≅ Z) (f : X ⟶ Y), P f → P (f ≫ e.hom)
#align category_theory.morphism_property.respects_iso CategoryTheory.MorphismProperty.RespectsIso

theorem RespectsIso.op {P : MorphismProperty C} (h : RespectsIso P) : RespectsIso P.op :=
  ⟨fun e f hf => h.2 e.unop f.unop hf, fun e f hf => h.1 e.unop f.unop hf⟩
#align category_theory.morphism_property.respects_iso.op CategoryTheory.MorphismProperty.RespectsIso.op

theorem RespectsIso.unop {P : MorphismProperty Cᵒᵖ} (h : RespectsIso P) : RespectsIso P.unop :=
  ⟨fun e f hf => h.2 e.op f.op hf, fun e f hf => h.1 e.op f.op hf⟩
#align category_theory.morphism_property.respects_iso.unop CategoryTheory.MorphismProperty.RespectsIso.unop

/-- The closure by isomorphisms of a `MorphismProperty` -/
def isoClosure (P : MorphismProperty C) : MorphismProperty C :=
  fun _ _ f => ∃ (Y₁ Y₂ : C) (f' : Y₁ ⟶ Y₂) (_ : P f'), Nonempty (Arrow.mk f' ≅ Arrow.mk f)

lemma subset_isoClosure (P : MorphismProperty C) : P ⊆ P.isoClosure :=
  fun _ _ f hf => ⟨_, _, f, hf, ⟨Iso.refl _⟩⟩

lemma isoClosure_respectsIso (P : MorphismProperty C) :
    RespectsIso P.isoClosure :=
  ⟨fun e f ⟨_, _, f', hf', ⟨iso⟩⟩ =>
    ⟨_, _, f', hf', ⟨Arrow.isoMk (asIso iso.hom.left ≪≫ e.symm)
      (asIso iso.hom.right) (by simp)⟩⟩,
  fun e f ⟨_, _, f', hf', ⟨iso⟩⟩ =>
    ⟨_, _, f', hf', ⟨Arrow.isoMk (asIso iso.hom.left)
      (asIso iso.hom.right ≪≫ e) (by simp)⟩⟩⟩

lemma monotone_isoClosure (P Q : MorphismProperty C) (h : P ⊆ Q) :
    P.isoClosure ⊆ Q.isoClosure := by
  intro X Y f ⟨X', Y', f', hf', ⟨e⟩⟩
  exact ⟨X', Y', f', h _ hf', ⟨e⟩⟩

/-- A morphism property is `StableUnderComposition` if the composition of two such morphisms
still falls in the class. -/
def StableUnderComposition (P : MorphismProperty C) : Prop :=
  ∀ ⦃X Y Z⦄ (f : X ⟶ Y) (g : Y ⟶ Z), P f → P g → P (f ≫ g)
#align category_theory.morphism_property.stable_under_composition CategoryTheory.MorphismProperty.StableUnderComposition

theorem StableUnderComposition.op {P : MorphismProperty C} (h : StableUnderComposition P) :
    StableUnderComposition P.op := fun _ _ _ f g hf hg => h g.unop f.unop hg hf
#align category_theory.morphism_property.stable_under_composition.op CategoryTheory.MorphismProperty.StableUnderComposition.op

theorem StableUnderComposition.unop {P : MorphismProperty Cᵒᵖ} (h : StableUnderComposition P) :
    StableUnderComposition P.unop := fun _ _ _ f g hf hg => h g.op f.op hg hf
#align category_theory.morphism_property.stable_under_composition.unop CategoryTheory.MorphismProperty.StableUnderComposition.unop

/-- A morphism property is `StableUnderInverse` if the inverse of a morphism satisfying
the property still falls in the class. -/
def StableUnderInverse (P : MorphismProperty C) : Prop :=
  ∀ ⦃X Y⦄ (e : X ≅ Y), P e.hom → P e.inv
#align category_theory.morphism_property.stable_under_inverse CategoryTheory.MorphismProperty.StableUnderInverse

theorem StableUnderInverse.op {P : MorphismProperty C} (h : StableUnderInverse P) :
    StableUnderInverse P.op := fun _ _ e he => h e.unop he
#align category_theory.morphism_property.stable_under_inverse.op CategoryTheory.MorphismProperty.StableUnderInverse.op

theorem StableUnderInverse.unop {P : MorphismProperty Cᵒᵖ} (h : StableUnderInverse P) :
    StableUnderInverse P.unop := fun _ _ e he => h e.op he
#align category_theory.morphism_property.stable_under_inverse.unop CategoryTheory.MorphismProperty.StableUnderInverse.unop

/-- A morphism property is `StableUnderBaseChange` if the base change of such a morphism
still falls in the class. -/
def StableUnderBaseChange (P : MorphismProperty C) : Prop :=
  ∀ ⦃X Y Y' S : C⦄ ⦃f : X ⟶ S⦄ ⦃g : Y ⟶ S⦄ ⦃f' : Y' ⟶ Y⦄ ⦃g' : Y' ⟶ X⦄ (_ : IsPullback f' g' g f)
    (_ : P g), P g'
#align category_theory.morphism_property.stable_under_base_change CategoryTheory.MorphismProperty.StableUnderBaseChange

/-- A morphism property is `StableUnderCobaseChange` if the cobase change of such a morphism
still falls in the class. -/
def StableUnderCobaseChange (P : MorphismProperty C) : Prop :=
  ∀ ⦃A A' B B' : C⦄ ⦃f : A ⟶ A'⦄ ⦃g : A ⟶ B⦄ ⦃f' : B ⟶ B'⦄ ⦃g' : A' ⟶ B'⦄ (_ : IsPushout g f f' g')
    (_ : P f), P f'
#align category_theory.morphism_property.stable_under_cobase_change CategoryTheory.MorphismProperty.StableUnderCobaseChange

theorem StableUnderComposition.respectsIso {P : MorphismProperty C} (hP : StableUnderComposition P)
    (hP' : ∀ {X Y} (e : X ≅ Y), P e.hom) : RespectsIso P :=
  ⟨fun e _ hf => hP _ _ (hP' e) hf, fun e _ hf => hP _ _ hf (hP' e)⟩
#align category_theory.morphism_property.stable_under_composition.respects_iso CategoryTheory.MorphismProperty.StableUnderComposition.respectsIso

theorem RespectsIso.cancel_left_isIso {P : MorphismProperty C} (hP : RespectsIso P) {X Y Z : C}
    (f : X ⟶ Y) (g : Y ⟶ Z) [IsIso f] : P (f ≫ g) ↔ P g :=
  ⟨fun h => by simpa using hP.1 (asIso f).symm (f ≫ g) h, hP.1 (asIso f) g⟩
#align category_theory.morphism_property.respects_iso.cancel_left_is_iso CategoryTheory.MorphismProperty.RespectsIso.cancel_left_isIso

theorem RespectsIso.cancel_right_isIso {P : MorphismProperty C} (hP : RespectsIso P) {X Y Z : C}
    (f : X ⟶ Y) (g : Y ⟶ Z) [IsIso g] : P (f ≫ g) ↔ P f :=
  ⟨fun h => by simpa using hP.2 (asIso g).symm (f ≫ g) h, hP.2 (asIso g) f⟩
#align category_theory.morphism_property.respects_iso.cancel_right_is_iso CategoryTheory.MorphismProperty.RespectsIso.cancel_right_isIso

theorem RespectsIso.arrow_iso_iff {P : MorphismProperty C} (hP : RespectsIso P) {f g : Arrow C}
    (e : f ≅ g) : P f.hom ↔ P g.hom := by
  rw [← Arrow.inv_left_hom_right e.hom, hP.cancel_left_isIso, hP.cancel_right_isIso]
#align category_theory.morphism_property.respects_iso.arrow_iso_iff CategoryTheory.MorphismProperty.RespectsIso.arrow_iso_iff

theorem RespectsIso.arrow_mk_iso_iff {P : MorphismProperty C} (hP : RespectsIso P) {W X Y Z : C}
    {f : W ⟶ X} {g : Y ⟶ Z} (e : Arrow.mk f ≅ Arrow.mk g) : P f ↔ P g :=
  hP.arrow_iso_iff e
#align category_theory.morphism_property.respects_iso.arrow_mk_iso_iff CategoryTheory.MorphismProperty.RespectsIso.arrow_mk_iso_iff

theorem RespectsIso.of_respects_arrow_iso (P : MorphismProperty C)
    (hP : ∀ (f g : Arrow C) (_ : f ≅ g) (_ : P f.hom), P g.hom) : RespectsIso P := by
  constructor
  · intro X Y Z e f hf
    refine' hP (Arrow.mk f) (Arrow.mk (e.hom ≫ f)) (Arrow.isoMk e.symm (Iso.refl _) _) hf
    dsimp
    simp only [Iso.inv_hom_id_assoc, Category.comp_id]
  · intro X Y Z e f hf
    refine' hP (Arrow.mk f) (Arrow.mk (f ≫ e.hom)) (Arrow.isoMk (Iso.refl _) e _) hf
    dsimp
    simp only [Category.id_comp]
#align category_theory.morphism_property.respects_iso.of_respects_arrow_iso CategoryTheory.MorphismProperty.RespectsIso.of_respects_arrow_iso

lemma RespectsIso.isoClosure_eq {P : MorphismProperty C} (hP : P.RespectsIso) :
    P.isoClosure = P := by
  refine' le_antisymm _ (P.subset_isoClosure)
  intro X Y f ⟨X', Y', f', hf', ⟨e⟩⟩
  exact (hP.arrow_mk_iso_iff e).1 hf'

@[simp]
lemma isoClosure_isoClosure (P : MorphismProperty C) :
    P.isoClosure.isoClosure = P.isoClosure :=
  P.isoClosure_respectsIso.isoClosure_eq

theorem StableUnderBaseChange.mk {P : MorphismProperty C} [HasPullbacks C] (hP₁ : RespectsIso P)
    (hP₂ : ∀ (X Y S : C) (f : X ⟶ S) (g : Y ⟶ S) (_ : P g), P (pullback.fst : pullback f g ⟶ X)) :
    StableUnderBaseChange P := fun X Y Y' S f g f' g' sq hg => by
  let e := sq.flip.isoPullback
  rw [← hP₁.cancel_left_isIso e.inv, sq.flip.isoPullback_inv_fst]
  exact hP₂ _ _ _ f g hg
#align category_theory.morphism_property.stable_under_base_change.mk CategoryTheory.MorphismProperty.StableUnderBaseChange.mk

theorem StableUnderBaseChange.respectsIso {P : MorphismProperty C} (hP : StableUnderBaseChange P) :
    RespectsIso P := by
  apply RespectsIso.of_respects_arrow_iso
  intro f g e
  exact hP (IsPullback.of_horiz_isIso (CommSq.mk e.inv.w))
#align category_theory.morphism_property.stable_under_base_change.respects_iso CategoryTheory.MorphismProperty.StableUnderBaseChange.respectsIso

theorem StableUnderBaseChange.fst {P : MorphismProperty C} (hP : StableUnderBaseChange P)
    {X Y S : C} (f : X ⟶ S) (g : Y ⟶ S) [HasPullback f g] (H : P g) :
    P (pullback.fst : pullback f g ⟶ X) :=
  hP (IsPullback.of_hasPullback f g).flip H
#align category_theory.morphism_property.stable_under_base_change.fst CategoryTheory.MorphismProperty.StableUnderBaseChange.fst

theorem StableUnderBaseChange.snd {P : MorphismProperty C} (hP : StableUnderBaseChange P)
    {X Y S : C} (f : X ⟶ S) (g : Y ⟶ S) [HasPullback f g] (H : P f) :
    P (pullback.snd : pullback f g ⟶ Y) :=
  hP (IsPullback.of_hasPullback f g) H
#align category_theory.morphism_property.stable_under_base_change.snd CategoryTheory.MorphismProperty.StableUnderBaseChange.snd

theorem StableUnderBaseChange.baseChange_obj [HasPullbacks C] {P : MorphismProperty C}
    (hP : StableUnderBaseChange P) {S S' : C} (f : S' ⟶ S) (X : Over S) (H : P X.hom) :
    P ((baseChange f).obj X).hom :=
  hP.snd X.hom f H
#align category_theory.morphism_property.stable_under_base_change.base_change_obj CategoryTheory.MorphismProperty.StableUnderBaseChange.baseChange_obj

theorem StableUnderBaseChange.baseChange_map [HasPullbacks C] {P : MorphismProperty C}
    (hP : StableUnderBaseChange P) {S S' : C} (f : S' ⟶ S) {X Y : Over S} (g : X ⟶ Y)
    (H : P g.left) : P ((baseChange f).map g).left := by
  let e :=
    pullbackRightPullbackFstIso Y.hom f g.left ≪≫
      pullback.congrHom (g.w.trans (Category.comp_id _)) rfl
  have : e.inv ≫ pullback.snd = ((baseChange f).map g).left := by
    ext <;> dsimp <;> simp
  rw [← this, hP.respectsIso.cancel_left_isIso]
  exact hP.snd _ _ H
#align category_theory.morphism_property.stable_under_base_change.base_change_map CategoryTheory.MorphismProperty.StableUnderBaseChange.baseChange_map

theorem StableUnderBaseChange.pullback_map [HasPullbacks C] {P : MorphismProperty C}
    (hP : StableUnderBaseChange P) (hP' : StableUnderComposition P) {S X X' Y Y' : C} {f : X ⟶ S}
    {g : Y ⟶ S} {f' : X' ⟶ S} {g' : Y' ⟶ S} {i₁ : X ⟶ X'} {i₂ : Y ⟶ Y'} (h₁ : P i₁) (h₂ : P i₂)
    (e₁ : f = i₁ ≫ f') (e₂ : g = i₂ ≫ g') :
    P (pullback.map f g f' g' i₁ i₂ (𝟙 _) ((Category.comp_id _).trans e₁)
        ((Category.comp_id _).trans e₂)) := by
  have :
    pullback.map f g f' g' i₁ i₂ (𝟙 _) ((Category.comp_id _).trans e₁)
        ((Category.comp_id _).trans e₂) =
      ((pullbackSymmetry _ _).hom ≫
          ((baseChange _).map (Over.homMk _ e₂.symm : Over.mk g ⟶ Over.mk g')).left) ≫
        (pullbackSymmetry _ _).hom ≫
          ((baseChange g').map (Over.homMk _ e₁.symm : Over.mk f ⟶ Over.mk f')).left :=
    by ext <;> dsimp <;> simp
  rw [this]
  apply hP' <;> rw [hP.respectsIso.cancel_left_isIso]
  exacts [hP.baseChange_map _ (Over.homMk _ e₂.symm : Over.mk g ⟶ Over.mk g') h₂,
    hP.baseChange_map _ (Over.homMk _ e₁.symm : Over.mk f ⟶ Over.mk f') h₁]
#align category_theory.morphism_property.stable_under_base_change.pullback_map CategoryTheory.MorphismProperty.StableUnderBaseChange.pullback_map

theorem StableUnderCobaseChange.mk {P : MorphismProperty C} [HasPushouts C] (hP₁ : RespectsIso P)
    (hP₂ : ∀ (A B A' : C) (f : A ⟶ A') (g : A ⟶ B) (_ : P f), P (pushout.inr : B ⟶ pushout f g)) :
    StableUnderCobaseChange P := fun A A' B B' f g f' g' sq hf => by
  let e := sq.flip.isoPushout
  rw [← hP₁.cancel_right_isIso _ e.hom, sq.flip.inr_isoPushout_hom]
  exact hP₂ _ _ _ f g hf
#align category_theory.morphism_property.stable_under_cobase_change.mk CategoryTheory.MorphismProperty.StableUnderCobaseChange.mk

theorem StableUnderCobaseChange.respectsIso {P : MorphismProperty C}
    (hP : StableUnderCobaseChange P) : RespectsIso P :=
  RespectsIso.of_respects_arrow_iso _ fun _ _ e => hP (IsPushout.of_horiz_isIso (CommSq.mk e.hom.w))
#align category_theory.morphism_property.stable_under_cobase_change.respects_iso CategoryTheory.MorphismProperty.StableUnderCobaseChange.respectsIso

theorem StableUnderCobaseChange.inl {P : MorphismProperty C} (hP : StableUnderCobaseChange P)
    {A B A' : C} (f : A ⟶ A') (g : A ⟶ B) [HasPushout f g] (H : P g) :
    P (pushout.inl : A' ⟶ pushout f g) :=
  hP (IsPushout.of_hasPushout f g) H
#align category_theory.morphism_property.stable_under_cobase_change.inl CategoryTheory.MorphismProperty.StableUnderCobaseChange.inl

theorem StableUnderCobaseChange.inr {P : MorphismProperty C} (hP : StableUnderCobaseChange P)
    {A B A' : C} (f : A ⟶ A') (g : A ⟶ B) [HasPushout f g] (H : P f) :
    P (pushout.inr : B ⟶ pushout f g) :=
  hP (IsPushout.of_hasPushout f g).flip H
#align category_theory.morphism_property.stable_under_cobase_change.inr CategoryTheory.MorphismProperty.StableUnderCobaseChange.inr

theorem StableUnderCobaseChange.op {P : MorphismProperty C} (hP : StableUnderCobaseChange P) :
    StableUnderBaseChange P.op := fun _ _ _ _ _ _ _ _ sq hg => hP sq.unop hg
#align category_theory.morphism_property.stable_under_cobase_change.op CategoryTheory.MorphismProperty.StableUnderCobaseChange.op

theorem StableUnderCobaseChange.unop {P : MorphismProperty Cᵒᵖ} (hP : StableUnderCobaseChange P) :
    StableUnderBaseChange P.unop := fun _ _ _ _ _ _ _ _ sq hg => hP sq.op hg
#align category_theory.morphism_property.stable_under_cobase_change.unop CategoryTheory.MorphismProperty.StableUnderCobaseChange.unop

theorem StableUnderBaseChange.op {P : MorphismProperty C} (hP : StableUnderBaseChange P) :
    StableUnderCobaseChange P.op := fun _ _ _ _ _ _ _ _ sq hf => hP sq.unop hf
#align category_theory.morphism_property.stable_under_base_change.op CategoryTheory.MorphismProperty.StableUnderBaseChange.op

theorem StableUnderBaseChange.unop {P : MorphismProperty Cᵒᵖ} (hP : StableUnderBaseChange P) :
    StableUnderCobaseChange P.unop := fun _ _ _ _ _ _ _ _ sq hf => hP sq.op hf
#align category_theory.morphism_property.stable_under_base_change.unop CategoryTheory.MorphismProperty.StableUnderBaseChange.unop

/-- If `P : MorphismProperty C` and `F : C ⥤ D`, then
`P.IsInvertedBy F` means that all morphisms in `P` are mapped by `F`
to isomorphisms in `D`. -/
def IsInvertedBy (P : MorphismProperty C) (F : C ⥤ D) : Prop :=
  ∀ ⦃X Y : C⦄ (f : X ⟶ Y) (_ : P f), IsIso (F.map f)
#align category_theory.morphism_property.is_inverted_by CategoryTheory.MorphismProperty.IsInvertedBy

namespace IsInvertedBy

lemma of_subset (P Q : MorphismProperty C) (F : C ⥤ D) (hQ : Q.IsInvertedBy F) (h : P ⊆ Q) :
    P.IsInvertedBy F :=
  fun _ _ _ hf => hQ _ (h _ hf)

theorem of_comp {C₁ C₂ C₃ : Type*} [Category C₁] [Category C₂] [Category C₃]
    (W : MorphismProperty C₁) (F : C₁ ⥤ C₂) (hF : W.IsInvertedBy F) (G : C₂ ⥤ C₃) :
    W.IsInvertedBy (F ⋙ G) := fun X Y f hf => by
  haveI := hF f hf
  dsimp
  infer_instance
#align category_theory.morphism_property.is_inverted_by.of_comp CategoryTheory.MorphismProperty.IsInvertedBy.of_comp

theorem op {W : MorphismProperty C} {L : C ⥤ D} (h : W.IsInvertedBy L) : W.op.IsInvertedBy L.op :=
  fun X Y f hf => by
  haveI := h f.unop hf
  dsimp
  infer_instance
#align category_theory.morphism_property.is_inverted_by.op CategoryTheory.MorphismProperty.IsInvertedBy.op

theorem rightOp {W : MorphismProperty C} {L : Cᵒᵖ ⥤ D} (h : W.op.IsInvertedBy L) :
    W.IsInvertedBy L.rightOp := fun X Y f hf => by
  haveI := h f.op hf
  dsimp
  infer_instance
#align category_theory.morphism_property.is_inverted_by.right_op CategoryTheory.MorphismProperty.IsInvertedBy.rightOp

theorem leftOp {W : MorphismProperty C} {L : C ⥤ Dᵒᵖ} (h : W.IsInvertedBy L) :
    W.op.IsInvertedBy L.leftOp := fun X Y f hf => by
  haveI := h f.unop hf
  dsimp
  infer_instance
#align category_theory.morphism_property.is_inverted_by.left_op CategoryTheory.MorphismProperty.IsInvertedBy.leftOp

theorem unop {W : MorphismProperty C} {L : Cᵒᵖ ⥤ Dᵒᵖ} (h : W.op.IsInvertedBy L) :
    W.IsInvertedBy L.unop := fun X Y f hf => by
  haveI := h f.op hf
  dsimp
  infer_instance
#align category_theory.morphism_property.is_inverted_by.unop CategoryTheory.MorphismProperty.IsInvertedBy.unop

end IsInvertedBy

/-- Given `app : Π X, F₁.obj X ⟶ F₂.obj X` where `F₁` and `F₂` are two functors,
this is the `morphism_property C` satisfied by the morphisms in `C` with respect
to whom `app` is natural. -/
@[simp]
def naturalityProperty {F₁ F₂ : C ⥤ D} (app : ∀ X, F₁.obj X ⟶ F₂.obj X) : MorphismProperty C :=
  fun X Y f => F₁.map f ≫ app Y = app X ≫ F₂.map f
#align category_theory.morphism_property.naturality_property CategoryTheory.MorphismProperty.naturalityProperty

namespace naturalityProperty

theorem stableUnderComposition {F₁ F₂ : C ⥤ D} (app : ∀ X, F₁.obj X ⟶ F₂.obj X) :
    (naturalityProperty app).StableUnderComposition := fun X Y Z f g hf hg => by
  simp only [naturalityProperty] at hf hg ⊢
  simp only [Functor.map_comp, Category.assoc, hg]
  slice_lhs 1 2 => rw [hf]
  rw [Category.assoc]
#align category_theory.morphism_property.naturality_property.is_stable_under_composition CategoryTheory.MorphismProperty.naturalityProperty.stableUnderComposition

theorem stableUnderInverse {F₁ F₂ : C ⥤ D} (app : ∀ X, F₁.obj X ⟶ F₂.obj X) :
    (naturalityProperty app).StableUnderInverse := fun X Y e he => by
  simp only [naturalityProperty] at he ⊢
  rw [← cancel_epi (F₁.map e.hom)]
  slice_rhs 1 2 => rw [he]
  simp only [Category.assoc, ← F₁.map_comp_assoc, ← F₂.map_comp, e.hom_inv_id, Functor.map_id,
    Category.id_comp, Category.comp_id]
#align category_theory.morphism_property.naturality_property.is_stable_under_inverse CategoryTheory.MorphismProperty.naturalityProperty.stableUnderInverse

end naturalityProperty

theorem RespectsIso.inverseImage {P : MorphismProperty D} (h : RespectsIso P) (F : C ⥤ D) :
    RespectsIso (P.inverseImage F) := by
  constructor
  all_goals
    intro X Y Z e f hf
    dsimp [MorphismProperty.inverseImage]
    rw [F.map_comp]
  exacts [h.1 (F.mapIso e) (F.map f) hf, h.2 (F.mapIso e) (F.map f) hf]
#align category_theory.morphism_property.respects_iso.inverse_image CategoryTheory.MorphismProperty.RespectsIso.inverseImage

theorem StableUnderComposition.inverseImage {P : MorphismProperty D} (h : StableUnderComposition P)
    (F : C ⥤ D) : StableUnderComposition (P.inverseImage F) := fun X Y Z f g hf hg => by
  simpa only [← F.map_comp] using h (F.map f) (F.map g) hf hg
#align category_theory.morphism_property.stable_under_composition.inverse_image CategoryTheory.MorphismProperty.StableUnderComposition.inverseImage

variable (C)

/-- The `MorphismProperty C` satisfied by isomorphisms in `C`. -/
def isomorphisms : MorphismProperty C := fun _ _ f => IsIso f
#align category_theory.morphism_property.isomorphisms CategoryTheory.MorphismProperty.isomorphisms

/-- The `MorphismProperty C` satisfied by monomorphisms in `C`. -/
def monomorphisms : MorphismProperty C := fun _ _ f => Mono f
#align category_theory.morphism_property.monomorphisms CategoryTheory.MorphismProperty.monomorphisms

/-- The `MorphismProperty C` satisfied by epimorphisms in `C`. -/
def epimorphisms : MorphismProperty C := fun _ _ f => Epi f
#align category_theory.morphism_property.epimorphisms CategoryTheory.MorphismProperty.epimorphisms

def quarrable : MorphismProperty C := fun _ Y f => ∀ ⦃Y' : C⦄ (g : Y' ⟶ Y), HasPullback f g

def coquarrable : MorphismProperty C := fun X _ f => ∀ ⦃X' : C⦄ (g : X ⟶ X'), HasPushout f g

variable {C}

lemma quarrable.hasPullback {X Y Y' : C} (f : X ⟶ Y) (hf : quarrable C f) (g : Y' ⟶ Y) :
    HasPullback f g := hf g

lemma quarrable.hasPullback' {X Y Y' : C} (f : X ⟶ Y) (hf : quarrable C f) (g : Y' ⟶ Y) :
    HasPullback g f := by
  have : HasPullback f g := hasPullback f hf g
  exact ⟨⟨_, (IsPullback.of_hasPullback f g).flip.isLimit'.some⟩⟩

lemma coquarrable.hasPushout {X X' Y : C} (f : X ⟶ Y) (hf : coquarrable C f) (g : X ⟶ X') :
    HasPushout f g := hf g

lemma coquarrable.hasPushout' {X X' Y : C} (f : X ⟶ Y) (hf : coquarrable C f) (g : X ⟶ X') :
    HasPushout g f := by
  have : HasPushout f g := hasPushout f hf g
  exact ⟨⟨_, (IsPushout.of_hasPushout f g).flip.isColimit'.some⟩⟩

lemma quarrable.op {X Y : C} (f : X ⟶ Y) (hf : quarrable C f) : coquarrable Cᵒᵖ f.op := by
  intro _ g
  have : HasPullback f g.unop := hf _
  exact ⟨_, (IsPullback.of_hasPullback f g.unop).flip.op.isColimit⟩

lemma quarrable.unop {X Y : Cᵒᵖ} (f : X ⟶ Y) (hf : quarrable Cᵒᵖ f) : coquarrable C f.unop := by
  intro _ g
  have : HasPullback f g.op := hf _
  exact ⟨_, (IsPullback.of_hasPullback f g.op).flip.unop.isColimit⟩

lemma coquarrable.op {X Y : C} (f : X ⟶ Y) (hf : coquarrable C f) : quarrable Cᵒᵖ f.op := by
  intro _ g
  have : HasPushout f g.unop := hf _
  exact ⟨_, (IsPushout.of_hasPushout f g.unop).flip.op.isLimit⟩

lemma coquarrable.unop {X Y : Cᵒᵖ} (f : X ⟶ Y) (hf : coquarrable Cᵒᵖ f) : quarrable C f.unop := by
  intro _ g
  have : HasPushout f g.op := hf _
  exact ⟨_, (IsPushout.of_hasPushout f g.op).flip.unop.isLimit⟩

section

variable {X Y : C} (f : X ⟶ Y)

@[simp]
theorem isomorphisms.iff : (isomorphisms C) f ↔ IsIso f := by rfl
#align category_theory.morphism_property.isomorphisms.iff CategoryTheory.MorphismProperty.isomorphisms.iff

@[simp]
theorem monomorphisms.iff : (monomorphisms C) f ↔ Mono f := by rfl
#align category_theory.morphism_property.monomorphisms.iff CategoryTheory.MorphismProperty.monomorphisms.iff

@[simp]
theorem epimorphisms.iff : (epimorphisms C) f ↔ Epi f := by rfl
#align category_theory.morphism_property.epimorphisms.iff CategoryTheory.MorphismProperty.epimorphisms.iff

theorem isomorphisms.infer_property [hf : IsIso f] : (isomorphisms C) f :=
  hf
#align category_theory.morphism_property.isomorphisms.infer_property CategoryTheory.MorphismProperty.isomorphisms.infer_property

theorem monomorphisms.infer_property [hf : Mono f] : (monomorphisms C) f :=
  hf
#align category_theory.morphism_property.monomorphisms.infer_property CategoryTheory.MorphismProperty.monomorphisms.infer_property

theorem epimorphisms.infer_property [hf : Epi f] : (epimorphisms C) f :=
  hf
#align category_theory.morphism_property.epimorphisms.infer_property CategoryTheory.MorphismProperty.epimorphisms.infer_property

end

variable (C)

theorem RespectsIso.monomorphisms : RespectsIso (monomorphisms C) := by
  constructor <;>
    · intro X Y Z e f
      simp only [monomorphisms.iff]
      intro
      apply mono_comp
#align category_theory.morphism_property.respects_iso.monomorphisms CategoryTheory.MorphismProperty.RespectsIso.monomorphisms

theorem RespectsIso.epimorphisms : RespectsIso (epimorphisms C) := by
  constructor <;>
    · intro X Y Z e f
      simp only [epimorphisms.iff]
      intro
      apply epi_comp
#align category_theory.morphism_property.respects_iso.epimorphisms CategoryTheory.MorphismProperty.RespectsIso.epimorphisms

theorem RespectsIso.isomorphisms : RespectsIso (isomorphisms C) := by
  constructor <;>
    · intro X Y Z e f
      simp only [isomorphisms.iff]
      intro
      infer_instance
#align category_theory.morphism_property.respects_iso.isomorphisms CategoryTheory.MorphismProperty.RespectsIso.isomorphisms

variable {C}

lemma IsInvertedBy.of_iso (W : MorphismProperty C) {F G : C ⥤ D} (e : F ≅ G) (hF : W.IsInvertedBy F) :
    W.IsInvertedBy G := fun X Y f hf =>
  (RespectsIso.arrow_mk_iso_iff (RespectsIso.isomorphisms D)
    (Arrow.isoMk (e.app X) (e.app Y) (by simp))).1 (hF f hf)

lemma map_isInvertedBy_iff {E : Type _} [Category E]
  (P : MorphismProperty C) (F : C ⥤ D) (G : D ⥤ E) :
    (P.map F).IsInvertedBy G ↔ P.IsInvertedBy (F ⋙ G) := by
  constructor
  . intro h _ _ f hf
    exact h _ (map_mem_map P F f hf)
  . intro h _ _ f ⟨_, _, f', hf', ⟨iso⟩⟩
    rw [← isomorphisms.iff]
    exact (RespectsIso.arrow_mk_iso_iff (RespectsIso.isomorphisms E)
      (G.mapArrow.mapIso iso)).1 (h _ hf')

lemma subset_inverseImage_iff_map_subset (P : MorphismProperty C) (Q : MorphismProperty D)
  (hQ : Q.RespectsIso)
    (F : C ⥤ D) : P ⊆ Q.inverseImage F ↔ P.map F ⊆ Q := by
  constructor
  . intro h _ _ f ⟨_, _, f', hf', ⟨e⟩⟩
    simpa only [← hQ.arrow_mk_iso_iff e] using h _ hf'
  . intro h _ _ f hf
    exact h _ (map_mem_map P F f hf)

lemma map_inverseImage_subset (P : MorphismProperty D) (F : C ⥤ D) :
    (P.inverseImage F).map F ⊆ P.isoClosure := fun _ _ _ ⟨_, _, f', hf', ⟨e⟩⟩ =>
  ⟨_, _, F.map f', hf', ⟨e⟩⟩

lemma map_inverseImage_eq_of_isEquivalence (P : MorphismProperty D) (hP : P.RespectsIso)
    (F : C ⥤ D) [IsEquivalence F] :
  (P.inverseImage F).map F = P := by
  apply le_antisymm
  . intro _ _ f ⟨_, _, f', hf', ⟨e⟩⟩
    exact (hP.arrow_mk_iso_iff e).1 hf'
  . intro _ _ f hf
    exact ⟨_, _, F.inv.map f,
      (hP.arrow_mk_iso_iff (((Functor.mapArrowFunctor _ _).mapIso
        F.asEquivalence.counitIso.symm).app (Arrow.mk f))).1 hf,
        ⟨((Functor.mapArrowFunctor _ _).mapIso F.asEquivalence.counitIso).app (Arrow.mk f)⟩⟩

lemma isoClosure_inverseImage_equivalenceInverse (P : MorphismProperty C) (E : C ≌ D) :
    P.isoClosure.inverseImage E.inverse = P.map E.functor := by
  apply le_antisymm
  . intro _ _ f ⟨_, _, f', hf', ⟨e⟩⟩
    refine' ⟨_, _, f', hf', ⟨(E.inverse.mapArrow).preimageIso (_ ≪≫ e)⟩⟩
    exact ((Functor.mapArrowFunctor _ _).mapIso E.unitIso.symm).app (Arrow.mk f')
  . intro _ _ f ⟨_, _, f', hf', ⟨e⟩⟩
    refine' ⟨_, _, f', hf', ⟨_ ≪≫ E.inverse.mapArrow.mapIso e⟩⟩
    exact ((Functor.mapArrowFunctor _ _).mapIso E.unitIso).app (Arrow.mk f')

lemma inverseImage_functorInv (P : MorphismProperty C) (F : C ⥤ D) [IsEquivalence F] :
    P.isoClosure.inverseImage F.inv = P.map F :=
  P.isoClosure_inverseImage_equivalenceInverse F.asEquivalence

variable (C)

theorem StableUnderComposition.isomorphisms : StableUnderComposition (isomorphisms C) :=
  fun X Y Z f g hf hg => by
  rw [isomorphisms.iff] at hf hg ⊢
  haveI := hf
  haveI := hg
  infer_instance
#align category_theory.morphism_property.stable_under_composition.isomorphisms CategoryTheory.MorphismProperty.StableUnderComposition.isomorphisms

theorem StableUnderComposition.monomorphisms : StableUnderComposition (monomorphisms C) :=
  fun X Y Z f g hf hg => by
  rw [monomorphisms.iff] at hf hg ⊢
  haveI := hf
  haveI := hg
  apply mono_comp
#align category_theory.morphism_property.stable_under_composition.monomorphisms CategoryTheory.MorphismProperty.StableUnderComposition.monomorphisms

theorem StableUnderComposition.epimorphisms : StableUnderComposition (epimorphisms C) :=
  fun X Y Z f g hf hg => by
  rw [epimorphisms.iff] at hf hg ⊢
  haveI := hf
  haveI := hg
  apply epi_comp
#align category_theory.morphism_property.stable_under_composition.epimorphisms CategoryTheory.MorphismProperty.StableUnderComposition.epimorphisms

variable {C}


-- porting note: removed @[nolint has_nonempty_instance]
/-- The full subcategory of `C ⥤ D` consisting of functors inverting morphisms in `W` -/
def FunctorsInverting (W : MorphismProperty C) (D : Type*) [Category D] :=
  FullSubcategory fun F : C ⥤ D => W.IsInvertedBy F
#align category_theory.morphism_property.functors_inverting CategoryTheory.MorphismProperty.FunctorsInverting

@[ext]
lemma FunctorsInverting.ext {W : MorphismProperty C} {F₁ F₂ : FunctorsInverting W D}
    (h : F₁.obj = F₂.obj) : F₁ = F₂ := by
  cases F₁
  cases F₂
  subst h
  rfl

instance (W : MorphismProperty C) (D : Type*) [Category D] : Category (FunctorsInverting W D) :=
  FullSubcategory.category _

-- Porting note: add another `@[ext]` lemma
-- since `ext` can't see through the definition to use `NatTrans.ext`.
-- See https://github.com/leanprover-community/mathlib4/issues/5229
@[ext]
lemma FunctorsInverting.hom_ext {W : MorphismProperty C} {F₁ F₂ : FunctorsInverting W D}
    {α β : F₁ ⟶ F₂} (h : α.app = β.app) : α = β :=
  NatTrans.ext _ _ h

/-- A constructor for `W.FunctorsInverting D` -/
def FunctorsInverting.mk {W : MorphismProperty C} {D : Type*} [Category D] (F : C ⥤ D)
    (hF : W.IsInvertedBy F) : W.FunctorsInverting D :=
  ⟨F, hF⟩
#align category_theory.morphism_property.functors_inverting.mk CategoryTheory.MorphismProperty.FunctorsInverting.mk

theorem IsInvertedBy.iff_of_iso (W : MorphismProperty C) {F₁ F₂ : C ⥤ D} (e : F₁ ≅ F₂) :
    W.IsInvertedBy F₁ ↔ W.IsInvertedBy F₂ := by
  dsimp [IsInvertedBy]
  simp only [NatIso.isIso_map_iff e]
#align category_theory.morphism_property.is_inverted_by.iff_of_iso CategoryTheory.MorphismProperty.IsInvertedBy.iff_of_iso

@[simp]
lemma IsInvertedBy.isoClosure_iff (W : MorphismProperty C) (F : C ⥤ D) :
    W.isoClosure.IsInvertedBy F ↔ W.IsInvertedBy F := by
  constructor
  · intro h X Y f hf
    exact h _ (W.subset_isoClosure _ hf)
  · intro h X Y f ⟨X', Y', f', hf', ⟨e⟩⟩
    have : f = e.inv.left ≫ f' ≫ e.hom.right := by
      erw [← e.hom.w, ← Arrow.comp_left_assoc, e.inv_hom_id, Category.id_comp]
      rfl
    simp only [this, F.map_comp]
    have := h _ hf'
    infer_instance

@[simp]
lemma IsInvertedBy.iff_comp {C₁ C₂ C₃ : Type*} [Category C₁] [Category C₂] [Category C₃]
    (W : MorphismProperty C₁) (F : C₁ ⥤ C₂) (G : C₂ ⥤ C₃) [ReflectsIsomorphisms G] :
    W.IsInvertedBy (F ⋙ G) ↔ W.IsInvertedBy F := by
  constructor
  · intro h X Y f hf
    have : IsIso (G.map (F.map f)) := h _ hf
    exact isIso_of_reflects_iso (F.map f) G
  · intro hF
    exact IsInvertedBy.of_comp W F hF G

lemma isoClosure_subset_iff (P Q : MorphismProperty C) (hQ : RespectsIso Q) :
    P.isoClosure ⊆ Q ↔ P ⊆ Q := by
  constructor
  · exact P.subset_isoClosure.trans
  · intro h
    exact (monotone_isoClosure _ _ h).trans (by rw [hQ.isoClosure_eq])

lemma map_respectsIso (P : MorphismProperty C) (F : C ⥤ D) :
    (P.map F).RespectsIso := by
  apply RespectsIso.of_respects_arrow_iso
  intro f g e ⟨X', Y', f', hf', ⟨e'⟩⟩
  exact ⟨X', Y', f', hf', ⟨e' ≪≫ e⟩⟩

lemma map_subset_iff (P : MorphismProperty C) (F : C ⥤ D)
    (Q : MorphismProperty D) (hQ : RespectsIso Q):
    P.map F ⊆ Q ↔ ∀ (X Y : C) (f : X ⟶ Y), P f → Q (F.map f) := by
  constructor
  · intro h X Y f hf
    exact h (F.map f) (map_mem_map P F f hf)
  · intro h X Y f ⟨X', Y', f', hf', ⟨e⟩⟩
    exact (hQ.arrow_mk_iso_iff e).1 (h _ _ _ hf')

lemma IsInvertedBy.iff_map_subset_isomorphisms (W : MorphismProperty C) (F : C ⥤ D) :
    W.IsInvertedBy F ↔ W.map F ⊆ isomorphisms D := by
  rw [map_subset_iff _ _ _ (RespectsIso.isomorphisms D)]
  constructor
  · intro h X Y f hf
    exact h f hf
  · intro h X Y f hf
    exact h X Y f hf

@[simp]
lemma map_isoClosure (P : MorphismProperty C) (F : C ⥤ D) :
    P.isoClosure.map F = P.map F := by
  apply subset_antisymm
  · rw [map_subset_iff _ _ _ (P.map_respectsIso F)]
    intro X Y f ⟨X', Y', f', hf', ⟨e⟩⟩
    exact ⟨_, _, f', hf', ⟨F.mapArrow.mapIso e⟩⟩
  · exact monotone_map _ _ _ (subset_isoClosure P)

lemma map_id_eq_isoClosure (P : MorphismProperty C) :
    P.map (𝟭 _) = P.isoClosure := by
  apply subset_antisymm
  · rw [map_subset_iff _ _ _ P.isoClosure_respectsIso]
    intro X Y f hf
    exact P.subset_isoClosure _ hf
  · intro X Y f hf
    exact hf

lemma map_id (P : MorphismProperty C) (hP : RespectsIso P) :
    P.map (𝟭 _) = P := by
  rw [map_id_eq_isoClosure, hP.isoClosure_eq]

@[simp]
lemma map_map (P : MorphismProperty C) (F : C ⥤ D) {E : Type*} [Category E] (G : D ⥤ E) :
    (P.map F).map G = P.map (F ⋙ G) := by
  apply subset_antisymm
  · rw [map_subset_iff _ _ _ (map_respectsIso _ (F ⋙ G))]
    intro X Y f ⟨X', Y', f', hf', ⟨e⟩⟩
    exact ⟨X', Y', f', hf', ⟨G.mapArrow.mapIso e⟩⟩
  · rw [map_subset_iff _ _ _ (map_respectsIso _ G)]
    intro X Y f hf
    exact map_mem_map _ _ _ (map_mem_map _ _ _ hf)

lemma IsInvertedBy.map_iff {C₁ C₂ C₃ : Type*} [Category C₁] [Category C₂] [Category C₃]
    (W : MorphismProperty C₁) (F : C₁ ⥤ C₂) (G : C₂ ⥤ C₃) :
    (W.map F).IsInvertedBy G ↔ W.IsInvertedBy (F ⋙ G) := by
  simp only [IsInvertedBy.iff_map_subset_isomorphisms, map_map]

lemma map_eq_of_iso (P : MorphismProperty C) {F G : C ⥤ D} (e : F ≅ G) :
    P.map F = P.map G := by
  revert F G e
  suffices ∀ {F G : C ⥤ D} (_ : F ≅ G), P.map F ⊆ P.map G from
    fun F G e => le_antisymm (this e) (this e.symm)
  intro F G e X Y f ⟨X', Y', f', hf', ⟨e'⟩⟩
  exact ⟨X', Y', f', hf', ⟨((Functor.mapArrowFunctor _ _).mapIso e.symm).app (Arrow.mk f') ≪≫ e'⟩⟩

lemma map_inverseImage_subset (P : MorphismProperty D) (F : C ⥤ D) :
    (P.inverseImage F).map F ⊆ P.isoClosure :=
  fun _ _ _ ⟨_, _, f, hf, ⟨e⟩⟩ => ⟨_, _, F.map f, hf, ⟨e⟩⟩

lemma inverseImage_equivalence_inverse_eq_map_functor
    (P : MorphismProperty D) (hP : RespectsIso P) (E : C ≌ D) :
    P.inverseImage E.functor = P.map E.inverse := by
  apply subset_antisymm
  · intro X Y f hf
    refine' ⟨_, _, _, hf, ⟨_⟩⟩
    exact ((Functor.mapArrowFunctor _ _).mapIso E.unitIso.symm).app (Arrow.mk f)
  · rw [map_subset_iff _ _ _ (hP.inverseImage E.functor)]
    intro X Y f hf
    exact (hP.arrow_mk_iso_iff
      (((Functor.mapArrowFunctor _ _).mapIso E.counitIso).app (Arrow.mk f))).2 hf

lemma inverseImage_equivalence_functor_eq_map_inverse
    (Q : MorphismProperty C) (hQ : RespectsIso Q) (E : C ≌ D) :
    Q.inverseImage E.inverse = Q.map E.functor :=
  inverseImage_equivalence_inverse_eq_map_functor Q hQ E.symm

lemma map_inverseImage_eq_of_isEquivalence
    (P : MorphismProperty D) (hP : P.RespectsIso) (F : C ⥤ D) [IsEquivalence F] :
    (P.inverseImage F).map F = P := by
  erw [P.inverseImage_equivalence_inverse_eq_map_functor hP F.asEquivalence, map_map,
    P.map_eq_of_iso F.asEquivalence.counitIso, map_id _ hP]

lemma inverseImage_map_eq_of_isEquivalence
    (P : MorphismProperty C) (hP : P.RespectsIso) (F : C ⥤ D) [IsEquivalence F] :
    (P.map F).inverseImage F = P := by
  erw [((P.map F).inverseImage_equivalence_inverse_eq_map_functor
    (P.map_respectsIso F) (F.asEquivalence)), map_map,
    P.map_eq_of_iso F.asEquivalence.unitIso.symm, map_id _ hP]

section Diagonal

variable [HasPullbacks C] {P : MorphismProperty C}

/-- For `P : MorphismProperty C`, `P.diagonal` is a morphism property that holds for `f : X ⟶ Y`
whenever `P` holds for `X ⟶ Y xₓ Y`. -/
def diagonal (P : MorphismProperty C) : MorphismProperty C := fun _ _ f => P (pullback.diagonal f)
#align category_theory.morphism_property.diagonal CategoryTheory.MorphismProperty.diagonal

theorem diagonal_iff {X Y : C} {f : X ⟶ Y} : P.diagonal f ↔ P (pullback.diagonal f) :=
  Iff.rfl
#align category_theory.morphism_property.diagonal_iff CategoryTheory.MorphismProperty.diagonal_iff

theorem RespectsIso.diagonal (hP : P.RespectsIso) : P.diagonal.RespectsIso := by
  constructor
  · introv H
    rwa [diagonal_iff, pullback.diagonal_comp, hP.cancel_left_isIso, hP.cancel_left_isIso,
      ← hP.cancel_right_isIso _
        (pullback.map (e.hom ≫ f) (e.hom ≫ f) f f e.hom e.hom (𝟙 Z) (by simp) (by simp)),
      ← pullback.condition, hP.cancel_left_isIso]
  · introv H
    delta diagonal
    rwa [pullback.diagonal_comp, hP.cancel_right_isIso]
#align category_theory.morphism_property.respects_iso.diagonal CategoryTheory.MorphismProperty.RespectsIso.diagonal

theorem StableUnderComposition.diagonal (hP : StableUnderComposition P) (hP' : RespectsIso P)
    (hP'' : StableUnderBaseChange P) : P.diagonal.StableUnderComposition := by
  introv X h₁ h₂
  rw [diagonal_iff, pullback.diagonal_comp]
  exact hP _ _ h₁ (by simpa [hP'.cancel_left_isIso] using hP''.snd _ _ h₂)
#align category_theory.morphism_property.stable_under_composition.diagonal CategoryTheory.MorphismProperty.StableUnderComposition.diagonal

theorem StableUnderBaseChange.diagonal (hP : StableUnderBaseChange P) (hP' : RespectsIso P) :
    P.diagonal.StableUnderBaseChange :=
  StableUnderBaseChange.mk hP'.diagonal
    (by
      introv h
      rw [diagonal_iff, diagonal_pullback_fst, hP'.cancel_left_isIso, hP'.cancel_right_isIso]
      exact hP.baseChange_map f _ (by simpa))
#align category_theory.morphism_property.stable_under_base_change.diagonal CategoryTheory.MorphismProperty.StableUnderBaseChange.diagonal

end Diagonal

section Universally

/-- `P.universally` holds for a morphism `f : X ⟶ Y` iff `P` holds for all `X ×[Y] Y' ⟶ Y'`. -/
def universally (P : MorphismProperty C) : MorphismProperty C := fun X Y f =>
  ∀ ⦃X' Y' : C⦄ (i₁ : X' ⟶ X) (i₂ : Y' ⟶ Y) (f' : X' ⟶ Y') (_ : IsPullback f' i₁ i₂ f), P f'
#align category_theory.morphism_property.universally CategoryTheory.MorphismProperty.universally

theorem universally_respectsIso (P : MorphismProperty C) : P.universally.RespectsIso := by
  constructor
  · intro X Y Z e f hf X' Z' i₁ i₂ f' H
    have : IsPullback (𝟙 _) (i₁ ≫ e.hom) i₁ e.inv :=
      IsPullback.of_horiz_isIso
        ⟨by rw [Category.id_comp, Category.assoc, e.hom_inv_id, Category.comp_id]⟩
    exact hf _ _ _
      (by simpa only [Iso.inv_hom_id_assoc, Category.id_comp] using this.paste_horiz H)
  · intro X Y Z e f hf X' Z' i₁ i₂ f' H
    have : IsPullback (𝟙 _) i₂ (i₂ ≫ e.inv) e.inv :=
      IsPullback.of_horiz_isIso ⟨Category.id_comp _⟩
    exact hf _ _ _ (by simpa only [Category.assoc, Iso.hom_inv_id,
      Category.comp_id, Category.comp_id] using H.paste_horiz this)
#align category_theory.morphism_property.universally_respects_iso CategoryTheory.MorphismProperty.universally_respectsIso

theorem universally_stableUnderBaseChange (P : MorphismProperty C) :
    P.universally.StableUnderBaseChange := fun _ _ _ _ _ _ _ _ H h₁ _ _ _ _ _ H' =>
  h₁ _ _ _ (H'.paste_vert H.flip)
#align category_theory.morphism_property.universally_stable_under_base_change CategoryTheory.MorphismProperty.universally_stableUnderBaseChange

theorem StableUnderComposition.universally [HasPullbacks C] {P : MorphismProperty C}
    (hP : P.StableUnderComposition) : P.universally.StableUnderComposition := by
  intro X Y Z f g hf hg X' Z' i₁ i₂ f' H
  have := pullback.lift_fst _ _ (H.w.trans (Category.assoc _ _ _).symm)
  rw [← this] at H ⊢
  apply hP _ _ _ (hg _ _ _ <| IsPullback.of_hasPullback _ _)
  exact hf _ _ _ (H.of_right (pullback.lift_snd _ _ _) (IsPullback.of_hasPullback i₂ g))
#align category_theory.morphism_property.stable_under_composition.universally CategoryTheory.MorphismProperty.StableUnderComposition.universally

theorem universally_le (P : MorphismProperty C) : P.universally ≤ P := by
  intro X Y f hf
  exact hf (𝟙 _) (𝟙 _) _ (IsPullback.of_vert_isIso ⟨by rw [Category.comp_id, Category.id_comp]⟩)
#align category_theory.morphism_property.universally_le CategoryTheory.MorphismProperty.universally_le

theorem StableUnderBaseChange.universally_eq {P : MorphismProperty C}
    (hP : P.StableUnderBaseChange) : P.universally = P :=
  P.universally_le.antisymm fun _ _ _ hf _ _ _ _ _ H => hP H.flip hf
#align category_theory.morphism_property.stable_under_base_change.universally_eq CategoryTheory.MorphismProperty.StableUnderBaseChange.universally_eq

theorem universally_mono : Monotone (universally : MorphismProperty C → MorphismProperty C) :=
  fun _ _ h _ _ _ h₁ _ _ _ _ _ H => h _ _ _ (h₁ _ _ _ H)
#align category_theory.morphism_property.universally_mono CategoryTheory.MorphismProperty.universally_mono

end Universally

section Bijective

variable [ConcreteCategory C]

open Function

attribute [local instance] ConcreteCategory.funLike ConcreteCategory.hasCoeToSort

variable (C)

/-- Injectiveness (in a concrete category) as a `MorphismProperty` -/
protected def injective : MorphismProperty C := fun _ _ f => Injective f
#align category_theory.morphism_property.injective CategoryTheory.MorphismProperty.injective

/-- Surjectiveness (in a concrete category) as a `MorphismProperty` -/
protected def surjective : MorphismProperty C := fun _ _ f => Surjective f
#align category_theory.morphism_property.surjective CategoryTheory.MorphismProperty.surjective

/-- Bijectiveness (in a concrete category) as a `MorphismProperty` -/
protected def bijective : MorphismProperty C := fun _ _ f => Bijective f
#align category_theory.morphism_property.bijective CategoryTheory.MorphismProperty.bijective

theorem bijective_eq_sup :
    MorphismProperty.bijective C = MorphismProperty.injective C ⊓ MorphismProperty.surjective C :=
  rfl
#align category_theory.morphism_property.bijective_eq_sup CategoryTheory.MorphismProperty.bijective_eq_sup

theorem injective_stableUnderComposition : (MorphismProperty.injective C).StableUnderComposition :=
  fun X Y Z f g hf hg => by
  delta MorphismProperty.injective
  rw [coe_comp]
  exact hg.comp hf
#align category_theory.morphism_property.injective_stable_under_composition CategoryTheory.MorphismProperty.injective_stableUnderComposition

theorem surjective_stableUnderComposition :
    (MorphismProperty.surjective C).StableUnderComposition := fun X Y Z f g hf hg => by
  delta MorphismProperty.surjective
  rw [coe_comp]
  exact hg.comp hf
#align category_theory.morphism_property.surjective_stable_under_composition CategoryTheory.MorphismProperty.surjective_stableUnderComposition

theorem bijective_stableUnderComposition : (MorphismProperty.bijective C).StableUnderComposition :=
  fun X Y Z f g hf hg => by
  delta MorphismProperty.bijective
  rw [coe_comp]
  exact hg.comp hf
#align category_theory.morphism_property.bijective_stable_under_composition CategoryTheory.MorphismProperty.bijective_stableUnderComposition

theorem injective_respectsIso : (MorphismProperty.injective C).RespectsIso :=
  (injective_stableUnderComposition C).respectsIso
    (fun e => ((forget C).mapIso e).toEquiv.injective)
#align category_theory.morphism_property.injective_respects_iso CategoryTheory.MorphismProperty.injective_respectsIso

theorem surjective_respectsIso : (MorphismProperty.surjective C).RespectsIso :=
  (surjective_stableUnderComposition C).respectsIso
    (fun e => ((forget C).mapIso e).toEquiv.surjective)
#align category_theory.morphism_property.surjective_respects_iso CategoryTheory.MorphismProperty.surjective_respectsIso

theorem bijective_respectsIso : (MorphismProperty.bijective C).RespectsIso :=
  (bijective_stableUnderComposition C).respectsIso
    (fun e => ((forget C).mapIso e).toEquiv.bijective)
#align category_theory.morphism_property.bijective_respects_iso CategoryTheory.MorphismProperty.bijective_respectsIso

end Bijective

/-- Typeclass expressing that a morphism property contain identities. -/
class ContainsIdentities (W : MorphismProperty C) : Prop :=
  /-- for all `X : C`, the identity of `X` satisfies the morphism property -/
  id_mem' : ∀ (X : C), W (𝟙 X)

lemma id_mem (W : MorphismProperty C) [W.ContainsIdentities] (X : C) :
  W (𝟙 X) := ContainsIdentities.id_mem' X

namespace ContainsIdentities

instance op (W : MorphismProperty C) [W.ContainsIdentities] :
    W.op.ContainsIdentities := ⟨fun X => W.id_mem X.unop⟩

instance unop (W : MorphismProperty Cᵒᵖ) [W.ContainsIdentities] :
    W.unop.ContainsIdentities := ⟨fun X => W.id_mem (Opposite.op X)⟩

lemma of_op (W : MorphismProperty C) [W.op.ContainsIdentities] :
    W.ContainsIdentities := (inferInstance : W.op.unop.ContainsIdentities)

lemma of_unop (W : MorphismProperty Cᵒᵖ) [W.unop.ContainsIdentities] :
    W.ContainsIdentities := (inferInstance : W.unop.op.ContainsIdentities)

end ContainsIdentities

/-- A morphism property is multiplicative if it contains identities and is stable by
composition. -/
class IsMultiplicative (W : MorphismProperty C) extends W.ContainsIdentities : Prop :=
  /-- compatibility of  -/
  stableUnderComposition : W.StableUnderComposition

lemma comp_mem (W : MorphismProperty C) {X Y Z : C} (f : X ⟶ Y) (g : Y ⟶ Z) (hf : W f) (hg : W g)
    [IsMultiplicative W] : W (f ≫ g) :=
  IsMultiplicative.stableUnderComposition f g hf hg

namespace IsMultiplicative

instance op (W : MorphismProperty C) [IsMultiplicative W] : IsMultiplicative W.op where
  stableUnderComposition := fun _ _ _ f g hf hg => W.comp_mem g.unop f.unop hg hf

instance unop (W : MorphismProperty Cᵒᵖ) [IsMultiplicative W] : IsMultiplicative W.unop where
  id_mem' _ := W.id_mem _
  stableUnderComposition := fun _ _ _ f g hf hg => W.comp_mem g.op f.op hg hf

lemma of_op (W : MorphismProperty C) [IsMultiplicative W.op] : IsMultiplicative W :=
  (inferInstance : IsMultiplicative W.op.unop)

lemma of_unop (W : MorphismProperty Cᵒᵖ) [IsMultiplicative W.unop] : IsMultiplicative W :=
  (inferInstance : IsMultiplicative W.unop.op)

end IsMultiplicative

universe v₁ v₂ v₃ v₄ u₁ u₂ u₃ u₄

section

variable {C₁ : Type u₁} {C₂ : Type u₂} [Category.{v₁} C₁] [Category.{v₂} C₂]

def prod (W₁ : MorphismProperty C₁) (W₂ : MorphismProperty C₂) : MorphismProperty (C₁ × C₂) :=
  fun _ _ f => W₁ f.1 ∧ W₂ f.2

instance Prod.containsIdentities (W₁ : MorphismProperty C₁) (W₂ : MorphismProperty C₂)
    [W₁.ContainsIdentities] [W₂.ContainsIdentities] : (prod W₁ W₂).ContainsIdentities :=
  ⟨fun _ => ⟨W₁.id_mem _, W₂.id_mem _⟩⟩

lemma IsInvertedBy.prod {W₁ : MorphismProperty C₁} {W₂ : MorphismProperty C₂}
  {E₁ : Type u₃} [Category.{v₃} E₁] {E₂ : Type u₄} [Category.{v₄} E₂] {F₁ : C₁ ⥤ E₁} {F₂ : C₂ ⥤ E₂}
  (h₁ : W₁.IsInvertedBy F₁) (h₂ : W₂.IsInvertedBy F₂) :
    (W₁.prod W₂).IsInvertedBy (F₁.prod F₂) := fun _ _ f hf => by
  rw [isIso_prod_iff]
  exact ⟨h₁ _ hf.1, h₂ _ hf.2⟩

end

section

variable {J : Type u₃} {C : J → Type u₁} {D : J → Type u₂}
  [∀ j, Category.{v₁} (C j)] [∀ j, Category.{v₂} (D j)]
  (W : ∀ j, MorphismProperty (C j))

def pi : MorphismProperty (∀ j, C j) := fun _ _ f => ∀ j, (W j) (f j)

lemma IsInvertedBy.pi (F : ∀ j, C j ⥤ D j) (hF : ∀ j, (W j).IsInvertedBy (F j)) :
    (MorphismProperty.pi W).IsInvertedBy (Functor.pi F) :=
  fun _ _ f hf => by
    rw [isIso_pi_iff]
    intro j
    exact hF j _ (hf j)

instance ContainsIdentities.pi [∀ j, (W j).ContainsIdentities] : (pi W).ContainsIdentities :=
  ⟨fun _ _ => MorphismProperty.id_mem _ _⟩

end

variable (W : MorphismProperty C)

def functorCategory (J : Type _) [Category J] : MorphismProperty (J ⥤ C) :=
  fun _ _ f => ∀ (j : J), W (f.app j)

def IsStableUnderLimitsOfShape (J : Type _) [Category J] : Prop :=
  ∀ (X₁ X₂ : J ⥤ C) (c₁ : Cone X₁) (c₂ : Cone X₂)
    (_ : IsLimit c₁) (h₂ : IsLimit c₂) (f : X₁ ⟶ X₂) (_ : W.functorCategory J f),
      W (h₂.lift (Cone.mk _ (c₁.π ≫ f)))

variable {W}

lemma IsStableUnderLimitsOfShape.lim_map {J : Type _} [Category J]
  (hW : W.IsStableUnderLimitsOfShape J) {X Y : J ⥤ C}
  (f : X ⟶ Y) [HasLimitsOfShape J C]
  (hf : W.functorCategory _ f) : W (lim.map f) :=
  hW X Y _ _ (limit.isLimit X) (limit.isLimit Y) f hf

variable (W)

abbrev IsStableUnderProductsOfShape (J : Type _) := W.IsStableUnderLimitsOfShape (Discrete J)

section
variable {C J : Type _} [Category C] (X : Discrete J ⥤ C)
  [HasProduct (fun j => X.obj (Discrete.mk j))]

@[simps]
def Pi.cone : Cone X where
  pt := ∏ (fun j => X.obj (Discrete.mk j))
  π := Discrete.natTrans (fun _ => Pi.π _ _)

def productIsProduct' : IsLimit (Pi.cone X) where
  lift s := Pi.lift (fun j => s.π.app ⟨j⟩)
  fac s := by simp
  uniq s m hm := by
    dsimp
    ext
    simp only [limit.lift_π, Fan.mk_pt, Fan.mk_π_app]
    apply hm

variable [HasLimit X]

def Pi.isoLimit :
    ∏ (fun j => X.obj (Discrete.mk j)) ≅ limit X :=
  IsLimit.conePointUniqueUpToIso (productIsProduct' X) (limit.isLimit X)

@[reassoc (attr := simp)]
lemma Pi.isoLimit_inv_π (j : J) :
    (Pi.isoLimit X).inv ≫ Pi.π _ j = limit.π _ (Discrete.mk j) :=
  IsLimit.conePointUniqueUpToIso_inv_comp _ _ _

@[reassoc (attr := simp)]
lemma Pi.isoLimit_hom_π (j : J) :
    (Pi.isoLimit X).hom ≫ limit.π _ (Discrete.mk j) = Pi.π _ j :=
  IsLimit.conePointUniqueUpToIso_hom_comp _ _ _

end

lemma IsStableUnderProductsOfShape.mk (W : MorphismProperty C) (J : Type _)
    (hW₀ : W.RespectsIso) [HasProductsOfShape J C]
    (hW : ∀ (X₁ X₂ : J → C) (f : ∀ j, X₁ j ⟶ X₂ j) (_ : ∀ (j : J), W (f j)),
      W (Pi.map f)) : W.IsStableUnderProductsOfShape J := by
  intro X₁ X₂ c₁ c₂ hc₁ hc₂ f hf
  let φ := fun j => f.app (Discrete.mk j)
  have hf' := hW _ _ φ (fun j => hf (Discrete.mk j))
  refine' (hW₀.arrow_mk_iso_iff _).2 hf'
  refine' Arrow.isoMk
    (IsLimit.conePointUniqueUpToIso hc₁ (limit.isLimit X₁) ≪≫ (Pi.isoLimit _).symm)
    (IsLimit.conePointUniqueUpToIso hc₂ (limit.isLimit X₂) ≪≫ (Pi.isoLimit _).symm) _
  apply limit.hom_ext
  rintro ⟨j⟩
  simp

class IsStableUnderFiniteProducts : Prop :=
  isStableUnderProductsOfShape' (J : Type) [Finite J] : W.IsStableUnderProductsOfShape J

lemma IsStableUnderFiniteProducts.isStableUnderProductsOfShape
    (J : Type) [Finite J] [W.IsStableUnderFiniteProducts] :
  W.IsStableUnderProductsOfShape J := IsStableUnderFiniteProducts.isStableUnderProductsOfShape' J


end MorphismProperty

end CategoryTheory<|MERGE_RESOLUTION|>--- conflicted
+++ resolved
@@ -74,15 +74,12 @@
 
 lemma subset_iff_le (P Q : MorphismProperty C) : P ⊆ Q ↔ P ≤ Q := Iff.rfl
 
-<<<<<<< HEAD
-=======
 instance : IsAntisymm (MorphismProperty C) (· ⊆ ·) :=
   ⟨fun P Q => by simpa only [subset_iff_le] using le_antisymm⟩
 
 instance : IsRefl (MorphismProperty C) (· ⊆ ·) :=
   ⟨fun P => by simpa only [subset_iff_le] using le_refl P⟩
 
->>>>>>> 61fa6e96
 /-- The morphism property in `Cᵒᵖ` associated to a morphism property in `C` -/
 @[simp]
 def op (P : MorphismProperty C) : MorphismProperty Cᵒᵖ := fun _ _ f => P f.unop
@@ -113,14 +110,11 @@
 lemma map_mem_map (P : MorphismProperty C) (F : C ⥤ D) {X Y : C} (f : X ⟶ Y) (hf : P f) :
     (P.map F) (F.map f) := ⟨X, Y, f, hf, ⟨Iso.refl _⟩⟩
 
-<<<<<<< HEAD
-=======
 lemma monotone_map (P Q : MorphismProperty C) (F : C ⥤ D) (h : P ⊆ Q) :
     P.map F ⊆ Q.map F := by
   intro X Y f ⟨X', Y', f', hf', ⟨e⟩⟩
   exact ⟨X', Y', f', h _ hf', ⟨e⟩⟩
 
->>>>>>> 61fa6e96
 /-- A morphism property `RespectsIso` if it still holds when composed with an isomorphism -/
 def RespectsIso (P : MorphismProperty C) : Prop :=
   (∀ {X Y Z} (e : X ≅ Y) (f : Y ⟶ Z), P f → P (e.hom ≫ f)) ∧
@@ -785,10 +779,6 @@
   intro F G e X Y f ⟨X', Y', f', hf', ⟨e'⟩⟩
   exact ⟨X', Y', f', hf', ⟨((Functor.mapArrowFunctor _ _).mapIso e.symm).app (Arrow.mk f') ≪≫ e'⟩⟩
 
-lemma map_inverseImage_subset (P : MorphismProperty D) (F : C ⥤ D) :
-    (P.inverseImage F).map F ⊆ P.isoClosure :=
-  fun _ _ _ ⟨_, _, f, hf, ⟨e⟩⟩ => ⟨_, _, F.map f, hf, ⟨e⟩⟩
-
 lemma inverseImage_equivalence_inverse_eq_map_functor
     (P : MorphismProperty D) (hP : RespectsIso P) (E : C ≌ D) :
     P.inverseImage E.functor = P.map E.inverse := by
@@ -805,12 +795,6 @@
     (Q : MorphismProperty C) (hQ : RespectsIso Q) (E : C ≌ D) :
     Q.inverseImage E.inverse = Q.map E.functor :=
   inverseImage_equivalence_inverse_eq_map_functor Q hQ E.symm
-
-lemma map_inverseImage_eq_of_isEquivalence
-    (P : MorphismProperty D) (hP : P.RespectsIso) (F : C ⥤ D) [IsEquivalence F] :
-    (P.inverseImage F).map F = P := by
-  erw [P.inverseImage_equivalence_inverse_eq_map_functor hP F.asEquivalence, map_map,
-    P.map_eq_of_iso F.asEquivalence.counitIso, map_id _ hP]
 
 lemma inverseImage_map_eq_of_isEquivalence
     (P : MorphismProperty C) (hP : P.RespectsIso) (F : C ⥤ D) [IsEquivalence F] :
