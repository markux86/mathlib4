/-
Copyright (c) 2024 Oliver Nash. All rights reserved.
Released under Apache 2.0 license as described in the file LICENSE.
Authors: Oliver Nash
-/
import Mathlib.Algebra.Lie.Derivation.Killing
import Mathlib.Algebra.Lie.Killing
import Mathlib.Algebra.Lie.Sl2
import Mathlib.Algebra.Lie.Weights.Chain
import Mathlib.LinearAlgebra.Eigenspace.Semisimple
import Mathlib.LinearAlgebra.JordanChevalley

/-!
# Roots of Lie algebras with non-degenerate Killing forms

The file contains definitions and results about roots of Lie algebras with non-degenerate Killing
forms.

## Main definitions
 * `LieAlgebra.IsKilling.ker_restrict_eq_bot_of_isCartanSubalgebra`: if the Killing form of
   a Lie algebra is non-singular, it remains non-singular when restricted to a Cartan subalgebra.
 * `LieAlgebra.IsKilling.instIsLieAbelianOfIsCartanSubalgebra`: if the Killing form of a Lie
   algebra is non-singular, then its Cartan subalgebras are Abelian.
 * `LieAlgebra.IsKilling.isSemisimple_ad_of_mem_isCartanSubalgebra`: over a perfect field, if a Lie
   algebra has non-degenerate Killing form, Cartan subalgebras contain only semisimple elements.
 * `LieAlgebra.IsKilling.span_weight_eq_top`: given a splitting Cartan subalgebra `H` of a
   finite-dimensional Lie algebra with non-singular Killing form, the corresponding roots span the
   dual space of `H`.
 * `LieAlgebra.IsKilling.coroot`: the coroot corresponding to a root.
 * `LieAlgebra.IsKilling.isCompl_ker_weight_span_coroot`: given a root `α` with respect to a Cartan
   subalgebra `H`, we have a natural decomposition of `H` as the kernel of `α` and the span of the
   coroot corresponding to `α`.
 * `LieAlgebra.IsKilling.finrank_rootSpace_eq_one`: root spaces are one-dimensional.

-/

variable (R K L : Type*) [CommRing R] [LieRing L] [LieAlgebra R L] [Field K] [LieAlgebra K L]

namespace LieAlgebra

lemma restrict_killingForm (H : LieSubalgebra R L) :
    (killingForm R L).restrict H = LieModule.traceForm R H L :=
  rfl

namespace IsKilling

variable [IsKilling R L]

/-- If the Killing form of a Lie algebra is non-singular, it remains non-singular when restricted
to a Cartan subalgebra. -/
lemma ker_restrict_eq_bot_of_isCartanSubalgebra
    [IsNoetherian R L] [IsArtinian R L] (H : LieSubalgebra R L) [H.IsCartanSubalgebra] :
    LinearMap.ker ((killingForm R L).restrict H) = ⊥ := by
  have h : Codisjoint (rootSpace H 0) (LieModule.posFittingComp R H L) :=
    (LieModule.isCompl_genWeightSpace_zero_posFittingComp R H L).codisjoint
  replace h : Codisjoint (H : Submodule R L) (LieModule.posFittingComp R H L : Submodule R L) := by
    rwa [codisjoint_iff, ← LieSubmodule.coe_toSubmodule_eq_iff, LieSubmodule.sup_coe_toSubmodule,
      LieSubmodule.top_coeSubmodule, rootSpace_zero_eq R L H, LieSubalgebra.coe_toLieSubmodule,
      ← codisjoint_iff] at h
  suffices this : ∀ m₀ ∈ H, ∀ m₁ ∈ LieModule.posFittingComp R H L, killingForm R L m₀ m₁ = 0 by
    simp [LinearMap.BilinForm.ker_restrict_eq_of_codisjoint h this]
  intro m₀ h₀ m₁ h₁
  exact killingForm_eq_zero_of_mem_zeroRoot_mem_posFitting R L H (le_zeroRootSubalgebra R L H h₀) h₁

@[simp] lemma ker_traceForm_eq_bot_of_isCartanSubalgebra
    [IsNoetherian R L] [IsArtinian R L] (H : LieSubalgebra R L) [H.IsCartanSubalgebra] :
    LinearMap.ker (LieModule.traceForm R H L) = ⊥ :=
  ker_restrict_eq_bot_of_isCartanSubalgebra R L H

lemma traceForm_cartan_nondegenerate
    [IsNoetherian R L] [IsArtinian R L] (H : LieSubalgebra R L) [H.IsCartanSubalgebra] :
    (LieModule.traceForm R H L).Nondegenerate := by
  simp [LinearMap.BilinForm.nondegenerate_iff_ker_eq_bot]

variable [Module.Free R L] [Module.Finite R L]

instance instIsLieAbelianOfIsCartanSubalgebra
    [IsDomain R] [IsPrincipalIdealRing R] [IsArtinian R L]
    (H : LieSubalgebra R L) [H.IsCartanSubalgebra] :
    IsLieAbelian H :=
  LieModule.isLieAbelian_of_ker_traceForm_eq_bot R H L <|
    ker_restrict_eq_bot_of_isCartanSubalgebra R L H

end IsKilling

section Field

open Module LieModule Set
open Submodule (span subset_span)

variable [FiniteDimensional K L] (H : LieSubalgebra K L) [H.IsCartanSubalgebra]

section
variable [IsTriangularizable K H L]

/-- For any `α` and `β`, the corresponding root spaces are orthogonal with respect to the Killing
form, provided `α + β ≠ 0`. -/
lemma killingForm_apply_eq_zero_of_mem_rootSpace_of_add_ne_zero {α β : H → K} {x y : L}
    (hx : x ∈ rootSpace H α) (hy : y ∈ rootSpace H β) (hαβ : α + β ≠ 0) :
    killingForm K L x y = 0 := by
  /- If `ad R L z` is semisimple for all `z ∈ H` then writing `⟪x, y⟫ = killingForm K L x y`, there
  is a slick proof of this lemma that requires only invariance of the Killing form as follows.
  For any `z ∈ H`, we have:
  `α z • ⟪x, y⟫ = ⟪α z • x, y⟫ = ⟪⁅z, x⁆, y⟫ = - ⟪x, ⁅z, y⁆⟫ = - ⟪x, β z • y⟫ = - β z • ⟪x, y⟫`.
  Since this is true for any `z`, we thus have: `(α + β) • ⟪x, y⟫ = 0`, and hence the result.
  However the semisimplicity of `ad R L z` is (a) non-trivial and (b) requires the assumption
  that `K` is a perfect field and `L` has non-degenerate Killing form. -/
  let σ : (H → K) → (H → K) := fun γ ↦ α + (β + γ)
  have hσ : ∀ γ, σ γ ≠ γ := fun γ ↦ by simpa only [σ, ← add_assoc] using add_left_ne_self.mpr hαβ
  let f : Module.End K L := (ad K L x) ∘ₗ (ad K L y)
  have hf : ∀ γ, MapsTo f (rootSpace H γ) (rootSpace H (σ γ)) := fun γ ↦
    (mapsTo_toEnd_genWeightSpace_add_of_mem_rootSpace K L H L α (β + γ) hx).comp <|
      mapsTo_toEnd_genWeightSpace_add_of_mem_rootSpace K L H L β γ hy
  classical
  have hds := DirectSum.isInternal_submodule_of_independent_of_iSup_eq_top
    (LieSubmodule.independent_iff_coe_toSubmodule.mp <| independent_genWeightSpace K H L)
    (LieSubmodule.iSup_eq_top_iff_coe_toSubmodule.mp <| iSup_genWeightSpace_eq_top K H L)
  exact LinearMap.trace_eq_zero_of_mapsTo_ne hds σ hσ hf

/-- Elements of the `α` root space which are Killing-orthogonal to the `-α` root space are
Killing-orthogonal to all of `L`. -/
lemma mem_ker_killingForm_of_mem_rootSpace_of_forall_rootSpace_neg
    {α : H → K} {x : L} (hx : x ∈ rootSpace H α)
    (hx' : ∀ y ∈ rootSpace H (-α), killingForm K L x y = 0) :
    x ∈ LinearMap.ker (killingForm K L) := by
  rw [LinearMap.mem_ker]
  ext y
  have hy : y ∈ ⨆ β, rootSpace H β := by simp [iSup_genWeightSpace_eq_top K H L]
  induction hy using LieSubmodule.iSup_induction' with
  | hN β y hy =>
    by_cases hαβ : α + β = 0
    · exact hx' _ (add_eq_zero_iff_neg_eq.mp hαβ ▸ hy)
    · exact killingForm_apply_eq_zero_of_mem_rootSpace_of_add_ne_zero K L H hx hy hαβ
  | h0 => simp
  | hadd => simp_all
end

namespace IsKilling

variable [IsKilling K L]

/-- If a Lie algebra `L` has non-degenerate Killing form, the only element of a Cartan subalgebra
whose adjoint action on `L` is nilpotent, is the zero element.

Over a perfect field a much stronger result is true, see
`LieAlgebra.IsKilling.isSemisimple_ad_of_mem_isCartanSubalgebra`. -/
lemma eq_zero_of_isNilpotent_ad_of_mem_isCartanSubalgebra {x : L} (hx : x ∈ H)
    (hx' : _root_.IsNilpotent (ad K L x)) : x = 0 := by
  suffices ⟨x, hx⟩ ∈ LinearMap.ker (traceForm K H L) by
    simp at this
    exact (AddSubmonoid.mk_eq_zero H.toAddSubmonoid).mp this
  simp only [LinearMap.mem_ker]
  ext y
  have comm : Commute (toEnd K H L ⟨x, hx⟩) (toEnd K H L y) := by
    rw [commute_iff_lie_eq, ← LieHom.map_lie, trivial_lie_zero, LieHom.map_zero]
  rw [traceForm_apply_apply, ← LinearMap.mul_eq_comp, LinearMap.zero_apply]
  exact (LinearMap.isNilpotent_trace_of_isNilpotent (comm.isNilpotent_mul_left hx')).eq_zero

@[simp]
lemma corootSpace_zero_eq_bot :
    corootSpace (0 : H → K) = ⊥ := by
  refine eq_bot_iff.mpr fun x hx ↦ ?_
  suffices {x | ∃ y ∈ H, ∃ z ∈ H, ⁅y, z⁆ = x} = {0} by simpa [mem_corootSpace, this] using hx
  refine eq_singleton_iff_unique_mem.mpr ⟨⟨0, H.zero_mem, 0, H.zero_mem, zero_lie 0⟩, ?_⟩
  rintro - ⟨y, hy, z, hz, rfl⟩
  suffices ⁅(⟨y, hy⟩ : H), (⟨z, hz⟩ : H)⁆ = 0 by
    simpa only [Subtype.ext_iff, LieSubalgebra.coe_bracket, ZeroMemClass.coe_zero] using this
  simp

variable {K L} in
/-- The restriction of the Killing form to a Cartan subalgebra, as a linear equivalence to the
dual. -/
@[simps! apply_apply]
noncomputable def cartanEquivDual :
    H ≃ₗ[K] Module.Dual K H :=
  (traceForm K H L).toDual <| traceForm_cartan_nondegenerate K L H

variable {K L H}

/-- The coroot corresponding to a root. -/
noncomputable def coroot (α : Weight K H L) : H :=
  2 • (α <| (cartanEquivDual H).symm α)⁻¹ • (cartanEquivDual H).symm α

lemma traceForm_coroot (α : Weight K H L) (x : H) :
    traceForm K H L (coroot α) x = 2 • (α <| (cartanEquivDual H).symm α)⁻¹ • α x := by
  have : cartanEquivDual H ((cartanEquivDual H).symm α) x = α x := by
    rw [LinearEquiv.apply_symm_apply, Weight.toLinear_apply]
  rw [coroot, map_nsmul, map_smul, LinearMap.smul_apply, LinearMap.smul_apply]
  congr 2

variable [IsTriangularizable K H L]

lemma lie_eq_killingForm_smul_of_mem_rootSpace_of_mem_rootSpace_neg_aux
    {α : Weight K H L} {e f : L} (heα : e ∈ rootSpace H α) (hfα : f ∈ rootSpace H (-α))
    (aux : ∀ (h : H), ⁅h, e⁆ = α h • e) :
    ⁅e, f⁆ = killingForm K L e f • (cartanEquivDual H).symm α := by
  set α' := (cartanEquivDual H).symm α
  rw [← sub_eq_zero, ← Submodule.mem_bot (R := K), ← ker_killingForm_eq_bot]
  apply mem_ker_killingForm_of_mem_rootSpace_of_forall_rootSpace_neg (α := (0 : H → K))
  · simp only [rootSpace_zero_eq, LieSubalgebra.mem_toLieSubmodule]
    refine sub_mem ?_ (H.smul_mem _ α'.property)
    simpa using mapsTo_toEnd_genWeightSpace_add_of_mem_rootSpace K L H L α (-α) heα hfα
  · intro z hz
    replace hz : z ∈ H := by simpa using hz
    have he : ⁅z, e⁆ = α ⟨z, hz⟩ • e := aux ⟨z, hz⟩
    have hαz : killingForm K L α' (⟨z, hz⟩ : H) = α ⟨z, hz⟩ :=
      LinearMap.BilinForm.apply_toDual_symm_apply (hB := traceForm_cartan_nondegenerate K L H) _ _
    simp [traceForm_comm K L L ⁅e, f⁆, ← traceForm_apply_lie_apply, he, mul_comm _ (α ⟨z, hz⟩), hαz]

/-- This is Proposition 4.18 from [carter2005] except that we use
`LieModule.exists_forall_lie_eq_smul` instead of Lie's theorem (and so avoid
assuming `K` has characteristic zero). -/
lemma cartanEquivDual_symm_apply_mem_corootSpace (α : Weight K H L) :
    (cartanEquivDual H).symm α ∈ corootSpace α := by
  obtain ⟨e : L, he₀ : e ≠ 0, he : ∀ x, ⁅x, e⁆ = α x • e⟩ := exists_forall_lie_eq_smul K H L α
  have heα : e ∈ rootSpace H α := (mem_genWeightSpace L α e).mpr fun x ↦ ⟨1, by simp [← he x]⟩
  obtain ⟨f, hfα, hf⟩ : ∃ f ∈ rootSpace H (-α), killingForm K L e f ≠ 0 := by
    contrapose! he₀
    simpa using mem_ker_killingForm_of_mem_rootSpace_of_forall_rootSpace_neg K L H heα he₀
  suffices ⁅e, f⁆ = killingForm K L e f • ((cartanEquivDual H).symm α : L) from
    (mem_corootSpace α).mpr <| Submodule.subset_span ⟨(killingForm K L e f)⁻¹ • e,
      Submodule.smul_mem _ _ heα, f, hfα, by simpa [inv_smul_eq_iff₀ hf]⟩
  exact lie_eq_killingForm_smul_of_mem_rootSpace_of_mem_rootSpace_neg_aux heα hfα he

/-- Given a splitting Cartan subalgebra `H` of a finite-dimensional Lie algebra with non-singular
Killing form, the corresponding roots span the dual space of `H`. -/
@[simp]
lemma span_weight_eq_top :
    span K (range (Weight.toLinear K H L)) = ⊤ := by
  refine eq_top_iff.mpr (le_trans ?_ (LieModule.range_traceForm_le_span_weight K H L))
  rw [← traceForm_flip K H L, ← LinearMap.dualAnnihilator_ker_eq_range_flip,
    ker_traceForm_eq_bot_of_isCartanSubalgebra, Submodule.dualAnnihilator_bot]

variable (K L H) in
@[simp]
lemma span_weight_isNonZero_eq_top :
    span K ({α : Weight K H L | α.IsNonZero}.image (Weight.toLinear K H L)) = ⊤ := by
  rw [← span_weight_eq_top]
  refine le_antisymm (Submodule.span_mono <| by simp) ?_
  suffices range (Weight.toLinear K H L) ⊆
    insert 0 ({α : Weight K H L | α.IsNonZero}.image (Weight.toLinear K H L)) by
    simpa only [Submodule.span_insert_zero] using Submodule.span_mono this
  rintro - ⟨α, rfl⟩
  simp only [mem_insert_iff, Weight.coe_toLinear_eq_zero_iff, mem_image, mem_setOf_eq]
  tauto

@[simp]
lemma iInf_ker_weight_eq_bot :
    ⨅ α : Weight K H L, α.ker = ⊥ := by
  rw [← Subspace.dualAnnihilator_inj, Subspace.dualAnnihilator_iInf_eq,
    Submodule.dualAnnihilator_bot]
  simp [← LinearMap.range_dualMap_eq_dualAnnihilator_ker, ← Submodule.span_range_eq_iSup]

section PerfectField

variable [PerfectField K]

open Module.End in
lemma isSemisimple_ad_of_mem_isCartanSubalgebra {x : L} (hx : x ∈ H) :
    (ad K L x).IsSemisimple := by
  /- Using Jordan-Chevalley, write `ad K L x` as a sum of its semisimple and nilpotent parts. -/
  obtain ⟨N, -, S, hS₀, hN, hS, hSN⟩ := (ad K L x).exists_isNilpotent_isSemisimple
  replace hS₀ : Commute (ad K L x) S := Algebra.commute_of_mem_adjoin_self hS₀
  set x' : H := ⟨x, hx⟩
  rw [eq_sub_of_add_eq hSN.symm] at hN
  /- Note that the semisimple part `S` is just a scalar action on each root space. -/
  have aux {α : H → K} {y : L} (hy : y ∈ rootSpace H α) : S y = α x' • y := by
    replace hy : y ∈ (ad K L x).maxGenEigenspace (α x') :=
      (genWeightSpace_le_genWeightSpaceOf L x' α) hy
    rw [maxGenEigenspace_eq] at hy
    set k := maxGenEigenspaceIndex (ad K L x) (α x')
    rw [apply_eq_of_mem_of_comm_of_isFinitelySemisimple_of_isNil hy hS₀ hS.isFinitelySemisimple hN]
  /- So `S` obeys the derivation axiom if we restrict to root spaces. -/
  have h_der (y z : L) (α β : H → K) (hy : y ∈ rootSpace H α) (hz : z ∈ rootSpace H β) :
      S ⁅y, z⁆ = ⁅S y, z⁆ + ⁅y, S z⁆ := by
    have hyz : ⁅y, z⁆ ∈ rootSpace H (α + β) :=
      mapsTo_toEnd_genWeightSpace_add_of_mem_rootSpace K L H L α β hy hz
    rw [aux hy, aux hz, aux hyz, smul_lie, lie_smul, ← add_smul, ← Pi.add_apply]
  /- Thus `S` is a derivation since root spaces span. -/
  replace h_der (y z : L) : S ⁅y, z⁆ = ⁅S y, z⁆ + ⁅y, S z⁆ := by
    have hy : y ∈ ⨆ α : H → K, rootSpace H α := by simp [iSup_genWeightSpace_eq_top]
    have hz : z ∈ ⨆ α : H → K, rootSpace H α := by simp [iSup_genWeightSpace_eq_top]
    induction hy using LieSubmodule.iSup_induction' with
    | hN α y hy =>
      induction hz using LieSubmodule.iSup_induction' with
      | hN β z hz => exact h_der y z α β hy hz
      | h0 => simp
      | hadd _ _ _ _ h h' => simp only [lie_add, map_add, h, h']; abel
    | h0 => simp
    | hadd _ _ _ _ h h' => simp only [add_lie, map_add, h, h']; abel
  /- An equivalent form of the derivation axiom used in `LieDerivation`. -/
  replace h_der : ∀ y z : L, S ⁅y, z⁆ = ⁅y, S z⁆ - ⁅z, S y⁆ := by
    simp_rw [← lie_skew (S _) _, add_comm, ← sub_eq_add_neg] at h_der; assumption
  /- Bundle `S` as a `LieDerivation`. -/
  let S' : LieDerivation K L L := ⟨S, h_der⟩
  /- Since `L` has non-degenerate Killing form, `S` must be inner, corresponding to some `y : L`. -/
  obtain ⟨y, hy⟩ := LieDerivation.IsKilling.exists_eq_ad S'
  /- `y` commutes with all elements of `H` because `S` has eigenvalue 0 on `H`, `S = ad K L y`. -/
  have hy' (z : L) (hz : z ∈ H) : ⁅y, z⁆ = 0 := by
    rw [← LieSubalgebra.mem_toLieSubmodule, ← rootSpace_zero_eq] at hz
    simp [← ad_apply (R := K), ← LieDerivation.coe_ad_apply_eq_ad_apply, hy, aux hz]
  /- Thus `y` belongs to `H` since `H` is self-normalizing. -/
  replace hy' : y ∈ H := by
    suffices y ∈ H.normalizer by rwa [LieSubalgebra.IsCartanSubalgebra.self_normalizing] at this
    exact (H.mem_normalizer_iff y).mpr fun z hz ↦ hy' z hz ▸ LieSubalgebra.zero_mem H
  /- It suffices to show `x = y` since `S = ad K L y` is semisimple. -/
  suffices x = y by rwa [this, ← LieDerivation.coe_ad_apply_eq_ad_apply y, hy]
  rw [← sub_eq_zero]
  /- This will follow if we can show that `ad K L (x - y)` is nilpotent. -/
  apply eq_zero_of_isNilpotent_ad_of_mem_isCartanSubalgebra K L H (H.sub_mem hx hy')
  /- Which is true because `ad K L (x - y) = N`. -/
  replace hy : S = ad K L y := by rw [← LieDerivation.coe_ad_apply_eq_ad_apply y, hy]
  rwa [LieHom.map_sub, hSN, hy, add_sub_cancel_right, eq_sub_of_add_eq hSN.symm]

lemma lie_eq_smul_of_mem_rootSpace {α : H → K} {x : L} (hx : x ∈ rootSpace H α) (h : H) :
    ⁅h, x⁆ = α h • x := by
  replace hx : x ∈ (ad K L h).maxGenEigenspace (α h) :=
    genWeightSpace_le_genWeightSpaceOf L h α hx
  rw [(isSemisimple_ad_of_mem_isCartanSubalgebra
    h.property).isFinitelySemisimple.maxGenEigenspace_eq_eigenspace,
    Module.End.mem_eigenspace_iff] at hx
  simpa using hx

lemma lie_eq_killingForm_smul_of_mem_rootSpace_of_mem_rootSpace_neg
    {α : Weight K H L} {e f : L} (heα : e ∈ rootSpace H α) (hfα : f ∈ rootSpace H (-α)) :
    ⁅e, f⁆ = killingForm K L e f • (cartanEquivDual H).symm α := by
  apply lie_eq_killingForm_smul_of_mem_rootSpace_of_mem_rootSpace_neg_aux heα hfα
  exact lie_eq_smul_of_mem_rootSpace heα

lemma coe_corootSpace_eq_span_singleton' (α : Weight K H L) :
    (corootSpace α).toSubmodule = K ∙ (cartanEquivDual H).symm α := by
  refine le_antisymm ?_ ?_
  · intro ⟨x, hx⟩ hx'
    have : {⁅y, z⁆ | (y ∈ rootSpace H α) (z ∈ rootSpace H (-α))} ⊆
        K ∙ ((cartanEquivDual H).symm α : L) := by
      rintro - ⟨e, heα, f, hfα, rfl⟩
      rw [lie_eq_killingForm_smul_of_mem_rootSpace_of_mem_rootSpace_neg heα hfα, SetLike.mem_coe,
        Submodule.mem_span_singleton]
      exact ⟨killingForm K L e f, rfl⟩
    simp only [LieSubmodule.mem_coeSubmodule, mem_corootSpace] at hx'
    replace this := Submodule.span_mono this hx'
    rw [Submodule.span_span] at this
    rw [Submodule.mem_span_singleton] at this ⊢
    obtain ⟨t, rfl⟩ := this
    use t
    simp only [Subtype.ext_iff]
    rw [Submodule.coe_smul_of_tower]
  · simp only [Submodule.span_singleton_le_iff_mem, LieSubmodule.mem_coeSubmodule]
    exact cartanEquivDual_symm_apply_mem_corootSpace α

end PerfectField

section CharZero

variable [CharZero K]

/-- The contrapositive of this result is very useful, taking `x` to be the element of `H`
corresponding to a root `α` under the identification between `H` and `H^*` provided by the Killing
form. -/
lemma eq_zero_of_apply_eq_zero_of_mem_corootSpace
    (x : H) (α : H → K) (hαx : α x = 0) (hx : x ∈ corootSpace α) :
    x = 0 := by
  rcases eq_or_ne α 0 with rfl | hα; · simpa using hx
  replace hx : x ∈ ⨅ β : Weight K H L, β.ker := by
    refine (Submodule.mem_iInf _).mpr fun β ↦ ?_
    obtain ⟨a, b, hb, hab⟩ :=
      exists_forall_mem_corootSpace_smul_add_eq_zero L α β hα β.genWeightSpace_ne_bot
    simpa [hαx, hb.ne'] using hab _ hx
  simpa using hx

lemma disjoint_ker_weight_corootSpace (α : Weight K H L) :
    Disjoint α.ker (corootSpace α) := by
  rw [disjoint_iff]
  refine (Submodule.eq_bot_iff _).mpr fun x ⟨hαx, hx⟩ ↦ ?_
  replace hαx : α x = 0 := by simpa using hαx
  exact eq_zero_of_apply_eq_zero_of_mem_corootSpace x α hαx hx

lemma root_apply_cartanEquivDual_symm_ne_zero {α : Weight K H L} (hα : α.IsNonZero) :
    α ((cartanEquivDual H).symm α) ≠ 0 := by
  contrapose! hα
  suffices (cartanEquivDual H).symm α ∈ α.ker ⊓ corootSpace α by
    rw [(disjoint_ker_weight_corootSpace α).eq_bot] at this
    simpa using this
  exact Submodule.mem_inf.mp ⟨hα, cartanEquivDual_symm_apply_mem_corootSpace α⟩

lemma root_apply_coroot {α : Weight K H L} (hα : α.IsNonZero) :
    α (coroot α) = 2 := by
  rw [← Weight.coe_coe]
  simpa [coroot] using inv_mul_cancel₀ (root_apply_cartanEquivDual_symm_ne_zero hα)

@[simp] lemma coroot_eq_zero_iff {α : Weight K H L} :
    coroot α = 0 ↔ α.IsZero := by
  refine ⟨fun hα ↦ ?_, fun hα ↦ ?_⟩
  · by_contra contra
    simpa [hα, ← α.coe_coe, map_zero] using root_apply_coroot contra
  · simp [coroot, Weight.coe_toLinear_eq_zero_iff.mpr hα]

@[simp]
lemma coroot_zero [Nontrivial L] : coroot (0 : Weight K H L) = 0 := by simp [Weight.isZero_zero]

lemma coe_corootSpace_eq_span_singleton (α : Weight K H L) :
    (corootSpace α).toSubmodule = K ∙ coroot α := by
  if hα : α.IsZero then
    simp [hα.eq, coroot_eq_zero_iff.mpr hα]
  else
    set α' := (cartanEquivDual H).symm α
    suffices (K ∙ coroot α) = K ∙ α' by rw [coe_corootSpace_eq_span_singleton']; exact this.symm
    have : IsUnit (2 * (α α')⁻¹) := by simpa using root_apply_cartanEquivDual_symm_ne_zero hα
    change (K ∙ (2 • (α α')⁻¹ • α')) = _
    simpa [← Nat.cast_smul_eq_nsmul K, smul_smul] using Submodule.span_singleton_smul_eq this _

@[simp]
lemma corootSpace_eq_bot_iff {α : Weight K H L} :
    corootSpace α = ⊥ ↔ α.IsZero := by
  simp [← LieSubmodule.coeSubmodule_eq_bot_iff, coe_corootSpace_eq_span_singleton α]

lemma isCompl_ker_weight_span_coroot (α : Weight K H L) :
    IsCompl α.ker (K ∙ coroot α) := by
  if hα : α.IsZero then
    simpa [Weight.coe_toLinear_eq_zero_iff.mpr hα, coroot_eq_zero_iff.mpr hα, Weight.ker]
      using isCompl_top_bot
  else
    rw [← coe_corootSpace_eq_span_singleton]
    apply Module.Dual.isCompl_ker_of_disjoint_of_ne_bot (by aesop)
      (disjoint_ker_weight_corootSpace α)
    replace hα : corootSpace α ≠ ⊥ := by simpa using hα
    rwa [ne_eq, ← LieSubmodule.coe_toSubmodule_eq_iff] at hα

lemma traceForm_eq_zero_of_mem_ker_of_mem_span_coroot {α : Weight K H L} {x y : H}
    (hx : x ∈ α.ker) (hy : y ∈ K ∙ coroot α) :
    traceForm K H L x y = 0 := by
  rw [← coe_corootSpace_eq_span_singleton, LieSubmodule.mem_coeSubmodule, mem_corootSpace'] at hy
  induction hy using Submodule.span_induction with
  | mem z hz =>
    obtain ⟨u, hu, v, -, huv⟩ := hz
    change killingForm K L (x : L) (z : L) = 0
    replace hx : α x = 0 := by simpa using hx
    rw [← huv, ← traceForm_apply_lie_apply, ← LieSubalgebra.coe_bracket_of_module,
      lie_eq_smul_of_mem_rootSpace hu, hx, zero_smul, map_zero, LinearMap.zero_apply]
  | zero => simp
  | add _ _ _ _ hx hy => simp [hx, hy]
  | smul _ _ _ hz => simp [hz]

@[simp] lemma orthogonal_span_coroot_eq_ker (α : Weight K H L) :
    (traceForm K H L).orthogonal (K ∙ coroot α) = α.ker := by
  if hα : α.IsZero then
    have hα' : coroot α = 0 := by simpa
    replace hα : α.ker = ⊤ := by ext; simp [hα]
    simp [hα, hα']
  else
    refine le_antisymm (fun x hx ↦ ?_) (fun x hx y hy ↦ ?_)
    · simp only [LinearMap.BilinForm.mem_orthogonal_iff] at hx
      specialize hx (coroot α) (Submodule.mem_span_singleton_self _)
      simp only [LinearMap.BilinForm.isOrtho_def, traceForm_coroot, smul_eq_mul, nsmul_eq_mul,
        Nat.cast_ofNat, mul_eq_zero, OfNat.ofNat_ne_zero, inv_eq_zero, false_or] at hx
      simpa using hx.resolve_left (root_apply_cartanEquivDual_symm_ne_zero hα)
    · have := traceForm_eq_zero_of_mem_ker_of_mem_span_coroot hx hy
      rwa [traceForm_comm] at this

@[simp] lemma coroot_eq_iff (α β : Weight K H L) :
    coroot α = coroot β ↔ α = β := by
  refine ⟨fun hyp ↦ ?_, fun h ↦ by rw [h]⟩
  if hα : α.IsZero then
    have hβ : β.IsZero := by
      rw [← coroot_eq_zero_iff] at hα ⊢
      rwa [← hyp]
    ext
    simp [hα.eq, hβ.eq]
  else
    have hβ : β.IsNonZero := by
      contrapose! hα
      simp only [not_not, ← coroot_eq_zero_iff] at hα ⊢
      rwa [hyp]
    have : α.ker = β.ker := by
      rw [← orthogonal_span_coroot_eq_ker α, hyp, orthogonal_span_coroot_eq_ker]
    suffices (α : H →ₗ[K] K) = β by ext x; simpa using LinearMap.congr_fun this x
    apply Module.Dual.eq_of_ker_eq_of_apply_eq (coroot α) this
    · rw [Weight.toLinear_apply, root_apply_coroot hα, hyp, Weight.toLinear_apply,
        root_apply_coroot hβ]
    · simp [root_apply_coroot hα]

lemma exists_isSl2Triple_of_weight_isNonZero {α : Weight K H L} (hα : α.IsNonZero) :
    ∃ h e f : L, IsSl2Triple h e f ∧ e ∈ rootSpace H α ∧ f ∈ rootSpace H (- α) := by
  obtain ⟨e, heα : e ∈ rootSpace H α, he₀ : e ≠ 0⟩ := α.exists_ne_zero
  obtain ⟨f', hfα, hf⟩ : ∃ f ∈ rootSpace H (-α), killingForm K L e f ≠ 0 := by
    contrapose! he₀
    simpa using mem_ker_killingForm_of_mem_rootSpace_of_forall_rootSpace_neg K L H heα he₀
  have hef := lie_eq_killingForm_smul_of_mem_rootSpace_of_mem_rootSpace_neg heα hfα
  let h : H := ⟨⁅e, f'⁆, hef ▸ Submodule.smul_mem _ _ (Submodule.coe_mem _)⟩
  have hh : α h ≠ 0 := by
    have : h = killingForm K L e f' • (cartanEquivDual H).symm α := by
      simp only [Subtype.ext_iff, hef]
      rw [Submodule.coe_smul_of_tower]
    rw [this, map_smul, smul_eq_mul, ne_eq, mul_eq_zero, not_or]
    exact ⟨hf, root_apply_cartanEquivDual_symm_ne_zero hα⟩
  let f := (2 * (α h)⁻¹) • f'
  replace hef : ⁅⁅e, f⁆, e⁆ = 2 • e := by
    have : ⁅⁅e, f'⁆, e⁆ = α h • e := lie_eq_smul_of_mem_rootSpace heα h
    rw [lie_smul, smul_lie, this, ← smul_assoc, smul_eq_mul, mul_assoc, inv_mul_cancel₀ hh,
      mul_one, two_smul, two_smul]
  refine ⟨⁅e, f⁆, e, f, ⟨fun contra ↦ ?_, rfl, hef, ?_⟩, heα, Submodule.smul_mem _ _ hfα⟩
  · rw [contra] at hef
    have _i : NoZeroSMulDivisors ℤ L := NoZeroSMulDivisors.int_of_charZero K L
    simp only [zero_lie, eq_comm (a := (0 : L)), smul_eq_zero, OfNat.ofNat_ne_zero, false_or] at hef
    contradiction
  · have : ⁅⁅e, f'⁆, f'⁆ = - α h • f' := lie_eq_smul_of_mem_rootSpace hfα h
    rw [lie_smul, lie_smul, smul_lie, this]
    simp [← smul_assoc, f, hh, mul_comm _ (2 * (α h)⁻¹)]

lemma _root_.IsSl2Triple.h_eq_coroot {α : Weight K H L} (hα : α.IsNonZero)
    {h e f : L} (ht : IsSl2Triple h e f) (heα : e ∈ rootSpace H α) (hfα : f ∈ rootSpace H (- α)) :
    h = coroot α := by
  have hef := lie_eq_killingForm_smul_of_mem_rootSpace_of_mem_rootSpace_neg heα hfα
  lift h to H using by simpa only [← ht.lie_e_f, hef] using H.smul_mem _ (Submodule.coe_mem _)
  congr 1
  have key : α h = 2 := by
    have := lie_eq_smul_of_mem_rootSpace heα h
    rw [LieSubalgebra.coe_bracket_of_module, ht.lie_h_e_smul K] at this
    exact smul_left_injective K ht.e_ne_zero this.symm
  suffices ∃ s : K, s • h = coroot α by
    obtain ⟨s, hs⟩ := this
    replace this : s = 1 := by simpa [root_apply_coroot hα, key] using congr_arg α hs
    rwa [this, one_smul] at hs
  set α' := (cartanEquivDual H).symm α with hα'
  have h_eq : h = killingForm K L e f • α' := by
    simp only [hα', Subtype.ext_iff, ← ht.lie_e_f, hef]
    rw [Submodule.coe_smul_of_tower]
  use (2 • (α α')⁻¹) * (killingForm K L e f)⁻¹
  have hef₀ : killingForm K L e f ≠ 0 := by
    have := ht.h_ne_zero
    contrapose! this
    simpa [this] using h_eq
  rw [h_eq, smul_smul, mul_assoc, inv_mul_cancel₀ hef₀, mul_one, smul_assoc, coroot]

lemma finrank_rootSpace_eq_one (α : Weight K H L) (hα : α.IsNonZero) :
    finrank K (rootSpace H α) = 1 := by
  suffices ¬ 1 < finrank K (rootSpace H α) by
<<<<<<< HEAD
    have h₀ : finrank K (rootSpace H α) ≠ 0 := by simpa using α.genWeightSpace_ne_bot
=======
    have h₀ : finrank K (rootSpace H α) ≠ 0 := by
      convert_to finrank K (rootSpace H α).toSubmodule ≠ 0
      simpa using α.genWeightSpace_ne_bot
>>>>>>> d0df76bd
    omega
  intro contra
  obtain ⟨h, e, f, ht, heα, hfα⟩ := exists_isSl2Triple_of_weight_isNonZero hα
  let F : rootSpace H α →ₗ[K] K := killingForm K L f ∘ₗ (rootSpace H α).subtype
  have hF : LinearMap.ker F ≠ ⊥ := F.ker_ne_bot_of_finrank_lt <| by rwa [finrank_self]
  obtain ⟨⟨y, hyα⟩, hy, hy₀⟩ := (Submodule.ne_bot_iff _).mp hF
  replace hy : ⁅y, f⁆ = 0 := by
    have : killingForm K L y f = 0 := by simpa [F, traceForm_comm] using hy
    simpa [this] using lie_eq_killingForm_smul_of_mem_rootSpace_of_mem_rootSpace_neg hyα hfα
  have P : ht.symm.HasPrimitiveVectorWith y (-2 : K) :=
    { ne_zero := by simpa [LieSubmodule.mk_eq_zero] using hy₀
      lie_h := by simp only [neg_smul, neg_lie, neg_inj, ht.h_eq_coroot hα heα hfα,
        ← H.coe_bracket_of_module, lie_eq_smul_of_mem_rootSpace hyα (coroot α),
        root_apply_coroot hα]
      lie_e := by rw [← lie_skew, hy, neg_zero] }
  obtain ⟨n, hn⟩ := P.exists_nat
  replace hn : -2 = (n : ℤ) := by norm_cast at hn
  omega

/-- The collection of roots as a `Finset`. -/
noncomputable abbrev _root_.LieSubalgebra.root : Finset (Weight K H L) := {α | α.IsNonZero}

lemma restrict_killingForm_eq_sum :
    (killingForm K L).restrict H = ∑ α in H.root, (α : H →ₗ[K] K).smulRight (α : H →ₗ[K] K) := by
  rw [restrict_killingForm, traceForm_eq_sum_finrank_nsmul' K H L]
  refine Finset.sum_congr rfl fun χ hχ ↦ ?_
  replace hχ : χ.IsNonZero := by simpa [LieSubalgebra.root] using hχ
  simp [finrank_rootSpace_eq_one _ hχ]

end CharZero

end IsKilling

end Field

end LieAlgebra

namespace LieModule

namespace Weight

open LieAlgebra IsKilling

variable {K L}

variable [FiniteDimensional K L]
variable [IsKilling K L] {H : LieSubalgebra K L} [H.IsCartanSubalgebra] [IsTriangularizable K H L]
variable {α : Weight K H L}

instance : InvolutiveNeg (Weight K H L) where
  neg α := ⟨-α, by
    by_cases hα : α.IsZero
    · convert α.genWeightSpace_ne_bot; rw [hα, neg_zero]
    · intro e
      obtain ⟨x, hx, x_ne0⟩ := α.exists_ne_zero
      have := mem_ker_killingForm_of_mem_rootSpace_of_forall_rootSpace_neg K L H hx
        (fun y hy ↦ by rw [rootSpace, e] at hy; rw [hy, map_zero])
      rw [ker_killingForm_eq_bot] at this
      exact x_ne0 this⟩
  neg_neg α := by ext; simp

@[simp] lemma coe_neg : ((-α : Weight K H L) : H → K) = -α := rfl

lemma IsZero.neg (h : α.IsZero) : (-α).IsZero := by ext; rw [coe_neg, h, neg_zero]

@[simp] lemma isZero_neg : (-α).IsZero ↔ α.IsZero := ⟨fun h ↦ neg_neg α ▸ h.neg, fun h ↦ h.neg⟩

lemma IsNonZero.neg (h : α.IsNonZero) : (-α).IsNonZero := fun e ↦ h (by simpa using e.neg)

@[simp] lemma isNonZero_neg {α : Weight K H L} : (-α).IsNonZero ↔ α.IsNonZero := isZero_neg.not

@[simp] lemma toLinear_neg {α : Weight K H L} : (-α).toLinear = -α.toLinear := rfl

variable [CharZero K]

@[simp]
lemma _root_.LieAlgebra.IsKilling.coroot_neg (α : Weight K H L) : coroot (-α) = -coroot α := by
  simp [coroot]

end Weight

end LieModule<|MERGE_RESOLUTION|>--- conflicted
+++ resolved
@@ -535,13 +535,9 @@
 lemma finrank_rootSpace_eq_one (α : Weight K H L) (hα : α.IsNonZero) :
     finrank K (rootSpace H α) = 1 := by
   suffices ¬ 1 < finrank K (rootSpace H α) by
-<<<<<<< HEAD
-    have h₀ : finrank K (rootSpace H α) ≠ 0 := by simpa using α.genWeightSpace_ne_bot
-=======
     have h₀ : finrank K (rootSpace H α) ≠ 0 := by
       convert_to finrank K (rootSpace H α).toSubmodule ≠ 0
       simpa using α.genWeightSpace_ne_bot
->>>>>>> d0df76bd
     omega
   intro contra
   obtain ⟨h, e, f, ht, heα, hfα⟩ := exists_isSl2Triple_of_weight_isNonZero hα
