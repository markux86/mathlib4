--- conflicted
+++ resolved
@@ -48,10 +48,6 @@
 
 theorem trim_measurableSet_eq (hm : m ≤ m0) (hs : @MeasurableSet α m s) : μ.trim hm s = μ s := by
   rw [Measure.trim, toMeasure_apply (ms := m) _ _ hs, Measure.coe_toOuterMeasure]
-<<<<<<< HEAD
-#align measure_theory.trim_measurable_set_eq MeasureTheory.trim_measurableSet_eq
-=======
->>>>>>> 99508fb5
 
 theorem le_trim (hm : m ≤ m0) : μ s ≤ μ.trim hm s := by
   simp_rw [Measure.trim]
