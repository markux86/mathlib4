/-
Copyright (c) 2017 Johannes Hölzl. All rights reserved.
Released under Apache 2.0 license as described in the file LICENSE.
Authors: Mario Carneiro, Floris van Doorn, Violeta Hernández Palacios
-/
import Mathlib.Data.Sum.Order
import Mathlib.Logic.Equiv.Set
import Mathlib.Order.RelIso.Set
import Mathlib.Order.WellFounded
/-!
# Initial and principal segments

This file defines initial and principal segments.

## Main definitions

* `InitialSeg r s`: type of order embeddings of `r` into `s` for which the range is an initial
  segment (i.e., if `b` belongs to the range, then any `b' < b` also belongs to the range).
  It is denoted by `r ≼i s`.
* `PrincipalSeg r s`: Type of order embeddings of `r` into `s` for which the range is a principal
  segment, i.e., an interval of the form `(-∞, top)` for some element `top`. It is denoted by
  `r ≺i s`.

The lemmas `Ordinal.type_le_iff` and `Ordinal.type_lt_iff` tell us that `≼i` corresponds to the `≤`
relation on ordinals, while `≺i` corresponds to the `<` relation. This prompts us to think of
`PrincipalSeg` as a "strict" version of `InitialSeg`.

## Notations

These notations belong to the `InitialSeg` locale.

* `r ≼i s`: the type of initial segment embeddings of `r` into `s`.
* `r ≺i s`: the type of principal segment embeddings of `r` into `s`.
* `α ≤i β` is an abbreviation for `(· < ·) ≼i (· < ·)`.
* `α <i β` is an abbreviation for `(· < ·) ≺i (· < ·)`.
-/


/-!
### Initial segments

Order embeddings whose range is an initial segment of `s` (i.e., if `b` belongs to the range, then
any `b' < b` also belongs to the range). The type of these embeddings from `r` to `s` is called
`InitialSeg r s`, and denoted by `r ≼i s`.
-/

universe u

variable {α γ : Type*} {β : Type u} {r : α → α → Prop} {s : β → β → Prop} {t : γ → γ → Prop}

open Function

/-- If `r` is a relation on `α` and `s` in a relation on `β`, then `f : r ≼i s` is an order
embedding whose range is an initial segment. That is, whenever `b < f a` in `β` then `b` is in the
range of `f`. -/
structure InitialSeg {α β : Type*} (r : α → α → Prop) (s : β → β → Prop) extends r ↪r s where
  /-- The order embedding is an initial segment -/
  mem_range_of_rel' : ∀ a b, s b (toRelEmbedding a) → b ∈ Set.range toRelEmbedding

-- Porting note: Deleted `scoped[InitialSeg]`
@[inherit_doc]
infixl:25 " ≼i " => InitialSeg

/-- An `InitialSeg` between the `<` relations of two types. -/
notation:25 α:24 " ≤i " β:25 => @InitialSeg α β (· < ·) (· < ·)

namespace InitialSeg

instance : Coe (r ≼i s) (r ↪r s) :=
  ⟨InitialSeg.toRelEmbedding⟩

instance : FunLike (r ≼i s) α β where
  coe f := f.toFun
  coe_injective' := by
    rintro ⟨f, hf⟩ ⟨g, hg⟩ h
    congr with x
    exact congr_fun h x

instance : EmbeddingLike (r ≼i s) α β where
  injective' f := f.inj'

instance : RelHomClass (r ≼i s) r s where
  map_rel f := f.map_rel_iff.2

/-- An initial segment embedding between the `<` relations of two partial orders is an order
embedding. -/
def toOrderEmbedding [PartialOrder α] [PartialOrder β] (f : α ≤i β) : α ↪o β :=
  f.orderEmbeddingOfLTEmbedding

@[simp]
theorem toOrderEmbedding_apply [PartialOrder α] [PartialOrder β] (f : α ≤i β) (x : α) :
    f.toOrderEmbedding x = f x :=
  rfl

@[simp]
theorem coe_toOrderEmbedding [PartialOrder α] [PartialOrder β] (f : α ≤i β) :
    (f.toOrderEmbedding : α → β) = f :=
  rfl

instance [PartialOrder α] [PartialOrder β] : OrderHomClass (α ≤i β) α β where
  map_rel f := f.toOrderEmbedding.map_rel_iff.2

@[ext] lemma ext {f g : r ≼i s} (h : ∀ x, f x = g x) : f = g :=
  DFunLike.ext f g h

@[simp]
theorem coe_coe_fn (f : r ≼i s) : ((f : r ↪r s) : α → β) = f :=
  rfl

theorem mem_range_of_rel (f : r ≼i s) {a : α} {b : β} : s b (f a) → b ∈ Set.range f :=
  f.mem_range_of_rel' _ _

@[deprecated mem_range_of_rel (since := "2024-09-21")]
alias init := mem_range_of_rel

theorem map_rel_iff {a b : α} (f : r ≼i s) : s (f a) (f b) ↔ r a b :=
  f.map_rel_iff'

theorem inj (f : r ≼i s) {a b : α} : f a = f b ↔ a = b :=
  f.toRelEmbedding.inj

theorem exists_eq_iff_rel (f : r ≼i s) {a : α} {b : β} : s b (f a) ↔ ∃ a', f a' = b ∧ r a' a :=
  ⟨fun h => by
    rcases f.mem_range_of_rel h with ⟨a', rfl⟩
    exact ⟨a', rfl, f.map_rel_iff.1 h⟩,
    fun ⟨_, e, h⟩ => e ▸ f.map_rel_iff.2 h⟩

@[deprecated exists_eq_iff_rel (since := "2024-09-21")]
alias init_iff := exists_eq_iff_rel

/-- A relation isomorphism is an initial segment -/
@[simps!]
def _root_.RelIso.toInitialSeg (f : r ≃r s) : r ≼i s :=
  ⟨f, by simp⟩

@[deprecated (since := "2024-10-22")]
alias ofIso := RelIso.toInitialSeg

/-- The identity function shows that `≼i` is reflexive -/
@[refl]
protected def refl (r : α → α → Prop) : r ≼i r :=
  (RelIso.refl r).toInitialSeg

instance (r : α → α → Prop) : Inhabited (r ≼i r) :=
  ⟨InitialSeg.refl r⟩

/-- Composition of functions shows that `≼i` is transitive -/
@[trans]
protected def trans (f : r ≼i s) (g : s ≼i t) : r ≼i t :=
  ⟨f.1.trans g.1, fun a c h => by
    simp only [RelEmbedding.coe_trans, coe_coe_fn, comp_apply] at h ⊢
    rcases g.2 _ _ h with ⟨b, rfl⟩; have h := g.map_rel_iff.1 h
    rcases f.2 _ _ h with ⟨a', rfl⟩; exact ⟨a', rfl⟩⟩

@[simp]
theorem refl_apply (x : α) : InitialSeg.refl r x = x :=
  rfl

@[simp]
theorem trans_apply (f : r ≼i s) (g : s ≼i t) (a : α) : (f.trans g) a = g (f a) :=
  rfl

instance subsingleton_of_trichotomous_of_irrefl [IsTrichotomous β s] [IsIrrefl β s]
    [IsWellFounded α r] : Subsingleton (r ≼i s) where
  allEq f g := by
    ext a
    refine IsWellFounded.induction r a fun b IH =>
      extensional_of_trichotomous_of_irrefl s fun x => ?_
    rw [f.exists_eq_iff_rel, g.exists_eq_iff_rel]
    exact exists_congr fun x => and_congr_left fun hx => IH _ hx ▸ Iff.rfl

instance [IsWellOrder β s] : Subsingleton (r ≼i s) :=
  ⟨fun a => have := a.isWellFounded; Subsingleton.elim a⟩

protected theorem eq [IsWellOrder β s] (f g : r ≼i s) (a) : f a = g a := by
  rw [Subsingleton.elim f g]

theorem eq_relIso [IsWellOrder β s] (f : r ≼i s) (g : r ≃r s) (a : α) : g a = f a :=
  InitialSeg.eq g.toInitialSeg f a

@[deprecated eq_relIso (since := "2024-10-20")]
alias ltOrEq_apply_right := eq_relIso

private theorem antisymm_aux [IsWellOrder α r] (f : r ≼i s) (g : s ≼i r) : LeftInverse g f :=
  (f.trans g).eq (InitialSeg.refl _)

/-- If we have order embeddings between `α` and `β` whose images are initial segments, and `β`
is a well-order then `α` and `β` are order-isomorphic. -/
def antisymm [IsWellOrder β s] (f : r ≼i s) (g : s ≼i r) : r ≃r s :=
  have := f.toRelEmbedding.isWellOrder
  ⟨⟨f, g, antisymm_aux f g, antisymm_aux g f⟩, f.map_rel_iff'⟩

@[simp]
theorem antisymm_toFun [IsWellOrder β s] (f : r ≼i s) (g : s ≼i r) : (antisymm f g : α → β) = f :=
  rfl

@[simp]
theorem antisymm_symm [IsWellOrder α r] [IsWellOrder β s] (f : r ≼i s) (g : s ≼i r) :
    (antisymm f g).symm = antisymm g f :=
  RelIso.coe_fn_injective rfl

theorem eq_or_principal [IsWellOrder β s] (f : r ≼i s) :
    Surjective f ∨ ∃ b, ∀ x, x ∈ Set.range f ↔ s x b := by
  apply or_iff_not_imp_right.2
  intro h b
  push_neg at h
  apply IsWellFounded.induction s b
  intro x IH
  obtain ⟨y, ⟨hy, hs⟩ | ⟨hy, hs⟩⟩ := h x
  · obtain (rfl | h) := (trichotomous y x).resolve_left hs
    · exact hy
    · obtain ⟨z, rfl⟩ := hy
      exact f.mem_range_of_rel h
  · obtain ⟨z, rfl⟩ := IH y hs
    cases hy (Set.mem_range_self z)

/-- Restrict the codomain of an initial segment -/
def codRestrict (p : Set β) (f : r ≼i s) (H : ∀ a, f a ∈ p) : r ≼i Subrel s p :=
  ⟨RelEmbedding.codRestrict p f H, fun a ⟨b, m⟩ h =>
    let ⟨a', e⟩ := f.mem_range_of_rel h
    ⟨a', by subst e; rfl⟩⟩

@[simp]
theorem codRestrict_apply (p) (f : r ≼i s) (H a) : codRestrict p f H a = ⟨f a, H a⟩ :=
  rfl

/-- Initial segment from an empty type. -/
def ofIsEmpty (r : α → α → Prop) (s : β → β → Prop) [IsEmpty α] : r ≼i s :=
  ⟨RelEmbedding.ofIsEmpty r s, isEmptyElim⟩

/-- Initial segment embedding of an order `r` into the disjoint union of `r` and `s`. -/
def leAdd (r : α → α → Prop) (s : β → β → Prop) : r ≼i Sum.Lex r s :=
  ⟨⟨⟨Sum.inl, fun _ _ => Sum.inl.inj⟩, Sum.lex_inl_inl⟩, fun a b => by
    cases b <;> [exact fun _ => ⟨_, rfl⟩; exact False.elim ∘ Sum.lex_inr_inl]⟩

@[simp]
theorem leAdd_apply (r : α → α → Prop) (s : β → β → Prop) (a) : leAdd r s a = Sum.inl a :=
  rfl

protected theorem acc (f : r ≼i s) (a : α) : Acc r a ↔ Acc s (f a) :=
  ⟨by
    refine fun h => Acc.recOn h fun a _ ha => Acc.intro _ fun b hb => ?_
    obtain ⟨a', rfl⟩ := f.mem_range_of_rel hb
    exact ha _ (f.map_rel_iff.mp hb), f.toRelEmbedding.acc a⟩

end InitialSeg

/-!
### Principal segments

Order embeddings whose range is a principal segment of `s` (i.e., an interval of the form
`(-∞, top)` for some element `top` of `β`). The type of these embeddings from `r` to `s` is called
`PrincipalSeg r s`, and denoted by `r ≺i s`. Principal segments are in particular initial
segments.
-/


/-- If `r` is a relation on `α` and `s` in a relation on `β`, then `f : r ≺i s` is an order
embedding whose range is an open interval `(-∞, top)` for some element `top` of `β`. Such order
embeddings are called principal segments -/
structure PrincipalSeg {α β : Type*} (r : α → α → Prop) (s : β → β → Prop) extends r ↪r s where
  /-- The supremum of the principal segment -/
  top : β
  /-- The range of the order embedding is the set of elements `b` such that `s b top` -/
  mem_range_iff_rel' : ∀ b, b ∈ Set.range toRelEmbedding ↔ s b top

-- Porting note: deleted `scoped[InitialSeg]`
@[inherit_doc]
infixl:25 " ≺i " => PrincipalSeg

/-- A `PrincipalSeg` between the `<` relations of two types. -/
notation:25 α:24 " <i " β:25 => @PrincipalSeg α β (· < ·) (· < ·)

namespace PrincipalSeg

instance : CoeOut (r ≺i s) (r ↪r s) :=
  ⟨PrincipalSeg.toRelEmbedding⟩

instance : CoeFun (r ≺i s) fun _ => α → β :=
  ⟨fun f => f⟩

theorem toRelEmbedding_injective [IsIrrefl β s] [IsTrichotomous β s] :
    Function.Injective (@toRelEmbedding α β r s) := by
  rintro ⟨f, a, hf⟩ ⟨g, b, hg⟩ rfl
  congr
  refine extensional_of_trichotomous_of_irrefl s fun x ↦ ?_
  rw [← hf, hg]

@[simp]
theorem toRelEmbedding_inj [IsIrrefl β s] [IsTrichotomous β s] {f g : r ≺i s} :
    f.toRelEmbedding = g.toRelEmbedding ↔ f = g :=
  toRelEmbedding_injective.eq_iff

@[ext]
theorem ext [IsIrrefl β s] [IsTrichotomous β s] {f g : r ≺i s} (h : ∀ x, f x = g x) : f = g := by
  rw [← toRelEmbedding_inj]
  ext
  exact h _

@[simp]
theorem coe_fn_mk (f : r ↪r s) (t o) : (@PrincipalSeg.mk _ _ r s f t o : α → β) = f :=
  rfl

theorem mem_range_iff_rel (f : r ≺i s) : ∀ {b : β}, b ∈ Set.range f ↔ s b f.top :=
  f.mem_range_iff_rel' _

@[deprecated mem_range_iff_rel (since := "2024-10-07")]
theorem down (f : r ≺i s) : ∀ {b : β}, s b f.top ↔ ∃ a, f a = b :=
  f.mem_range_iff_rel.symm

theorem lt_top (f : r ≺i s) (a : α) : s (f a) f.top :=
  f.mem_range_iff_rel.1 ⟨_, rfl⟩

theorem mem_range_of_rel_top (f : r ≺i s) {b : β} (h : s b f.top) : b ∈ Set.range f :=
  f.mem_range_iff_rel.2 h

theorem mem_range_of_rel [IsTrans β s] (f : r ≺i s) {a : α} {b : β} (h : s b (f a)) :
    b ∈ Set.range f :=
  f.mem_range_of_rel_top <| _root_.trans h <| f.lt_top _

@[deprecated mem_range_of_rel (since := "2024-09-21")]
alias init := mem_range_of_rel

theorem surjOn (f : r ≺i s) : Set.SurjOn f Set.univ { b | s b f.top } := by
  intro b h
  simpa using mem_range_of_rel_top _ h

/-- A principal segment is in particular an initial segment. -/
instance hasCoeInitialSeg [IsTrans β s] : Coe (r ≺i s) (r ≼i s) :=
  ⟨fun f => ⟨f.toRelEmbedding, fun _ _ => f.mem_range_of_rel⟩⟩

theorem coe_coe_fn' [IsTrans β s] (f : r ≺i s) : ((f : r ≼i s) : α → β) = f :=
  rfl

theorem _root_.InitialSeg.eq_principalSeg [IsWellOrder β s] (f : r ≼i s) (g : r ≺i s) (a : α) :
    g a = f a :=
  InitialSeg.eq g f a

@[deprecated (since := "2024-10-20")]
alias _root_.InitialSeg.ltOrEq_apply_left := InitialSeg.eq_principalSeg

theorem exists_eq_iff_rel [IsTrans β s] (f : r ≺i s) {a : α} {b : β} :
    s b (f a) ↔ ∃ a', f a' = b ∧ r a' a :=
  @InitialSeg.exists_eq_iff_rel α β r s f a b

@[deprecated exists_eq_iff_rel (since := "2024-09-21")]
alias init_iff := exists_eq_iff_rel

/-- A principal segment is the same as a non-surjective initial segment. -/
noncomputable def _root_.InitialSeg.toPrincipalSeg [IsWellOrder β s] (f : r ≼i s)
    (hf : ¬ Surjective f) : r ≺i s :=
  ⟨f, _, Classical.choose_spec (f.eq_or_principal.resolve_left hf)⟩

@[simp]
theorem _root_.InitialSeg.toPrincipalSeg_apply [IsWellOrder β s] (f : r ≼i s)
    (hf : ¬ Surjective f) (x : α) : f.toPrincipalSeg hf x = f x :=
  rfl

theorem irrefl {r : α → α → Prop} [IsWellOrder α r] (f : r ≺i r) : False := by
  have h := f.lt_top f.top
  rw [show f f.top = f.top from InitialSeg.eq f (InitialSeg.refl r) f.top] at h
  exact _root_.irrefl _ h

instance (r : α → α → Prop) [IsWellOrder α r] : IsEmpty (r ≺i r) :=
  ⟨fun f => f.irrefl⟩

/-- Composition of a principal segment with an initial segment, as a principal segment -/
def transInitial (f : r ≺i s) (g : s ≼i t) : r ≺i t :=
  ⟨@RelEmbedding.trans _ _ _ r s t f g, g f.top, fun a => by
    simp [g.exists_eq_iff_rel, ← PrincipalSeg.mem_range_iff_rel, exists_swap, ← exists_and_left]⟩

@[simp]
theorem transInitial_apply (f : r ≺i s) (g : s ≼i t) (a : α) : f.transInitial g a = g (f a) :=
  rfl

@[simp]
theorem transInitial_top (f : r ≺i s) (g : s ≼i t) : (f.transInitial g).top = g f.top :=
  rfl

@[deprecated (since := "2024-10-20")]
alias ltLe := transInitial

set_option linter.deprecated false in
@[deprecated transInitial_apply (since := "2024-10-20")]
theorem lt_le_apply (f : r ≺i s) (g : s ≼i t) (a : α) : (f.ltLe g) a = g (f a) :=
  rfl

set_option linter.deprecated false in
@[deprecated transInitial_top (since := "2024-10-20")]
theorem lt_le_top (f : r ≺i s) (g : s ≼i t) : (f.ltLe g).top = g f.top :=
  rfl

/-- Composition of two principal segments as a principal segment. -/
@[trans]
protected def trans [IsTrans γ t] (f : r ≺i s) (g : s ≺i t) : r ≺i t :=
  transInitial f g

@[simp]
theorem trans_apply [IsTrans γ t] (f : r ≺i s) (g : s ≺i t) (a : α) : f.trans g a = g (f a) :=
  rfl

@[simp]
theorem trans_top [IsTrans γ t] (f : r ≺i s) (g : s ≺i t) : (f.trans g).top = g f.top :=
  rfl

/-- Composition of an order isomorphism with a principal segment, as a principal segment. -/
def relIsoTrans (f : r ≃r s) (g : s ≺i t) : r ≺i t :=
  ⟨@RelEmbedding.trans _ _ _ r s t f g, g.top, fun c => by simp [g.mem_range_iff_rel]⟩

@[simp]
theorem relIsoTrans_apply (f : r ≃r s) (g : s ≺i t) (a : α) : relIsoTrans f g a = g (f a) :=
  rfl

@[simp]
theorem relIsoTrans_top (f : r ≃r s) (g : s ≺i t) : (relIsoTrans f g).top = g.top :=
  rfl

@[deprecated (since := "2024-10-20")]
alias equivLT := relIsoTrans

set_option linter.deprecated false in
@[deprecated transInitial_top (since := "2024-10-20")]
theorem equivLT_apply (f : r ≃r s) (g : s ≺i t) (a : α) : (equivLT f g) a = g (f a) :=
  rfl

set_option linter.deprecated false in
@[deprecated transInitial_top (since := "2024-10-20")]
theorem equivLT_top (f : r ≃r s) (g : s ≺i t) : (equivLT f g).top = g.top :=
  rfl

/-- Composition of a principal segment with an order isomorphism, as a principal segment -/
def transRelIso (f : r ≺i s) (g : s ≃r t) : r ≺i t :=
  transInitial f g.toInitialSeg

@[deprecated (since := "2024-10-20")]
alias ltEquiv := transRelIso

@[simp]
theorem transRelIso_apply (f : r ≺i s) (g : s ≃r t) (a : α) : transRelIso f g a = g (f a) :=
  rfl

@[simp]
theorem transRelIso_top (f : r ≺i s) (g : s ≃r t) : (transRelIso f g).top = g f.top :=
  rfl

/-- Given a well order `s`, there is a most one principal segment embedding of `r` into `s`. -/
instance [IsWellOrder β s] : Subsingleton (r ≺i s) where
  allEq f g := ext ((f : r ≼i s).eq g)

protected theorem eq [IsWellOrder β s] (f g : r ≺i s) (a) : f a = g a := by
  rw [Subsingleton.elim f g]

theorem top_eq [IsWellOrder γ t] (e : r ≃r s) (f : r ≺i t) (g : s ≺i t) : f.top = g.top := by
  rw [Subsingleton.elim f (PrincipalSeg.relIsoTrans e g)]; rfl

theorem top_rel_top {r : α → α → Prop} {s : β → β → Prop} {t : γ → γ → Prop} [IsWellOrder γ t]
    (f : r ≺i s) (g : s ≺i t) (h : r ≺i t) : t h.top g.top := by
  rw [Subsingleton.elim h (f.trans g)]
  apply PrincipalSeg.lt_top

@[deprecated top_rel_top (since := "2024-10-10")]
alias topLTTop := top_rel_top

/-- Any element of a well order yields a principal segment. -/
-- The explicit typing is required in order for `simp` to work properly.
@[simps!]
def ofElement {α : Type*} (r : α → α → Prop) (a : α) :
    @PrincipalSeg { b // r b a } α (Subrel r { b | r b a }) r :=
  ⟨Subrel.relEmbedding _ _, a, fun _ => ⟨fun ⟨⟨_, h⟩, rfl⟩ => h, fun h => ⟨⟨_, h⟩, rfl⟩⟩⟩

@[simp]
theorem ofElement_apply {α : Type*} (r : α → α → Prop) (a : α) (b) : ofElement r a b = b.1 :=
  rfl

/-- For any principal segment `r ≺i s`, there is a `Subrel` of `s` order isomorphic to `r`. -/
-- The explicit typing is required in order for `simp` to work properly.
@[simps! symm_apply]
<<<<<<< HEAD
noncomputable def subrelIso (f : r ≺i s) : Subrel s {b | s b f.top} ≃r r :=
  RelIso.symm
  { toEquiv := ((Equiv.ofInjective f f.injective).trans (Equiv.setCongr
      (funext fun _ ↦ propext f.mem_range_iff_rel))),
    map_rel_iff' := f.map_rel_iff }

-- This lemma was always bad, but the linter only noticed after lean4#2644
attribute [nolint simpNF] PrincipalSeg.subrelIso_symm_apply

-- This lemma was always bad, but the linter only noticed after lean4#2644
@[simp, nolint simpNF]
=======
noncomputable def subrelIso (f : r ≺i s) :
    @RelIso { b // s b f.top } α (Subrel s { b | s b f.top }) r :=
  RelIso.symm ⟨(Equiv.ofInjective f f.injective).trans
    (Equiv.setCongr (funext fun _ ↦ propext f.mem_range_iff_rel)), f.map_rel_iff⟩

@[simp]
>>>>>>> 7a856f8b
theorem apply_subrelIso (f : r ≺i s) (b : {b | s b f.top}) : f (f.subrelIso b) = b :=
  Equiv.apply_ofInjective_symm f.injective _

@[simp]
theorem subrelIso_apply (f : r ≺i s) (a : α) : f.subrelIso ⟨f a, f.lt_top a⟩ = a :=
  Equiv.ofInjective_symm_apply f.injective _

/-- Restrict the codomain of a principal segment -/
def codRestrict (p : Set β) (f : r ≺i s) (H : ∀ a, f a ∈ p) (H₂ : f.top ∈ p) : r ≺i Subrel s p :=
  ⟨RelEmbedding.codRestrict p f H, ⟨f.top, H₂⟩, fun ⟨_, _⟩ => by simp [← f.mem_range_iff_rel]⟩

@[simp]
theorem codRestrict_apply (p) (f : r ≺i s) (H H₂ a) : codRestrict p f H H₂ a = ⟨f a, H a⟩ :=
  rfl

@[simp]
theorem codRestrict_top (p) (f : r ≺i s) (H H₂) : (codRestrict p f H H₂).top = ⟨f.top, H₂⟩ :=
  rfl

/-- Principal segment from an empty type into a type with a minimal element. -/
def ofIsEmpty (r : α → α → Prop) [IsEmpty α] {b : β} (H : ∀ b', ¬s b' b) : r ≺i s :=
  { RelEmbedding.ofIsEmpty r s with
    top := b
    mem_range_iff_rel' := by simp [H] }

@[simp]
theorem ofIsEmpty_top (r : α → α → Prop) [IsEmpty α] {b : β} (H : ∀ b', ¬s b' b) :
    (ofIsEmpty r H).top = b :=
  rfl

/-- Principal segment from the empty relation on `PEmpty` to the empty relation on `PUnit`. -/
abbrev pemptyToPunit : @EmptyRelation PEmpty ≺i @EmptyRelation PUnit :=
  (@ofIsEmpty _ _ EmptyRelation _ _ PUnit.unit) fun _ => not_false

protected theorem acc [IsTrans β s] (f : r ≺i s) (a : α) : Acc r a ↔ Acc s (f a) :=
  (f : r ≼i s).acc a

end PrincipalSeg

theorem wellFounded_iff_principalSeg {β : Type u} {s : β → β → Prop} [IsTrans β s] :
    WellFounded s ↔ ∀ (α : Type u) (r : α → α → Prop) (_ : r ≺i s), WellFounded r :=
  ⟨fun wf _ _ f => RelHomClass.wellFounded f.toRelEmbedding wf, fun h =>
    wellFounded_iff_wellFounded_subrel.mpr fun b => h _ _ (PrincipalSeg.ofElement s b)⟩

/-! ### Properties of initial and principal segments -/


namespace InitialSeg

open Classical in
/-- To an initial segment taking values in a well order, one can associate either a principal
segment (if the range is not everything, taking the top the minimum of the complement of the range)
or an order isomorphism (if the range is everything). -/
noncomputable def principalSumRelIso [IsWellOrder β s] (f : r ≼i s) : (r ≺i s) ⊕ (r ≃r s) :=
  if h : Surjective f
    then Sum.inr (RelIso.ofSurjective f h)
    else Sum.inl (f.toPrincipalSeg h)

@[deprecated principalSumRelIso (since := "2024-10-20")]
alias ltOrEq := principalSumRelIso

/-- Composition of an initial segment taking values in a well order and a principal segment. -/
noncomputable def transPrincipal [IsWellOrder β s] [IsTrans γ t] (f : r ≼i s) (g : s ≺i t) :
    r ≺i t :=
  match f.principalSumRelIso with
  | Sum.inl f' => f'.trans g
  | Sum.inr f' => PrincipalSeg.relIsoTrans f' g

@[simp]
theorem transPrincipal_apply [IsWellOrder β s] [IsTrans γ t] (f : r ≼i s) (g : s ≺i t) (a : α) :
    f.transPrincipal g a = g (f a) := by
  rw [InitialSeg.transPrincipal]
  obtain f' | f' := f.principalSumRelIso
  · rw [PrincipalSeg.trans_apply, f.eq_principalSeg]
  · rw [PrincipalSeg.relIsoTrans_apply, f.eq_relIso]

@[deprecated transPrincipal (since := "2024-10-20")]
alias leLT := transPrincipal

set_option linter.deprecated false in
@[deprecated transPrincipal_apply (since := "2024-10-20")]
theorem leLT_apply [IsWellOrder β s] [IsTrans γ t] (f : r ≼i s) (g : s ≺i t) (a : α) :
    f.leLT g a = g (f a) :=
  transPrincipal_apply f g a
<<<<<<< HEAD

theorem exists_relIso_sum [IsWellOrder β s] (f : r ≼i s) :
    ∃ (γ : Type u) (t : γ → γ → Prop), Nonempty (Sum.Lex r t ≃r s) := by
  classical
  obtain f | f := f.principalSumRelIso
  · exact ⟨_, _, ⟨(RelIso.sumLexCongr f.subrelIso.symm (RelIso.refl _)).trans
      (sumLexLtLE _ f.top).symm⟩⟩
  · exact ⟨PEmpty, nofun, ⟨(RelIso.sumLexEmpty r _).trans f⟩⟩
=======
>>>>>>> 7a856f8b

end InitialSeg

/-- The function in `collapse`. -/
private noncomputable def collapseF [IsWellOrder β s] (f : r ↪r s) : Π a, { b // ¬s (f a) b } :=
  (RelEmbedding.isWellFounded f).fix _ fun a IH =>
    have H : f a ∈ { b | ∀ a h, s (IH a h).1 b } :=
      fun b h => trans_trichotomous_left (IH b h).2 (f.map_rel_iff.2 h)
    ⟨_, IsWellFounded.wf.not_lt_min _ ⟨_, H⟩ H⟩

private theorem collapseF_lt [IsWellOrder β s] (f : r ↪r s) {a : α} :
    ∀ {a'}, r a' a → s (collapseF f a') (collapseF f a) := by
  show _ ∈ { b | ∀ a', r a' a → s (collapseF f a') b }
  rw [collapseF, IsWellFounded.fix_eq]
  dsimp only
  exact WellFounded.min_mem _ _ _

private theorem collapseF_not_lt [IsWellOrder β s] (f : r ↪r s) (a : α) {b}
    (h : ∀ a', r a' a → s (collapseF f a') b) : ¬s b (collapseF f a) := by
  rw [collapseF, IsWellFounded.fix_eq]
  dsimp only
  exact WellFounded.not_lt_min _ _ _ h

/-- Construct an initial segment embedding `r ≼i s` by "filling in the gaps". That is, each
subsequent element in `α` is mapped to the least element in `β` that hasn't been used yet.

This construction is guaranteed to work as long as there exists some relation embedding `r ↪r s`. -/
noncomputable def RelEmbedding.collapse [IsWellOrder β s] (f : r ↪r s) : r ≼i s :=
  have H := RelEmbedding.isWellOrder f
  ⟨RelEmbedding.ofMonotone _ fun a b => collapseF_lt f, fun a b h ↦ by
    obtain ⟨m, hm, hm'⟩ := H.wf.has_min { a | ¬s _ b } ⟨_, asymm h⟩
    use m
    obtain lt | rfl | gt := trichotomous_of s b (collapseF f m)
    · refine (collapseF_not_lt f m (fun c h ↦ ?_) lt).elim
      by_contra hn
      exact hm' _ hn h
    · rfl
    · exact (hm gt).elim⟩

/-- For any two well orders, one is an initial segment of the other. -/
noncomputable def InitialSeg.total (r s) [IsWellOrder α r] [IsWellOrder β s] :
    (r ≼i s) ⊕ (s ≼i r) :=
  match (leAdd r s).principalSumRelIso,
    (RelEmbedding.sumLexInr r s).collapse.principalSumRelIso with
  | Sum.inl f, Sum.inr g => Sum.inl <| f.transRelIso g.symm
  | Sum.inr f, Sum.inl g => Sum.inr <| g.transRelIso f.symm
  | Sum.inr f, Sum.inr g => Sum.inl <| (f.trans g.symm).toInitialSeg
  | Sum.inl f, Sum.inl g => Classical.choice <| by
      obtain h | h | h := trichotomous_of (Sum.Lex r s) f.top g.top
      · exact ⟨Sum.inl <| (f.codRestrict {x | Sum.Lex r s x g.top}
          (fun a => _root_.trans (f.lt_top a) h) h).transRelIso g.subrelIso⟩
      · let f := f.subrelIso
        rw [h] at f
        exact ⟨Sum.inl <| (f.symm.trans g.subrelIso).toInitialSeg⟩
      · exact ⟨Sum.inr <| (g.codRestrict {x | Sum.Lex r s x f.top}
          (fun a => _root_.trans (g.lt_top a) h) h).transRelIso f.subrelIso⟩
<<<<<<< HEAD

attribute [nolint simpNF] PrincipalSeg.ofElement_apply PrincipalSeg.subrelIso_symm_apply
  PrincipalSeg.apply_subrelIso PrincipalSeg.subrelIso_apply
=======
>>>>>>> 7a856f8b

/-! ### Initial or principal segments with `<` -/

namespace InitialSeg

/-- An order isomorphism is an initial segment -/
@[simps!]
def _root_.OrderIso.toInitialSeg [Preorder α] [Preorder β] (f : α ≃o β) : α ≤i β :=
  f.toRelIsoLT.toInitialSeg

variable [PartialOrder β] {a a' : α} {b : β}

theorem mem_range_of_le [Preorder α] (f : α ≤i β) (h : b ≤ f a) : b ∈ Set.range f := by
  obtain rfl | hb := h.eq_or_lt
  exacts [⟨a, rfl⟩, f.mem_range_of_rel hb]

theorem isLowerSet_range [Preorder α] (f : α ≤i β) : IsLowerSet (Set.range f) := by
  rintro _ b h ⟨a, rfl⟩
  exact mem_range_of_le f h

-- TODO: this would follow immediately if we had a `RelEmbeddingClass`
@[simp]
theorem le_iff_le [PartialOrder α] (f : α ≤i β) : f a ≤ f a' ↔ a ≤ a' :=
  f.toOrderEmbedding.le_iff_le

-- TODO: this would follow immediately if we had a `RelEmbeddingClass`
@[simp]
theorem lt_iff_lt [PartialOrder α] (f : α ≤i β) : f a < f a' ↔ a < a' :=
  f.toOrderEmbedding.lt_iff_lt

theorem monotone [PartialOrder α] (f : α ≤i β) : Monotone f :=
  f.toOrderEmbedding.monotone

theorem strictMono [PartialOrder α] (f : α ≤i β) : StrictMono f :=
  f.toOrderEmbedding.strictMono

theorem map_isMin [PartialOrder α] (f : α ≤i β) (h : IsMin a) : IsMin (f a) := by
  intro b hb
  obtain ⟨x, rfl⟩ := f.mem_range_of_le hb
  rw [f.le_iff_le] at hb ⊢
  exact h hb

@[simp]
theorem map_bot [PartialOrder α] [OrderBot α] [OrderBot β] (f : α ≤i β) : f ⊥ = ⊥ :=
  (map_isMin f isMin_bot).eq_bot

theorem le_apply_iff [LinearOrder α] (f : α ≤i β) : b ≤ f a ↔ ∃ c ≤ a, f c = b := by
  constructor
  · intro h
    obtain ⟨c, hc⟩ := f.mem_range_of_le h
    refine ⟨c, ?_, hc⟩
    rwa [← hc, f.le_iff_le] at h
  · rintro ⟨c, hc, rfl⟩
    exact f.monotone hc

theorem lt_apply_iff [LinearOrder α] (f : α ≤i β) : b < f a ↔ ∃ a' < a, f a' = b := by
  constructor
  · intro h
    obtain ⟨c, hc⟩ := f.mem_range_of_rel h
    refine ⟨c, ?_, hc⟩
    rwa [← hc, f.lt_iff_lt] at h
  · rintro ⟨c, hc, rfl⟩
    exact f.strictMono hc

end InitialSeg

namespace PrincipalSeg

variable [PartialOrder β] {a a' : α} {b : β}

theorem mem_range_of_le [Preorder α] (f : α <i β) (h : b ≤ f a) : b ∈ Set.range f :=
  (f : α ≤i β).mem_range_of_le h

theorem isLowerSet_range [Preorder α] (f : α <i β) : IsLowerSet (Set.range f) :=
  (f : α ≤i β).isLowerSet_range

-- TODO: this would follow immediately if we had a `RelEmbeddingClass`
@[simp]
theorem le_iff_le [PartialOrder α] (f : α <i β) : f a ≤ f a' ↔ a ≤ a' :=
  (f : α ≤i β).le_iff_le

-- TODO: this would follow immediately if we had a `RelEmbeddingClass`
@[simp]
theorem lt_iff_lt [PartialOrder α] (f : α <i β) : f a < f a' ↔ a < a' :=
  (f : α ≤i β).lt_iff_lt

theorem monotone [PartialOrder α] (f : α <i β) : Monotone f :=
  (f : α ≤i β).monotone

theorem strictMono [PartialOrder α] (f : α <i β) : StrictMono f :=
  (f : α ≤i β).strictMono

theorem map_isMin [PartialOrder α] (f : α <i β) (h : IsMin a) : IsMin (f a) :=
  (f : α ≤i β).map_isMin h

@[simp]
theorem map_bot [PartialOrder α] [OrderBot α] [OrderBot β] (f : α <i β) : f ⊥ = ⊥ :=
  (f : α ≤i β).map_bot

theorem le_apply_iff [LinearOrder α] (f : α <i β) : b ≤ f a ↔ ∃ c ≤ a, f c = b :=
  (f : α ≤i β).le_apply_iff

theorem lt_apply_iff [LinearOrder α] (f : α <i β) : b < f a ↔ ∃ a' < a, f a' = b :=
  (f : α ≤i β).lt_apply_iff

end PrincipalSeg<|MERGE_RESOLUTION|>--- conflicted
+++ resolved
@@ -475,26 +475,12 @@
 /-- For any principal segment `r ≺i s`, there is a `Subrel` of `s` order isomorphic to `r`. -/
 -- The explicit typing is required in order for `simp` to work properly.
 @[simps! symm_apply]
-<<<<<<< HEAD
-noncomputable def subrelIso (f : r ≺i s) : Subrel s {b | s b f.top} ≃r r :=
-  RelIso.symm
-  { toEquiv := ((Equiv.ofInjective f f.injective).trans (Equiv.setCongr
-      (funext fun _ ↦ propext f.mem_range_iff_rel))),
-    map_rel_iff' := f.map_rel_iff }
-
--- This lemma was always bad, but the linter only noticed after lean4#2644
-attribute [nolint simpNF] PrincipalSeg.subrelIso_symm_apply
-
--- This lemma was always bad, but the linter only noticed after lean4#2644
-@[simp, nolint simpNF]
-=======
 noncomputable def subrelIso (f : r ≺i s) :
     @RelIso { b // s b f.top } α (Subrel s { b | s b f.top }) r :=
   RelIso.symm ⟨(Equiv.ofInjective f f.injective).trans
     (Equiv.setCongr (funext fun _ ↦ propext f.mem_range_iff_rel)), f.map_rel_iff⟩
 
 @[simp]
->>>>>>> 7a856f8b
 theorem apply_subrelIso (f : r ≺i s) (b : {b | s b f.top}) : f (f.subrelIso b) = b :=
   Equiv.apply_ofInjective_symm f.injective _
 
@@ -579,7 +565,6 @@
 theorem leLT_apply [IsWellOrder β s] [IsTrans γ t] (f : r ≼i s) (g : s ≺i t) (a : α) :
     f.leLT g a = g (f a) :=
   transPrincipal_apply f g a
-<<<<<<< HEAD
 
 theorem exists_relIso_sum [IsWellOrder β s] (f : r ≼i s) :
     ∃ (γ : Type u) (t : γ → γ → Prop), Nonempty (Sum.Lex r t ≃r s) := by
@@ -588,8 +573,6 @@
   · exact ⟨_, _, ⟨(RelIso.sumLexCongr f.subrelIso.symm (RelIso.refl _)).trans
       (sumLexLtLE _ f.top).symm⟩⟩
   · exact ⟨PEmpty, nofun, ⟨(RelIso.sumLexEmpty r _).trans f⟩⟩
-=======
->>>>>>> 7a856f8b
 
 end InitialSeg
 
@@ -646,12 +629,6 @@
         exact ⟨Sum.inl <| (f.symm.trans g.subrelIso).toInitialSeg⟩
       · exact ⟨Sum.inr <| (g.codRestrict {x | Sum.Lex r s x f.top}
           (fun a => _root_.trans (g.lt_top a) h) h).transRelIso f.subrelIso⟩
-<<<<<<< HEAD
-
-attribute [nolint simpNF] PrincipalSeg.ofElement_apply PrincipalSeg.subrelIso_symm_apply
-  PrincipalSeg.apply_subrelIso PrincipalSeg.subrelIso_apply
-=======
->>>>>>> 7a856f8b
 
 /-! ### Initial or principal segments with `<` -/
 
