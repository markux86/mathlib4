/-
Copyright (c) 2014 Jeremy Avigad. All rights reserved.
Released under Apache 2.0 license as described in the file LICENSE.
Authors: Jeremy Avigad, Leonardo de Moura, Floris van Doorn, Yury Kudryashov, Neil Strickland
-/
import Mathlib.Algebra.Ring.Defs
import Mathlib.Algebra.Opposites
import Mathlib.Algebra.GroupWithZero.InjSurj

/-!
# Pulling back rings along injective maps, and pushing them forward along surjective maps
-/

variable {α β : Type*}

namespace Function.Injective
variable (f : β → α) (hf : Injective f)
include hf

variable [Add β] [Mul β]

/-- Pullback a `LeftDistribClass` instance along an injective function. -/
theorem leftDistribClass [Mul α] [Add α] [LeftDistribClass α] (add : ∀ x y, f (x + y) = f x + f y)
    (mul : ∀ x y, f (x * y) = f x * f y) : LeftDistribClass β where
  left_distrib x y z := hf <| by simp only [*, left_distrib]

/-- Pullback a `RightDistribClass` instance along an injective function. -/
theorem rightDistribClass [Mul α] [Add α] [RightDistribClass α] (add : ∀ x y, f (x + y) = f x + f y)
    (mul : ∀ x y, f (x * y) = f x * f y) : RightDistribClass β where
  right_distrib x y z := hf <| by simp only [*, right_distrib]

variable [Zero β] [One β] [Neg β] [Sub β] [SMul ℕ β] [SMul ℤ β]
  [Pow β ℕ] [NatCast β] [IntCast β]

/-- Pullback a `Distrib` instance along an injective function. -/
-- See note [reducible non-instances]
protected abbrev distrib [Distrib α] (add : ∀ x y, f (x + y) = f x + f y)
    (mul : ∀ x y, f (x * y) = f x * f y) : Distrib β where
  __ := hf.leftDistribClass f add mul
  __ := hf.rightDistribClass f add mul

/-- A type endowed with `-` and `*` has distributive negation, if it admits an injective map that
preserves `-` and `*` to a type which has distributive negation. -/
-- -- See note [reducible non-instances]
<<<<<<< HEAD
protected abbrev hasDistribNeg [Mul α] [HasDistribNeg α] (neg : ∀ a, f (-a) = -f a)
=======
protected abbrev hasDistribNeg (f : β → α) (hf : Injective f) [Mul α] [HasDistribNeg α]
    (neg : ∀ a, f (-a) = -f a)
>>>>>>> 99508fb5
    (mul : ∀ a b, f (a * b) = f a * f b) : HasDistribNeg β :=
  { hf.involutiveNeg _ neg, ‹Mul β› with
    neg_mul := fun x y => hf <| by erw [neg, mul, neg, neg_mul, mul],
    mul_neg := fun x y => hf <| by erw [neg, mul, neg, mul_neg, mul] }

/-- Pullback a `NonUnitalNonAssocSemiring` instance along an injective function. -/
-- See note [reducible non-instances]
protected abbrev nonUnitalNonAssocSemiring [NonUnitalNonAssocSemiring α] (zero : f 0 = 0)
    (add : ∀ x y, f (x + y) = f x + f y) (mul : ∀ x y, f (x * y) = f x * f y)
    (nsmul : ∀ (n : ℕ) (x), f (n • x) = n • f x) : NonUnitalNonAssocSemiring β where
  toAddCommMonoid := hf.addCommMonoid f zero add (swap nsmul)
  __ := hf.distrib f add mul
  __ := hf.mulZeroClass f zero mul

/-- Pullback a `NonUnitalSemiring` instance along an injective function. -/
-- See note [reducible non-instances]
protected abbrev nonUnitalSemiring [NonUnitalSemiring α]
    (zero : f 0 = 0) (add : ∀ x y, f (x + y) = f x + f y)
    (mul : ∀ x y, f (x * y) = f x * f y) (nsmul : ∀ (n : ℕ) (x), f (n • x) = n • f x) :
    NonUnitalSemiring β where
  toNonUnitalNonAssocSemiring := hf.nonUnitalNonAssocSemiring f zero add mul nsmul
  __ := hf.semigroupWithZero f zero mul

/-- Pullback a `NonAssocSemiring` instance along an injective function. -/
-- See note [reducible non-instances]
protected abbrev nonAssocSemiring [NonAssocSemiring α]
    (zero : f 0 = 0) (one : f 1 = 1) (add : ∀ x y, f (x + y) = f x + f y)
    (mul : ∀ x y, f (x * y) = f x * f y) (nsmul : ∀ (n : ℕ) (x), f (n • x) = n • f x)
    (natCast : ∀ n : ℕ, f n = n) : NonAssocSemiring β where
  toNonUnitalNonAssocSemiring := hf.nonUnitalNonAssocSemiring f zero add mul nsmul
  __ := hf.mulZeroOneClass f zero one mul
  __ := hf.addMonoidWithOne f zero one add nsmul natCast

/-- Pullback a `Semiring` instance along an injective function. -/
-- See note [reducible non-instances]
protected abbrev semiring [Semiring α] (zero : f 0 = 0) (one : f 1 = 1)
    (add : ∀ x y, f (x + y) = f x + f y) (mul : ∀ x y, f (x * y) = f x * f y)
    (nsmul : ∀ (n : ℕ) (x), f (n • x) = n • f x) (npow : ∀ (x) (n : ℕ), f (x ^ n) = f x ^ n)
    (natCast : ∀ n : ℕ, f n = n) : Semiring β where
  toNonUnitalSemiring := hf.nonUnitalSemiring f zero add mul nsmul
  __ := hf.nonAssocSemiring f zero one add mul nsmul natCast
  __ := hf.monoidWithZero f zero one mul npow

/-- Pullback a `NonUnitalNonAssocRing` instance along an injective function. -/
-- See note [reducible non-instances]
protected abbrev nonUnitalNonAssocRing [NonUnitalNonAssocRing α] (f : β → α)
    (hf : Injective f) (zero : f 0 = 0) (add : ∀ x y, f (x + y) = f x + f y)
    (mul : ∀ x y, f (x * y) = f x * f y) (neg : ∀ x, f (-x) = -f x)
    (sub : ∀ x y, f (x - y) = f x - f y) (nsmul : ∀ (n : ℕ) (x), f (n • x) = n • f x)
    (zsmul : ∀ (n : ℤ) (x), f (n • x) = n • f x) : NonUnitalNonAssocRing β where
  toAddCommGroup := hf.addCommGroup f zero add neg sub (swap nsmul) (swap zsmul)
  __ := hf.nonUnitalNonAssocSemiring f zero add mul nsmul

/-- Pullback a `NonUnitalRing` instance along an injective function. -/
-- See note [reducible non-instances]
protected abbrev nonUnitalRing [NonUnitalRing α]
    (zero : f 0 = 0) (add : ∀ x y, f (x + y) = f x + f y) (mul : ∀ x y, f (x * y) = f x * f y)
    (neg : ∀ x, f (-x) = -f x) (sub : ∀ x y, f (x - y) = f x - f y)
    (nsmul : ∀ (n : ℕ) (x), f (n • x) = n • f x) (zsmul : ∀ (n : ℤ) (x), f (n • x) = n • f x) :
    NonUnitalRing β where
  toNonUnitalNonAssocRing := hf.nonUnitalNonAssocRing f zero add mul neg sub nsmul zsmul
  __ := hf.nonUnitalSemiring f zero add mul nsmul

/-- Pullback a `NonAssocRing` instance along an injective function. -/
-- See note [reducible non-instances]
protected abbrev nonAssocRing [NonAssocRing α]
    (zero : f 0 = 0) (one : f 1 = 1) (add : ∀ x y, f (x + y) = f x + f y)
    (mul : ∀ x y, f (x * y) = f x * f y) (neg : ∀ x, f (-x) = -f x)
    (sub : ∀ x y, f (x - y) = f x - f y) (nsmul : ∀ (n : ℕ) (x), f (n • x) = n • f x)
    (zsmul : ∀ (n : ℤ) (x), f (n • x) = n • f x) (natCast : ∀ n : ℕ, f n = n)
    (intCast : ∀ n : ℤ, f n = n) : NonAssocRing β where
  toNonUnitalNonAssocRing := hf.nonUnitalNonAssocRing f zero add mul neg sub nsmul zsmul
  __ := hf.nonAssocSemiring f zero one add mul nsmul natCast
  __ := hf.addCommGroupWithOne f zero one add neg sub nsmul zsmul natCast intCast

/-- Pullback a `Ring` instance along an injective function. -/
-- See note [reducible non-instances]
protected abbrev ring [Ring α] (zero : f 0 = 0)
    (one : f 1 = 1) (add : ∀ x y, f (x + y) = f x + f y) (mul : ∀ x y, f (x * y) = f x * f y)
    (neg : ∀ x, f (-x) = -f x) (sub : ∀ x y, f (x - y) = f x - f y)
    (nsmul : ∀ (n : ℕ) (x), f (n • x) = n • f x) (zsmul : ∀ (n : ℤ) (x), f (n • x) = n • f x)
    (npow : ∀ (x) (n : ℕ), f (x ^ n) = f x ^ n) (natCast : ∀ n : ℕ, f n = n)
    (intCast : ∀ n : ℤ, f n = n) : Ring β where
  toSemiring := hf.semiring f zero one add mul nsmul npow natCast
  __ := hf.addGroupWithOne f zero one add neg sub nsmul zsmul natCast intCast
  __ := hf.addCommGroup f zero add neg sub (swap nsmul) (swap zsmul)

/-- Pullback a `NonUnitalNonAssocCommSemiring` instance along an injective function. -/
-- See note [reducible non-instances]
protected abbrev nonUnitalNonAssocCommSemiring [NonUnitalNonAssocCommSemiring α]
    (zero : f 0 = 0) (add : ∀ x y, f (x + y) = f x + f y)
    (mul : ∀ x y, f (x * y) = f x * f y) (nsmul : ∀ (n : ℕ) (x), f (n • x) = n • f x) :
    NonUnitalNonAssocCommSemiring β where
  toNonUnitalNonAssocSemiring := hf.nonUnitalNonAssocSemiring f zero add mul nsmul
  __ := hf.commMagma f mul

/-- Pullback a `NonUnitalCommSemiring` instance along an injective function. -/
-- See note [reducible non-instances]
protected abbrev nonUnitalCommSemiring [NonUnitalCommSemiring α] (f : β → α)
    (hf : Injective f) (zero : f 0 = 0) (add : ∀ x y, f (x + y) = f x + f y)
    (mul : ∀ x y, f (x * y) = f x * f y) (nsmul : ∀ (n : ℕ) (x), f (n • x) = n • f x) :
    NonUnitalCommSemiring β where
  toNonUnitalSemiring := hf.nonUnitalSemiring f zero add mul nsmul
  __ := hf.commSemigroup f mul

-- `NonAssocCommSemiring` currently doesn't exist

/-- Pullback a `CommSemiring` instance along an injective function. -/
-- See note [reducible non-instances]
protected abbrev commSemiring [CommSemiring α]
    (zero : f 0 = 0) (one : f 1 = 1) (add : ∀ x y, f (x + y) = f x + f y)
    (mul : ∀ x y, f (x * y) = f x * f y) (nsmul : ∀ (n : ℕ) (x), f (n • x) = n • f x)
    (npow : ∀ (x) (n : ℕ), f (x ^ n) = f x ^ n) (natCast : ∀ n : ℕ, f n = n) :
    CommSemiring β where
  toSemiring := hf.semiring f zero one add mul nsmul npow natCast
  __ := hf.commSemigroup f mul

/-- Pullback a `NonUnitalNonAssocCommRing` instance along an injective function. -/
-- See note [reducible non-instances]
protected abbrev nonUnitalNonAssocCommRing [NonUnitalNonAssocCommRing α] (f : β → α)
    (hf : Injective f) (zero : f 0 = 0) (add : ∀ x y, f (x + y) = f x + f y)
    (mul : ∀ x y, f (x * y) = f x * f y) (neg : ∀ x, f (-x) = -f x)
    (sub : ∀ x y, f (x - y) = f x - f y) (nsmul : ∀ (n : ℕ) (x), f (n • x) = n • f x)
    (zsmul : ∀ (n : ℤ) (x), f (n • x) = n • f x) : NonUnitalNonAssocCommRing β where
  toNonUnitalNonAssocRing := hf.nonUnitalNonAssocRing f zero add mul neg sub nsmul zsmul
  __ := hf.nonUnitalNonAssocCommSemiring f zero add mul nsmul

/-- Pullback a `NonUnitalCommRing` instance along an injective function. -/
-- -- See note [reducible non-instances]
protected abbrev nonUnitalCommRing [NonUnitalCommRing α] (f : β → α)
    (hf : Injective f) (zero : f 0 = 0) (add : ∀ x y, f (x + y) = f x + f y)
    (mul : ∀ x y, f (x * y) = f x * f y) (neg : ∀ x, f (-x) = -f x)
    (sub : ∀ x y, f (x - y) = f x - f y) (nsmul : ∀ (n : ℕ) (x), f (n • x) = n • f x)
    (zsmul : ∀ (n : ℤ) (x), f (n • x) = n • f x) : NonUnitalCommRing β where
  toNonUnitalRing := hf.nonUnitalRing f zero add mul neg sub nsmul zsmul
  __ := hf.nonUnitalNonAssocCommRing f zero add mul neg sub nsmul zsmul

/-- Pullback a `CommRing` instance along an injective function. -/
-- -- See note [reducible non-instances]
protected abbrev commRing [CommRing α]
    (zero : f 0 = 0) (one : f 1 = 1) (add : ∀ x y, f (x + y) = f x + f y)
    (mul : ∀ x y, f (x * y) = f x * f y) (neg : ∀ x, f (-x) = -f x)
    (sub : ∀ x y, f (x - y) = f x - f y) (nsmul : ∀ (n : ℕ) (x), f (n • x) = n • f x)
    (zsmul : ∀ (n : ℤ) (x), f (n • x) = n • f x) (npow : ∀ (x) (n : ℕ), f (x ^ n) = f x ^ n)
    (natCast : ∀ n : ℕ, f n = n) (intCast : ∀ n : ℤ, f n = n) : CommRing β where
  toRing := hf.ring f zero one add mul neg sub nsmul zsmul npow natCast intCast
  __ := hf.commMonoid f one mul npow

end Function.Injective

namespace Function.Surjective
variable (f : α → β) (hf : Surjective f)
include hf

variable [Add β] [Mul β]

/-- Pushforward a `LeftDistribClass` instance along a surjective function. -/
theorem leftDistribClass [Mul α] [Add α] [LeftDistribClass α] (add : ∀ x y, f (x + y) = f x + f y)
    (mul : ∀ x y, f (x * y) = f x * f y) : LeftDistribClass β where
  left_distrib := hf.forall₃.2 fun x y z => by simp only [← add, ← mul, left_distrib]

/-- Pushforward a `RightDistribClass` instance along a surjective function. -/
theorem rightDistribClass [Mul α] [Add α] [RightDistribClass α] (add : ∀ x y, f (x + y) = f x + f y)
    (mul : ∀ x y, f (x * y) = f x * f y) : RightDistribClass β where
  right_distrib := hf.forall₃.2 fun x y z => by simp only [← add, ← mul, right_distrib]

/-- Pushforward a `Distrib` instance along a surjective function. -/
-- See note [reducible non-instances]
protected abbrev distrib [Distrib α] (add : ∀ x y, f (x + y) = f x + f y)
    (mul : ∀ x y, f (x * y) = f x * f y) : Distrib β where
  __ := hf.leftDistribClass f add mul
  __ := hf.rightDistribClass f add mul

variable [Zero β] [One β] [Neg β] [Sub β] [SMul ℕ β] [SMul ℤ β]
  [Pow β ℕ] [NatCast β] [IntCast β]

/-- A type endowed with `-` and `*` has distributive negation, if it admits a surjective map that
preserves `-` and `*` from a type which has distributive negation. -/
-- See note [reducible non-instances]
protected abbrev hasDistribNeg [Mul α] [HasDistribNeg α]
    (neg : ∀ a, f (-a) = -f a) (mul : ∀ a b, f (a * b) = f a * f b) : HasDistribNeg β :=
  { hf.involutiveNeg _ neg, ‹Mul β› with
    neg_mul := hf.forall₂.2 fun x y => by erw [← neg, ← mul, neg_mul, neg, mul]
    mul_neg := hf.forall₂.2 fun x y => by erw [← neg, ← mul, mul_neg, neg, mul] }

/-- Pushforward a `NonUnitalNonAssocSemiring` instance along a surjective function.
See note [reducible non-instances]. -/
protected abbrev nonUnitalNonAssocSemiring [NonUnitalNonAssocSemiring α] (zero : f 0 = 0)
    (add : ∀ x y, f (x + y) = f x + f y) (mul : ∀ x y, f (x * y) = f x * f y)
    (nsmul : ∀ (n : ℕ) (x), f (n • x) = n • f x) : NonUnitalNonAssocSemiring β where
  toAddCommMonoid := hf.addCommMonoid f zero add (swap nsmul)
  __ := hf.distrib f add mul
  __ := hf.mulZeroClass f zero mul

/-- Pushforward a `NonUnitalSemiring` instance along a surjective function. -/
-- See note [reducible non-instances]
protected abbrev nonUnitalSemiring [NonUnitalSemiring α] (zero : f 0 = 0)
    (add : ∀ x y, f (x + y) = f x + f y) (mul : ∀ x y, f (x * y) = f x * f y)
    (nsmul : ∀ (n : ℕ) (x), f (n • x) = n • f x) : NonUnitalSemiring β where
  toNonUnitalNonAssocSemiring := hf.nonUnitalNonAssocSemiring f zero add mul nsmul
  __ := hf.semigroupWithZero f zero mul

/-- Pushforward a `NonAssocSemiring` instance along a surjective function. -/
-- See note [reducible non-instances]
protected abbrev nonAssocSemiring [NonAssocSemiring α] (zero : f 0 = 0) (one : f 1 = 1)
    (add : ∀ x y, f (x + y) = f x + f y) (mul : ∀ x y, f (x * y) = f x * f y)
    (nsmul : ∀ (n : ℕ) (x), f (n • x) = n • f x)
    (natCast : ∀ n : ℕ, f n = n) : NonAssocSemiring β where
  toNonUnitalNonAssocSemiring := hf.nonUnitalNonAssocSemiring f zero add mul nsmul
  __ := hf.mulZeroOneClass f zero one mul
  __ := hf.addMonoidWithOne f zero one add nsmul natCast

/-- Pushforward a `Semiring` instance along a surjective function. -/
-- See note [reducible non-instances]
protected abbrev semiring [Semiring α] (zero : f 0 = 0) (one : f 1 = 1)
    (add : ∀ x y, f (x + y) = f x + f y) (mul : ∀ x y, f (x * y) = f x * f y)
    (nsmul : ∀ (n : ℕ) (x), f (n • x) = n • f x)
    (npow : ∀ (x) (n : ℕ), f (x ^ n) = f x ^ n) (natCast : ∀ n : ℕ, f n = n) : Semiring β where
  toNonUnitalSemiring := hf.nonUnitalSemiring f zero add mul nsmul
  __ := hf.nonAssocSemiring f zero one add mul nsmul natCast
  __ := hf.monoidWithZero f zero one mul npow

/-- Pushforward a `NonUnitalNonAssocRing` instance along a surjective function. -/
-- See note [reducible non-instances]
protected abbrev nonUnitalNonAssocRing [NonUnitalNonAssocRing α] (zero : f 0 = 0)
    (add : ∀ x y, f (x + y) = f x + f y) (mul : ∀ x y, f (x * y) = f x * f y)
    (neg : ∀ x, f (-x) = -f x) (sub : ∀ x y, f (x - y) = f x - f y)
    (nsmul : ∀ (n : ℕ) (x), f (n • x) = n • f x) (zsmul : ∀ (n : ℤ) (x), f (n • x) = n • f x) :
    NonUnitalNonAssocRing β where
  toAddCommGroup := hf.addCommGroup f zero add neg sub (swap nsmul) (swap zsmul)
  __ := hf.nonUnitalNonAssocSemiring f zero add mul nsmul

/-- Pushforward a `NonUnitalRing` instance along a surjective function. -/
-- See note [reducible non-instances]
protected abbrev nonUnitalRing [NonUnitalRing α] (zero : f 0 = 0)
    (add : ∀ x y, f (x + y) = f x + f y) (mul : ∀ x y, f (x * y) = f x * f y)
    (neg : ∀ x, f (-x) = -f x) (sub : ∀ x y, f (x - y) = f x - f y)
    (nsmul : ∀ (n : ℕ) (x), f (n • x) = n • f x) (zsmul : ∀ (n : ℤ) (x), f (n • x) = n • f x) :
    NonUnitalRing β where
  toNonUnitalNonAssocRing := hf.nonUnitalNonAssocRing f zero add mul neg sub nsmul zsmul
  __ := hf.nonUnitalSemiring f zero add mul nsmul

/-- Pushforward a `NonAssocRing` instance along a surjective function. -/
-- See note [reducible non-instances]
protected abbrev nonAssocRing [NonAssocRing α] (zero : f 0 = 0) (one : f 1 = 1)
    (add : ∀ x y, f (x + y) = f x + f y) (mul : ∀ x y, f (x * y) = f x * f y)
    (neg : ∀ x, f (-x) = -f x) (sub : ∀ x y, f (x - y) = f x - f y)
    (nsmul : ∀ (n : ℕ) (x), f (n • x) = n • f x) (zsmul : ∀ (n : ℤ) (x), f (n • x) = n • f x)
    (natCast : ∀ n : ℕ, f n = n) (intCast : ∀ n : ℤ, f n = n) : NonAssocRing β where
  toNonUnitalNonAssocRing := hf.nonUnitalNonAssocRing f zero add mul neg sub nsmul zsmul
  __ := hf.nonAssocSemiring f zero one add mul nsmul natCast
  __ := hf.addCommGroupWithOne f zero one add neg sub nsmul zsmul natCast intCast

/-- Pushforward a `Ring` instance along a surjective function. -/
-- See note [reducible non-instances]
protected abbrev ring [Ring α] (zero : f 0 = 0) (one : f 1 = 1) (add : ∀ x y, f (x + y) = f x + f y)
    (mul : ∀ x y, f (x * y) = f x * f y)
    (neg : ∀ x, f (-x) = -f x) (sub : ∀ x y, f (x - y) = f x - f y)
    (nsmul : ∀ (n : ℕ) (x), f (n • x) = n • f x) (zsmul : ∀ (n : ℤ) (x), f (n • x) = n • f x)
    (npow : ∀ (x) (n : ℕ), f (x ^ n) = f x ^ n) (natCast : ∀ n : ℕ, f n = n)
    (intCast : ∀ n : ℤ, f n = n) : Ring β where
  toSemiring := hf.semiring f zero one add mul nsmul npow natCast
  __ := hf.addGroupWithOne f zero one add neg sub nsmul zsmul natCast intCast
  __ := hf.addCommGroup f zero add neg sub (swap nsmul) (swap zsmul)

/-- Pushforward a `NonUnitalNonAssocCommSemiring` instance along a surjective function. -/
-- See note [reducible non-instances]
protected abbrev nonUnitalNonAssocCommSemiring  [NonUnitalNonAssocCommSemiring α] (zero : f 0 = 0)
    (add : ∀ x y, f (x + y) = f x + f y) (mul : ∀ x y, f (x * y) = f x * f y)
    (nsmul : ∀ (n : ℕ) (x), f (n • x) = n • f x) : NonUnitalNonAssocCommSemiring β where
  toNonUnitalNonAssocSemiring := hf.nonUnitalNonAssocSemiring f zero add mul nsmul
  __ := hf.commMagma f mul

/-- Pushforward a `NonUnitalCommSemiring` instance along a surjective function. -/
-- See note [reducible non-instances]
protected abbrev nonUnitalCommSemiring [NonUnitalCommSemiring α] (zero : f 0 = 0)
    (add : ∀ x y, f (x + y) = f x + f y) (mul : ∀ x y, f (x * y) = f x * f y)
    (nsmul : ∀ (n : ℕ) (x), f (n • x) = n • f x) : NonUnitalCommSemiring β where
  toNonUnitalSemiring := hf.nonUnitalSemiring f zero add mul nsmul
  __ := hf.commSemigroup f mul

/-- Pushforward a `CommSemiring` instance along a surjective function. -/
-- See note [reducible non-instances]
protected abbrev commSemiring [CommSemiring α] (zero : f 0 = 0) (one : f 1 = 1)
    (add : ∀ x y, f (x + y) = f x + f y) (mul : ∀ x y, f (x * y) = f x * f y)
    (nsmul : ∀ (n : ℕ) (x), f (n • x) = n • f x) (npow : ∀ (x) (n : ℕ), f (x ^ n) = f x ^ n)
    (natCast : ∀ n : ℕ, f n = n) : CommSemiring β where
  toSemiring := hf.semiring f zero one add mul nsmul npow natCast
  __ := hf.commSemigroup f mul

/-- Pushforward a `NonUnitalNonAssocCommRing` instance along a surjective function. -/
-- See note [reducible non-instances]
protected abbrev nonUnitalNonAssocCommRing [NonUnitalNonAssocCommRing α]
    (zero : f 0 = 0) (add : ∀ x y, f (x + y) = f x + f y)
    (mul : ∀ x y, f (x * y) = f x * f y) (neg : ∀ x, f (-x) = -f x)
    (sub : ∀ x y, f (x - y) = f x - f y) (nsmul : ∀ (n : ℕ) (x), f (n • x) = n • f x)
    (zsmul : ∀ (n : ℤ) (x), f (n • x) = n • f x) : NonUnitalNonAssocCommRing β where
  toNonUnitalNonAssocRing := hf.nonUnitalNonAssocRing f zero add mul neg sub nsmul zsmul
  __ := hf.nonUnitalNonAssocCommSemiring f zero add mul nsmul

/-- Pushforward a `NonUnitalCommRing` instance along a surjective function. -/
-- See note [reducible non-instances]
protected abbrev nonUnitalCommRing [NonUnitalCommRing α] (zero : f 0 = 0)
    (add : ∀ x y, f (x + y) = f x + f y) (mul : ∀ x y, f (x * y) = f x * f y)
    (neg : ∀ x, f (-x) = -f x) (sub : ∀ x y, f (x - y) = f x - f y)
    (nsmul : ∀ (n : ℕ) (x), f (n • x) = n • f x) (zsmul : ∀ (n : ℤ) (x), f (n • x) = n • f x) :
    NonUnitalCommRing β where
  toNonUnitalRing := hf.nonUnitalRing f zero add mul neg sub nsmul zsmul
  __ := hf.nonUnitalNonAssocCommRing f zero add mul neg sub nsmul zsmul

/-- Pushforward a `CommRing` instance along a surjective function. -/
-- See note [reducible non-instances]
protected abbrev commRing [CommRing α] (zero : f 0 = 0) (one : f 1 = 1)
    (add : ∀ x y, f (x + y) = f x + f y) (mul : ∀ x y, f (x * y) = f x * f y)
    (neg : ∀ x, f (-x) = -f x) (sub : ∀ x y, f (x - y) = f x - f y)
    (nsmul : ∀ (n : ℕ) (x), f (n • x) = n • f x) (zsmul : ∀ (n : ℤ) (x), f (n • x) = n • f x)
    (npow : ∀ (x) (n : ℕ), f (x ^ n) = f x ^ n)
    (natCast : ∀ n : ℕ, f n = n) (intCast : ∀ n : ℤ, f n = n) : CommRing β where
  toRing := hf.ring f zero one add mul neg sub nsmul zsmul npow natCast intCast
  __ := hf.commMonoid f one mul npow

end Function.Surjective

variable [Mul α] [HasDistribNeg α]

instance AddOpposite.instHasDistribNeg : HasDistribNeg αᵃᵒᵖ :=
  unop_injective.hasDistribNeg _ unop_neg unop_mul<|MERGE_RESOLUTION|>--- conflicted
+++ resolved
@@ -42,12 +42,8 @@
 /-- A type endowed with `-` and `*` has distributive negation, if it admits an injective map that
 preserves `-` and `*` to a type which has distributive negation. -/
 -- -- See note [reducible non-instances]
-<<<<<<< HEAD
-protected abbrev hasDistribNeg [Mul α] [HasDistribNeg α] (neg : ∀ a, f (-a) = -f a)
-=======
 protected abbrev hasDistribNeg (f : β → α) (hf : Injective f) [Mul α] [HasDistribNeg α]
     (neg : ∀ a, f (-a) = -f a)
->>>>>>> 99508fb5
     (mul : ∀ a b, f (a * b) = f a * f b) : HasDistribNeg β :=
   { hf.involutiveNeg _ neg, ‹Mul β› with
     neg_mul := fun x y => hf <| by erw [neg, mul, neg, neg_mul, mul],
