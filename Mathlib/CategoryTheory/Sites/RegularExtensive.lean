--- conflicted
+++ resolved
@@ -127,11 +127,7 @@
 theorem effectiveEpi_desc_iff_effectiveEpiFamily [FinitaryPreExtensive C] {α : Type} [Fintype α]
     {B : C} (X : α → C) (π : (a : α) → X a ⟶ B) :
     EffectiveEpi (Sigma.desc π) ↔ EffectiveEpiFamily X π := by
-<<<<<<< HEAD
-  exact ⟨fun h ↦ ⟨⟨@effectiveEpiFamilyOfEffectiveEpiDesc _ _ _ _ X π _ h _ _ (fun g ↦
-=======
   exact ⟨fun h ↦ ⟨⟨@effectiveEpiFamilyStructOfEffectiveEpiDesc _ _ _ _ X π _ h _ _ (fun g ↦
->>>>>>> 97065271
     (FinitaryPreExtensive.sigma_desc_iso (fun a ↦ Sigma.ι X a) g inferInstance).epi_of_iso)⟩⟩,
     fun _ ↦ inferInstance⟩
 
