/-
Copyright (c) 2021 Riccardo Brasca. All rights reserved.
Released under Apache 2.0 license as described in the file LICENSE.
Authors: Riccardo Brasca
-/
import Mathlib.LinearAlgebra.FreeModule.Finite.Basic
import Mathlib.LinearAlgebra.Matrix.Charpoly.Coeff
import Mathlib.FieldTheory.Minpoly.Field

/-!

# Characteristic polynomial

We define the characteristic polynomial of `f : M →ₗ[R] M`, where `M` is a finite and
free `R`-module. The proof that `f.charpoly` is the characteristic polynomial of the matrix of `f`
in any basis is in `LinearAlgebra/Charpoly/ToMatrix`.

## Main definition

* `LinearMap.charpoly f` : the characteristic polynomial of `f : M →ₗ[R] M`.

-/


universe u v w

variable {R : Type u} {M : Type v} [CommRing R] [Nontrivial R]
variable [AddCommGroup M] [Module R M] [Module.Free R M] [Module.Finite R M] (f : M →ₗ[R] M)

open Matrix Polynomial

noncomputable section

open Module.Free Polynomial Matrix

namespace LinearMap

section Basic

/-- The characteristic polynomial of `f : M →ₗ[R] M`. -/
def charpoly : R[X] :=
  (toMatrix (chooseBasis R M) (chooseBasis R M) f).charpoly

theorem charpoly_def : f.charpoly = (toMatrix (chooseBasis R M) (chooseBasis R M) f).charpoly :=
  rfl

end Basic

section Coeff

theorem charpoly_monic : f.charpoly.Monic :=
  Matrix.charpoly_monic _

open FiniteDimensional in
lemma charpoly_natDegree [StrongRankCondition R] : natDegree (charpoly f) = finrank R M := by
  rw [charpoly, Matrix.charpoly_natDegree_eq_dim, finrank_eq_card_chooseBasisIndex]

end Coeff

section CayleyHamilton

/-- The **Cayley-Hamilton Theorem**, that the characteristic polynomial of a linear map, applied
to the linear map itself, is zero.

See `Matrix.aeval_self_charpoly` for the equivalent statement about matrices. -/
theorem aeval_self_charpoly : aeval f f.charpoly = 0 := by
  apply (LinearEquiv.map_eq_zero_iff (algEquivMatrix (chooseBasis R M)).toLinearEquiv).1
  rw [AlgEquiv.toLinearEquiv_apply, ← AlgEquiv.coe_algHom, ← Polynomial.aeval_algHom_apply _ _ _,
    charpoly_def]
  exact Matrix.aeval_self_charpoly _

theorem isIntegral : IsIntegral R f :=
  ⟨f.charpoly, ⟨charpoly_monic f, aeval_self_charpoly f⟩⟩

theorem minpoly_dvd_charpoly {K : Type u} {M : Type v} [Field K] [AddCommGroup M] [Module K M]
    [FiniteDimensional K M] (f : M →ₗ[K] M) : minpoly K f ∣ f.charpoly :=
  minpoly.dvd _ _ (aeval_self_charpoly f)

/-- Any endomorphism polynomial `p` is equivalent under evaluation to `p %ₘ f.charpoly`; that is,
`p` is equivalent to a polynomial with degree less than the dimension of the module. -/
theorem aeval_eq_aeval_mod_charpoly (p : R[X]) : aeval f p = aeval f (p %ₘ f.charpoly) :=
  (aeval_modByMonic_eq_self_of_root f.charpoly_monic f.aeval_self_charpoly).symm

/-- Any endomorphism power can be computed as the sum of endomorphism powers less than the
dimension of the module. -/
theorem pow_eq_aeval_mod_charpoly (k : ℕ) : f ^ k = aeval f (X ^ k %ₘ f.charpoly) := by
  rw [← aeval_eq_aeval_mod_charpoly, map_pow, aeval_X]

variable {f}

theorem minpoly_coeff_zero_of_injective (hf : Function.Injective f) :
    (minpoly R f).coeff 0 ≠ 0 := by
  intro h
  obtain ⟨P, hP⟩ := X_dvd_iff.2 h
  have hdegP : P.degree < (minpoly R f).degree := by
    rw [hP, mul_comm]
    refine degree_lt_degree_mul_X fun h => ?_
    rw [h, mul_zero] at hP
    exact minpoly.ne_zero (isIntegral f) hP
  have hPmonic : P.Monic := by
    suffices (minpoly R f).Monic by
      rwa [Monic.def, hP, mul_comm, leadingCoeff_mul_X, ← Monic.def] at this
    exact minpoly.monic (isIntegral f)
  have hzero : aeval f (minpoly R f) = 0 := minpoly.aeval _ _
<<<<<<< HEAD
  simp only [hP, mul_eq_comp, LinearMap.ext_iff, hf, aeval_X, map_eq_zero_iff, coe_comp,
    _root_.map_mul, zero_apply, Function.comp_apply] at hzero
  exact not_le.2 hdegP (minpoly.min _ _ hPmonic (LinearMap.ext hzero))
#align linear_map.minpoly_coeff_zero_of_injective LinearMap.minpoly_coeff_zero_of_injective
=======
  simp only [hP, mul_eq_comp, ext_iff, hf, aeval_X, map_eq_zero_iff, coe_comp, _root_.map_mul,
    zero_apply, Function.comp_apply] at hzero
  exact not_le.2 hdegP (minpoly.min _ _ hPmonic (ext hzero))
>>>>>>> 2fc87a94

end CayleyHamilton

end LinearMap<|MERGE_RESOLUTION|>--- conflicted
+++ resolved
@@ -102,16 +102,9 @@
       rwa [Monic.def, hP, mul_comm, leadingCoeff_mul_X, ← Monic.def] at this
     exact minpoly.monic (isIntegral f)
   have hzero : aeval f (minpoly R f) = 0 := minpoly.aeval _ _
-<<<<<<< HEAD
-  simp only [hP, mul_eq_comp, LinearMap.ext_iff, hf, aeval_X, map_eq_zero_iff, coe_comp,
-    _root_.map_mul, zero_apply, Function.comp_apply] at hzero
-  exact not_le.2 hdegP (minpoly.min _ _ hPmonic (LinearMap.ext hzero))
-#align linear_map.minpoly_coeff_zero_of_injective LinearMap.minpoly_coeff_zero_of_injective
-=======
   simp only [hP, mul_eq_comp, ext_iff, hf, aeval_X, map_eq_zero_iff, coe_comp, _root_.map_mul,
     zero_apply, Function.comp_apply] at hzero
   exact not_le.2 hdegP (minpoly.min _ _ hPmonic (ext hzero))
->>>>>>> 2fc87a94
 
 end CayleyHamilton
 
