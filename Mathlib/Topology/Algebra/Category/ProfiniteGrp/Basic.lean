--- conflicted
+++ resolved
@@ -164,8 +164,7 @@
 
 /-- A closed subgroup of a profinite group is profinite. -/
 def ofClosedSubgroup {G : ProfiniteGrp} (H : ClosedSubgroup G)  : ProfiniteGrp :=
-<<<<<<< HEAD
-  letI : CompactSpace H := isCompact_iff_compactSpace.mp (IsClosed.isCompact H.isClosed')
+  letI : CompactSpace H := inferInstance
   of H.1
 
 /-- A topological group that has a ContinuousMulEquiv to a profinite group is profinite. -/
@@ -176,11 +175,6 @@
   letI : TotallyDisconnectedSpace H := Homeomorph.totallyDisconnectedSpace e.toHomeomorph
   .of H
 
-=======
-  letI : CompactSpace H := inferInstance
-  of H.1
-
->>>>>>> cda107d6
 /-- The functor mapping a profinite group to its underlying profinite space. -/
 def profiniteGrpToProfinite : ProfiniteGrp ⥤ Profinite where
   obj G := G.toProfinite
