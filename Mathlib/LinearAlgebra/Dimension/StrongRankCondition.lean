/-
Copyright (c) 2021 Kim Morrison. All rights reserved.
Released under Apache 2.0 license as described in the file LICENSE.
Authors: Kim Morrison
-/
import Mathlib.LinearAlgebra.Basis.Basic
import Mathlib.LinearAlgebra.Dimension.Finrank
import Mathlib.LinearAlgebra.InvariantBasisNumber

/-!
# Lemmas about rank and finrank in rings satisfying strong rank condition.

## Main statements

For modules over rings satisfying the rank condition

* `Basis.le_span`:
  the cardinality of a basis is bounded by the cardinality of any spanning set

For modules over rings satisfying the strong rank condition

* `linearIndependent_le_span`:
  For any linearly independent family `v : ι → M`
  and any finite spanning set `w : Set M`,
  the cardinality of `ι` is bounded by the cardinality of `w`.
* `linearIndependent_le_basis`:
  If `b` is a basis for a module `M`,
  and `s` is a linearly independent set,
  then the cardinality of `s` is bounded by the cardinality of `b`.

For modules over rings with invariant basis number
(including all commutative rings and all noetherian rings)

* `mk_eq_mk_of_basis`: the dimension theorem, any two bases of the same vector space have the same
  cardinality.

-/


noncomputable section

universe u v w w'

variable {R : Type u} {M : Type v} [Ring R] [AddCommGroup M] [Module R M]
variable {ι : Type w} {ι' : Type w'}

open Cardinal Basis Submodule Function Set

attribute [local instance] nontrivial_of_invariantBasisNumber

section InvariantBasisNumber

variable [InvariantBasisNumber R]

/-- The dimension theorem: if `v` and `v'` are two bases, their index types
have the same cardinalities. -/
theorem mk_eq_mk_of_basis (v : Basis ι R M) (v' : Basis ι' R M) :
    Cardinal.lift.{w'} #ι = Cardinal.lift.{w} #ι' := by
  classical
  haveI := nontrivial_of_invariantBasisNumber R
  cases fintypeOrInfinite ι
  · -- `v` is a finite basis, so by `basis_finite_of_finite_spans` so is `v'`.
    -- haveI : Finite (range v) := Set.finite_range v
    haveI := basis_finite_of_finite_spans _ (Set.finite_range v) v.span_eq v'
    cases nonempty_fintype ι'
    -- We clean up a little:
    rw [Cardinal.mk_fintype, Cardinal.mk_fintype]
    simp only [Cardinal.lift_natCast, Nat.cast_inj]
    -- Now we can use invariant basis number to show they have the same cardinality.
    apply card_eq_of_linearEquiv R
    exact
      (Finsupp.linearEquivFunOnFinite R R ι).symm.trans v.repr.symm ≪≫ₗ v'.repr ≪≫ₗ
        Finsupp.linearEquivFunOnFinite R R ι'
  · -- `v` is an infinite basis,
    -- so by `infinite_basis_le_maximal_linearIndependent`, `v'` is at least as big,
    -- and then applying `infinite_basis_le_maximal_linearIndependent` again
    -- we see they have the same cardinality.
    have w₁ := infinite_basis_le_maximal_linearIndependent' v _ v'.linearIndependent v'.maximal
    rcases Cardinal.lift_mk_le'.mp w₁ with ⟨f⟩
    haveI : Infinite ι' := Infinite.of_injective f f.2
    have w₂ := infinite_basis_le_maximal_linearIndependent' v' _ v.linearIndependent v.maximal
    exact le_antisymm w₁ w₂

/-- Given two bases indexed by `ι` and `ι'` of an `R`-module, where `R` satisfies the invariant
basis number property, an equiv `ι ≃ ι'`. -/
def Basis.indexEquiv (v : Basis ι R M) (v' : Basis ι' R M) : ι ≃ ι' :=
  (Cardinal.lift_mk_eq'.1 <| mk_eq_mk_of_basis v v').some

theorem mk_eq_mk_of_basis' {ι' : Type w} (v : Basis ι R M) (v' : Basis ι' R M) : #ι = #ι' :=
  Cardinal.lift_inj.1 <| mk_eq_mk_of_basis v v'

end InvariantBasisNumber

section RankCondition

variable [RankCondition R]

/-- An auxiliary lemma for `Basis.le_span`.

If `R` satisfies the rank condition,
then for any finite basis `b : Basis ι R M`,
and any finite spanning set `w : Set M`,
the cardinality of `ι` is bounded by the cardinality of `w`.
-/
theorem Basis.le_span'' {ι : Type*} [Fintype ι] (b : Basis ι R M) {w : Set M} [Fintype w]
    (s : span R w = ⊤) : Fintype.card ι ≤ Fintype.card w := by
  -- We construct a surjective linear map `(w → R) →ₗ[R] (ι → R)`,
  -- by expressing a linear combination in `w` as a linear combination in `ι`.
  fapply card_le_of_surjective' R
  · exact b.repr.toLinearMap.comp (Finsupp.linearCombination R (↑))
  · apply Surjective.comp (g := b.repr.toLinearMap)
    · apply LinearEquiv.surjective
    rw [← LinearMap.range_eq_top, Finsupp.range_linearCombination]
    simpa using s

/--
Another auxiliary lemma for `Basis.le_span`, which does not require assuming the basis is finite,
but still assumes we have a finite spanning set.
-/
theorem basis_le_span' {ι : Type*} (b : Basis ι R M) {w : Set M} [Fintype w] (s : span R w = ⊤) :
    #ι ≤ Fintype.card w := by
  haveI := nontrivial_of_invariantBasisNumber R
  haveI := basis_finite_of_finite_spans w (toFinite _) s b
  cases nonempty_fintype ι
  rw [Cardinal.mk_fintype ι]
  simp only [Nat.cast_le]
  exact Basis.le_span'' b s

-- Note that if `R` satisfies the strong rank condition,
-- this also follows from `linearIndependent_le_span` below.
/-- If `R` satisfies the rank condition,
then the cardinality of any basis is bounded by the cardinality of any spanning set.
-/
theorem Basis.le_span {J : Set M} (v : Basis ι R M) (hJ : span R J = ⊤) : #(range v) ≤ #J := by
  haveI := nontrivial_of_invariantBasisNumber R
  cases fintypeOrInfinite J
  · rw [← Cardinal.lift_le, Cardinal.mk_range_eq_of_injective v.injective, Cardinal.mk_fintype J]
    convert Cardinal.lift_le.{v}.2 (basis_le_span' v hJ)
    simp
  · let S : J → Set ι := fun j => ↑(v.repr j).support
    let S' : J → Set M := fun j => v '' S j
    have hs : range v ⊆ ⋃ j, S' j := by
      intro b hb
      rcases mem_range.1 hb with ⟨i, hi⟩
      have : span R J ≤ comap v.repr.toLinearMap (Finsupp.supported R R (⋃ j, S j)) :=
        span_le.2 fun j hj x hx => ⟨_, ⟨⟨j, hj⟩, rfl⟩, hx⟩
      rw [hJ] at this
      replace : v.repr (v i) ∈ Finsupp.supported R R (⋃ j, S j) := this trivial
      rw [v.repr_self, Finsupp.mem_supported, Finsupp.support_single_ne_zero _ one_ne_zero] at this
      · subst b
        rcases mem_iUnion.1 (this (Finset.mem_singleton_self _)) with ⟨j, hj⟩
        exact mem_iUnion.2 ⟨j, (mem_image _ _ _).2 ⟨i, hj, rfl⟩⟩
    refine le_of_not_lt fun IJ => ?_
    suffices #(⋃ j, S' j) < #(range v) by exact not_le_of_lt this ⟨Set.embeddingOfSubset _ _ hs⟩
    refine lt_of_le_of_lt (le_trans Cardinal.mk_iUnion_le_sum_mk
      (Cardinal.sum_le_sum _ (fun _ => ℵ₀) ?_)) ?_
    · exact fun j => (Cardinal.lt_aleph0_of_finite _).le
    · simpa

end RankCondition

section StrongRankCondition

variable [StrongRankCondition R]

open Submodule Finsupp

-- An auxiliary lemma for `linearIndependent_le_span'`,
-- with the additional assumption that the linearly independent family is finite.
theorem linearIndependent_le_span_aux' {ι : Type*} [Fintype ι] (v : ι → M)
    (i : LinearIndependent R v) (w : Set M) [Fintype w] (s : range v ≤ span R w) :
    Fintype.card ι ≤ Fintype.card w := by
  -- We construct an injective linear map `(ι → R) →ₗ[R] (w → R)`,
  -- by thinking of `f : ι → R` as a linear combination of the finite family `v`,
  -- and expressing that (using the axiom of choice) as a linear combination over `w`.
  -- We can do this linearly by constructing the map on a basis.
  fapply card_le_of_injective' R
  · apply Finsupp.linearCombination
    exact fun i => Span.repr R w ⟨v i, s (mem_range_self i)⟩
  · intro f g h
    apply_fun linearCombination R ((↑) : w → M) at h
    simp only [linearCombination_linearCombination, Submodule.coe_mk,
               Span.finsupp_linearCombination_repr] at h
    rw [← sub_eq_zero, ← LinearMap.map_sub] at h
    exact sub_eq_zero.mp (linearIndependent_iff.mp i _ h)

/-- If `R` satisfies the strong rank condition,
then any linearly independent family `v : ι → M`
contained in the span of some finite `w : Set M`,
is itself finite.
-/
lemma LinearIndependent.finite_of_le_span_finite {ι : Type*} (v : ι → M) (i : LinearIndependent R v)
    (w : Set M) [Finite w] (s : range v ≤ span R w) : Finite ι :=
  letI := Fintype.ofFinite w
  Fintype.finite <| fintypeOfFinsetCardLe (Fintype.card w) fun t => by
    let v' := fun x : (t : Set ι) => v x
    have i' : LinearIndependent R v' := i.comp _ Subtype.val_injective
    have s' : range v' ≤ span R w := (range_comp_subset_range _ _).trans s
    simpa using linearIndependent_le_span_aux' v' i' w s'

/-- If `R` satisfies the strong rank condition,
then for any linearly independent family `v : ι → M`
contained in the span of some finite `w : Set M`,
the cardinality of `ι` is bounded by the cardinality of `w`.
-/
theorem linearIndependent_le_span' {ι : Type*} (v : ι → M) (i : LinearIndependent R v) (w : Set M)
    [Fintype w] (s : range v ≤ span R w) : #ι ≤ Fintype.card w := by
  haveI : Finite ι := i.finite_of_le_span_finite v w s
  letI := Fintype.ofFinite ι
  rw [Cardinal.mk_fintype]
  simp only [Nat.cast_le]
  exact linearIndependent_le_span_aux' v i w s

/-- If `R` satisfies the strong rank condition,
then for any linearly independent family `v : ι → M`
and any finite spanning set `w : Set M`,
the cardinality of `ι` is bounded by the cardinality of `w`.
-/
theorem linearIndependent_le_span {ι : Type*} (v : ι → M) (i : LinearIndependent R v) (w : Set M)
    [Fintype w] (s : span R w = ⊤) : #ι ≤ Fintype.card w := by
  apply linearIndependent_le_span' v i w
  rw [s]
  exact le_top

/-- A version of `linearIndependent_le_span` for `Finset`. -/
theorem linearIndependent_le_span_finset {ι : Type*} (v : ι → M) (i : LinearIndependent R v)
    (w : Finset M) (s : span R (w : Set M) = ⊤) : #ι ≤ w.card := by
  simpa only [Finset.coe_sort_coe, Fintype.card_coe] using linearIndependent_le_span v i w s

/-- An auxiliary lemma for `linearIndependent_le_basis`:
we handle the case where the basis `b` is infinite.
-/
theorem linearIndependent_le_infinite_basis {ι : Type w} (b : Basis ι R M) [Infinite ι] {κ : Type w}
    (v : κ → M) (i : LinearIndependent R v) : #κ ≤ #ι := by
  classical
  by_contra h
  rw [not_le, ← Cardinal.mk_finset_of_infinite ι] at h
  let Φ := fun k : κ => (b.repr (v k)).support
  obtain ⟨s, w : Infinite ↑(Φ ⁻¹' {s})⟩ := Cardinal.exists_infinite_fiber Φ h (by infer_instance)
  let v' := fun k : Φ ⁻¹' {s} => v k
  have i' : LinearIndependent R v' := i.comp _ Subtype.val_injective
  have w' : Finite (Φ ⁻¹' {s}) := by
    apply i'.finite_of_le_span_finite v' (s.image b)
    rintro m ⟨⟨p, ⟨rfl⟩⟩, rfl⟩
    simp only [SetLike.mem_coe, Subtype.coe_mk, Finset.coe_image]
    apply Basis.mem_span_repr_support
  exact w.false

/-- Over any ring `R` satisfying the strong rank condition,
if `b` is a basis for a module `M`,
and `s` is a linearly independent set,
then the cardinality of `s` is bounded by the cardinality of `b`.
-/
theorem linearIndependent_le_basis {ι : Type w} (b : Basis ι R M) {κ : Type w} (v : κ → M)
    (i : LinearIndependent R v) : #κ ≤ #ι := by
  classical
  -- We split into cases depending on whether `ι` is infinite.
  cases fintypeOrInfinite ι
  · rw [Cardinal.mk_fintype ι] -- When `ι` is finite, we have `linearIndependent_le_span`,
    haveI : Nontrivial R := nontrivial_of_invariantBasisNumber R
    rw [Fintype.card_congr (Equiv.ofInjective b b.injective)]
    exact linearIndependent_le_span v i (range b) b.span_eq
  · -- and otherwise we have `linearIndependent_le_infinite_basis`.
    exact linearIndependent_le_infinite_basis b v i

/-- Let `R` satisfy the strong rank condition. If `m` elements of a free rank `n` `R`-module are
linearly independent, then `m ≤ n`. -/
theorem Basis.card_le_card_of_linearIndependent_aux {R : Type*} [Ring R] [StrongRankCondition R]
    (n : ℕ) {m : ℕ} (v : Fin m → Fin n → R) : LinearIndependent R v → m ≤ n := fun h => by
  simpa using linearIndependent_le_basis (Pi.basisFun R (Fin n)) v h

-- When the basis is not infinite this need not be true!
/-- Over any ring `R` satisfying the strong rank condition,
if `b` is an infinite basis for a module `M`,
then every maximal linearly independent set has the same cardinality as `b`.

This proof (along with some of the lemmas above) comes from
[Les familles libres maximales d'un module ont-elles le meme cardinal?][lazarus1973]
-/
theorem maximal_linearIndependent_eq_infinite_basis {ι : Type w} (b : Basis ι R M) [Infinite ι]
    {κ : Type w} (v : κ → M) (i : LinearIndependent R v) (m : i.Maximal) : #κ = #ι := by
  apply le_antisymm
  · exact linearIndependent_le_basis b v i
  · haveI : Nontrivial R := nontrivial_of_invariantBasisNumber R
    exact infinite_basis_le_maximal_linearIndependent b v i m

theorem Basis.mk_eq_rank'' {ι : Type v} (v : Basis ι R M) : #ι = Module.rank R M := by
  haveI := nontrivial_of_invariantBasisNumber R
  rw [Module.rank_def]
  apply le_antisymm
  · trans
    swap
    · apply le_ciSup (Cardinal.bddAbove_range _)
      exact
        ⟨Set.range v, by
          convert v.reindexRange.linearIndependent
          ext
          simp⟩
    · exact (Cardinal.mk_range_eq v v.injective).ge
  · apply ciSup_le'
    rintro ⟨s, li⟩
    apply linearIndependent_le_basis v _ li

theorem Basis.mk_range_eq_rank (v : Basis ι R M) : #(range v) = Module.rank R M :=
  v.reindexRange.mk_eq_rank''

/-- If a vector space has a finite basis, then its dimension (seen as a cardinal) is equal to the
cardinality of the basis. -/
theorem rank_eq_card_basis {ι : Type w} [Fintype ι] (h : Basis ι R M) :
    Module.rank R M = Fintype.card ι := by
  classical
  haveI := nontrivial_of_invariantBasisNumber R
  rw [← h.mk_range_eq_rank, Cardinal.mk_fintype, Set.card_range_of_injective h.injective]

theorem Basis.card_le_card_of_linearIndependent {ι : Type*} [Fintype ι] (b : Basis ι R M)
    {ι' : Type*} [Fintype ι'] {v : ι' → M} (hv : LinearIndependent R v) :
    Fintype.card ι' ≤ Fintype.card ι := by
  letI := nontrivial_of_invariantBasisNumber R
  simpa [rank_eq_card_basis b, Cardinal.mk_fintype] using hv.cardinal_lift_le_rank

theorem Basis.card_le_card_of_submodule (N : Submodule R M) [Fintype ι] (b : Basis ι R M)
    [Fintype ι'] (b' : Basis ι' R N) : Fintype.card ι' ≤ Fintype.card ι :=
  b.card_le_card_of_linearIndependent (b'.linearIndependent.map' N.subtype N.ker_subtype)

theorem Basis.card_le_card_of_le {N O : Submodule R M} (hNO : N ≤ O) [Fintype ι] (b : Basis ι R O)
    [Fintype ι'] (b' : Basis ι' R N) : Fintype.card ι' ≤ Fintype.card ι :=
  b.card_le_card_of_linearIndependent
    (b'.linearIndependent.map' (Submodule.inclusion hNO) (N.ker_inclusion O _))

theorem Basis.mk_eq_rank (v : Basis ι R M) :
    Cardinal.lift.{v} #ι = Cardinal.lift.{w} (Module.rank R M) := by
  haveI := nontrivial_of_invariantBasisNumber R
  rw [← v.mk_range_eq_rank, Cardinal.mk_range_eq_of_injective v.injective]

theorem Basis.mk_eq_rank'.{m} (v : Basis ι R M) :
    Cardinal.lift.{max v m} #ι = Cardinal.lift.{max w m} (Module.rank R M) :=
  Cardinal.lift_umax_eq.{w, v, m}.mpr v.mk_eq_rank

theorem rank_span {v : ι → M} (hv : LinearIndependent R v) :
    Module.rank R ↑(span R (range v)) = #(range v) := by
  haveI := nontrivial_of_invariantBasisNumber R
  rw [← Cardinal.lift_inj, ← (Basis.span hv).mk_eq_rank,
    Cardinal.mk_range_eq_of_injective (@LinearIndependent.injective ι R M v _ _ _ _ hv)]

theorem rank_span_set {s : Set M} (hs : LinearIndependent R (fun x => x : s → M)) :
    Module.rank R ↑(span R s) = #s := by
  rw [← @setOf_mem_eq _ s, ← Subtype.range_coe_subtype]
  exact rank_span hs

/-- An induction (and recursion) principle for proving results about all submodules of a fixed
finite free module `M`. A property is true for all submodules of `M` if it satisfies the following
"inductive step": the property is true for a submodule `N` if it's true for all submodules `N'`
of `N` with the property that there exists `0 ≠ x ∈ N` such that the sum `N' + Rx` is direct. -/
def Submodule.inductionOnRank [IsDomain R] [Finite ι] (b : Basis ι R M)
    (P : Submodule R M → Sort*) (ih : ∀ N : Submodule R M,
    (∀ N' ≤ N, ∀ x ∈ N, (∀ (c : R), ∀ y ∈ N', c • x + y = (0 : M) → c = 0) → P N') → P N)
    (N : Submodule R M) : P N :=
  letI := Fintype.ofFinite ι
  Submodule.inductionOnRankAux b P ih (Fintype.card ι) N fun hs hli => by
    simpa using b.card_le_card_of_linearIndependent hli

/-- If `S` a module-finite free `R`-algebra, then the `R`-rank of a nonzero `R`-free
ideal `I` of `S` is the same as the rank of `S`. -/
theorem Ideal.rank_eq {R S : Type*} [CommRing R] [StrongRankCondition R] [Ring S] [IsDomain S]
    [Algebra R S] {n m : Type*} [Fintype n] [Fintype m] (b : Basis n R S) {I : Ideal S}
    (hI : I ≠ ⊥) (c : Basis m R I) : Fintype.card m = Fintype.card n := by
  obtain ⟨a, ha⟩ := Submodule.nonzero_mem_of_bot_lt (bot_lt_iff_ne_bot.mpr hI)
  have : LinearIndependent R fun i => b i • a := by
    have hb := b.linearIndependent
    rw [Fintype.linearIndependent_iff] at hb ⊢
    intro g hg
    apply hb g
    simp only [← smul_assoc, ← Finset.sum_smul, smul_eq_zero] at hg
    exact hg.resolve_right ha
  exact le_antisymm
    (b.card_le_card_of_linearIndependent (c.linearIndependent.map' (Submodule.subtype I)
      ((LinearMap.ker_eq_bot (f := (Submodule.subtype I : I →ₗ[R] S))).mpr Subtype.coe_injective)))
    (c.card_le_card_of_linearIndependent this)

namespace Module

theorem finrank_eq_nat_card_basis (h : Basis ι R M) :
    finrank R M = Nat.card ι := by
  rw [Nat.card, ← toNat_lift.{v}, h.mk_eq_rank, toNat_lift, finrank]

/-- If a vector space (or module) has a finite basis, then its dimension (or rank) is equal to the
cardinality of the basis. -/
theorem finrank_eq_card_basis {ι : Type w} [Fintype ι] (h : Basis ι R M) :
    finrank R M = Fintype.card ι :=
  finrank_eq_of_rank_eq (rank_eq_card_basis h)

/-- If a free module is of finite rank, then the cardinality of any basis is equal to its
`finrank`. -/
theorem mk_finrank_eq_card_basis [Module.Finite R M] {ι : Type w} (h : Basis ι R M) :
    (finrank R M : Cardinal.{w}) = #ι := by
  cases @nonempty_fintype _ (Module.Finite.finite_basis h)
  rw [Cardinal.mk_fintype, finrank_eq_card_basis h]

/-- If a vector space (or module) has a finite basis, then its dimension (or rank) is equal to the
cardinality of the basis. This lemma uses a `Finset` instead of indexed types. -/
theorem finrank_eq_card_finset_basis {ι : Type w} {b : Finset ι} (h : Basis b R M) :
    finrank R M = Finset.card b := by rw [finrank_eq_card_basis h, Fintype.card_coe]

variable (R)

@[simp]
theorem rank_self : Module.rank R R = 1 := by
  rw [← Cardinal.lift_inj, ← (Basis.singleton PUnit R).mk_eq_rank, Cardinal.mk_punit]

/-- A ring satisfying `StrongRankCondition` (such as a `DivisionRing`) is one-dimensional as a
module over itself. -/
@[simp]
theorem finrank_self : finrank R R = 1 :=
  finrank_eq_of_rank_eq (by simp)

/-- Given a basis of a ring over itself indexed by a type `ι`, then `ι` is `Unique`. -/
noncomputable def _root_.Basis.unique {ι : Type*} (b : Basis ι R R) : Unique ι := by
  have A : Cardinal.mk ι = ↑(Module.finrank R R) :=
    (Module.mk_finrank_eq_card_basis b).symm
  -- Porting note: replace `algebraMap.coe_one` with `Nat.cast_one`
  simp only [Cardinal.eq_one_iff_unique, Module.finrank_self, Nat.cast_one] at A
  exact Nonempty.some ((unique_iff_subsingleton_and_nonempty _).2 A)

variable (M)

/-- The rank of a finite module is finite. -/
theorem rank_lt_aleph0 [Module.Finite R M] : Module.rank R M < ℵ₀ := by
  simp only [Module.rank_def]
  -- Porting note: can't use `‹_›` as that pulls the unused `N` into the context
  obtain ⟨S, hS⟩ := Module.finite_def.mp ‹Module.Finite R M›
  refine (ciSup_le' fun i => ?_).trans_lt (nat_lt_aleph0 S.card)
  exact linearIndependent_le_span_finset _ i.prop S hS

noncomputable instance {R M : Type*} [DivisionRing R] [AddCommGroup M] [Module R M]
    {s t : Set M} [Module.Finite R (span R t)]
    (hs : LinearIndependent R ((↑) : s → M)) (hst : s ⊆ t) :
    Fintype (hs.extend hst) := by
  refine Classical.choice (Cardinal.lt_aleph0_iff_fintype.1 ?_)
  rw [← rank_span_set (hs.linearIndependent_extend hst), hs.span_extend_eq_span]
  exact Module.rank_lt_aleph0 ..

/-- If `M` is finite, `finrank M = rank M`. -/
@[simp]
theorem finrank_eq_rank [Module.Finite R M] : ↑(finrank R M) = Module.rank R M := by
  rw [Module.finrank, cast_toNat_of_lt_aleph0 (rank_lt_aleph0 R M)]

/-- If `M` is finite, then `finrank N = rank N` for all `N : Submodule M`. Note that
such an `N` need not be finitely generated. -/
protected theorem _root_.Submodule.finrank_eq_rank [Module.Finite R M] (N : Submodule R M) :
    finrank R N = Module.rank R N := by
  rw [finrank, Cardinal.cast_toNat_of_lt_aleph0]
  exact lt_of_le_of_lt (Submodule.rank_le N) (rank_lt_aleph0 R M)

end Module

open Module

variable {M'} [AddCommGroup M'] [Module R M']

theorem LinearMap.finrank_le_finrank_of_injective [Module.Finite R M'] {f : M →ₗ[R] M'}
    (hf : Function.Injective f) : finrank R M ≤ finrank R M' :=
  finrank_le_finrank_of_rank_le_rank (LinearMap.lift_rank_le_of_injective _ hf) (rank_lt_aleph0 _ _)

theorem LinearMap.finrank_range_le [Module.Finite R M] (f : M →ₗ[R] M') :
    finrank R (LinearMap.range f) ≤ finrank R M :=
  finrank_le_finrank_of_rank_le_rank (lift_rank_range_le f) (rank_lt_aleph0 _ _)

<<<<<<< HEAD
theorem LinearMap.finrank_le_of_smul_regular {S : Type*} [CommSemiring S] [Algebra S R] [Module S M]
    [IsScalarTower S R M] (L L' : Submodule R M) [Module.Finite R L'] {s : S}
    (hr : IsSMulRegular M s) (h : ∀ x ∈ L, s • x ∈ L') :
    Module.finrank R L ≤ Module.finrank R L' := by
  refine finrank_le_finrank_of_rank_le_rank (lift_le.mpr <| rank_le_of_smul_regular L L' hr h) ?_
  rw [← Module.finrank_eq_rank R L']
  exact nat_lt_aleph0 (finrank R ↥L')

=======
theorem LinearMap.finrank_le_of_isSMulRegular {S : Type*} [CommSemiring S] [Algebra S R]
    [Module S M] [IsScalarTower S R M] (L L' : Submodule R M) [Module.Finite R L'] {s : S}
    (hr : IsSMulRegular M s) (h : ∀ x ∈ L, s • x ∈ L') :
    Module.finrank R L ≤ Module.finrank R L' := by
  refine finrank_le_finrank_of_rank_le_rank (lift_le.mpr <| rank_le_of_isSMulRegular L L' hr h) ?_
  rw [← Module.finrank_eq_rank R L']
  exact nat_lt_aleph0 (finrank R ↥L')

@[deprecated (since := "2024-11-21")]
alias LinearMap.finrank_le_of_smul_regular := LinearMap.finrank_le_of_isSMulRegular

>>>>>>> 1ec33a40
end StrongRankCondition<|MERGE_RESOLUTION|>--- conflicted
+++ resolved
@@ -465,16 +465,6 @@
     finrank R (LinearMap.range f) ≤ finrank R M :=
   finrank_le_finrank_of_rank_le_rank (lift_rank_range_le f) (rank_lt_aleph0 _ _)
 
-<<<<<<< HEAD
-theorem LinearMap.finrank_le_of_smul_regular {S : Type*} [CommSemiring S] [Algebra S R] [Module S M]
-    [IsScalarTower S R M] (L L' : Submodule R M) [Module.Finite R L'] {s : S}
-    (hr : IsSMulRegular M s) (h : ∀ x ∈ L, s • x ∈ L') :
-    Module.finrank R L ≤ Module.finrank R L' := by
-  refine finrank_le_finrank_of_rank_le_rank (lift_le.mpr <| rank_le_of_smul_regular L L' hr h) ?_
-  rw [← Module.finrank_eq_rank R L']
-  exact nat_lt_aleph0 (finrank R ↥L')
-
-=======
 theorem LinearMap.finrank_le_of_isSMulRegular {S : Type*} [CommSemiring S] [Algebra S R]
     [Module S M] [IsScalarTower S R M] (L L' : Submodule R M) [Module.Finite R L'] {s : S}
     (hr : IsSMulRegular M s) (h : ∀ x ∈ L, s • x ∈ L') :
@@ -486,5 +476,4 @@
 @[deprecated (since := "2024-11-21")]
 alias LinearMap.finrank_le_of_smul_regular := LinearMap.finrank_le_of_isSMulRegular
 
->>>>>>> 1ec33a40
 end StrongRankCondition