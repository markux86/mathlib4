--- conflicted
+++ resolved
@@ -102,13 +102,8 @@
 
 /-- Coercion `Mˣ → M` as a monoid homomorphism. -/
 @[to_additive "Coercion `AddUnits M → M` as an AddMonoid homomorphism."]
-<<<<<<< HEAD
-def coeHom : Mˣ →* M :=
-  ⟨⟨⟩, Units.val, val_one, val_mul⟩
-=======
 def coeHom : Mˣ →* M where
   toFun := Units.val; map_one' := val_one; map_mul' := val_mul
->>>>>>> 7eb27432
 #align units.coe_hom Units.coeHom
 #align add_units.coe_hom AddUnits.coeHom
 
