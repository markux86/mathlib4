--- conflicted
+++ resolved
@@ -298,11 +298,7 @@
 namespace Perm
 
 /-- Combine a permutation of `α` and of `β` into a permutation of `α ⊕ β`. -/
-<<<<<<< HEAD
-abbrev sumCongr (ea : Equiv.Perm α) (eb : Equiv.Perm β) : Equiv.Perm (Sum α β) :=
-=======
 abbrev sumCongr {α β} (ea : Equiv.Perm α) (eb : Equiv.Perm β) : Equiv.Perm (α ⊕ β) :=
->>>>>>> 99508fb5
   Equiv.sumCongr ea eb
 
 @[simp]
@@ -649,11 +645,7 @@
 to the type of dependent functions of two arguments (i.e., functions to the space of functions).
 
 This is `Sigma.curry` and `Sigma.uncurry` together as an equiv. -/
-<<<<<<< HEAD
-def piCurry {β : α → Type*} (γ : ∀ a, β a → Type*) :
-=======
 def piCurry {α} {β : α → Type*} (γ : ∀ a, β a → Type*) :
->>>>>>> 99508fb5
     (∀ x : Σ i, β i, γ x.1 x.2) ≃ ∀ a b, γ a b where
   toFun := Sigma.curry
   invFun := Sigma.uncurry
@@ -667,16 +659,6 @@
   rfl
 
 @[simp] theorem piCurry_symm_apply {α} {β : α → Type*} (γ : ∀ a, β a → Type*) (f : ∀ a b, γ a b) :
-    (piCurry γ).symm f = Sigma.uncurry f :=
-  rfl
-
--- `simps` overapplies these but `simps (config := .asFn)` under-applies them
-@[simp] theorem piCurry_apply {β : α → Type*} (γ : ∀ a, β a → Type*)
-    (f : ∀ x : Σ i, β i, γ x.1 x.2) :
-    piCurry γ f = Sigma.curry f :=
-  rfl
-
-@[simp] theorem piCurry_symm_apply {β : α → Type*} (γ : ∀ a, β a → Type*) (f : ∀ a b, γ a b) :
     (piCurry γ).symm f = Sigma.uncurry f :=
   rfl
 
@@ -1222,14 +1204,6 @@
   left_inv _ := rfl
   right_inv _ := rfl
 
-/-- A subtype of a `Prod` that depends only on the first component is equivalent to the
-corresponding subtype of the first type times the second type. -/
-def prodSubtypeFstEquivSubtypeProd {p : α → Prop} : {s : α × β // p s.1} ≃ {a // p a} × β where
-  toFun x := ⟨⟨x.1.1, x.2⟩, x.1.2⟩
-  invFun x := ⟨⟨x.1.1, x.2⟩, x.1.2⟩
-  left_inv _ := rfl
-  right_inv _ := rfl
-
 /-- A subtype of a `Prod` is equivalent to a sigma type whose fibers are subtypes. -/
 def subtypeProdEquivSigmaSubtype {α β} (p : α → β → Prop) :
     { x : α × β // p x.1 x.2 } ≃ Σa, { b : β // p a b } where
