/-
Copyright (c) 2022 Kim Morrison. All rights reserved.
Released under Apache 2.0 license as described in the file LICENSE.
Authors: Kim Morrison
-/
import Mathlib.Analysis.CStarAlgebra.ContinuousLinearMap
import Mathlib.Analysis.Normed.Module.Dual

/-!
# Von Neumann algebras

We give the "abstract" and "concrete" definitions of a von Neumann algebra.
We still have a major project ahead of us to show the equivalence between these definitions!

An abstract von Neumann algebra `WStarAlgebra M` is a C^* algebra with a Banach space predual,
per Sakai (1971).

A concrete von Neumann algebra `VonNeumannAlgebra H` (where `H` is a Hilbert space)
is a *-closed subalgebra of bounded operators on `H` which is equal to its double commutant.

We'll also need to prove the von Neumann double commutant theorem,
that the concrete definition is equivalent to a *-closed subalgebra which is weakly closed.
-/


universe u v

/-- Sakai's definition of a von Neumann algebra as a C^* algebra with a Banach space predual.

So that we can unambiguously talk about these "abstract" von Neumann algebras
in parallel with the "concrete" ones (weakly closed *-subalgebras of B(H)),
we name this definition `WStarAlgebra`.

Note that for now we only assert the mere existence of predual, rather than picking one.
This may later prove problematic, and need to be revisited.
Picking one may cause problems with definitional unification of different instances.
One the other hand, not picking one means that the weak-* topology
(which depends on a choice of predual) must be defined using the choice,
and we may be unhappy with the resulting opaqueness of the definition.
-/
<<<<<<< HEAD
class WStarAlgebra (M : Type u) [NormedRing M] [StarRing M] [CStarRing M] [Module ℂ M]
    [NormedAlgebra ℂ M] [StarModule ℂ M] : Prop where
=======
class WStarAlgebra (M : Type u) [CStarAlgebra M] : Prop where
>>>>>>> d0df76bd
  /-- There is a Banach space `X` whose dual is isometrically (conjugate-linearly) isomorphic
  to the `WStarAlgebra`. -/
  exists_predual :
    ∃ (X : Type u) (_ : NormedAddCommGroup X) (_ : NormedSpace ℂ X) (_ : CompleteSpace X),
      Nonempty (NormedSpace.Dual ℂ X ≃ₗᵢ⋆[ℂ] M)

-- TODO: Without this, `VonNeumannAlgebra` times out. Why?
/-- The double commutant definition of a von Neumann algebra,
as a *-closed subalgebra of bounded operators on a Hilbert space,
which is equal to its double commutant.

Note that this definition is parameterised by the Hilbert space
on which the algebra faithfully acts, as is standard in the literature.
See `WStarAlgebra` for the abstract notion (a C^*-algebra with Banach space predual).

Note this is a bundled structure, parameterised by the Hilbert space `H`,
rather than a typeclass on the type of elements.
Thus we can't say that the bounded operators `H →L[ℂ] H` form a `VonNeumannAlgebra`
(although we will later construct the instance `WStarAlgebra (H →L[ℂ] H)`),
and instead will use `⊤ : VonNeumannAlgebra H`.
-/
-- Porting note: I don't think the nonempty instance linter exists yet
structure VonNeumannAlgebra (H : Type u) [NormedAddCommGroup H] [InnerProductSpace ℂ H]
    [CompleteSpace H] extends StarSubalgebra ℂ (H →L[ℂ] H) where
  /-- The double commutant (a.k.a. centralizer) of a `VonNeumannAlgebra` is itself. -/
  centralizer_centralizer' : Set.centralizer (Set.centralizer carrier) = carrier

/-- Consider a von Neumann algebra acting on a Hilbert space `H` as a *-subalgebra of `H →L[ℂ] H`.
(That is, we forget that it is equal to its double commutant
or equivalently that it is closed in the weak and strong operator topologies.)
-/
add_decl_doc VonNeumannAlgebra.toStarSubalgebra

namespace VonNeumannAlgebra

variable {H : Type u} [NormedAddCommGroup H] [InnerProductSpace ℂ H] [CompleteSpace H]

instance instSetLike : SetLike (VonNeumannAlgebra H) (H →L[ℂ] H) where
  coe S := S.carrier
  coe_injective' S T h := by obtain ⟨⟨⟨⟨⟨⟨_, _⟩, _⟩, _⟩, _⟩, _⟩, _⟩ := S; cases T; congr

-- Porting note: `StarMemClass` should be in `Prop`?
noncomputable instance instStarMemClass : StarMemClass (VonNeumannAlgebra H) (H →L[ℂ] H) where
  star_mem {s} := s.star_mem'

instance instSubringClass : SubringClass (VonNeumannAlgebra H) (H →L[ℂ] H) where
  add_mem {s} := s.add_mem'
  mul_mem {s} := s.mul_mem'
  one_mem {s} := s.one_mem'
  zero_mem {s} := s.zero_mem'
  neg_mem {s} a ha := show -a ∈ s.toStarSubalgebra from neg_mem ha

@[simp]
theorem mem_carrier {S : VonNeumannAlgebra H} {x : H →L[ℂ] H} :
    x ∈ S.toStarSubalgebra ↔ x ∈ (S : Set (H →L[ℂ] H)) :=
  Iff.rfl
-- Porting note: changed the declaration because `simpNF` indicated the LHS simplifies to this.

@[simp]
theorem coe_toStarSubalgebra (S : VonNeumannAlgebra H) :
    (S.toStarSubalgebra : Set (H →L[ℂ] H)) = S :=
  rfl

@[simp]
theorem coe_mk (S : StarSubalgebra ℂ (H →L[ℂ] H)) (h) :
    ((⟨S, h⟩ : VonNeumannAlgebra H) : Set (H →L[ℂ] H)) = S :=
  rfl

@[ext]
theorem ext {S T : VonNeumannAlgebra H} (h : ∀ x, x ∈ S ↔ x ∈ T) : S = T :=
  SetLike.ext h

@[simp]
theorem centralizer_centralizer (S : VonNeumannAlgebra H) :
    Set.centralizer (Set.centralizer (S : Set (H →L[ℂ] H))) = S :=
  S.centralizer_centralizer'

/-- The centralizer of a `VonNeumannAlgebra`, as a `VonNeumannAlgebra`. -/
def commutant (S : VonNeumannAlgebra H) : VonNeumannAlgebra H where
  toStarSubalgebra := StarSubalgebra.centralizer ℂ (S : Set (H →L[ℂ] H))
  centralizer_centralizer' := by simp

@[simp]
theorem coe_commutant (S : VonNeumannAlgebra H) :
    ↑S.commutant = Set.centralizer (S : Set (H →L[ℂ] H)) := by
  simp [commutant]

@[simp]
theorem mem_commutant_iff {S : VonNeumannAlgebra H} {z : H →L[ℂ] H} :
    z ∈ S.commutant ↔ ∀ g ∈ S, g * z = z * g := by
  rw [← SetLike.mem_coe, coe_commutant]
  rfl

@[simp]
theorem commutant_commutant (S : VonNeumannAlgebra H) : S.commutant.commutant = S :=
  SetLike.coe_injective <| by simp

end VonNeumannAlgebra<|MERGE_RESOLUTION|>--- conflicted
+++ resolved
@@ -38,12 +38,7 @@
 (which depends on a choice of predual) must be defined using the choice,
 and we may be unhappy with the resulting opaqueness of the definition.
 -/
-<<<<<<< HEAD
-class WStarAlgebra (M : Type u) [NormedRing M] [StarRing M] [CStarRing M] [Module ℂ M]
-    [NormedAlgebra ℂ M] [StarModule ℂ M] : Prop where
-=======
 class WStarAlgebra (M : Type u) [CStarAlgebra M] : Prop where
->>>>>>> d0df76bd
   /-- There is a Banach space `X` whose dual is isometrically (conjugate-linearly) isomorphic
   to the `WStarAlgebra`. -/
   exists_predual :
