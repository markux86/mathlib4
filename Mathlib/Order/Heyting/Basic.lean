--- conflicted
+++ resolved
@@ -212,10 +212,6 @@
   hnot := hnot
   sdiff_le_iff := sdiff_le_iff
   top_sdiff _ := top_inf_eq _
-<<<<<<< HEAD
-#align coheyting_algebra.of_hnot CoheytingAlgebra.ofHNot
-=======
->>>>>>> 59de845a
 
 /-! In this section, we'll give interpretations of these results in the Heyting algebra model of
 intuitionistic logic,- where `≤` can be interpreted as "validates", `⇨` as "implies", `⊓` as "and",
