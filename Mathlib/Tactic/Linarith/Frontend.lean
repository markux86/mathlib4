/-
Copyright (c) 2018 Robert Y. Lewis. All rights reserved.
Released under Apache 2.0 license as described in the file LICENSE.
Authors: Robert Y. Lewis
-/
import Mathlib.Control.Basic
import Mathlib.Tactic.Linarith.Verification
import Mathlib.Tactic.Linarith.Preprocessing
import Mathlib.Tactic.Linarith.Oracle.SimplexAlgorithm
import Mathlib.Tactic.Ring.Basic

/-!
# `linarith`: solving linear arithmetic goals

`linarith` is a tactic for solving goals with linear arithmetic.

Suppose we have a set of hypotheses in `n` variables
`S = {a₁x₁ + a₂x₂ + ... + aₙxₙ R b₁x₁ + b₂x₂ + ... + bₙxₙ}`,
where `R ∈ {<, ≤, =, ≥, >}`.
Our goal is to determine if the inequalities in `S` are jointly satisfiable, that is, if there is
an assignment of values to `x₁, ..., xₙ` such that every inequality in `S` is true.

Specifically, we aim to show that they are *not* satisfiable. This amounts to proving a
contradiction. If our goal is also a linear inequality, we negate it and move it to a hypothesis
before trying to prove `False`.

When the inequalities are over a dense linear order, `linarith` is a decision procedure: it will
prove `False` if and only if the inequalities are unsatisfiable. `linarith` will also run on some
types like `ℤ` that are not dense orders, but it will fail to prove `False` on some unsatisfiable
problems. It will run over concrete types like `ℕ`, `ℚ`, and `ℝ`, as well as abstract types that
are instances of `LinearOrderedCommRing`.

## Algorithm sketch

First, the inequalities in the set `S` are rearranged into the form `tᵢ Rᵢ 0`, where
`Rᵢ ∈ {<, ≤, =}` and each `tᵢ` is of the form `∑ cⱼxⱼ`.

`linarith` uses an untrusted oracle to search for a certificate of unsatisfiability.
The oracle searches for a list of natural number coefficients `kᵢ` such that `∑ kᵢtᵢ = 0`, where for
at least one `i`, `kᵢ > 0` and `Rᵢ = <`.

Given a list of such coefficients, `linarith` verifies that `∑ kᵢtᵢ = 0` using a normalization
tactic such as `ring`. It proves that `∑ kᵢtᵢ < 0` by transitivity, since each component of the sum
is either equal to, less than or equal to, or less than zero by hypothesis. This produces a
contradiction.

## Preprocessing

`linarith` does some basic preprocessing before running. Most relevantly, inequalities over natural
numbers are cast into inequalities about integers, and rational division by numerals is canceled
into multiplication. We do this so that we can guarantee the coefficients in the certificate are
natural numbers, which allows the tactic to solve goals over types that are not fields.

Preprocessors are allowed to branch, that is, to case split on disjunctions. `linarith` will succeed
overall if it succeeds in all cases. This leads to exponential blowup in the number of `linarith`
calls, and should be used sparingly. The default preprocessor set does not include case splits.

## Oracles

There are two oracles that can be used in `linarith` so far.

1. **Fourier-Motzkin elimination.**
  This technique transforms a set of inequalities in `n` variables to an equisatisfiable set in
  `n - 1` variables. Once all variables have been eliminated, we conclude that the original set was
  unsatisfiable iff the comparison `0 < 0` is in the resulting set.
  While performing this elimination, we track the history of each derived comparison. This allows us
  to represent any comparison at any step as a positive combination of comparisons from the original
  set. In particular, if we derive `0 < 0`, we can find our desired list of coefficients
  by counting how many copies of each original comparison appear in the history.
  This oracle was historically implemented earlier, and is sometimes faster on small states, but it
  has [bugs](https://github.com/leanprover-community/mathlib4/issues/2717) and can not handle
  large problems. You can use it with `linarith (config := { oracle := .fourierMotzkin })`.

2. **Simplex Algorithm (default).**
  This oracle reduces the search for a unsatisfiability certificate to some Linear Programming
  problem. The problem is then solved by a standard Simplex Algorithm. We use
  [Bland's pivot rule](https://en.wikipedia.org/wiki/Bland%27s_rule) to guarantee that the algorithm
  terminates.
  The default version of the algorithm operates with sparse matrices as it is usually faster. You
  can invoke the dense version by `linarith (config := { oracle := .simplexAlgorithmDense })`.

## Implementation details

`linarith` homogenizes numerical constants: the expression `1` is treated as a variable `t₀`.

Often `linarith` is called on goals that have comparison hypotheses over multiple types. This
creates multiple `linarith` problems, each of which is handled separately; the goal is solved as
soon as one problem is found to be contradictory.

Disequality hypotheses `t ≠ 0` do not fit in this pattern. `linarith` will attempt to prove equality
goals by splitting them into two weak inequalities and running twice. But it does not split
disequality hypotheses, since this would lead to a number of runs exponential in the number of
disequalities in the context.

The oracle is very modular. It can easily be replaced with another function of type
`List Comp → ℕ → MetaM ((Std.HashMap ℕ ℕ))`,
which takes a list of comparisons and the largest variable
index appearing in those comparisons, and returns a map from comparison indices to coefficients.
An alternate oracle can be specified in the `LinarithConfig` object.

A variant, `nlinarith`, adds an extra preprocessing step to handle some basic nonlinear goals.
There is a hook in the `LinarithConfig` configuration object to add custom preprocessing routines.

The certificate checking step is *not* by reflection. `linarith` converts the certificate into a
proof term of type `False`.

Some of the behavior of `linarith` can be inspected with the option
`set_option trace.linarith true`.
However, both oracles mainly runs outside the tactic monad, so we cannot trace intermediate
steps there.

## File structure

The components of `linarith` are spread between a number of files for the sake of organization.

* `Lemmas.lean` contains proofs of some arithmetic lemmas that are used in preprocessing and in
  verification.
* `Datatypes.lean` contains data structures that are used across multiple files, along with some
  useful auxiliary functions.
* `Preprocessing.lean` contains functions used at the beginning of the tactic to transform
  hypotheses into a shape suitable for the main routine.
* `Parsing.lean` contains functions used to compute the linear structure of an expression.
* The `Oracle` folder contains files implementing the oracles that can be used to produce a
  certificate of unsatisfiability.
* `Verification.lean` contains the certificate checking functions that produce a proof of `False`.
* `Frontend.lean` contains the control methods and user-facing components of the tactic.

## Tags

linarith, nlinarith, lra, nra, Fourier-Motzkin, linear arithmetic, linear programming
-/

open Lean Elab Tactic Meta
open Batteries Mathlib


namespace Linarith

/-! ### Config objects

The config object is defined in the frontend, instead of in `Datatypes.lean`, since the oracles must
be in context to choose a default.

-/

section
open Meta

/-- A configuration object for `linarith`. -/
structure LinarithConfig : Type where
  /-- Discharger to prove that a candidate linear combination of hypothesis is zero. -/
  -- TODO There should be a def for this, rather than calling `evalTactic`?
  discharger : TacticM Unit := do evalTactic (← `(tactic| ring1))
  -- We can't actually store a `Type` here,
  -- as we want `LinarithConfig : Type` rather than ` : Type 1`,
  -- so that we can define `elabLinarithConfig : Lean.Syntax → Lean.Elab.TermElabM LinarithConfig`.
  -- For now, we simply don't support restricting the type.
  -- (restrict_type : Option Type := none)
  /-- Prove goals which are not linear comparisons by first calling `exfalso`. -/
  exfalso : Bool := true
  /-- Transparency mode for identifying atomic expressions in comparisons. -/
  transparency : TransparencyMode := .reducible
  /-- Split conjunctions in hypotheses. -/
  splitHypotheses : Bool := true
  /-- Split `≠` in hypotheses, by branching in cases `<` and `>`. -/
  splitNe : Bool := false
  /-- Override the list of preprocessors. -/
  preprocessors : List GlobalBranchingPreprocessor := defaultPreprocessors
  /-- Specify an oracle for identifying candidate contradictions.
  `.simplexAlgorithmSparse`, `.simplexAlgorithmSparse`, and `.fourierMotzkin` are available. -/
  oracle : CertificateOracle := .simplexAlgorithmSparse

/--
`cfg.updateReducibility reduce_default` will change the transparency setting of `cfg` to
`default` if `reduce_default` is true. In this case, it also sets the discharger to `ring!`,
since this is typically needed when using stronger unification.
-/
def LinarithConfig.updateReducibility (cfg : LinarithConfig) (reduce_default : Bool) :
    LinarithConfig :=
  if reduce_default then
    { cfg with transparency := .default, discharger := do evalTactic (← `(tactic| ring1!)) }
  else cfg

end

/-! ### Control -/

/--
If `e` is a comparison `a R b` or the negation of a comparison `¬ a R b`, found in the target,
`getContrLemma e` returns the name of a lemma that will change the goal to an
implication, along with the type of `a` and `b`.

For example, if `e` is `(a : ℕ) < b`, returns ``(`lt_of_not_ge, ℕ)``.
-/
def getContrLemma (e : Expr) : MetaM (Name × Expr) := do
  match ← e.ineqOrNotIneq? with
  | (true, Ineq.lt, t, _) => pure (``lt_of_not_ge, t)
  | (true, Ineq.le, t, _) => pure (``le_of_not_gt, t)
  | (true, Ineq.eq, t, _) => pure (``eq_of_not_lt_of_not_gt, t)
  | (false, _, t, _) => pure (``Not.intro, t)

/--
`applyContrLemma` inspects the target to see if it can be moved to a hypothesis by negation.
For example, a goal `⊢ a ≤ b` can become `a > b ⊢ false`.
If this is the case, it applies the appropriate lemma and introduces the new hypothesis.
It returns the type of the terms in the comparison (e.g. the type of `a` and `b` above) and the
newly introduced local constant.
Otherwise returns `none`.
-/
def applyContrLemma (g : MVarId) : MetaM (Option (Expr × Expr) × MVarId) := do
  try
    let (nm, tp) ← getContrLemma (← withReducible g.getType')
    let [g] ← g.apply (← mkConst' nm) | failure
    let (f, g) ← g.intro1P
    return (some (tp, .fvar f), g)
  catch _ => return (none, g)

/-- A map of keys to values, where the keys are `Expr` up to defeq and one key can be
associated to multiple values. -/
abbrev ExprMultiMap α := Array (Expr × List α)

/-- Retrieves the list of values at a key, as well as the index of the key for later modification.
(If the key is not in the map it returns `self.size` as the index.) -/
def ExprMultiMap.find {α : Type} (self : ExprMultiMap α) (k : Expr) : MetaM (Nat × List α) := do
  for h : i in [:self.size] do
    let (k', vs) := self[i]'h.2
    if ← isDefEq k' k then
      return (i, vs)
  return (self.size, [])

/-- Insert a new value into the map at key `k`. This does a defeq check with all other keys
in the map. -/
def ExprMultiMap.insert {α : Type} (self : ExprMultiMap α) (k : Expr) (v : α) :
    MetaM (ExprMultiMap α) := do
  for h : i in [:self.size] do
    if ← isDefEq (self[i]'h.2).1 k then
      return self.modify i fun (k, vs) => (k, v::vs)
  return self.push (k, [v])

/--
`partitionByType l` takes a list `l` of proofs of comparisons. It sorts these proofs by
the type of the variables in the comparison, e.g. `(a : ℚ) < 1` and `(b : ℤ) > c` will be separated.
Returns a map from a type to a list of comparisons over that type.
-/
def partitionByType (l : List Expr) : MetaM (ExprMultiMap Expr) :=
  l.foldlM (fun m h => do m.insert (← typeOfIneqProof h) h) #[]

/--
Given a list `ls` of lists of proofs of comparisons, `findLinarithContradiction cfg ls` will try to
prove `False` by calling `linarith` on each list in succession. It will stop at the first proof of
`False`, and fail if no contradiction is found with any list.
-/
def findLinarithContradiction (cfg : LinarithConfig) (g : MVarId) (ls : List (Expr × List Expr)) :
    MetaM Expr :=
  try
    ls.firstM (fun ⟨α, L⟩ =>
      withTraceNode `linarith (return m!"{exceptEmoji ·} running on type {α}") <|
        proveFalseByLinarith cfg.transparency cfg.oracle cfg.discharger g L)
  catch e => throwError "linarith failed to find a contradiction\n{g}\n{e.toMessageData}"

/--
Given a list `hyps` of proofs of comparisons, `runLinarith cfg hyps prefType`
preprocesses `hyps` according to the list of preprocessors in `cfg`.
This results in a list of branches (typically only one),
each of which must succeed in order to close the goal.

In each branch, we partition the list of hypotheses by type, and run `linarith` on each class
in the partition; one of these must succeed in order for `linarith` to succeed on this branch.
If `prefType` is given, it will first use the class of proofs of comparisons over that type.
-/
-- If it succeeds, the passed metavariable should have been assigned.
def runLinarith (cfg : LinarithConfig) (prefType : Option Expr) (g : MVarId)
    (hyps : List Expr) : MetaM Unit := do
  let singleProcess (g : MVarId) (hyps : List Expr) : MetaM Expr := g.withContext do
    linarithTraceProofs s!"after preprocessing, linarith has {hyps.length} facts:" hyps
    let mut hyp_set ← partitionByType hyps
    trace[linarith] "hypotheses appear in {hyp_set.size} different types"
    -- If we have a preferred type, strip it from `hyp_set` and prepare a handler with a custom
    -- trace message
    let pref : MetaM _ ← do
      if let some t := prefType then
        let (i, vs) ← hyp_set.find t
<<<<<<< HEAD
        hyp_set := hyp_set.eraseIdx i
        pure <|
          withTraceNode `linarith (return m!"{exceptEmoji ·} running on preferred type {t}") <|
            proveFalseByLinarith cfg.transparency cfg.oracle cfg.discharger g vs
      else
        pure failure
    pref <|> findLinarithContradiction cfg g hyp_set.toList
=======
        proveFalseByLinarith cfg.transparency cfg.oracle cfg.discharger g vs <|>
        findLinarithContradiction cfg g ((hyp_set.eraseIdxIfInBounds i).toList.map (·.2))
      else findLinarithContradiction cfg g (hyp_set.toList.map (·.2))
>>>>>>> 078c1ad7
  let mut preprocessors := cfg.preprocessors
  if cfg.splitNe then
    preprocessors := Linarith.removeNe :: preprocessors
  if cfg.splitHypotheses then
    preprocessors := Linarith.splitConjunctions.globalize.branching :: preprocessors
  let branches ← preprocess preprocessors g hyps
  for (g, es) in branches do
    let r ← singleProcess g es
    g.assign r
  -- Verify that we closed the goal. Failure here should only result from a bad `Preprocessor`.
  (Expr.mvar g).ensureHasNoMVars

-- /--
-- `filterHyps restr_type hyps` takes a list of proofs of comparisons `hyps`, and filters it
-- to only those that are comparisons over the type `restr_type`.
-- -/
-- def filterHyps (restr_type : Expr) (hyps : List Expr) : MetaM (List Expr) :=
--   hyps.filterM (fun h => do
--     let ht ← inferType h
--     match getContrLemma ht with
--     | some (_, htype) => isDefEq htype restr_type
--     | none => return false)

/--
`linarith only_on hyps cfg` tries to close the goal using linear arithmetic. It fails
if it does not succeed at doing this.

* `hyps` is a list of proofs of comparisons to include in the search.
* If `only_on` is true, the search will be restricted to `hyps`. Otherwise it will use all
  comparisons in the local context.
* If `cfg.transparency := semireducible`,
  it will unfold semireducible definitions when trying to match atomic expressions.
-/
partial def linarith (only_on : Bool) (hyps : List Expr) (cfg : LinarithConfig := {})
    (g : MVarId) : MetaM Unit := g.withContext do
  -- if the target is an equality, we run `linarith` twice, to prove ≤ and ≥.
  if (← whnfR (← instantiateMVars (← g.getType))).isEq then
    trace[linarith] "target is an equality: splitting"
    if let some [g₁, g₂] ← try? (g.apply (← mkConst' ``eq_of_not_lt_of_not_gt)) then
      withTraceNode `linarith (return m!"{exceptEmoji ·} proving ≥") <| linarith only_on hyps cfg g₁
      withTraceNode `linarith (return m!"{exceptEmoji ·} proving ≤") <| linarith only_on hyps cfg g₂
      return

  /- If we are proving a comparison goal (and not just `False`), we consider the type of the
    elements in the comparison to be the "preferred" type. That is, if we find comparison
    hypotheses in multiple types, we will run `linarith` on the goal type first.
    In this case we also receive a new variable from moving the goal to a hypothesis.
    Otherwise, there is no preferred type and no new variable; we simply change the goal to `False`.
  -/

  let (g, target_type, new_var) ← match ← applyContrLemma g with
  | (none, g) =>
    if cfg.exfalso then
      trace[linarith] "using exfalso"
      pure (← g.exfalso, none, none)
    else
      pure (g, none, none)
  | (some (t, v), g) => pure (g, some t, some v)

  g.withContext do
  -- set up the list of hypotheses, considering the `only_on` and `restrict_type` options
    let hyps ← (if only_on then return new_var.toList ++ hyps
      else return (← getLocalHyps).toList ++ hyps)

    -- TODO in mathlib3 we could specify a restriction to a single type.
    -- I haven't done that here because I don't know how to store a `Type` in `LinarithConfig`.
    -- There's only one use of the `restrict_type` configuration option in mathlib3,
    -- and it can be avoided just by using `linarith only`.

    linarithTraceProofs "linarith is running on the following hypotheses:" hyps
    runLinarith cfg target_type g hyps

end Linarith

/-! ### User facing functions -/

open Parser Tactic Syntax

/-- Syntax for the arguments of `linarith`, after the optional `!`. -/
syntax linarithArgsRest := optConfig (&" only")? (" [" term,* "]")?

/--
`linarith` attempts to find a contradiction between hypotheses that are linear (in)equalities.
Equivalently, it can prove a linear inequality by assuming its negation and proving `False`.

In theory, `linarith` should prove any goal that is true in the theory of linear arithmetic over
the rationals. While there is some special handling for non-dense orders like `Nat` and `Int`,
this tactic is not complete for these theories and will not prove every true goal. It will solve
goals over arbitrary types that instantiate `LinearOrderedCommRing`.

An example:
```lean
example (x y z : ℚ) (h1 : 2*x < 3*y) (h2 : -4*x + 2*z < 0)
        (h3 : 12*y - 4* z < 0) : False := by
  linarith
```

`linarith` will use all appropriate hypotheses and the negation of the goal, if applicable.
Disequality hypotheses require case splitting and are not normally considered
(see the `splitNe` option below).

`linarith [t1, t2, t3]` will additionally use proof terms `t1, t2, t3`.

`linarith only [h1, h2, h3, t1, t2, t3]` will use only the goal (if relevant), local hypotheses
`h1`, `h2`, `h3`, and proofs `t1`, `t2`, `t3`. It will ignore the rest of the local context.

`linarith!` will use a stronger reducibility setting to try to identify atoms. For example,
```lean
example (x : ℚ) : id x ≥ x := by
  linarith
```
will fail, because `linarith` will not identify `x` and `id x`. `linarith!` will.
This can sometimes be expensive.

`linarith (config := { .. })` takes a config object with five
optional arguments:
* `discharger` specifies a tactic to be used for reducing an algebraic equation in the
  proof stage. The default is `ring`. Other options include `simp` for basic
  problems.
* `transparency` controls how hard `linarith` will try to match atoms to each other. By default
  it will only unfold `reducible` definitions.
* If `splitHypotheses` is true, `linarith` will split conjunctions in the context into separate
  hypotheses.
* If `splitNe` is `true`, `linarith` will case split on disequality hypotheses.
  For a given `x ≠ y` hypothesis, `linarith` is run with both `x < y` and `x > y`,
  and so this runs linarith exponentially many times with respect to the number of
  disequality hypotheses. (`false` by default.)
* If `exfalso` is `false`, `linarith` will fail when the goal is neither an inequality nor `False`.
  (`true` by default.)
* `restrict_type` (not yet implemented in mathlib4)
  will only use hypotheses that are inequalities over `tp`. This is useful
  if you have e.g. both integer and rational valued inequalities in the local context, which can
  sometimes confuse the tactic.

A variant, `nlinarith`, does some basic preprocessing to handle some nonlinear goals.

The option `set_option trace.linarith true` will trace certain intermediate stages of the `linarith`
routine.
-/
syntax (name := linarith) "linarith" "!"? linarithArgsRest : tactic

@[inherit_doc linarith] macro "linarith!" rest:linarithArgsRest : tactic =>
  `(tactic| linarith ! $rest:linarithArgsRest)

/--
An extension of `linarith` with some preprocessing to allow it to solve some nonlinear arithmetic
problems. (Based on Coq's `nra` tactic.) See `linarith` for the available syntax of options,
which are inherited by `nlinarith`; that is, `nlinarith!` and `nlinarith only [h1, h2]` all work as
in `linarith`. The preprocessing is as follows:

* For every subterm `a ^ 2` or `a * a` in a hypothesis or the goal,
  the assumption `0 ≤ a ^ 2` or `0 ≤ a * a` is added to the context.
* For every pair of hypotheses `a1 R1 b1`, `a2 R2 b2` in the context, `R1, R2 ∈ {<, ≤, =}`,
  the assumption `0 R' (b1 - a1) * (b2 - a2)` is added to the context (non-recursively),
  where `R ∈ {<, ≤, =}` is the appropriate comparison derived from `R1, R2`.
-/
syntax (name := nlinarith) "nlinarith" "!"? linarithArgsRest : tactic
@[inherit_doc nlinarith] macro "nlinarith!" rest:linarithArgsRest : tactic =>
  `(tactic| nlinarith ! $rest:linarithArgsRest)

/-- Elaborate `t` in a way that is suitable for linarith. -/
def elabLinarithArg (tactic : Name) (t : Term) : TacticM Expr := Term.withoutErrToSorry do
  let (e, mvars) ← elabTermWithHoles t none tactic
  unless mvars.isEmpty do
    throwErrorAt t "Argument passed to {tactic} has metavariables:{indentD e}"
  return e

/--
Allow elaboration of `LinarithConfig` arguments to tactics.
-/
declare_config_elab elabLinarithConfig Linarith.LinarithConfig

elab_rules : tactic
  | `(tactic| linarith $[!%$bang]? $cfg:optConfig $[only%$o]? $[[$args,*]]?) => withMainContext do
    let args ← ((args.map (TSepArray.getElems)).getD {}).mapM (elabLinarithArg `linarith)
    let cfg := (← elabLinarithConfig cfg).updateReducibility bang.isSome
    commitIfNoEx do liftMetaFinishingTactic <| Linarith.linarith o.isSome args.toList cfg

-- TODO restore this when `add_tactic_doc` is ported
-- add_tactic_doc
-- { name       := "linarith",
--   category   := doc_category.tactic,
--   decl_names := [`tactic.interactive.linarith],
--   tags       := ["arithmetic", "decision procedure", "finishing"] }

open Linarith

elab_rules : tactic
  | `(tactic| nlinarith $[!%$bang]? $cfg:optConfig $[only%$o]? $[[$args,*]]?) => withMainContext do
    let args ← ((args.map (TSepArray.getElems)).getD {}).mapM (elabLinarithArg `nlinarith)
    let cfg := (← elabLinarithConfig cfg).updateReducibility bang.isSome
    let cfg := { cfg with
      preprocessors := cfg.preprocessors.concat nlinarithExtras }
    commitIfNoEx do liftMetaFinishingTactic <| Linarith.linarith o.isSome args.toList cfg

-- TODO restore this when `add_tactic_doc` is ported
-- add_tactic_doc
-- { name       := "nlinarith",
--   category   := doc_category.tactic,
--   decl_names := [`tactic.interactive.nlinarith],
--   tags       := ["arithmetic", "decision procedure", "finishing"] }<|MERGE_RESOLUTION|>--- conflicted
+++ resolved
@@ -280,19 +280,13 @@
     let pref : MetaM _ ← do
       if let some t := prefType then
         let (i, vs) ← hyp_set.find t
-<<<<<<< HEAD
-        hyp_set := hyp_set.eraseIdx i
+        hyp_set := hyp_set.eraseIdxIfInBounds i
         pure <|
           withTraceNode `linarith (return m!"{exceptEmoji ·} running on preferred type {t}") <|
             proveFalseByLinarith cfg.transparency cfg.oracle cfg.discharger g vs
       else
         pure failure
     pref <|> findLinarithContradiction cfg g hyp_set.toList
-=======
-        proveFalseByLinarith cfg.transparency cfg.oracle cfg.discharger g vs <|>
-        findLinarithContradiction cfg g ((hyp_set.eraseIdxIfInBounds i).toList.map (·.2))
-      else findLinarithContradiction cfg g (hyp_set.toList.map (·.2))
->>>>>>> 078c1ad7
   let mut preprocessors := cfg.preprocessors
   if cfg.splitNe then
     preprocessors := Linarith.removeNe :: preprocessors
