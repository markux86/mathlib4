/-
Copyright (c) 2022 Violeta Hernández Palacios. All rights reserved.
Released under Apache 2.0 license as described in the file LICENSE.
Authors: Violeta Hernández Palacios
-/
import Mathlib.SetTheory.Game.Ordinal
import Mathlib.SetTheory.Ordinal.NaturalOps

#align_import set_theory.game.birthday from "leanprover-community/mathlib"@"a347076985674932c0e91da09b9961ed0a79508c"

/-!
# Birthdays of games

The birthday of a game is an ordinal that represents at which "step" the game was constructed. We
define it recursively as the least ordinal larger than the birthdays of its left and right games. We
prove the basic properties about these.

# Main declarations

- `SetTheory.PGame.birthday`: The birthday of a pre-game.

# Todo

- Define the birthdays of `SetTheory.Game`s and `Surreal`s.
- Characterize the birthdays of basic arithmetical operations.
-/


universe u

open Ordinal

namespace SetTheory

open scoped NaturalOps PGame

namespace PGame

/-- The birthday of a pre-game is inductively defined as the least strict upper bound of the
birthdays of its left and right games. It may be thought as the "step" in which a certain game is
constructed. -/
noncomputable def birthday : PGame.{u} → Ordinal.{u}
  | ⟨_, _, xL, xR⟩ =>
    max (lsub.{u, u} fun i => birthday (xL i)) (lsub.{u, u} fun i => birthday (xR i))
#align pgame.birthday SetTheory.PGame.birthday

theorem birthday_def (x : PGame) :
    birthday x =
      max (lsub.{u, u} fun i => birthday (x.moveLeft i))
        (lsub.{u, u} fun i => birthday (x.moveRight i)) := by
  cases x; rw [birthday]; rfl
#align pgame.birthday_def SetTheory.PGame.birthday_def

theorem birthday_moveLeft_lt {x : PGame} (i : x.LeftMoves) :
    (x.moveLeft i).birthday < x.birthday := by
  cases x; rw [birthday]; exact lt_max_of_lt_left (lt_lsub _ i)
#align pgame.birthday_move_left_lt SetTheory.PGame.birthday_moveLeft_lt

theorem birthday_moveRight_lt {x : PGame} (i : x.RightMoves) :
    (x.moveRight i).birthday < x.birthday := by
  cases x; rw [birthday]; exact lt_max_of_lt_right (lt_lsub _ i)
#align pgame.birthday_move_right_lt SetTheory.PGame.birthday_moveRight_lt

theorem lt_birthday_iff {x : PGame} {o : Ordinal} :
    o < x.birthday ↔
      (∃ i : x.LeftMoves, o ≤ (x.moveLeft i).birthday) ∨
        ∃ i : x.RightMoves, o ≤ (x.moveRight i).birthday := by
  constructor
  · rw [birthday_def]
    intro h
    cases' lt_max_iff.1 h with h' h'
    · left
      rwa [lt_lsub_iff] at h'
    · right
      rwa [lt_lsub_iff] at h'
  · rintro (⟨i, hi⟩ | ⟨i, hi⟩)
    · exact hi.trans_lt (birthday_moveLeft_lt i)
    · exact hi.trans_lt (birthday_moveRight_lt i)
#align pgame.lt_birthday_iff SetTheory.PGame.lt_birthday_iff

theorem Identical.birthday_congr : ∀ {x y : PGame.{u}}, x ≡ y → birthday x = birthday y
  | ⟨xl, xr, xL, xR⟩, ⟨yl, yr, yL, yR⟩, r => by
    unfold birthday
    congr 1
    all_goals
      apply lsub_eq_of_range_eq.{u, u, u}
      ext i; constructor
    all_goals rintro ⟨j, rfl⟩
<<<<<<< HEAD
    · exact (r.moveLeft j).imp (fun _ hi ↦ hi.birthday_congr.symm)
    · exact (r.moveLeft_symm j).imp (fun _ hi ↦ hi.birthday_congr)
    · exact (r.moveRight j).imp (fun _ hi ↦ hi.birthday_congr.symm)
    · exact (r.moveRight_symm j).imp (fun _ hi ↦ hi.birthday_congr)
=======
    · exact ⟨_, (r.moveLeft j).birthday_congr.symm⟩
    · exact ⟨_, (r.moveLeftSymm j).birthday_congr⟩
    · exact ⟨_, (r.moveRight j).birthday_congr.symm⟩
    · exact ⟨_, (r.moveRightSymm j).birthday_congr⟩
termination_by x y => (x, y)
#align pgame.relabelling.birthday_congr SetTheory.PGame.Relabelling.birthday_congr
>>>>>>> 4214c488

@[simp]
theorem birthday_eq_zero {x : PGame} :
    birthday x = 0 ↔ IsEmpty x.LeftMoves ∧ IsEmpty x.RightMoves := by
  rw [birthday_def, max_eq_zero, lsub_eq_zero_iff, lsub_eq_zero_iff]
#align pgame.birthday_eq_zero SetTheory.PGame.birthday_eq_zero

@[simp]
theorem birthday_zero : birthday 0 = 0 := by simp [inferInstanceAs (IsEmpty PEmpty)]
#align pgame.birthday_zero SetTheory.PGame.birthday_zero

@[simp]
theorem birthday_one : birthday 1 = 1 := by rw [birthday_def]; simp
#align pgame.birthday_one SetTheory.PGame.birthday_one

@[simp]
theorem birthday_star : birthday star = 1 := by rw [birthday_def]; simp
#align pgame.birthday_star SetTheory.PGame.birthday_star

@[simp]
theorem neg_birthday : ∀ x : PGame, (-x).birthday = x.birthday
  | ⟨xl, xr, xL, xR⟩ => by
    rw [birthday_def, birthday_def, max_comm]
    congr <;> funext <;> apply neg_birthday
#align pgame.neg_birthday SetTheory.PGame.neg_birthday

@[simp]
theorem toPGame_birthday (o : Ordinal) : o.toPGame.birthday = o := by
  induction' o using Ordinal.induction with o IH
  rw [toPGame_def, PGame.birthday]
  simp only [lsub_empty, max_zero_right]
  -- Porting note: was `nth_rw 1 [← lsub_typein o]`
  conv_rhs => rw [← lsub_typein o]
  congr with x
  exact IH _ (typein_lt_self x)
#align pgame.to_pgame_birthday SetTheory.PGame.toPGame_birthday

theorem le_birthday : ∀ x : PGame, x ≤ x.birthday.toPGame
  | ⟨xl, _, xL, _⟩ =>
    le_def.2
      ⟨fun i =>
        Or.inl ⟨toLeftMovesToPGame ⟨_, birthday_moveLeft_lt i⟩, by simp [le_birthday (xL i)]⟩,
        isEmptyElim⟩
#align pgame.le_birthday SetTheory.PGame.le_birthday

variable (a b x : PGame.{u})

theorem neg_birthday_le : -x.birthday.toPGame ≤ x := by
  simpa only [neg_birthday, ← neg_le_iff] using le_birthday (-x)
#align pgame.neg_birthday_le SetTheory.PGame.neg_birthday_le

@[simp]
theorem birthday_add : ∀ x y : PGame.{u}, (x + y).birthday = x.birthday ♯ y.birthday
  | ⟨xl, xr, xL, xR⟩, ⟨yl, yr, yL, yR⟩ => by
    rw [birthday_def, nadd_def]
    -- Porting note: `simp` doesn't apply
    erw [lsub_sum, lsub_sum]
    simp only [lsub_sum, mk_add_moveLeft_inl, moveLeft_mk, mk_add_moveLeft_inr,
      mk_add_moveRight_inl, moveRight_mk, mk_add_moveRight_inr]
    -- Porting note: Originally `simp only [birthday_add]`, but this causes an error in
    -- `termination_by`. Use a workaround.
    conv_lhs => left; left; right; intro a; rw [birthday_add (xL a) ⟨yl, yr, yL, yR⟩]
    conv_lhs => left; right; right; intro b; rw [birthday_add ⟨xl, xr, xL, xR⟩ (yL b)]
    conv_lhs => right; left; right; intro a; rw [birthday_add (xR a) ⟨yl, yr, yL, yR⟩]
    conv_lhs => right; right; right; intro b; rw [birthday_add ⟨xl, xr, xL, xR⟩ (yR b)]
    rw [max_max_max_comm]
    congr <;> apply le_antisymm
    any_goals
      exact
        max_le_iff.2
          ⟨lsub_le_iff.2 fun i => lt_blsub _ _ (birthday_moveLeft_lt _),
            lsub_le_iff.2 fun i => lt_blsub _ _ (birthday_moveRight_lt _)⟩
    all_goals
      refine blsub_le_iff.2 fun i hi => ?_
      rcases lt_birthday_iff.1 hi with (⟨j, hj⟩ | ⟨j, hj⟩)
    · exact lt_max_of_lt_left ((nadd_le_nadd_right hj _).trans_lt (lt_lsub _ _))
    · exact lt_max_of_lt_right ((nadd_le_nadd_right hj _).trans_lt (lt_lsub _ _))
    · exact lt_max_of_lt_left ((nadd_le_nadd_left hj _).trans_lt (lt_lsub _ _))
    · exact lt_max_of_lt_right ((nadd_le_nadd_left hj _).trans_lt (lt_lsub _ _))
termination_by a b => (a, b)
#align pgame.birthday_add SetTheory.PGame.birthday_add

theorem birthday_add_zero : (a + 0).birthday = a.birthday := by simp
#align pgame.birthday_add_zero SetTheory.PGame.birthday_add_zero

theorem birthday_zero_add : (0 + a).birthday = a.birthday := by simp
#align pgame.birthday_zero_add SetTheory.PGame.birthday_zero_add

theorem birthday_add_one : (a + 1).birthday = Order.succ a.birthday := by simp
#align pgame.birthday_add_one SetTheory.PGame.birthday_add_one

theorem birthday_one_add : (1 + a).birthday = Order.succ a.birthday := by simp
#align pgame.birthday_one_add SetTheory.PGame.birthday_one_add

@[simp]
theorem birthday_natCast : ∀ n : ℕ, birthday n = n
  | 0 => birthday_zero
  | n + 1 => by simp [birthday_natCast]
#align pgame.birthday_nat_cast SetTheory.PGame.birthday_natCast

@[deprecated (since := "2024-04-17")]
alias birthday_nat_cast := birthday_natCast

theorem birthday_add_nat (n : ℕ) : (a + n).birthday = a.birthday + n := by simp
#align pgame.birthday_add_nat SetTheory.PGame.birthday_add_nat

theorem birthday_nat_add (n : ℕ) : (↑n + a).birthday = a.birthday + n := by simp
#align pgame.birthday_nat_add SetTheory.PGame.birthday_nat_add

end PGame

end SetTheory<|MERGE_RESOLUTION|>--- conflicted
+++ resolved
@@ -86,19 +86,10 @@
       apply lsub_eq_of_range_eq.{u, u, u}
       ext i; constructor
     all_goals rintro ⟨j, rfl⟩
-<<<<<<< HEAD
     · exact (r.moveLeft j).imp (fun _ hi ↦ hi.birthday_congr.symm)
     · exact (r.moveLeft_symm j).imp (fun _ hi ↦ hi.birthday_congr)
     · exact (r.moveRight j).imp (fun _ hi ↦ hi.birthday_congr.symm)
     · exact (r.moveRight_symm j).imp (fun _ hi ↦ hi.birthday_congr)
-=======
-    · exact ⟨_, (r.moveLeft j).birthday_congr.symm⟩
-    · exact ⟨_, (r.moveLeftSymm j).birthday_congr⟩
-    · exact ⟨_, (r.moveRight j).birthday_congr.symm⟩
-    · exact ⟨_, (r.moveRightSymm j).birthday_congr⟩
-termination_by x y => (x, y)
-#align pgame.relabelling.birthday_congr SetTheory.PGame.Relabelling.birthday_congr
->>>>>>> 4214c488
 
 @[simp]
 theorem birthday_eq_zero {x : PGame} :
