/-
Copyright (c) 2019 Scott Morrison. All rights reserved.
Released under Apache 2.0 license as described in the file LICENSE.
Authors: Scott Morrison, Jakob von Raumer
-/
import Mathlib.CategoryTheory.Limits.Shapes.FiniteProducts
import Mathlib.CategoryTheory.Limits.Shapes.BinaryProducts
import Mathlib.CategoryTheory.Limits.Shapes.Kernels

#align_import category_theory.limits.shapes.biproducts from "leanprover-community/mathlib"@"ac3ae212f394f508df43e37aa093722fa9b65d31"

/-!
# Biproducts and binary biproducts

We introduce the notion of (finite) biproducts and binary biproducts.

These are slightly unusual relative to the other shapes in the library,
as they are simultaneously limits and colimits.
(Zero objects are similar; they are "biterminal".)

For results about biproducts in preadditive categories see
`CategoryTheory.Preadditive.Biproducts`.

In a category with zero morphisms, we model the (binary) biproduct of `P Q : C`
using a `BinaryBicone`, which has a cone point `X`,
and morphisms `fst : X ⟶ P`, `snd : X ⟶ Q`, `inl : P ⟶ X` and `inr : X ⟶ Q`,
such that `inl ≫ fst = 𝟙 P`, `inl ≫ snd = 0`, `inr ≫ fst = 0`, and `inr ≫ snd = 𝟙 Q`.
Such a `BinaryBicone` is a biproduct if the cone is a limit cone, and the cocone is a colimit
cocone.

For biproducts indexed by a `Fintype J`, a `bicone` again consists of a cone point `X`
and morphisms `π j : X ⟶ F j` and `ι j : F j ⟶ X` for each `j`,
such that `ι j ≫ π j'` is the identity when `j = j'` and zero otherwise.

## Notation
As `⊕` is already taken for the sum of types, we introduce the notation `X ⊞ Y` for
a binary biproduct. We introduce `⨁ f` for the indexed biproduct.

## Implementation
Prior to #14046, `HasFiniteBiproducts` required a `DecidableEq` instance on the indexing type.
As this had no pay-off (everything about limits is non-constructive in mathlib), and occasional cost
(constructing decidability instances appropriate for constructions involving the indexing type),
we made everything classical.
-/


noncomputable section

universe w w' v u

open CategoryTheory

open CategoryTheory.Functor

open Classical

namespace CategoryTheory

namespace Limits

variable {J : Type w}

variable {C : Type u} [Category.{v} C] [HasZeroMorphisms C]

/-- A `c : Bicone F` is:
* an object `c.pt` and
* morphisms `π j : pt ⟶ F j` and `ι j : F j ⟶ pt` for each `j`,
* such that `ι j ≫ π j'` is the identity when `j = j'` and zero otherwise.
-/
-- @[nolint has_nonempty_instance] Porting note: removed
structure Bicone (F : J → C) where
  pt : C
  π : ∀ j, pt ⟶ F j
  ι : ∀ j, F j ⟶ pt
  ι_π : ∀ j j', ι j ≫ π j' =
    if h : j = j' then eqToHom (congrArg F h) else 0 := by aesop
#align category_theory.limits.bicone CategoryTheory.Limits.Bicone
set_option linter.uppercaseLean3 false in
#align category_theory.limits.bicone_X CategoryTheory.Limits.Bicone.pt

attribute [inherit_doc Bicone] Bicone.pt Bicone.π Bicone.ι Bicone.ι_π

@[reassoc (attr := simp)]
theorem bicone_ι_π_self {F : J → C} (B : Bicone F) (j : J) : B.ι j ≫ B.π j = 𝟙 (F j) := by
  simpa using B.ι_π j j
#align category_theory.limits.bicone_ι_π_self CategoryTheory.Limits.bicone_ι_π_self

@[reassoc (attr := simp)]
theorem bicone_ι_π_ne {F : J → C} (B : Bicone F) {j j' : J} (h : j ≠ j') : B.ι j ≫ B.π j' = 0 := by
  simpa [h] using B.ι_π j j'
#align category_theory.limits.bicone_ι_π_ne CategoryTheory.Limits.bicone_ι_π_ne

variable {F : J → C}

namespace Bicone

attribute [local aesop safe tactic (rule_sets [CategoryTheory])]
  CategoryTheory.Discrete.discreteCases
-- Porting note: would it be okay to use this more generally?
attribute [local aesop safe cases (rule_sets [CategoryTheory])] Eq

/-- Extract the cone from a bicone. -/
def toCone (B : Bicone F) : Cone (Discrete.functor F) where
  pt := B.pt
  π := { app := fun j => B.π j.as }
#align category_theory.limits.bicone.to_cone CategoryTheory.Limits.Bicone.toCone

-- TODO Consider changing this API to `toFan (B : Bicone F) : Fan F`.

@[simp]
theorem toCone_pt (B : Bicone F) : B.toCone.pt = B.pt := rfl
set_option linter.uppercaseLean3 false in
#align category_theory.limits.bicone.to_cone_X CategoryTheory.Limits.Bicone.toCone_pt

@[simp]
theorem toCone_π_app (B : Bicone F) (j : Discrete J) : B.toCone.π.app j = B.π j.as := rfl
#align category_theory.limits.bicone.to_cone_π_app CategoryTheory.Limits.Bicone.toCone_π_app

theorem toCone_π_app_mk (B : Bicone F) (j : J) : B.toCone.π.app ⟨j⟩ = B.π j := rfl
#align category_theory.limits.bicone.to_cone_π_app_mk CategoryTheory.Limits.Bicone.toCone_π_app_mk

@[simp]
theorem toCone_proj (B : Bicone F) (j : J) : Fan.proj B.toCone j = B.π j := rfl

/-- Extract the cocone from a bicone. -/
def toCocone (B : Bicone F) : Cocone (Discrete.functor F) where
  pt := B.pt
  ι := { app := fun j => B.ι j.as
         naturality := by intro ⟨j⟩ ⟨j'⟩ ⟨⟨f⟩⟩; cases f; simp}
#align category_theory.limits.bicone.to_cocone CategoryTheory.Limits.Bicone.toCocone

@[simp]
theorem toCocone_pt (B : Bicone F) : B.toCocone.pt = B.pt := rfl
set_option linter.uppercaseLean3 false in
#align category_theory.limits.bicone.to_cocone_X CategoryTheory.Limits.Bicone.toCocone_pt

@[simp]
theorem toCocone_ι_app (B : Bicone F) (j : Discrete J) : B.toCocone.ι.app j = B.ι j.as := rfl
#align category_theory.limits.bicone.to_cocone_ι_app CategoryTheory.Limits.Bicone.toCocone_ι_app

@[simp]
theorem toCocone_proj (B : Bicone F) (j : J) : Cofan.proj B.toCocone j = B.ι j := rfl

theorem toCocone_ι_app_mk (B : Bicone F) (j : J) : B.toCocone.ι.app ⟨j⟩ = B.ι j := rfl
#align category_theory.limits.bicone.to_cocone_ι_app_mk CategoryTheory.Limits.Bicone.toCocone_ι_app_mk

/-- We can turn any limit cone over a discrete collection of objects into a bicone. -/
@[simps]
def ofLimitCone {f : J → C} {t : Cone (Discrete.functor f)} (ht : IsLimit t) : Bicone f where
  pt := t.pt
  π j := t.π.app ⟨j⟩
  ι j := ht.lift (Fan.mk _ fun j' => if h : j = j' then eqToHom (congr_arg f h) else 0)
  ι_π j j' := by simp
#align category_theory.limits.bicone.of_limit_cone CategoryTheory.Limits.Bicone.ofLimitCone

theorem ι_of_isLimit {f : J → C} {t : Bicone f} (ht : IsLimit t.toCone) (j : J) :
    t.ι j = ht.lift (Fan.mk _ fun j' => if h : j = j' then eqToHom (congr_arg f h) else 0) :=
  ht.hom_ext fun j' => by
    rw [ht.fac]
    simp [t.ι_π]
#align category_theory.limits.bicone.ι_of_is_limit CategoryTheory.Limits.Bicone.ι_of_isLimit

/-- We can turn any colimit cocone over a discrete collection of objects into a bicone. -/
@[simps]
def ofColimitCocone {f : J → C} {t : Cocone (Discrete.functor f)} (ht : IsColimit t) : Bicone f
    where
  pt := t.pt
  π j := ht.desc (Cofan.mk _ fun j' => if h : j' = j then eqToHom (congr_arg f h) else 0)
  ι j := t.ι.app ⟨j⟩
  ι_π j j' := by simp
#align category_theory.limits.bicone.of_colimit_cocone CategoryTheory.Limits.Bicone.ofColimitCocone

theorem π_of_isColimit {f : J → C} {t : Bicone f} (ht : IsColimit t.toCocone) (j : J) :
    t.π j = ht.desc (Cofan.mk _ fun j' => if h : j' = j then eqToHom (congr_arg f h) else 0) :=
  ht.hom_ext fun j' => by
    rw [ht.fac]
    simp [t.ι_π]
#align category_theory.limits.bicone.π_of_is_colimit CategoryTheory.Limits.Bicone.π_of_isColimit

/-- Structure witnessing that a bicone is both a limit cone and a colimit cocone. -/
-- @[nolint has_nonempty_instance] Porting note: removed
structure IsBilimit {F : J → C} (B : Bicone F) where
  isLimit : IsLimit B.toCone
  isColimit : IsColimit B.toCocone
#align category_theory.limits.bicone.is_bilimit CategoryTheory.Limits.Bicone.IsBilimit
#align category_theory.limits.bicone.is_bilimit.is_limit CategoryTheory.Limits.Bicone.IsBilimit.isLimit
#align category_theory.limits.bicone.is_bilimit.is_colimit CategoryTheory.Limits.Bicone.IsBilimit.isColimit


attribute [inherit_doc IsBilimit] IsBilimit.isLimit IsBilimit.isColimit

-- Porting note: simp can prove this, linter doesn't notice it is removed
attribute [-simp, nolint simpNF] IsBilimit.mk.injEq

attribute [local ext] Bicone.IsBilimit

instance subsingleton_isBilimit {f : J → C} {c : Bicone f} : Subsingleton c.IsBilimit :=
  ⟨fun _ _ => Bicone.IsBilimit.ext _ _ (Subsingleton.elim _ _) (Subsingleton.elim _ _)⟩
#align category_theory.limits.bicone.subsingleton_is_bilimit CategoryTheory.Limits.Bicone.subsingleton_isBilimit

section Whisker

variable {K : Type w'}

/-- Whisker a bicone with an equivalence between the indexing types. -/
@[simps]
def whisker {f : J → C} (c : Bicone f) (g : K ≃ J) : Bicone (f ∘ g) where
  pt := c.pt
  π k := c.π (g k)
  ι k := c.ι (g k)
  ι_π k k' := by
    simp only [c.ι_π]
    split_ifs with h h' h' <;> simp [Equiv.apply_eq_iff_eq g] at h h' <;> tauto
#align category_theory.limits.bicone.whisker CategoryTheory.Limits.Bicone.whisker

/-- Taking the cone of a whiskered bicone results in a cone isomorphic to one gained
by whiskering the cone and postcomposing with a suitable isomorphism. -/
def whiskerToCone {f : J → C} (c : Bicone f) (g : K ≃ J) :
    (c.whisker g).toCone ≅
      (Cones.postcompose (Discrete.functorComp f g).inv).obj
        (c.toCone.whisker (Discrete.functor (Discrete.mk ∘ g))) :=
  Cones.ext (Iso.refl _) (by aesop_cat)
#align category_theory.limits.bicone.whisker_to_cone CategoryTheory.Limits.Bicone.whiskerToCone

/-- Taking the cocone of a whiskered bicone results in a cone isomorphic to one gained
by whiskering the cocone and precomposing with a suitable isomorphism. -/
def whiskerToCocone {f : J → C} (c : Bicone f) (g : K ≃ J) :
    (c.whisker g).toCocone ≅
      (Cocones.precompose (Discrete.functorComp f g).hom).obj
        (c.toCocone.whisker (Discrete.functor (Discrete.mk ∘ g))) :=
  Cocones.ext (Iso.refl _) (by aesop_cat)
#align category_theory.limits.bicone.whisker_to_cocone CategoryTheory.Limits.Bicone.whiskerToCocone

/-- Whiskering a bicone with an equivalence between types preserves being a bilimit bicone. -/
def whiskerIsBilimitIff {f : J → C} (c : Bicone f) (g : K ≃ J) :
    (c.whisker g).IsBilimit ≃ c.IsBilimit := by
  refine' equivOfSubsingletonOfSubsingleton (fun hc => ⟨_, _⟩) fun hc => ⟨_, _⟩
  · let this := IsLimit.ofIsoLimit hc.isLimit (Bicone.whiskerToCone c g)
    let this := (IsLimit.postcomposeHomEquiv (Discrete.functorComp f g).symm _) this
    exact IsLimit.ofWhiskerEquivalence (Discrete.equivalence g) this
  · let this := IsColimit.ofIsoColimit hc.isColimit (Bicone.whiskerToCocone c g)
    let this := (IsColimit.precomposeHomEquiv (Discrete.functorComp f g) _) this
    exact IsColimit.ofWhiskerEquivalence (Discrete.equivalence g) this
  · apply IsLimit.ofIsoLimit _ (Bicone.whiskerToCone c g).symm
    apply (IsLimit.postcomposeHomEquiv (Discrete.functorComp f g).symm _).symm _
    exact IsLimit.whiskerEquivalence hc.isLimit (Discrete.equivalence g)
  · apply IsColimit.ofIsoColimit _ (Bicone.whiskerToCocone c g).symm
    apply (IsColimit.precomposeHomEquiv (Discrete.functorComp f g) _).symm _
    exact IsColimit.whiskerEquivalence hc.isColimit (Discrete.equivalence g)
#align category_theory.limits.bicone.whisker_is_bilimit_iff CategoryTheory.Limits.Bicone.whiskerIsBilimitIff

end Whisker

end Bicone

/-- A bicone over `F : J → C`, which is both a limit cone and a colimit cocone.
-/
-- @[nolint has_nonempty_instance] -- Porting note: removed
structure LimitBicone (F : J → C) where
  bicone : Bicone F
  isBilimit : bicone.IsBilimit
#align category_theory.limits.limit_bicone CategoryTheory.Limits.LimitBicone
#align category_theory.limits.limit_bicone.is_bilimit CategoryTheory.Limits.LimitBicone.isBilimit

attribute [inherit_doc LimitBicone] LimitBicone.bicone LimitBicone.isBilimit

/-- `HasBiproduct F` expresses the mere existence of a bicone which is
simultaneously a limit and a colimit of the diagram `F`.
-/
class HasBiproduct (F : J → C) : Prop where mk' ::
  exists_biproduct : Nonempty (LimitBicone F)
#align category_theory.limits.has_biproduct CategoryTheory.Limits.HasBiproduct

attribute [inherit_doc HasBiproduct] HasBiproduct.exists_biproduct

theorem HasBiproduct.mk {F : J → C} (d : LimitBicone F) : HasBiproduct F :=
  ⟨Nonempty.intro d⟩
#align category_theory.limits.has_biproduct.mk CategoryTheory.Limits.HasBiproduct.mk

/-- Use the axiom of choice to extract explicit `BiproductData F` from `HasBiproduct F`. -/
def getBiproductData (F : J → C) [HasBiproduct F] : LimitBicone F :=
  Classical.choice HasBiproduct.exists_biproduct
#align category_theory.limits.get_biproduct_data CategoryTheory.Limits.getBiproductData

/-- A bicone for `F` which is both a limit cone and a colimit cocone. -/
def biproduct.bicone (F : J → C) [HasBiproduct F] : Bicone F :=
  (getBiproductData F).bicone
#align category_theory.limits.biproduct.bicone CategoryTheory.Limits.biproduct.bicone

/-- `biproduct.bicone F` is a bilimit bicone. -/
def biproduct.isBilimit (F : J → C) [HasBiproduct F] : (biproduct.bicone F).IsBilimit :=
  (getBiproductData F).isBilimit
#align category_theory.limits.biproduct.is_bilimit CategoryTheory.Limits.biproduct.isBilimit

/-- `biproduct.bicone F` is a limit cone. -/
def biproduct.isLimit (F : J → C) [HasBiproduct F] : IsLimit (biproduct.bicone F).toCone :=
  (getBiproductData F).isBilimit.isLimit
#align category_theory.limits.biproduct.is_limit CategoryTheory.Limits.biproduct.isLimit

/-- `biproduct.bicone F` is a colimit cocone. -/
def biproduct.isColimit (F : J → C) [HasBiproduct F] : IsColimit (biproduct.bicone F).toCocone :=
  (getBiproductData F).isBilimit.isColimit
#align category_theory.limits.biproduct.is_colimit CategoryTheory.Limits.biproduct.isColimit

instance (priority := 100) hasProduct_of_hasBiproduct [HasBiproduct F] : HasProduct F :=
  HasLimit.mk
    { cone := (biproduct.bicone F).toCone
      isLimit := biproduct.isLimit F }
#align category_theory.limits.has_product_of_has_biproduct CategoryTheory.Limits.hasProduct_of_hasBiproduct

instance (priority := 100) hasCoproduct_of_hasBiproduct [HasBiproduct F] : HasCoproduct F :=
  HasColimit.mk
    { cocone := (biproduct.bicone F).toCocone
      isColimit := biproduct.isColimit F }
#align category_theory.limits.has_coproduct_of_has_biproduct CategoryTheory.Limits.hasCoproduct_of_hasBiproduct

variable (J C)

/-- `C` has biproducts of shape `J` if we have
a limit and a colimit, with the same cone points,
of every function `F : J → C`.
-/
class HasBiproductsOfShape : Prop where
  has_biproduct : ∀ F : J → C, HasBiproduct F
#align category_theory.limits.has_biproducts_of_shape CategoryTheory.Limits.HasBiproductsOfShape

attribute [instance 100] HasBiproductsOfShape.has_biproduct

/-- `HasFiniteBiproducts C` represents a choice of biproduct for every family of objects in `C`
indexed by a finite type. -/
class HasFiniteBiproducts : Prop where
  out : ∀ n, HasBiproductsOfShape (Fin n) C
#align category_theory.limits.has_finite_biproducts CategoryTheory.Limits.HasFiniteBiproducts

attribute [inherit_doc HasFiniteBiproducts] HasFiniteBiproducts.out

variable {J}

theorem hasBiproductsOfShape_of_equiv {K : Type w'} [HasBiproductsOfShape K C] (e : J ≃ K) :
    HasBiproductsOfShape J C :=
  ⟨fun F =>
    let ⟨⟨h⟩⟩ := HasBiproductsOfShape.has_biproduct (F ∘ e.symm)
    let ⟨c, hc⟩ := h
    HasBiproduct.mk <| by
      simpa only [(· ∘ ·), e.symm_apply_apply] using
        LimitBicone.mk (c.whisker e) ((c.whiskerIsBilimitIff _).2 hc)⟩
#align category_theory.limits.has_biproducts_of_shape_of_equiv CategoryTheory.Limits.hasBiproductsOfShape_of_equiv

instance (priority := 100) hasBiproductsOfShape_finite [HasFiniteBiproducts C] [Finite J] :
    HasBiproductsOfShape J C := by
  rcases Finite.exists_equiv_fin J with ⟨n, ⟨e⟩⟩
  haveI : HasBiproductsOfShape (Fin n) C := HasFiniteBiproducts.out n
  exact hasBiproductsOfShape_of_equiv C e
#align category_theory.limits.has_biproducts_of_shape_finite CategoryTheory.Limits.hasBiproductsOfShape_finite

instance (priority := 100) hasFiniteProducts_of_hasFiniteBiproducts [HasFiniteBiproducts C] :
    HasFiniteProducts C where
  out _ := ⟨fun _ => hasLimitOfIso Discrete.natIsoFunctor.symm⟩
#align category_theory.limits.has_finite_products_of_has_finite_biproducts CategoryTheory.Limits.hasFiniteProducts_of_hasFiniteBiproducts

instance (priority := 100) hasFiniteCoproducts_of_hasFiniteBiproducts [HasFiniteBiproducts C] :
    HasFiniteCoproducts C where
  out _ := ⟨fun _ => hasColimitOfIso Discrete.natIsoFunctor⟩
#align category_theory.limits.has_finite_coproducts_of_has_finite_biproducts CategoryTheory.Limits.hasFiniteCoproducts_of_hasFiniteBiproducts

variable {C}

/-- The isomorphism between the specified limit and the specified colimit for
a functor with a bilimit.
-/
def biproductIso (F : J → C) [HasBiproduct F] : Limits.piObj F ≅ Limits.sigmaObj F :=
  (IsLimit.conePointUniqueUpToIso (limit.isLimit _) (biproduct.isLimit F)).trans <|
    IsColimit.coconePointUniqueUpToIso (biproduct.isColimit F) (colimit.isColimit _)
#align category_theory.limits.biproduct_iso CategoryTheory.Limits.biproductIso

end Limits

namespace Limits

variable {J : Type w}

variable {C : Type u} [Category.{v} C] [HasZeroMorphisms C]

/-- `biproduct f` computes the biproduct of a family of elements `f`. (It is defined as an
   abbreviation for `limit (Discrete.functor f)`, so for most facts about `biproduct f`, you will
   just use general facts about limits and colimits.) -/
abbrev biproduct (f : J → C) [HasBiproduct f] : C :=
  (biproduct.bicone f).pt
#align category_theory.limits.biproduct CategoryTheory.Limits.biproduct

@[inherit_doc biproduct]
notation "⨁ " f:20 => biproduct f

/-- The projection onto a summand of a biproduct. -/
abbrev biproduct.π (f : J → C) [HasBiproduct f] (b : J) : ⨁ f ⟶ f b :=
  (biproduct.bicone f).π b
#align category_theory.limits.biproduct.π CategoryTheory.Limits.biproduct.π

@[simp]
theorem biproduct.bicone_π (f : J → C) [HasBiproduct f] (b : J) :
    (biproduct.bicone f).π b = biproduct.π f b := rfl
#align category_theory.limits.biproduct.bicone_π CategoryTheory.Limits.biproduct.bicone_π

/-- The inclusion into a summand of a biproduct. -/
abbrev biproduct.ι (f : J → C) [HasBiproduct f] (b : J) : f b ⟶ ⨁ f :=
  (biproduct.bicone f).ι b
#align category_theory.limits.biproduct.ι CategoryTheory.Limits.biproduct.ι

@[simp]
theorem biproduct.bicone_ι (f : J → C) [HasBiproduct f] (b : J) :
    (biproduct.bicone f).ι b = biproduct.ι f b := rfl
#align category_theory.limits.biproduct.bicone_ι CategoryTheory.Limits.biproduct.bicone_ι

/-- Note that as this lemma has an `if` in the statement, we include a `DecidableEq` argument.
This means you may not be able to `simp` using this lemma unless you `open Classical`. -/
@[reassoc]
theorem biproduct.ι_π [DecidableEq J] (f : J → C) [HasBiproduct f] (j j' : J) :
    biproduct.ι f j ≫ biproduct.π f j' = if h : j = j' then eqToHom (congr_arg f h) else 0 := by
  convert (biproduct.bicone f).ι_π j j'
#align category_theory.limits.biproduct.ι_π CategoryTheory.Limits.biproduct.ι_π

@[reassoc] -- Porting note: both versions proven by simp
theorem biproduct.ι_π_self (f : J → C) [HasBiproduct f] (j : J) :
    biproduct.ι f j ≫ biproduct.π f j = 𝟙 _ := by simp [biproduct.ι_π]
#align category_theory.limits.biproduct.ι_π_self CategoryTheory.Limits.biproduct.ι_π_self

@[reassoc (attr := simp)]
theorem biproduct.ι_π_ne (f : J → C) [HasBiproduct f] {j j' : J} (h : j ≠ j') :
    biproduct.ι f j ≫ biproduct.π f j' = 0 := by simp [biproduct.ι_π, h]
#align category_theory.limits.biproduct.ι_π_ne CategoryTheory.Limits.biproduct.ι_π_ne

-- The `simpNF` linter incorrectly identifies these as simp lemmas that could never apply.
<<<<<<< HEAD
-- They are used by `simp` in `biproduct.whisker_equiv` below.
@[nolint simpNF, reassoc (attr := simp)]
=======
-- https://github.com/leanprover-community/mathlib4/issues/5049
-- They are used by `simp` in `biproduct.whisker_equiv` below.
@[reassoc (attr := simp, nolint simpNF)]
>>>>>>> 358bd33b
theorem biproduct.eqToHom_comp_ι (f : J → C) [HasBiproduct f] {j j' : J} (w : j = j') :
    eqToHom (by simp [w]) ≫ biproduct.ι f j' = biproduct.ι f j := by
  cases w
  simp

-- The `simpNF` linter incorrectly identifies these as simp lemmas that could never apply.
<<<<<<< HEAD
-- They are used by `simp` in `biproduct.whisker_equiv` below.
@[nolint simpNF, reassoc (attr := simp)]
=======
-- https://github.com/leanprover-community/mathlib4/issues/5049
-- They are used by `simp` in `biproduct.whisker_equiv` below.
@[reassoc (attr := simp, nolint simpNF)]
>>>>>>> 358bd33b
theorem biproduct.π_comp_eqToHom (f : J → C) [HasBiproduct f] {j j' : J} (w : j = j') :
    biproduct.π f j ≫ eqToHom (by simp [w]) = biproduct.π f j' := by
  cases w
  simp

/-- Given a collection of maps into the summands, we obtain a map into the biproduct. -/
abbrev biproduct.lift {f : J → C} [HasBiproduct f] {P : C} (p : ∀ b, P ⟶ f b) : P ⟶ ⨁ f :=
  (biproduct.isLimit f).lift (Fan.mk P p)
#align category_theory.limits.biproduct.lift CategoryTheory.Limits.biproduct.lift

/-- Given a collection of maps out of the summands, we obtain a map out of the biproduct. -/
abbrev biproduct.desc {f : J → C} [HasBiproduct f] {P : C} (p : ∀ b, f b ⟶ P) : ⨁ f ⟶ P :=
  (biproduct.isColimit f).desc (Cofan.mk P p)
#align category_theory.limits.biproduct.desc CategoryTheory.Limits.biproduct.desc

@[reassoc (attr := simp)]
theorem biproduct.lift_π {f : J → C} [HasBiproduct f] {P : C} (p : ∀ b, P ⟶ f b) (j : J) :
    biproduct.lift p ≫ biproduct.π f j = p j := (biproduct.isLimit f).fac _ ⟨j⟩
#align category_theory.limits.biproduct.lift_π CategoryTheory.Limits.biproduct.lift_π

@[reassoc (attr := simp)]
theorem biproduct.ι_desc {f : J → C} [HasBiproduct f] {P : C} (p : ∀ b, f b ⟶ P) (j : J) :
    biproduct.ι f j ≫ biproduct.desc p = p j := (biproduct.isColimit f).fac _ ⟨j⟩
#align category_theory.limits.biproduct.ι_desc CategoryTheory.Limits.biproduct.ι_desc

/-- Given a collection of maps between corresponding summands of a pair of biproducts
indexed by the same type, we obtain a map between the biproducts. -/
abbrev biproduct.map {f g : J → C} [HasBiproduct f] [HasBiproduct g] (p : ∀ b, f b ⟶ g b) :
    ⨁ f ⟶ ⨁ g :=
  IsLimit.map (biproduct.bicone f).toCone (biproduct.isLimit g)
    (Discrete.natTrans (fun j => p j.as))
#align category_theory.limits.biproduct.map CategoryTheory.Limits.biproduct.map

/-- An alternative to `biproduct.map` constructed via colimits.
This construction only exists in order to show it is equal to `biproduct.map`. -/
abbrev biproduct.map' {f g : J → C} [HasBiproduct f] [HasBiproduct g] (p : ∀ b, f b ⟶ g b) :
    ⨁ f ⟶ ⨁ g :=
  IsColimit.map (biproduct.isColimit f) (biproduct.bicone g).toCocone
    (Discrete.natTrans fun j => p j.as)
#align category_theory.limits.biproduct.map' CategoryTheory.Limits.biproduct.map'

-- We put this at slightly higher priority than `biproduct.hom_ext'`,
-- to get the matrix indices in the "right" order.
@[ext 1001]
theorem biproduct.hom_ext {f : J → C} [HasBiproduct f] {Z : C} (g h : Z ⟶ ⨁ f)
    (w : ∀ j, g ≫ biproduct.π f j = h ≫ biproduct.π f j) : g = h :=
  (biproduct.isLimit f).hom_ext fun j => w j.as
#align category_theory.limits.biproduct.hom_ext CategoryTheory.Limits.biproduct.hom_ext

@[ext]
theorem biproduct.hom_ext' {f : J → C} [HasBiproduct f] {Z : C} (g h : ⨁ f ⟶ Z)
    (w : ∀ j, biproduct.ι f j ≫ g = biproduct.ι f j ≫ h) : g = h :=
  (biproduct.isColimit f).hom_ext fun j => w j.as
#align category_theory.limits.biproduct.hom_ext' CategoryTheory.Limits.biproduct.hom_ext'

/-- The canonical isomorphism between the chosen biproduct and the chosen product. -/
def biproduct.isoProduct (f : J → C) [HasBiproduct f] : ⨁ f ≅ ∏ f :=
  IsLimit.conePointUniqueUpToIso (biproduct.isLimit f) (limit.isLimit _)
#align category_theory.limits.biproduct.iso_product CategoryTheory.Limits.biproduct.isoProduct

@[simp]
theorem biproduct.isoProduct_hom {f : J → C} [HasBiproduct f] :
    (biproduct.isoProduct f).hom = Pi.lift (biproduct.π f) :=
  limit.hom_ext fun j => by simp [biproduct.isoProduct]
#align category_theory.limits.biproduct.iso_product_hom CategoryTheory.Limits.biproduct.isoProduct_hom

@[simp]
theorem biproduct.isoProduct_inv {f : J → C} [HasBiproduct f] :
    (biproduct.isoProduct f).inv = biproduct.lift (Pi.π f) :=
  biproduct.hom_ext _ _ fun j => by simp [Iso.inv_comp_eq]
#align category_theory.limits.biproduct.iso_product_inv CategoryTheory.Limits.biproduct.isoProduct_inv

/-- The canonical isomorphism between the chosen biproduct and the chosen coproduct. -/
def biproduct.isoCoproduct (f : J → C) [HasBiproduct f] : ⨁ f ≅ ∐ f :=
  IsColimit.coconePointUniqueUpToIso (biproduct.isColimit f) (colimit.isColimit _)
#align category_theory.limits.biproduct.iso_coproduct CategoryTheory.Limits.biproduct.isoCoproduct

@[simp]
theorem biproduct.isoCoproduct_inv {f : J → C} [HasBiproduct f] :
    (biproduct.isoCoproduct f).inv = Sigma.desc (biproduct.ι f) :=
  colimit.hom_ext fun j => by simp [biproduct.isoCoproduct]
#align category_theory.limits.biproduct.iso_coproduct_inv CategoryTheory.Limits.biproduct.isoCoproduct_inv

@[simp]
theorem biproduct.isoCoproduct_hom {f : J → C} [HasBiproduct f] :
    (biproduct.isoCoproduct f).hom = biproduct.desc (Sigma.ι f) :=
  biproduct.hom_ext' _ _ fun j => by simp [← Iso.eq_comp_inv]
#align category_theory.limits.biproduct.iso_coproduct_hom CategoryTheory.Limits.biproduct.isoCoproduct_hom

theorem biproduct.map_eq_map' {f g : J → C} [HasBiproduct f] [HasBiproduct g] (p : ∀ b, f b ⟶ g b) :
    biproduct.map p = biproduct.map' p := by
  ext
  dsimp
  simp only [Discrete.natTrans_app, Limits.IsColimit.ι_map_assoc, Limits.IsLimit.map_π,
    Category.assoc, ← Bicone.toCone_π_app_mk, ← biproduct.bicone_π, ← Bicone.toCocone_ι_app_mk,
    ← biproduct.bicone_ι]
  dsimp
  rw [biproduct.ι_π_assoc, biproduct.ι_π]
  split_ifs with h
  · subst h; rw [eqToHom_refl, Category.id_comp]; erw [Category.comp_id]
  · simp
#align category_theory.limits.biproduct.map_eq_map' CategoryTheory.Limits.biproduct.map_eq_map'

@[reassoc (attr := simp)]
theorem biproduct.map_π {f g : J → C} [HasBiproduct f] [HasBiproduct g] (p : ∀ j, f j ⟶ g j)
    (j : J) : biproduct.map p ≫ biproduct.π g j = biproduct.π f j ≫ p j :=
  Limits.IsLimit.map_π _ _ _ (Discrete.mk j)
#align category_theory.limits.biproduct.map_π CategoryTheory.Limits.biproduct.map_π

@[reassoc (attr := simp)]
theorem biproduct.ι_map {f g : J → C} [HasBiproduct f] [HasBiproduct g] (p : ∀ j, f j ⟶ g j)
    (j : J) : biproduct.ι f j ≫ biproduct.map p = p j ≫ biproduct.ι g j := by
  rw [biproduct.map_eq_map']
  apply
    Limits.IsColimit.ι_map (biproduct.isColimit f) (biproduct.bicone g).toCocone
    (Discrete.natTrans fun j => p j.as) (Discrete.mk j)
#align category_theory.limits.biproduct.ι_map CategoryTheory.Limits.biproduct.ι_map

@[reassoc (attr := simp)]
theorem biproduct.map_desc {f g : J → C} [HasBiproduct f] [HasBiproduct g] (p : ∀ j, f j ⟶ g j)
    {P : C} (k : ∀ j, g j ⟶ P) :
    biproduct.map p ≫ biproduct.desc k = biproduct.desc fun j => p j ≫ k j := by
  ext; simp
#align category_theory.limits.biproduct.map_desc CategoryTheory.Limits.biproduct.map_desc

@[reassoc (attr := simp)]
theorem biproduct.lift_map {f g : J → C} [HasBiproduct f] [HasBiproduct g] {P : C}
    (k : ∀ j, P ⟶ f j) (p : ∀ j, f j ⟶ g j) :
    biproduct.lift k ≫ biproduct.map p = biproduct.lift fun j => k j ≫ p j := by
  ext; simp
#align category_theory.limits.biproduct.lift_map CategoryTheory.Limits.biproduct.lift_map

/-- Given a collection of isomorphisms between corresponding summands of a pair of biproducts
indexed by the same type, we obtain an isomorphism between the biproducts. -/
@[simps]
def biproduct.mapIso {f g : J → C} [HasBiproduct f] [HasBiproduct g] (p : ∀ b, f b ≅ g b) :
    ⨁ f ≅ ⨁ g where
  hom := biproduct.map fun b => (p b).hom
  inv := biproduct.map fun b => (p b).inv
#align category_theory.limits.biproduct.map_iso CategoryTheory.Limits.biproduct.mapIso

<<<<<<< HEAD
/-- An iterated biroduct is a biproduct over a sigma type. -/
@[simps]
def biproductBiproductIso (f : ι → Type _) (g : (i : ι) → (f i) → C)
    [∀ i, HasBiproduct (g i)] [HasBiproduct fun i => ⨁ g i]
    [HasBiproduct fun p : Σ i, f i => g p.1 p.2] :
=======
instance (f : ι → Type _) (g : (i : ι) → (f i) → C)
    [∀ i, HasBiproduct (g i)] [HasBiproduct fun i => ⨁ g i] :
    HasBiproduct fun p : Σ i, f i => g p.1 p.2 where
  exists_biproduct := Nonempty.intro
    { bicone :=
      { pt := ⨁ fun i => ⨁ g i
        ι := fun X => biproduct.ι (g X.1) X.2 ≫ biproduct.ι (fun i => ⨁ g i) X.1
        π := fun X => biproduct.π (fun i => ⨁ g i) X.1 ≫ biproduct.π (g X.1) X.2
        ι_π := fun ⟨j, x⟩ ⟨j', y⟩ => by
          split_ifs with h
          · obtain ⟨rfl, rfl⟩ := h
            simp
          · simp at h
            by_cases w : j = j'
            · cases w
              simp at h
              simp [biproduct.ι_π_ne _ h]
            · simp [biproduct.ι_π_ne_assoc _ w] }
      isBilimit :=
      { isLimit := mkFanLimit _
          (fun s => biproduct.lift fun b => biproduct.lift fun c => s.proj ⟨b, c⟩)
        isColimit := mkCofanColimit _
          (fun s => biproduct.desc fun b => biproduct.desc fun c => s.proj ⟨b, c⟩) } }

/-- An iterated biproduct is a biproduct over a sigma type. -/
@[simps]
def biproductBiproductIso (f : ι → Type _) (g : (i : ι) → (f i) → C)
    [∀ i, HasBiproduct (g i)] [HasBiproduct fun i => ⨁ g i] :
>>>>>>> 358bd33b
    (⨁ fun i => ⨁ g i) ≅ (⨁ fun p : Σ i, f i => g p.1 p.2) where
  hom := biproduct.lift fun ⟨i, x⟩ => biproduct.π _ i ≫ biproduct.π _ x
  inv := biproduct.lift fun i => biproduct.lift fun x => biproduct.π _ (⟨i, x⟩ : Σ i, f i)

<<<<<<< HEAD
/-- Two biproducts which differ by an equivalence in the indexing type,
and up to isomorphism in the factors, are isomorphic.

Unfortunately there are two natural ways to define each direction of this isomorphism
(because it is true for both products and coproducts separately).
We give the alternative definitions as lemmas below.
-/
@[simps]
def biproduct.whisker_equiv {f : J → C} {g : K → C} (e : J ≃ K) (w : ∀ j, g (e j) ≅ f j)
    [HasBiproduct f] [HasBiproduct g] : ⨁ f ≅ ⨁ g where
  hom := biproduct.desc fun j => (w j).inv ≫ biproduct.ι g (e j)
  inv := biproduct.desc fun k => eqToHom (by simp) ≫ (w (e.symm k)).hom ≫ biproduct.ι f _

lemma biproduct.whisker_equiv_hom_eq_lift {f : J → C} {g : K → C} (e : J ≃ K)
    (w : ∀ j, g (e j) ≅ f j) [HasBiproduct f] [HasBiproduct g] :
    (biproduct.whisker_equiv e w).hom =
      biproduct.lift fun k => biproduct.π f (e.symm k) ≫ (w _).inv ≫ eqToHom (by simp) := by
  simp only [whisker_equiv_hom]
  ext k j
  by_cases h : k = e j
  · subst h
    simp
  · simp only [ι_desc_assoc, Category.assoc, ne_eq, lift_π]
    rw [biproduct.ι_π_ne, biproduct.ι_π_ne_assoc]
    · simp
    · rintro rfl
      simp at h
    · exact Ne.symm h

lemma biproduct.whisker_equiv_inv_eq_lift {f : J → C} {g : K → C} (e : J ≃ K)
    (w : ∀ j, g (e j) ≅ f j) [HasBiproduct f] [HasBiproduct g] :
    (biproduct.whisker_equiv e w).inv =
      biproduct.lift fun j => biproduct.π g (e j) ≫ (w j).hom := by
  -- One might hope `← eqToHom_iso_hom_naturality` suffices instead, but `simp` won't use it below.
  have p : ∀ (j j' : J) (h : j = j'),
        eqToHom (by simp [h]) ≫ (w j').hom = (w j).hom ≫ eqToHom (by simp [h]) := by
      rintro _ _ rfl
      simp
  simp only [whisker_equiv_inv]
  ext j k
  by_cases h : k = e j
  · subst h
    simp [reassoc_of% p]
  · simp only [ι_desc_assoc, Category.assoc, ne_eq, lift_π]
    rw [biproduct.ι_π_ne, biproduct.ι_π_ne_assoc]
    · simp
    · exact h
    · rintro rfl
      simp at h

=======
>>>>>>> 358bd33b
section πKernel

section

variable (f : J → C) [HasBiproduct f]

variable (p : J → Prop) [HasBiproduct (Subtype.restrict p f)]

/-- The canonical morphism from the biproduct over a restricted index type to the biproduct of
the full index type. -/
def biproduct.fromSubtype : ⨁ Subtype.restrict p f ⟶ ⨁ f :=
  biproduct.desc fun j => biproduct.ι _ j.val
#align category_theory.limits.biproduct.from_subtype CategoryTheory.Limits.biproduct.fromSubtype

/-- The canonical morphism from a biproduct to the biproduct over a restriction of its index
type. -/
def biproduct.toSubtype : ⨁ f ⟶ ⨁ Subtype.restrict p f :=
  biproduct.lift fun _ => biproduct.π _ _
#align category_theory.limits.biproduct.to_subtype CategoryTheory.Limits.biproduct.toSubtype

@[reassoc (attr := simp)]
theorem biproduct.fromSubtype_π [DecidablePred p] (j : J) :
    biproduct.fromSubtype f p ≫ biproduct.π f j =
      if h : p j then biproduct.π (Subtype.restrict p f) ⟨j, h⟩ else 0 := by
  ext i; dsimp
  rw [biproduct.fromSubtype, biproduct.ι_desc_assoc, biproduct.ι_π]
  by_cases h : p j
  · rw [dif_pos h, biproduct.ι_π]
    split_ifs with h₁ h₂ h₂
    exacts [rfl, False.elim (h₂ (Subtype.ext h₁)), False.elim (h₁ (congr_arg Subtype.val h₂)), rfl]
  · rw [dif_neg h, dif_neg (show (i : J) ≠ j from fun h₂ => h (h₂ ▸ i.2)), comp_zero]
#align category_theory.limits.biproduct.from_subtype_π CategoryTheory.Limits.biproduct.fromSubtype_π

theorem biproduct.fromSubtype_eq_lift [DecidablePred p] :
    biproduct.fromSubtype f p =
      biproduct.lift fun j => if h : p j then biproduct.π (Subtype.restrict p f) ⟨j, h⟩ else 0 :=
  biproduct.hom_ext _ _ (by simp)
#align category_theory.limits.biproduct.from_subtype_eq_lift CategoryTheory.Limits.biproduct.fromSubtype_eq_lift

@[reassoc] -- Porting note: both version solved using simp
theorem biproduct.fromSubtype_π_subtype (j : Subtype p) :
    biproduct.fromSubtype f p ≫ biproduct.π f j = biproduct.π (Subtype.restrict p f) j := by
  ext
  rw [biproduct.fromSubtype, biproduct.ι_desc_assoc, biproduct.ι_π, biproduct.ι_π]
  split_ifs with h₁ h₂ h₂
  exacts [rfl, False.elim (h₂ (Subtype.ext h₁)), False.elim (h₁ (congr_arg Subtype.val h₂)), rfl]
#align category_theory.limits.biproduct.from_subtype_π_subtype CategoryTheory.Limits.biproduct.fromSubtype_π_subtype

@[reassoc (attr := simp)]
theorem biproduct.toSubtype_π (j : Subtype p) :
    biproduct.toSubtype f p ≫ biproduct.π (Subtype.restrict p f) j = biproduct.π f j :=
  biproduct.lift_π _ _
#align category_theory.limits.biproduct.to_subtype_π CategoryTheory.Limits.biproduct.toSubtype_π

@[reassoc (attr := simp)]
theorem biproduct.ι_toSubtype [DecidablePred p] (j : J) :
    biproduct.ι f j ≫ biproduct.toSubtype f p =
      if h : p j then biproduct.ι (Subtype.restrict p f) ⟨j, h⟩ else 0 := by
  ext i
  rw [biproduct.toSubtype, Category.assoc, biproduct.lift_π, biproduct.ι_π]
  by_cases h : p j
  · rw [dif_pos h, biproduct.ι_π]
    split_ifs with h₁ h₂ h₂
    exacts [rfl, False.elim (h₂ (Subtype.ext h₁)), False.elim (h₁ (congr_arg Subtype.val h₂)), rfl]
  · rw [dif_neg h, dif_neg (show j ≠ i from fun h₂ => h (h₂.symm ▸ i.2)), zero_comp]
#align category_theory.limits.biproduct.ι_to_subtype CategoryTheory.Limits.biproduct.ι_toSubtype

theorem biproduct.toSubtype_eq_desc [DecidablePred p] :
    biproduct.toSubtype f p =
      biproduct.desc fun j => if h : p j then biproduct.ι (Subtype.restrict p f) ⟨j, h⟩ else 0 :=
  biproduct.hom_ext' _ _ (by simp)
#align category_theory.limits.biproduct.to_subtype_eq_desc CategoryTheory.Limits.biproduct.toSubtype_eq_desc

@[reassoc] -- Porting note: simp can prove both versions
theorem biproduct.ι_toSubtype_subtype (j : Subtype p) :
    biproduct.ι f j ≫ biproduct.toSubtype f p = biproduct.ι (Subtype.restrict p f) j := by
  ext
  rw [biproduct.toSubtype, Category.assoc, biproduct.lift_π, biproduct.ι_π, biproduct.ι_π]
  split_ifs with h₁ h₂ h₂
  exacts [rfl, False.elim (h₂ (Subtype.ext h₁)), False.elim (h₁ (congr_arg Subtype.val h₂)), rfl]
#align category_theory.limits.biproduct.ι_to_subtype_subtype CategoryTheory.Limits.biproduct.ι_toSubtype_subtype

@[reassoc (attr := simp)]
theorem biproduct.ι_fromSubtype (j : Subtype p) :
    biproduct.ι (Subtype.restrict p f) j ≫ biproduct.fromSubtype f p = biproduct.ι f j :=
  biproduct.ι_desc _ _
#align category_theory.limits.biproduct.ι_from_subtype CategoryTheory.Limits.biproduct.ι_fromSubtype

@[reassoc (attr := simp)]
theorem biproduct.fromSubtype_toSubtype :
    biproduct.fromSubtype f p ≫ biproduct.toSubtype f p = 𝟙 (⨁ Subtype.restrict p f) := by
  refine' biproduct.hom_ext _ _ fun j => _
  rw [Category.assoc, biproduct.toSubtype_π, biproduct.fromSubtype_π_subtype, Category.id_comp]
#align category_theory.limits.biproduct.from_subtype_to_subtype CategoryTheory.Limits.biproduct.fromSubtype_toSubtype

@[reassoc (attr := simp)]
theorem biproduct.toSubtype_fromSubtype [DecidablePred p] :
    biproduct.toSubtype f p ≫ biproduct.fromSubtype f p =
      biproduct.map fun j => if p j then 𝟙 (f j) else 0 := by
  ext1 i
  by_cases h : p i
  · simp [h]
  · simp [h]
#align category_theory.limits.biproduct.to_subtype_from_subtype CategoryTheory.Limits.biproduct.toSubtype_fromSubtype

end

section

variable (f : J → C) (i : J) [HasBiproduct f] [HasBiproduct (Subtype.restrict (fun j => j ≠ i) f)]

/-- The kernel of `biproduct.π f i` is the inclusion from the biproduct which omits `i`
from the index set `J` into the biproduct over `J`. -/
def biproduct.isLimitFromSubtype :
    IsLimit (KernelFork.ofι (biproduct.fromSubtype f fun j => j ≠ i) (by simp) :
    KernelFork (biproduct.π f i)) :=
  Fork.IsLimit.mk' _ fun s =>
    ⟨s.ι ≫ biproduct.toSubtype _ _, by
      apply biproduct.hom_ext; intro j
      rw [KernelFork.ι_ofι, Category.assoc, Category.assoc,
        biproduct.toSubtype_fromSubtype_assoc, biproduct.map_π]
      rcases Classical.em (i = j) with (rfl | h)
      · rw [if_neg (Classical.not_not.2 rfl), comp_zero, comp_zero, KernelFork.condition]
      · rw [if_pos (Ne.symm h), Category.comp_id], by
      intro m hm
      rw [← hm, KernelFork.ι_ofι, Category.assoc, biproduct.fromSubtype_toSubtype]
      exact (Category.comp_id _).symm⟩
#align category_theory.limits.biproduct.is_limit_from_subtype CategoryTheory.Limits.biproduct.isLimitFromSubtype

instance : HasKernel (biproduct.π f i) :=
  HasLimit.mk ⟨_, biproduct.isLimitFromSubtype f i⟩

/-- The kernel of `biproduct.π f i` is `⨁ Subtype.restrict {i}ᶜ f`. -/
@[simps!]
def kernelBiproductπIso : kernel (biproduct.π f i) ≅ ⨁ Subtype.restrict (fun j => j ≠ i) f :=
  limit.isoLimitCone ⟨_, biproduct.isLimitFromSubtype f i⟩
#align category_theory.limits.kernel_biproduct_π_iso CategoryTheory.Limits.kernelBiproductπIso

/-- The cokernel of `biproduct.ι f i` is the projection from the biproduct over the index set `J`
onto the biproduct omitting `i`. -/
def biproduct.isColimitToSubtype :
    IsColimit (CokernelCofork.ofπ (biproduct.toSubtype f fun j => j ≠ i) (by simp) :
    CokernelCofork (biproduct.ι f i)) :=
  Cofork.IsColimit.mk' _ fun s =>
    ⟨biproduct.fromSubtype _ _ ≫ s.π, by
      apply biproduct.hom_ext'; intro j
      rw [CokernelCofork.π_ofπ, biproduct.toSubtype_fromSubtype_assoc, biproduct.ι_map_assoc]
      rcases Classical.em (i = j) with (rfl | h)
      · rw [if_neg (Classical.not_not.2 rfl), zero_comp, CokernelCofork.condition]
      · rw [if_pos (Ne.symm h), Category.id_comp], by
      intro m hm
      rw [← hm, CokernelCofork.π_ofπ, ← Category.assoc, biproduct.fromSubtype_toSubtype]
      exact (Category.id_comp _).symm⟩
#align category_theory.limits.biproduct.is_colimit_to_subtype CategoryTheory.Limits.biproduct.isColimitToSubtype

instance : HasCokernel (biproduct.ι f i) :=
  HasColimit.mk ⟨_, biproduct.isColimitToSubtype f i⟩

/-- The cokernel of `biproduct.ι f i` is `⨁ Subtype.restrict {i}ᶜ f`. -/
@[simps!]
def cokernelBiproductιIso : cokernel (biproduct.ι f i) ≅ ⨁ Subtype.restrict (fun j => j ≠ i) f :=
  colimit.isoColimitCocone ⟨_, biproduct.isColimitToSubtype f i⟩
#align category_theory.limits.cokernel_biproduct_ι_iso CategoryTheory.Limits.cokernelBiproductιIso

end

section

open Classical

-- Per #15067, we only allow indexing in `Type 0` here.
variable {K : Type} [Fintype K] [HasFiniteBiproducts C] (f : K → C)

/-- The limit cone exhibiting `⨁ Subtype.restrict pᶜ f` as the kernel of
`biproduct.toSubtype f p` -/
@[simps]
def kernelForkBiproductToSubtype (p : Set K) : LimitCone (parallelPair (biproduct.toSubtype f p) 0)
    where
  cone :=
    KernelFork.ofι (biproduct.fromSubtype f pᶜ)
      (by
        ext j k
        simp only [Category.assoc, biproduct.ι_fromSubtype_assoc, biproduct.ι_toSubtype_assoc,
          comp_zero, zero_comp]
        erw [dif_neg k.2]
        simp only [zero_comp])
  isLimit :=
    KernelFork.IsLimit.ofι _ _ (fun {W} g _ => g ≫ biproduct.toSubtype f pᶜ)
      (by
        intro W' g' w
        ext j
        simp only [Category.assoc, biproduct.toSubtype_fromSubtype, Pi.compl_apply,
          biproduct.map_π]
        split_ifs with h
        · simp
        · replace w := w =≫ biproduct.π _ ⟨j, not_not.mp h⟩
          simpa using w.symm)
      (by aesop_cat)
#align category_theory.limits.kernel_fork_biproduct_to_subtype CategoryTheory.Limits.kernelForkBiproductToSubtype

instance (p : Set K) : HasKernel (biproduct.toSubtype f p) :=
  HasLimit.mk (kernelForkBiproductToSubtype f p)

/-- The kernel of `biproduct.toSubtype f p` is `⨁ Subtype.restrict pᶜ f`. -/
@[simps!]
def kernelBiproductToSubtypeIso (p : Set K) :
    kernel (biproduct.toSubtype f p) ≅ ⨁ Subtype.restrict pᶜ f :=
  limit.isoLimitCone (kernelForkBiproductToSubtype f p)
#align category_theory.limits.kernel_biproduct_to_subtype_iso CategoryTheory.Limits.kernelBiproductToSubtypeIso

/-- The colimit cocone exhibiting `⨁ Subtype.restrict pᶜ f` as the cokernel of
`biproduct.fromSubtype f p` -/
@[simps]
def cokernelCoforkBiproductFromSubtype (p : Set K) :
    ColimitCocone (parallelPair (biproduct.fromSubtype f p) 0) where
  cocone :=
    CokernelCofork.ofπ (biproduct.toSubtype f pᶜ)
      (by
        ext j k
        simp only [Category.assoc, Pi.compl_apply, biproduct.ι_fromSubtype_assoc,
          biproduct.ι_toSubtype_assoc, comp_zero, zero_comp]
        rw [dif_neg]
        simp only [zero_comp]
        exact not_not.mpr k.2)
  isColimit :=
    CokernelCofork.IsColimit.ofπ _ _ (fun {W} g _ => biproduct.fromSubtype f pᶜ ≫ g)
      (by
        intro W g' w
        ext j
        simp only [biproduct.toSubtype_fromSubtype_assoc, Pi.compl_apply, biproduct.ι_map_assoc]
        split_ifs with h
        · simp
        · replace w := biproduct.ι _ (⟨j, not_not.mp h⟩ : p) ≫= w
          simpa using w.symm)
      (by aesop_cat)
#align category_theory.limits.cokernel_cofork_biproduct_from_subtype CategoryTheory.Limits.cokernelCoforkBiproductFromSubtype

instance (p : Set K) : HasCokernel (biproduct.fromSubtype f p) :=
  HasColimit.mk (cokernelCoforkBiproductFromSubtype f p)

/-- The cokernel of `biproduct.fromSubtype f p` is `⨁ Subtype.restrict pᶜ f`. -/
@[simps!]
def cokernelBiproductFromSubtypeIso (p : Set K) :
    cokernel (biproduct.fromSubtype f p) ≅ ⨁ Subtype.restrict pᶜ f :=
  colimit.isoColimitCocone (cokernelCoforkBiproductFromSubtype f p)
#align category_theory.limits.cokernel_biproduct_from_subtype_iso CategoryTheory.Limits.cokernelBiproductFromSubtypeIso

end

end πKernel

end Limits

namespace Limits

section FiniteBiproducts

variable {J : Type} [Fintype J] {K : Type} [Fintype K] {C : Type u} [Category.{v} C]
  [HasZeroMorphisms C] [HasFiniteBiproducts C] {f : J → C} {g : K → C}

/-- Convert a (dependently typed) matrix to a morphism of biproducts.
-/
def biproduct.matrix (m : ∀ j k, f j ⟶ g k) : ⨁ f ⟶ ⨁ g :=
  biproduct.desc fun j => biproduct.lift fun k => m j k
#align category_theory.limits.biproduct.matrix CategoryTheory.Limits.biproduct.matrix

@[reassoc (attr := simp)]
theorem biproduct.matrix_π (m : ∀ j k, f j ⟶ g k) (k : K) :
    biproduct.matrix m ≫ biproduct.π g k = biproduct.desc fun j => m j k := by
  ext
  simp [biproduct.matrix]
#align category_theory.limits.biproduct.matrix_π CategoryTheory.Limits.biproduct.matrix_π

@[reassoc (attr := simp)]
theorem biproduct.ι_matrix (m : ∀ j k, f j ⟶ g k) (j : J) :
    biproduct.ι f j ≫ biproduct.matrix m = biproduct.lift fun k => m j k := by
  ext
  simp [biproduct.matrix]
#align category_theory.limits.biproduct.ι_matrix CategoryTheory.Limits.biproduct.ι_matrix

/-- Extract the matrix components from a morphism of biproducts.
-/
def biproduct.components (m : ⨁ f ⟶ ⨁ g) (j : J) (k : K) : f j ⟶ g k :=
  biproduct.ι f j ≫ m ≫ biproduct.π g k
#align category_theory.limits.biproduct.components CategoryTheory.Limits.biproduct.components

@[simp]
theorem biproduct.matrix_components (m : ∀ j k, f j ⟶ g k) (j : J) (k : K) :
    biproduct.components (biproduct.matrix m) j k = m j k := by simp [biproduct.components]
#align category_theory.limits.biproduct.matrix_components CategoryTheory.Limits.biproduct.matrix_components

@[simp]
theorem biproduct.components_matrix (m : ⨁ f ⟶ ⨁ g) :
    (biproduct.matrix fun j k => biproduct.components m j k) = m := by
  ext
  simp [biproduct.components]
#align category_theory.limits.biproduct.components_matrix CategoryTheory.Limits.biproduct.components_matrix

/-- Morphisms between direct sums are matrices. -/
@[simps]
def biproduct.matrixEquiv : (⨁ f ⟶ ⨁ g) ≃ ∀ j k, f j ⟶ g k
    where
  toFun := biproduct.components
  invFun := biproduct.matrix
  left_inv := biproduct.components_matrix
  right_inv m := by
    ext
    apply biproduct.matrix_components
#align category_theory.limits.biproduct.matrix_equiv CategoryTheory.Limits.biproduct.matrixEquiv

end FiniteBiproducts

variable {J : Type w} {C : Type u} [Category.{v} C] [HasZeroMorphisms C]

instance biproduct.ι_mono (f : J → C) [HasBiproduct f] (b : J) : IsSplitMono (biproduct.ι f b) :=
  IsSplitMono.mk' { retraction := biproduct.desc <| Pi.single b _ }
#align category_theory.limits.biproduct.ι_mono CategoryTheory.Limits.biproduct.ι_mono

instance biproduct.π_epi (f : J → C) [HasBiproduct f] (b : J) : IsSplitEpi (biproduct.π f b) :=
  IsSplitEpi.mk' { section_ := biproduct.lift <| Pi.single b _ }
#align category_theory.limits.biproduct.π_epi CategoryTheory.Limits.biproduct.π_epi

/-- Auxiliary lemma for `biproduct.uniqueUpToIso`. -/
theorem biproduct.conePointUniqueUpToIso_hom (f : J → C) [HasBiproduct f] {b : Bicone f}
    (hb : b.IsBilimit) :
    (hb.isLimit.conePointUniqueUpToIso (biproduct.isLimit _)).hom = biproduct.lift b.π :=
  rfl
#align category_theory.limits.biproduct.cone_point_unique_up_to_iso_hom CategoryTheory.Limits.biproduct.conePointUniqueUpToIso_hom

/-- Auxiliary lemma for `biproduct.uniqueUpToIso`. -/
theorem biproduct.conePointUniqueUpToIso_inv (f : J → C) [HasBiproduct f] {b : Bicone f}
    (hb : b.IsBilimit) :
    (hb.isLimit.conePointUniqueUpToIso (biproduct.isLimit _)).inv = biproduct.desc b.ι := by
  refine' biproduct.hom_ext' _ _ fun j => hb.isLimit.hom_ext fun j' => _
  rw [Category.assoc, IsLimit.conePointUniqueUpToIso_inv_comp, Bicone.toCone_π_app,
    biproduct.bicone_π, biproduct.ι_desc, biproduct.ι_π, b.toCone_π_app, b.ι_π]
#align category_theory.limits.biproduct.cone_point_unique_up_to_iso_inv CategoryTheory.Limits.biproduct.conePointUniqueUpToIso_inv

/-- Biproducts are unique up to isomorphism. This already follows because bilimits are limits,
    but in the case of biproducts we can give an isomorphism with particularly nice definitional
    properties, namely that `biproduct.lift b.π` and `biproduct.desc b.ι` are inverses of each
    other. -/
@[simps]
def biproduct.uniqueUpToIso (f : J → C) [HasBiproduct f] {b : Bicone f} (hb : b.IsBilimit) :
    b.pt ≅ ⨁ f where
  hom := biproduct.lift b.π
  inv := biproduct.desc b.ι
  hom_inv_id := by
    rw [← biproduct.conePointUniqueUpToIso_hom f hb, ←
      biproduct.conePointUniqueUpToIso_inv f hb, Iso.hom_inv_id]
  inv_hom_id := by
    rw [← biproduct.conePointUniqueUpToIso_hom f hb, ←
      biproduct.conePointUniqueUpToIso_inv f hb, Iso.inv_hom_id]
#align category_theory.limits.biproduct.unique_up_to_iso CategoryTheory.Limits.biproduct.uniqueUpToIso

variable (C)

-- see Note [lower instance priority]
/-- A category with finite biproducts has a zero object. -/
instance (priority := 100) hasZeroObject_of_hasFiniteBiproducts [HasFiniteBiproducts C] :
    HasZeroObject C := by
  refine' ⟨⟨biproduct Empty.elim, fun X => ⟨⟨⟨0⟩, _⟩⟩, fun X => ⟨⟨⟨0⟩, _⟩⟩⟩⟩
  · intro a; apply biproduct.hom_ext'; simp
  · intro a; apply biproduct.hom_ext; simp
#align category_theory.limits.has_zero_object_of_has_finite_biproducts CategoryTheory.Limits.hasZeroObject_of_hasFiniteBiproducts

section

variable {C} [Unique J] (f : J → C)

/-- The limit bicone for the biproduct over an index type with exactly one term. -/
@[simps]
def limitBiconeOfUnique : LimitBicone f where
  bicone :=
    { pt := f default
      π := fun j => eqToHom (by congr; rw [← Unique.uniq] )
      ι := fun j => eqToHom (by congr; rw [← Unique.uniq] ) }
  isBilimit :=
    { isLimit := (limitConeOfUnique f).isLimit
      isColimit := (colimitCoconeOfUnique f).isColimit }
#align category_theory.limits.limit_bicone_of_unique CategoryTheory.Limits.limitBiconeOfUnique

instance (priority := 100) hasBiproduct_unique : HasBiproduct f :=
  HasBiproduct.mk (limitBiconeOfUnique f)
#align category_theory.limits.has_biproduct_unique CategoryTheory.Limits.hasBiproduct_unique

/-- A biproduct over an index type with exactly one term is just the object over that term. -/
@[simps!]
def biproductUniqueIso : ⨁ f ≅ f default :=
  (biproduct.uniqueUpToIso _ (limitBiconeOfUnique f).isBilimit).symm
#align category_theory.limits.biproduct_unique_iso CategoryTheory.Limits.biproductUniqueIso

end

variable {C}

/-- A binary bicone for a pair of objects `P Q : C` consists of the cone point `X`,
maps from `X` to both `P` and `Q`, and maps from both `P` and `Q` to `X`,
so that `inl ≫ fst = 𝟙 P`, `inl ≫ snd = 0`, `inr ≫ fst = 0`, and `inr ≫ snd = 𝟙 Q`
-/
-- @[nolint has_nonempty_instance] Porting note: removed
structure BinaryBicone (P Q : C) where
  pt : C
  fst : pt ⟶ P
  snd : pt ⟶ Q
  inl : P ⟶ pt
  inr : Q ⟶ pt
  inl_fst : inl ≫ fst = 𝟙 P := by aesop
  inl_snd : inl ≫ snd = 0 := by aesop
  inr_fst : inr ≫ fst = 0 := by aesop
  inr_snd : inr ≫ snd = 𝟙 Q := by aesop
#align category_theory.limits.binary_bicone CategoryTheory.Limits.BinaryBicone
#align category_theory.limits.binary_bicone.inl_fst' CategoryTheory.Limits.BinaryBicone.inl_fst
#align category_theory.limits.binary_bicone.inl_snd' CategoryTheory.Limits.BinaryBicone.inl_snd
#align category_theory.limits.binary_bicone.inr_fst' CategoryTheory.Limits.BinaryBicone.inr_fst
#align category_theory.limits.binary_bicone.inr_snd' CategoryTheory.Limits.BinaryBicone.inr_snd

attribute [inherit_doc BinaryBicone] BinaryBicone.pt BinaryBicone.fst BinaryBicone.snd
  BinaryBicone.inl BinaryBicone.inr BinaryBicone.inl_fst BinaryBicone.inl_snd
  BinaryBicone.inr_fst BinaryBicone.inr_snd

attribute [reassoc (attr := simp)]
  BinaryBicone.inl_fst BinaryBicone.inl_snd BinaryBicone.inr_fst BinaryBicone.inr_snd

namespace BinaryBicone

variable {P Q : C}

/-- Extract the cone from a binary bicone. -/
def toCone (c : BinaryBicone P Q) : Cone (pair P Q) :=
  BinaryFan.mk c.fst c.snd
#align category_theory.limits.binary_bicone.to_cone CategoryTheory.Limits.BinaryBicone.toCone

@[simp]
theorem toCone_pt (c : BinaryBicone P Q) : c.toCone.pt = c.pt := rfl
set_option linter.uppercaseLean3 false in
#align category_theory.limits.binary_bicone.to_cone_X CategoryTheory.Limits.BinaryBicone.toCone_pt

@[simp]
theorem toCone_π_app_left (c : BinaryBicone P Q) : c.toCone.π.app ⟨WalkingPair.left⟩ = c.fst :=
  rfl
#align category_theory.limits.binary_bicone.to_cone_π_app_left CategoryTheory.Limits.BinaryBicone.toCone_π_app_left

@[simp]
theorem toCone_π_app_right (c : BinaryBicone P Q) : c.toCone.π.app ⟨WalkingPair.right⟩ = c.snd :=
  rfl
#align category_theory.limits.binary_bicone.to_cone_π_app_right CategoryTheory.Limits.BinaryBicone.toCone_π_app_right

@[simp]
theorem binary_fan_fst_toCone (c : BinaryBicone P Q) : BinaryFan.fst c.toCone = c.fst := rfl
#align category_theory.limits.binary_bicone.binary_fan_fst_to_cone CategoryTheory.Limits.BinaryBicone.binary_fan_fst_toCone

@[simp]
theorem binary_fan_snd_toCone (c : BinaryBicone P Q) : BinaryFan.snd c.toCone = c.snd := rfl
#align category_theory.limits.binary_bicone.binary_fan_snd_to_cone CategoryTheory.Limits.BinaryBicone.binary_fan_snd_toCone

/-- Extract the cocone from a binary bicone. -/
def toCocone (c : BinaryBicone P Q) : Cocone (pair P Q) := BinaryCofan.mk c.inl c.inr
#align category_theory.limits.binary_bicone.to_cocone CategoryTheory.Limits.BinaryBicone.toCocone

@[simp]
theorem toCocone_pt (c : BinaryBicone P Q) : c.toCocone.pt = c.pt := rfl
set_option linter.uppercaseLean3 false in
#align category_theory.limits.binary_bicone.to_cocone_X CategoryTheory.Limits.BinaryBicone.toCocone_pt

@[simp]
theorem toCocone_ι_app_left (c : BinaryBicone P Q) : c.toCocone.ι.app ⟨WalkingPair.left⟩ = c.inl :=
  rfl
#align category_theory.limits.binary_bicone.to_cocone_ι_app_left CategoryTheory.Limits.BinaryBicone.toCocone_ι_app_left

@[simp]
theorem toCocone_ι_app_right (c : BinaryBicone P Q) :
    c.toCocone.ι.app ⟨WalkingPair.right⟩ = c.inr := rfl
#align category_theory.limits.binary_bicone.to_cocone_ι_app_right CategoryTheory.Limits.BinaryBicone.toCocone_ι_app_right

@[simp]
theorem binary_cofan_inl_toCocone (c : BinaryBicone P Q) : BinaryCofan.inl c.toCocone = c.inl :=
  rfl
#align category_theory.limits.binary_bicone.binary_cofan_inl_to_cocone CategoryTheory.Limits.BinaryBicone.binary_cofan_inl_toCocone

@[simp]
theorem binary_cofan_inr_toCocone (c : BinaryBicone P Q) : BinaryCofan.inr c.toCocone = c.inr :=
  rfl
#align category_theory.limits.binary_bicone.binary_cofan_inr_to_cocone CategoryTheory.Limits.BinaryBicone.binary_cofan_inr_toCocone

instance (c : BinaryBicone P Q) : IsSplitMono c.inl :=
  IsSplitMono.mk'
    { retraction := c.fst
      id := c.inl_fst }

instance (c : BinaryBicone P Q) : IsSplitMono c.inr :=
  IsSplitMono.mk'
    { retraction := c.snd
      id := c.inr_snd }

instance (c : BinaryBicone P Q) : IsSplitEpi c.fst :=
  IsSplitEpi.mk'
    { section_ := c.inl
      id := c.inl_fst }

instance (c : BinaryBicone P Q) : IsSplitEpi c.snd :=
  IsSplitEpi.mk'
    { section_ := c.inr
      id := c.inr_snd }

/-- Convert a `BinaryBicone` into a `Bicone` over a pair. -/
@[simps]
def toBicone {X Y : C} (b : BinaryBicone X Y) : Bicone (pairFunction X Y) where
  pt := b.pt
  π j := WalkingPair.casesOn j b.fst b.snd
  ι j := WalkingPair.casesOn j b.inl b.inr
  ι_π j j' := by
    rcases j with ⟨⟩ <;> rcases j' with ⟨⟩ <;> simp
#align category_theory.limits.binary_bicone.to_bicone CategoryTheory.Limits.BinaryBicone.toBicone

/-- A binary bicone is a limit cone if and only if the corresponding bicone is a limit cone. -/
def toBiconeIsLimit {X Y : C} (b : BinaryBicone X Y) :
    IsLimit b.toBicone.toCone ≃ IsLimit b.toCone :=
  IsLimit.equivIsoLimit <|
    Cones.ext (Iso.refl _) fun j => by
      cases' j with as; cases as <;> simp
#align category_theory.limits.binary_bicone.to_bicone_is_limit CategoryTheory.Limits.BinaryBicone.toBiconeIsLimit

/-- A binary bicone is a colimit cocone if and only if the corresponding bicone is a colimit
    cocone. -/
def toBiconeIsColimit {X Y : C} (b : BinaryBicone X Y) :
    IsColimit b.toBicone.toCocone ≃ IsColimit b.toCocone :=
  IsColimit.equivIsoColimit <|
    Cocones.ext (Iso.refl _) fun j => by
      cases' j with as; cases as <;> simp
#align category_theory.limits.binary_bicone.to_bicone_is_colimit CategoryTheory.Limits.BinaryBicone.toBiconeIsColimit

end BinaryBicone

namespace Bicone

/-- Convert a `Bicone` over a function on `WalkingPair` to a BinaryBicone. -/
@[simps]
def toBinaryBicone {X Y : C} (b : Bicone (pairFunction X Y)) : BinaryBicone X Y where
  pt := b.pt
  fst := b.π WalkingPair.left
  snd := b.π WalkingPair.right
  inl := b.ι WalkingPair.left
  inr := b.ι WalkingPair.right
  inl_fst := by simp [Bicone.ι_π]
  inr_fst := by simp [Bicone.ι_π]
  inl_snd := by simp [Bicone.ι_π]
  inr_snd := by simp [Bicone.ι_π]
#align category_theory.limits.bicone.to_binary_bicone CategoryTheory.Limits.Bicone.toBinaryBicone

/-- A bicone over a pair is a limit cone if and only if the corresponding binary bicone is a limit
    cone.  -/
def toBinaryBiconeIsLimit {X Y : C} (b : Bicone (pairFunction X Y)) :
    IsLimit b.toBinaryBicone.toCone ≃ IsLimit b.toCone :=
  IsLimit.equivIsoLimit <| Cones.ext (Iso.refl _) fun j => by rcases j with ⟨⟨⟩⟩ <;> simp
#align category_theory.limits.bicone.to_binary_bicone_is_limit CategoryTheory.Limits.Bicone.toBinaryBiconeIsLimit

/-- A bicone over a pair is a colimit cocone if and only if the corresponding binary bicone is a
    colimit cocone. -/
def toBinaryBiconeIsColimit {X Y : C} (b : Bicone (pairFunction X Y)) :
    IsColimit b.toBinaryBicone.toCocone ≃ IsColimit b.toCocone :=
  IsColimit.equivIsoColimit <| Cocones.ext (Iso.refl _) fun j => by rcases j with ⟨⟨⟩⟩ <;> simp
#align category_theory.limits.bicone.to_binary_bicone_is_colimit CategoryTheory.Limits.Bicone.toBinaryBiconeIsColimit

end Bicone

/-- Structure witnessing that a binary bicone is a limit cone and a limit cocone. -/
-- @[nolint has_nonempty_instance] Porting note: removed
structure BinaryBicone.IsBilimit {P Q : C} (b : BinaryBicone P Q) where
  isLimit : IsLimit b.toCone
  isColimit : IsColimit b.toCocone
#align category_theory.limits.binary_bicone.is_bilimit CategoryTheory.Limits.BinaryBicone.IsBilimit
#align category_theory.limits.binary_bicone.is_bilimit.is_limit CategoryTheory.Limits.BinaryBicone.IsBilimit.isLimit
#align category_theory.limits.binary_bicone.is_bilimit.is_colimit CategoryTheory.Limits.BinaryBicone.IsBilimit.isColimit

attribute [inherit_doc BinaryBicone.IsBilimit] BinaryBicone.IsBilimit.isLimit
  BinaryBicone.IsBilimit.isColimit

/-- A binary bicone is a bilimit bicone if and only if the corresponding bicone is a bilimit. -/
def BinaryBicone.toBiconeIsBilimit {X Y : C} (b : BinaryBicone X Y) :
    b.toBicone.IsBilimit ≃ b.IsBilimit where
  toFun h := ⟨b.toBiconeIsLimit h.isLimit, b.toBiconeIsColimit h.isColimit⟩
  invFun h := ⟨b.toBiconeIsLimit.symm h.isLimit, b.toBiconeIsColimit.symm h.isColimit⟩
  left_inv := fun ⟨h, h'⟩ => by dsimp only; simp
  right_inv := fun ⟨h, h'⟩ => by dsimp only; simp
#align category_theory.limits.binary_bicone.to_bicone_is_bilimit CategoryTheory.Limits.BinaryBicone.toBiconeIsBilimit

/-- A bicone over a pair is a bilimit bicone if and only if the corresponding binary bicone is a
    bilimit. -/
def Bicone.toBinaryBiconeIsBilimit {X Y : C} (b : Bicone (pairFunction X Y)) :
    b.toBinaryBicone.IsBilimit ≃ b.IsBilimit
    where
  toFun h := ⟨b.toBinaryBiconeIsLimit h.isLimit, b.toBinaryBiconeIsColimit h.isColimit⟩
  invFun h := ⟨b.toBinaryBiconeIsLimit.symm h.isLimit, b.toBinaryBiconeIsColimit.symm h.isColimit⟩
  left_inv := fun ⟨h, h'⟩ => by dsimp only; simp
  right_inv := fun ⟨h, h'⟩ => by dsimp only; simp
#align category_theory.limits.bicone.to_binary_bicone_is_bilimit CategoryTheory.Limits.Bicone.toBinaryBiconeIsBilimit

/-- A bicone over `P Q : C`, which is both a limit cone and a colimit cocone.
-/
-- @[nolint has_nonempty_instance] Porting note: removed
structure BinaryBiproductData (P Q : C) where
  bicone : BinaryBicone P Q
  isBilimit : bicone.IsBilimit
#align category_theory.limits.binary_biproduct_data CategoryTheory.Limits.BinaryBiproductData
#align category_theory.limits.binary_biproduct_data.is_bilimit CategoryTheory.Limits.BinaryBiproductData.isBilimit

attribute [inherit_doc BinaryBiproductData] BinaryBiproductData.bicone
  BinaryBiproductData.isBilimit

/-- `HasBinaryBiproduct P Q` expresses the mere existence of a bicone which is
simultaneously a limit and a colimit of the diagram `pair P Q`.
-/
class HasBinaryBiproduct (P Q : C) : Prop where mk' ::
  exists_binary_biproduct : Nonempty (BinaryBiproductData P Q)
#align category_theory.limits.has_binary_biproduct CategoryTheory.Limits.HasBinaryBiproduct

attribute [inherit_doc HasBinaryBiproduct] HasBinaryBiproduct.exists_binary_biproduct

theorem HasBinaryBiproduct.mk {P Q : C} (d : BinaryBiproductData P Q) : HasBinaryBiproduct P Q :=
  ⟨Nonempty.intro d⟩
#align category_theory.limits.has_binary_biproduct.mk CategoryTheory.Limits.HasBinaryBiproduct.mk

/--
Use the axiom of choice to extract explicit `BinaryBiproductData F` from `HasBinaryBiproduct F`.
-/
def getBinaryBiproductData (P Q : C) [HasBinaryBiproduct P Q] : BinaryBiproductData P Q :=
  Classical.choice HasBinaryBiproduct.exists_binary_biproduct
#align category_theory.limits.get_binary_biproduct_data CategoryTheory.Limits.getBinaryBiproductData

/-- A bicone for `P Q ` which is both a limit cone and a colimit cocone. -/
def BinaryBiproduct.bicone (P Q : C) [HasBinaryBiproduct P Q] : BinaryBicone P Q :=
  (getBinaryBiproductData P Q).bicone
#align category_theory.limits.binary_biproduct.bicone CategoryTheory.Limits.BinaryBiproduct.bicone

/-- `BinaryBiproduct.bicone P Q` is a limit bicone. -/
def BinaryBiproduct.isBilimit (P Q : C) [HasBinaryBiproduct P Q] :
    (BinaryBiproduct.bicone P Q).IsBilimit :=
  (getBinaryBiproductData P Q).isBilimit
#align category_theory.limits.binary_biproduct.is_bilimit CategoryTheory.Limits.BinaryBiproduct.isBilimit

/-- `BinaryBiproduct.bicone P Q` is a limit cone. -/
def BinaryBiproduct.isLimit (P Q : C) [HasBinaryBiproduct P Q] :
    IsLimit (BinaryBiproduct.bicone P Q).toCone :=
  (getBinaryBiproductData P Q).isBilimit.isLimit
#align category_theory.limits.binary_biproduct.is_limit CategoryTheory.Limits.BinaryBiproduct.isLimit

/-- `BinaryBiproduct.bicone P Q` is a colimit cocone. -/
def BinaryBiproduct.isColimit (P Q : C) [HasBinaryBiproduct P Q] :
    IsColimit (BinaryBiproduct.bicone P Q).toCocone :=
  (getBinaryBiproductData P Q).isBilimit.isColimit
#align category_theory.limits.binary_biproduct.is_colimit CategoryTheory.Limits.BinaryBiproduct.isColimit

section

variable (C)

/-- `HasBinaryBiproducts C` represents the existence of a bicone which is
simultaneously a limit and a colimit of the diagram `pair P Q`, for every `P Q : C`.
-/
class HasBinaryBiproducts : Prop where
  has_binary_biproduct : ∀ P Q : C, HasBinaryBiproduct P Q
#align category_theory.limits.has_binary_biproducts CategoryTheory.Limits.HasBinaryBiproducts

attribute [instance 100] HasBinaryBiproducts.has_binary_biproduct

/-- A category with finite biproducts has binary biproducts.

This is not an instance as typically in concrete categories there will be
an alternative construction with nicer definitional properties.
-/
theorem hasBinaryBiproducts_of_finite_biproducts [HasFiniteBiproducts C] : HasBinaryBiproducts C :=
  {
    has_binary_biproduct := fun P Q =>
      HasBinaryBiproduct.mk
        { bicone := (biproduct.bicone (pairFunction P Q)).toBinaryBicone
          isBilimit := (Bicone.toBinaryBiconeIsBilimit _).symm (biproduct.isBilimit _) } }
#align category_theory.limits.has_binary_biproducts_of_finite_biproducts CategoryTheory.Limits.hasBinaryBiproducts_of_finite_biproducts

end

variable {P Q : C}

instance HasBinaryBiproduct.hasLimit_pair [HasBinaryBiproduct P Q] : HasLimit (pair P Q) :=
  HasLimit.mk ⟨_, BinaryBiproduct.isLimit P Q⟩
#align category_theory.limits.has_binary_biproduct.has_limit_pair CategoryTheory.Limits.HasBinaryBiproduct.hasLimit_pair

instance HasBinaryBiproduct.hasColimit_pair [HasBinaryBiproduct P Q] : HasColimit (pair P Q) :=
  HasColimit.mk ⟨_, BinaryBiproduct.isColimit P Q⟩
#align category_theory.limits.has_binary_biproduct.has_colimit_pair CategoryTheory.Limits.HasBinaryBiproduct.hasColimit_pair

instance (priority := 100) hasBinaryProducts_of_hasBinaryBiproducts [HasBinaryBiproducts C] :
    HasBinaryProducts C where
  has_limit F := hasLimitOfIso (diagramIsoPair F).symm
#align category_theory.limits.has_binary_products_of_has_binary_biproducts CategoryTheory.Limits.hasBinaryProducts_of_hasBinaryBiproducts

instance (priority := 100) hasBinaryCoproducts_of_hasBinaryBiproducts [HasBinaryBiproducts C] :
    HasBinaryCoproducts C where
  has_colimit F := hasColimitOfIso (diagramIsoPair F)
#align category_theory.limits.has_binary_coproducts_of_has_binary_biproducts CategoryTheory.Limits.hasBinaryCoproducts_of_hasBinaryBiproducts

/-- The isomorphism between the specified binary product and the specified binary coproduct for
a pair for a binary biproduct.
-/
def biprodIso (X Y : C) [HasBinaryBiproduct X Y] : Limits.prod X Y ≅ Limits.coprod X Y :=
  (IsLimit.conePointUniqueUpToIso (limit.isLimit _) (BinaryBiproduct.isLimit X Y)).trans <|
    IsColimit.coconePointUniqueUpToIso (BinaryBiproduct.isColimit X Y) (colimit.isColimit _)
#align category_theory.limits.biprod_iso CategoryTheory.Limits.biprodIso

/-- An arbitrary choice of biproduct of a pair of objects. -/
abbrev biprod (X Y : C) [HasBinaryBiproduct X Y] :=
  (BinaryBiproduct.bicone X Y).pt
#align category_theory.limits.biprod CategoryTheory.Limits.biprod

@[inherit_doc biprod]
notation:20 X " ⊞ " Y:20 => biprod X Y

/-- The projection onto the first summand of a binary biproduct. -/
abbrev biprod.fst {X Y : C} [HasBinaryBiproduct X Y] : X ⊞ Y ⟶ X :=
  (BinaryBiproduct.bicone X Y).fst
#align category_theory.limits.biprod.fst CategoryTheory.Limits.biprod.fst

/-- The projection onto the second summand of a binary biproduct. -/
abbrev biprod.snd {X Y : C} [HasBinaryBiproduct X Y] : X ⊞ Y ⟶ Y :=
  (BinaryBiproduct.bicone X Y).snd
#align category_theory.limits.biprod.snd CategoryTheory.Limits.biprod.snd

/-- The inclusion into the first summand of a binary biproduct. -/
abbrev biprod.inl {X Y : C} [HasBinaryBiproduct X Y] : X ⟶ X ⊞ Y :=
  (BinaryBiproduct.bicone X Y).inl
#align category_theory.limits.biprod.inl CategoryTheory.Limits.biprod.inl

/-- The inclusion into the second summand of a binary biproduct. -/
abbrev biprod.inr {X Y : C} [HasBinaryBiproduct X Y] : Y ⟶ X ⊞ Y :=
  (BinaryBiproduct.bicone X Y).inr
#align category_theory.limits.biprod.inr CategoryTheory.Limits.biprod.inr

section

variable {X Y : C} [HasBinaryBiproduct X Y]

@[simp]
theorem BinaryBiproduct.bicone_fst : (BinaryBiproduct.bicone X Y).fst = biprod.fst :=
  rfl
#align category_theory.limits.binary_biproduct.bicone_fst CategoryTheory.Limits.BinaryBiproduct.bicone_fst

@[simp]
theorem BinaryBiproduct.bicone_snd : (BinaryBiproduct.bicone X Y).snd = biprod.snd :=
  rfl
#align category_theory.limits.binary_biproduct.bicone_snd CategoryTheory.Limits.BinaryBiproduct.bicone_snd

@[simp]
theorem BinaryBiproduct.bicone_inl : (BinaryBiproduct.bicone X Y).inl = biprod.inl :=
  rfl
#align category_theory.limits.binary_biproduct.bicone_inl CategoryTheory.Limits.BinaryBiproduct.bicone_inl

@[simp]
theorem BinaryBiproduct.bicone_inr : (BinaryBiproduct.bicone X Y).inr = biprod.inr :=
  rfl
#align category_theory.limits.binary_biproduct.bicone_inr CategoryTheory.Limits.BinaryBiproduct.bicone_inr

end

@[reassoc] -- Porting note: simp can solve both versions
theorem biprod.inl_fst {X Y : C} [HasBinaryBiproduct X Y] :
    (biprod.inl : X ⟶ X ⊞ Y) ≫ (biprod.fst : X ⊞ Y ⟶ X) = 𝟙 X :=
  (BinaryBiproduct.bicone X Y).inl_fst
#align category_theory.limits.biprod.inl_fst CategoryTheory.Limits.biprod.inl_fst

@[reassoc] -- Porting note: simp can solve both versions
theorem biprod.inl_snd {X Y : C} [HasBinaryBiproduct X Y] :
    (biprod.inl : X ⟶ X ⊞ Y) ≫ (biprod.snd : X ⊞ Y ⟶ Y) = 0 :=
  (BinaryBiproduct.bicone X Y).inl_snd
#align category_theory.limits.biprod.inl_snd CategoryTheory.Limits.biprod.inl_snd

@[reassoc] -- Porting note: simp can solve both versions
theorem biprod.inr_fst {X Y : C} [HasBinaryBiproduct X Y] :
    (biprod.inr : Y ⟶ X ⊞ Y) ≫ (biprod.fst : X ⊞ Y ⟶ X) = 0 :=
  (BinaryBiproduct.bicone X Y).inr_fst
#align category_theory.limits.biprod.inr_fst CategoryTheory.Limits.biprod.inr_fst

@[reassoc] -- Porting note: simp can solve both versions
theorem biprod.inr_snd {X Y : C} [HasBinaryBiproduct X Y] :
    (biprod.inr : Y ⟶ X ⊞ Y) ≫ (biprod.snd : X ⊞ Y ⟶ Y) = 𝟙 Y :=
  (BinaryBiproduct.bicone X Y).inr_snd
#align category_theory.limits.biprod.inr_snd CategoryTheory.Limits.biprod.inr_snd

/-- Given a pair of maps into the summands of a binary biproduct,
we obtain a map into the binary biproduct. -/
abbrev biprod.lift {W X Y : C} [HasBinaryBiproduct X Y] (f : W ⟶ X) (g : W ⟶ Y) : W ⟶ X ⊞ Y :=
  (BinaryBiproduct.isLimit X Y).lift (BinaryFan.mk f g)
#align category_theory.limits.biprod.lift CategoryTheory.Limits.biprod.lift

/-- Given a pair of maps out of the summands of a binary biproduct,
we obtain a map out of the binary biproduct. -/
abbrev biprod.desc {W X Y : C} [HasBinaryBiproduct X Y] (f : X ⟶ W) (g : Y ⟶ W) : X ⊞ Y ⟶ W :=
  (BinaryBiproduct.isColimit X Y).desc (BinaryCofan.mk f g)
#align category_theory.limits.biprod.desc CategoryTheory.Limits.biprod.desc

@[reassoc (attr := simp)]
theorem biprod.lift_fst {W X Y : C} [HasBinaryBiproduct X Y] (f : W ⟶ X) (g : W ⟶ Y) :
    biprod.lift f g ≫ biprod.fst = f :=
  (BinaryBiproduct.isLimit X Y).fac _ ⟨WalkingPair.left⟩
#align category_theory.limits.biprod.lift_fst CategoryTheory.Limits.biprod.lift_fst

@[reassoc (attr := simp)]
theorem biprod.lift_snd {W X Y : C} [HasBinaryBiproduct X Y] (f : W ⟶ X) (g : W ⟶ Y) :
    biprod.lift f g ≫ biprod.snd = g :=
  (BinaryBiproduct.isLimit X Y).fac _ ⟨WalkingPair.right⟩
#align category_theory.limits.biprod.lift_snd CategoryTheory.Limits.biprod.lift_snd

@[reassoc (attr := simp)]
theorem biprod.inl_desc {W X Y : C} [HasBinaryBiproduct X Y] (f : X ⟶ W) (g : Y ⟶ W) :
    biprod.inl ≫ biprod.desc f g = f :=
  (BinaryBiproduct.isColimit X Y).fac _ ⟨WalkingPair.left⟩
#align category_theory.limits.biprod.inl_desc CategoryTheory.Limits.biprod.inl_desc

@[reassoc (attr := simp)]
theorem biprod.inr_desc {W X Y : C} [HasBinaryBiproduct X Y] (f : X ⟶ W) (g : Y ⟶ W) :
    biprod.inr ≫ biprod.desc f g = g :=
  (BinaryBiproduct.isColimit X Y).fac _ ⟨WalkingPair.right⟩
#align category_theory.limits.biprod.inr_desc CategoryTheory.Limits.biprod.inr_desc

instance biprod.mono_lift_of_mono_left {W X Y : C} [HasBinaryBiproduct X Y] (f : W ⟶ X) (g : W ⟶ Y)
    [Mono f] : Mono (biprod.lift f g) :=
  mono_of_mono_fac <| biprod.lift_fst _ _
#align category_theory.limits.biprod.mono_lift_of_mono_left CategoryTheory.Limits.biprod.mono_lift_of_mono_left

instance biprod.mono_lift_of_mono_right {W X Y : C} [HasBinaryBiproduct X Y] (f : W ⟶ X) (g : W ⟶ Y)
    [Mono g] : Mono (biprod.lift f g) :=
  mono_of_mono_fac <| biprod.lift_snd _ _
#align category_theory.limits.biprod.mono_lift_of_mono_right CategoryTheory.Limits.biprod.mono_lift_of_mono_right

instance biprod.epi_desc_of_epi_left {W X Y : C} [HasBinaryBiproduct X Y] (f : X ⟶ W) (g : Y ⟶ W)
    [Epi f] : Epi (biprod.desc f g) :=
  epi_of_epi_fac <| biprod.inl_desc _ _
#align category_theory.limits.biprod.epi_desc_of_epi_left CategoryTheory.Limits.biprod.epi_desc_of_epi_left

instance biprod.epi_desc_of_epi_right {W X Y : C} [HasBinaryBiproduct X Y] (f : X ⟶ W) (g : Y ⟶ W)
    [Epi g] : Epi (biprod.desc f g) :=
  epi_of_epi_fac <| biprod.inr_desc _ _
#align category_theory.limits.biprod.epi_desc_of_epi_right CategoryTheory.Limits.biprod.epi_desc_of_epi_right

/-- Given a pair of maps between the summands of a pair of binary biproducts,
we obtain a map between the binary biproducts. -/
abbrev biprod.map {W X Y Z : C} [HasBinaryBiproduct W X] [HasBinaryBiproduct Y Z] (f : W ⟶ Y)
    (g : X ⟶ Z) : W ⊞ X ⟶ Y ⊞ Z :=
  IsLimit.map (BinaryBiproduct.bicone W X).toCone (BinaryBiproduct.isLimit Y Z)
    (@mapPair _ _ (pair W X) (pair Y Z) f g)
#align category_theory.limits.biprod.map CategoryTheory.Limits.biprod.map

/-- An alternative to `biprod.map` constructed via colimits.
This construction only exists in order to show it is equal to `biprod.map`. -/
abbrev biprod.map' {W X Y Z : C} [HasBinaryBiproduct W X] [HasBinaryBiproduct Y Z] (f : W ⟶ Y)
    (g : X ⟶ Z) : W ⊞ X ⟶ Y ⊞ Z :=
  IsColimit.map (BinaryBiproduct.isColimit W X) (BinaryBiproduct.bicone Y Z).toCocone
    (@mapPair _ _ (pair W X) (pair Y Z) f g)
#align category_theory.limits.biprod.map' CategoryTheory.Limits.biprod.map'

@[ext]
theorem biprod.hom_ext {X Y Z : C} [HasBinaryBiproduct X Y] (f g : Z ⟶ X ⊞ Y)
    (h₀ : f ≫ biprod.fst = g ≫ biprod.fst) (h₁ : f ≫ biprod.snd = g ≫ biprod.snd) : f = g :=
  BinaryFan.IsLimit.hom_ext (BinaryBiproduct.isLimit X Y) h₀ h₁
#align category_theory.limits.biprod.hom_ext CategoryTheory.Limits.biprod.hom_ext

@[ext]
theorem biprod.hom_ext' {X Y Z : C} [HasBinaryBiproduct X Y] (f g : X ⊞ Y ⟶ Z)
    (h₀ : biprod.inl ≫ f = biprod.inl ≫ g) (h₁ : biprod.inr ≫ f = biprod.inr ≫ g) : f = g :=
  BinaryCofan.IsColimit.hom_ext (BinaryBiproduct.isColimit X Y) h₀ h₁
#align category_theory.limits.biprod.hom_ext' CategoryTheory.Limits.biprod.hom_ext'

/-- The canonical isomorphism between the chosen biproduct and the chosen product. -/
def biprod.isoProd (X Y : C) [HasBinaryBiproduct X Y] : X ⊞ Y ≅ X ⨯ Y :=
  IsLimit.conePointUniqueUpToIso (BinaryBiproduct.isLimit X Y) (limit.isLimit _)
#align category_theory.limits.biprod.iso_prod CategoryTheory.Limits.biprod.isoProd

@[simp]
theorem biprod.isoProd_hom {X Y : C} [HasBinaryBiproduct X Y] :
    (biprod.isoProd X Y).hom = prod.lift biprod.fst biprod.snd := by
      ext <;> simp [biprod.isoProd]
#align category_theory.limits.biprod.iso_prod_hom CategoryTheory.Limits.biprod.isoProd_hom

@[simp]
theorem biprod.isoProd_inv {X Y : C} [HasBinaryBiproduct X Y] :
    (biprod.isoProd X Y).inv = biprod.lift prod.fst prod.snd := by
  ext <;> simp [Iso.inv_comp_eq]
#align category_theory.limits.biprod.iso_prod_inv CategoryTheory.Limits.biprod.isoProd_inv

/-- The canonical isomorphism between the chosen biproduct and the chosen coproduct. -/
def biprod.isoCoprod (X Y : C) [HasBinaryBiproduct X Y] : X ⊞ Y ≅ X ⨿ Y :=
  IsColimit.coconePointUniqueUpToIso (BinaryBiproduct.isColimit X Y) (colimit.isColimit _)
#align category_theory.limits.biprod.iso_coprod CategoryTheory.Limits.biprod.isoCoprod

@[simp]
theorem biprod.isoCoprod_inv {X Y : C} [HasBinaryBiproduct X Y] :
    (biprod.isoCoprod X Y).inv = coprod.desc biprod.inl biprod.inr := by
  ext <;> simp [biprod.isoCoprod]
#align category_theory.limits.biprod.iso_coprod_inv CategoryTheory.Limits.biprod.isoCoprod_inv

@[simp]
theorem biprod_isoCoprod_hom {X Y : C} [HasBinaryBiproduct X Y] :
    (biprod.isoCoprod X Y).hom = biprod.desc coprod.inl coprod.inr := by
  ext <;> simp [← Iso.eq_comp_inv]
#align category_theory.limits.biprod_iso_coprod_hom CategoryTheory.Limits.biprod_isoCoprod_hom

theorem biprod.map_eq_map' {W X Y Z : C} [HasBinaryBiproduct W X] [HasBinaryBiproduct Y Z]
    (f : W ⟶ Y) (g : X ⟶ Z) : biprod.map f g = biprod.map' f g := by
  ext
  · simp only [mapPair_left, IsColimit.ι_map, IsLimit.map_π, biprod.inl_fst_assoc,
      Category.assoc, ← BinaryBicone.toCone_π_app_left, ← BinaryBiproduct.bicone_fst, ←
      BinaryBicone.toCocone_ι_app_left, ← BinaryBiproduct.bicone_inl];
    dsimp; simp
  · simp only [mapPair_left, IsColimit.ι_map, IsLimit.map_π, zero_comp, biprod.inl_snd_assoc,
      Category.assoc, ← BinaryBicone.toCone_π_app_right, ← BinaryBiproduct.bicone_snd, ←
      BinaryBicone.toCocone_ι_app_left, ← BinaryBiproduct.bicone_inl]
    simp
  · simp only [mapPair_right, biprod.inr_fst_assoc, IsColimit.ι_map, IsLimit.map_π, zero_comp,
      Category.assoc, ← BinaryBicone.toCone_π_app_left, ← BinaryBiproduct.bicone_fst, ←
      BinaryBicone.toCocone_ι_app_right, ← BinaryBiproduct.bicone_inr]
    simp
  · simp only [mapPair_right, IsColimit.ι_map, IsLimit.map_π, biprod.inr_snd_assoc,
      Category.assoc, ← BinaryBicone.toCone_π_app_right, ← BinaryBiproduct.bicone_snd, ←
      BinaryBicone.toCocone_ι_app_right, ← BinaryBiproduct.bicone_inr]
    simp
#align category_theory.limits.biprod.map_eq_map' CategoryTheory.Limits.biprod.map_eq_map'

instance biprod.inl_mono {X Y : C} [HasBinaryBiproduct X Y] :
    IsSplitMono (biprod.inl : X ⟶ X ⊞ Y) :=
  IsSplitMono.mk' { retraction := biprod.fst }
#align category_theory.limits.biprod.inl_mono CategoryTheory.Limits.biprod.inl_mono

instance biprod.inr_mono {X Y : C} [HasBinaryBiproduct X Y] :
    IsSplitMono (biprod.inr : Y ⟶ X ⊞ Y) :=
  IsSplitMono.mk' { retraction := biprod.snd }
#align category_theory.limits.biprod.inr_mono CategoryTheory.Limits.biprod.inr_mono

instance biprod.fst_epi {X Y : C} [HasBinaryBiproduct X Y] : IsSplitEpi (biprod.fst : X ⊞ Y ⟶ X) :=
  IsSplitEpi.mk' { section_ := biprod.inl }
#align category_theory.limits.biprod.fst_epi CategoryTheory.Limits.biprod.fst_epi

instance biprod.snd_epi {X Y : C} [HasBinaryBiproduct X Y] : IsSplitEpi (biprod.snd : X ⊞ Y ⟶ Y) :=
  IsSplitEpi.mk' { section_ := biprod.inr }
#align category_theory.limits.biprod.snd_epi CategoryTheory.Limits.biprod.snd_epi

@[reassoc (attr := simp)]
theorem biprod.map_fst {W X Y Z : C} [HasBinaryBiproduct W X] [HasBinaryBiproduct Y Z] (f : W ⟶ Y)
    (g : X ⟶ Z) : biprod.map f g ≫ biprod.fst = biprod.fst ≫ f :=
  IsLimit.map_π _ _ _ (⟨WalkingPair.left⟩ : Discrete WalkingPair)
#align category_theory.limits.biprod.map_fst CategoryTheory.Limits.biprod.map_fst

@[reassoc (attr := simp)]
theorem biprod.map_snd {W X Y Z : C} [HasBinaryBiproduct W X] [HasBinaryBiproduct Y Z] (f : W ⟶ Y)
    (g : X ⟶ Z) : biprod.map f g ≫ biprod.snd = biprod.snd ≫ g :=
  IsLimit.map_π _ _ _ (⟨WalkingPair.right⟩ : Discrete WalkingPair)
#align category_theory.limits.biprod.map_snd CategoryTheory.Limits.biprod.map_snd

-- Because `biprod.map` is defined in terms of `lim` rather than `colim`,
-- we need to provide additional `simp` lemmas.
@[reassoc (attr := simp)]
theorem biprod.inl_map {W X Y Z : C} [HasBinaryBiproduct W X] [HasBinaryBiproduct Y Z] (f : W ⟶ Y)
    (g : X ⟶ Z) : biprod.inl ≫ biprod.map f g = f ≫ biprod.inl := by
  rw [biprod.map_eq_map']
  exact IsColimit.ι_map (BinaryBiproduct.isColimit W X) _ _ ⟨WalkingPair.left⟩
#align category_theory.limits.biprod.inl_map CategoryTheory.Limits.biprod.inl_map

@[reassoc (attr := simp)]
theorem biprod.inr_map {W X Y Z : C} [HasBinaryBiproduct W X] [HasBinaryBiproduct Y Z] (f : W ⟶ Y)
    (g : X ⟶ Z) : biprod.inr ≫ biprod.map f g = g ≫ biprod.inr := by
  rw [biprod.map_eq_map']
  exact IsColimit.ι_map (BinaryBiproduct.isColimit W X) _ _ ⟨WalkingPair.right⟩
#align category_theory.limits.biprod.inr_map CategoryTheory.Limits.biprod.inr_map

/-- Given a pair of isomorphisms between the summands of a pair of binary biproducts,
we obtain an isomorphism between the binary biproducts. -/
@[simps]
def biprod.mapIso {W X Y Z : C} [HasBinaryBiproduct W X] [HasBinaryBiproduct Y Z] (f : W ≅ Y)
    (g : X ≅ Z) : W ⊞ X ≅ Y ⊞ Z where
  hom := biprod.map f.hom g.hom
  inv := biprod.map f.inv g.inv
#align category_theory.limits.biprod.map_iso CategoryTheory.Limits.biprod.mapIso

/-- Auxiliary lemma for `biprod.uniqueUpToIso`. -/
theorem biprod.conePointUniqueUpToIso_hom (X Y : C) [HasBinaryBiproduct X Y] {b : BinaryBicone X Y}
    (hb : b.IsBilimit) :
    (hb.isLimit.conePointUniqueUpToIso (BinaryBiproduct.isLimit _ _)).hom =
      biprod.lift b.fst b.snd := rfl
#align category_theory.limits.biprod.cone_point_unique_up_to_iso_hom CategoryTheory.Limits.biprod.conePointUniqueUpToIso_hom

/-- Auxiliary lemma for `biprod.uniqueUpToIso`. -/
theorem biprod.conePointUniqueUpToIso_inv (X Y : C) [HasBinaryBiproduct X Y] {b : BinaryBicone X Y}
    (hb : b.IsBilimit) :
    (hb.isLimit.conePointUniqueUpToIso (BinaryBiproduct.isLimit _ _)).inv =
      biprod.desc b.inl b.inr := by
  refine' biprod.hom_ext' _ _ (hb.isLimit.hom_ext fun j => _) (hb.isLimit.hom_ext fun j => _)
  all_goals
    simp only [Category.assoc, IsLimit.conePointUniqueUpToIso_inv_comp]
    rcases j with ⟨⟨⟩⟩
  all_goals simp
#align category_theory.limits.biprod.cone_point_unique_up_to_iso_inv CategoryTheory.Limits.biprod.conePointUniqueUpToIso_inv

/-- Binary biproducts are unique up to isomorphism. This already follows because bilimits are
    limits, but in the case of biproducts we can give an isomorphism with particularly nice
    definitional properties, namely that `biprod.lift b.fst b.snd` and `biprod.desc b.inl b.inr`
    are inverses of each other. -/
@[simps]
def biprod.uniqueUpToIso (X Y : C) [HasBinaryBiproduct X Y] {b : BinaryBicone X Y}
    (hb : b.IsBilimit) : b.pt ≅ X ⊞ Y where
  hom := biprod.lift b.fst b.snd
  inv := biprod.desc b.inl b.inr
  hom_inv_id := by
    rw [← biprod.conePointUniqueUpToIso_hom X Y hb, ←
      biprod.conePointUniqueUpToIso_inv X Y hb, Iso.hom_inv_id]
  inv_hom_id := by
    rw [← biprod.conePointUniqueUpToIso_hom X Y hb, ←
      biprod.conePointUniqueUpToIso_inv X Y hb, Iso.inv_hom_id]
#align category_theory.limits.biprod.unique_up_to_iso CategoryTheory.Limits.biprod.uniqueUpToIso

-- There are three further variations,
-- about `IsIso biprod.inr`, `IsIso biprod.fst` and `IsIso biprod.snd`,
-- but any one suffices to prove `indecomposable_of_simple`
-- and they are likely not separately useful.
theorem biprod.isIso_inl_iff_id_eq_fst_comp_inl (X Y : C) [HasBinaryBiproduct X Y] :
    IsIso (biprod.inl : X ⟶ X ⊞ Y) ↔ 𝟙 (X ⊞ Y) = biprod.fst ≫ biprod.inl := by
  constructor
  · intro h
    have := (cancel_epi (inv biprod.inl : X ⊞ Y ⟶ X)).2 <| @biprod.inl_fst _ _ _ X Y _
    rw [IsIso.inv_hom_id_assoc, Category.comp_id] at this
    rw [this, IsIso.inv_hom_id]
  · intro h
    exact ⟨⟨biprod.fst, biprod.inl_fst, h.symm⟩⟩
#align category_theory.limits.biprod.is_iso_inl_iff_id_eq_fst_comp_inl CategoryTheory.Limits.biprod.isIso_inl_iff_id_eq_fst_comp_inl

section BiprodKernel

section BinaryBicone

variable {X Y : C} (c : BinaryBicone X Y)

/-- A kernel fork for the kernel of `BinaryBicone.fst`. It consists of the morphism
`BinaryBicone.inr`. -/
def BinaryBicone.fstKernelFork : KernelFork c.fst :=
  KernelFork.ofι c.inr c.inr_fst
#align category_theory.limits.binary_bicone.fst_kernel_fork CategoryTheory.Limits.BinaryBicone.fstKernelFork

@[simp]
theorem BinaryBicone.fstKernelFork_ι : (BinaryBicone.fstKernelFork c).ι = c.inr := rfl
#align category_theory.limits.binary_bicone.fst_kernel_fork_ι CategoryTheory.Limits.BinaryBicone.fstKernelFork_ι

/-- A kernel fork for the kernel of `BinaryBicone.snd`. It consists of the morphism
`BinaryBicone.inl`. -/
def BinaryBicone.sndKernelFork : KernelFork c.snd :=
  KernelFork.ofι c.inl c.inl_snd
#align category_theory.limits.binary_bicone.snd_kernel_fork CategoryTheory.Limits.BinaryBicone.sndKernelFork

@[simp]
theorem BinaryBicone.sndKernelFork_ι : (BinaryBicone.sndKernelFork c).ι = c.inl := rfl
#align category_theory.limits.binary_bicone.snd_kernel_fork_ι CategoryTheory.Limits.BinaryBicone.sndKernelFork_ι

/-- A cokernel cofork for the cokernel of `BinaryBicone.inl`. It consists of the morphism
`BinaryBicone.snd`. -/
def BinaryBicone.inlCokernelCofork : CokernelCofork c.inl :=
  CokernelCofork.ofπ c.snd c.inl_snd
#align category_theory.limits.binary_bicone.inl_cokernel_cofork CategoryTheory.Limits.BinaryBicone.inlCokernelCofork

@[simp]
theorem BinaryBicone.inlCokernelCofork_π : (BinaryBicone.inlCokernelCofork c).π = c.snd := rfl
#align category_theory.limits.binary_bicone.inl_cokernel_cofork_π CategoryTheory.Limits.BinaryBicone.inlCokernelCofork_π

/-- A cokernel cofork for the cokernel of `BinaryBicone.inr`. It consists of the morphism
`BinaryBicone.fst`. -/
def BinaryBicone.inrCokernelCofork : CokernelCofork c.inr :=
  CokernelCofork.ofπ c.fst c.inr_fst
#align category_theory.limits.binary_bicone.inr_cokernel_cofork CategoryTheory.Limits.BinaryBicone.inrCokernelCofork

@[simp]
theorem BinaryBicone.inrCokernelCofork_π : (BinaryBicone.inrCokernelCofork c).π = c.fst := rfl
#align category_theory.limits.binary_bicone.inr_cokernel_cofork_π CategoryTheory.Limits.BinaryBicone.inrCokernelCofork_π

variable {c}

/-- The fork defined in `BinaryBicone.fstKernelFork` is indeed a kernel. -/
def BinaryBicone.isLimitFstKernelFork (i : IsLimit c.toCone) : IsLimit c.fstKernelFork :=
  Fork.IsLimit.mk' _ fun s =>
    ⟨s.ι ≫ c.snd, by apply BinaryFan.IsLimit.hom_ext i <;> simp, fun hm => by simp [← hm]⟩
#align category_theory.limits.binary_bicone.is_limit_fst_kernel_fork CategoryTheory.Limits.BinaryBicone.isLimitFstKernelFork

/-- The fork defined in `BinaryBicone.sndKernelFork` is indeed a kernel. -/
def BinaryBicone.isLimitSndKernelFork (i : IsLimit c.toCone) : IsLimit c.sndKernelFork :=
  Fork.IsLimit.mk' _ fun s =>
    ⟨s.ι ≫ c.fst, by apply BinaryFan.IsLimit.hom_ext i <;> simp, fun hm => by simp [← hm]⟩
#align category_theory.limits.binary_bicone.is_limit_snd_kernel_fork CategoryTheory.Limits.BinaryBicone.isLimitSndKernelFork

/-- The cofork defined in `BinaryBicone.inlCokernelCofork` is indeed a cokernel. -/
def BinaryBicone.isColimitInlCokernelCofork (i : IsColimit c.toCocone) :
    IsColimit c.inlCokernelCofork :=
  Cofork.IsColimit.mk' _ fun s =>
    ⟨c.inr ≫ s.π, by apply BinaryCofan.IsColimit.hom_ext i <;> simp, fun hm => by simp [← hm]⟩
#align category_theory.limits.binary_bicone.is_colimit_inl_cokernel_cofork CategoryTheory.Limits.BinaryBicone.isColimitInlCokernelCofork

/-- The cofork defined in `BinaryBicone.inrCokernelCofork` is indeed a cokernel. -/
def BinaryBicone.isColimitInrCokernelCofork (i : IsColimit c.toCocone) :
    IsColimit c.inrCokernelCofork :=
  Cofork.IsColimit.mk' _ fun s =>
    ⟨c.inl ≫ s.π, by apply BinaryCofan.IsColimit.hom_ext i <;> simp, fun hm => by simp [← hm]⟩
#align category_theory.limits.binary_bicone.is_colimit_inr_cokernel_cofork CategoryTheory.Limits.BinaryBicone.isColimitInrCokernelCofork

end BinaryBicone

section HasBinaryBiproduct

variable (X Y : C) [HasBinaryBiproduct X Y]

/-- A kernel fork for the kernel of `biprod.fst`. It consists of the
morphism `biprod.inr`. -/
def biprod.fstKernelFork : KernelFork (biprod.fst : X ⊞ Y ⟶ X) :=
  BinaryBicone.fstKernelFork _
#align category_theory.limits.biprod.fst_kernel_fork CategoryTheory.Limits.biprod.fstKernelFork

@[simp]
theorem biprod.fstKernelFork_ι : Fork.ι (biprod.fstKernelFork X Y) = (biprod.inr : Y ⟶ X ⊞ Y) :=
  rfl
#align category_theory.limits.biprod.fst_kernel_fork_ι CategoryTheory.Limits.biprod.fstKernelFork_ι

/-- The fork `biprod.fstKernelFork` is indeed a limit.  -/
def biprod.isKernelFstKernelFork : IsLimit (biprod.fstKernelFork X Y) :=
  BinaryBicone.isLimitFstKernelFork (BinaryBiproduct.isLimit _ _)
#align category_theory.limits.biprod.is_kernel_fst_kernel_fork CategoryTheory.Limits.biprod.isKernelFstKernelFork

/-- A kernel fork for the kernel of `biprod.snd`. It consists of the
morphism `biprod.inl`. -/
def biprod.sndKernelFork : KernelFork (biprod.snd : X ⊞ Y ⟶ Y) :=
  BinaryBicone.sndKernelFork _
#align category_theory.limits.biprod.snd_kernel_fork CategoryTheory.Limits.biprod.sndKernelFork

@[simp]
theorem biprod.sndKernelFork_ι : Fork.ι (biprod.sndKernelFork X Y) = (biprod.inl : X ⟶ X ⊞ Y) :=
  rfl
#align category_theory.limits.biprod.snd_kernel_fork_ι CategoryTheory.Limits.biprod.sndKernelFork_ι

/-- The fork `biprod.sndKernelFork` is indeed a limit.  -/
def biprod.isKernelSndKernelFork : IsLimit (biprod.sndKernelFork X Y) :=
  BinaryBicone.isLimitSndKernelFork (BinaryBiproduct.isLimit _ _)
#align category_theory.limits.biprod.is_kernel_snd_kernel_fork CategoryTheory.Limits.biprod.isKernelSndKernelFork

/-- A cokernel cofork for the cokernel of `biprod.inl`. It consists of the
morphism `biprod.snd`. -/
def biprod.inlCokernelCofork : CokernelCofork (biprod.inl : X ⟶ X ⊞ Y) :=
  BinaryBicone.inlCokernelCofork _
#align category_theory.limits.biprod.inl_cokernel_cofork CategoryTheory.Limits.biprod.inlCokernelCofork

@[simp]
theorem biprod.inlCokernelCofork_π : Cofork.π (biprod.inlCokernelCofork X Y) = biprod.snd :=
  rfl
#align category_theory.limits.biprod.inl_cokernel_cofork_π CategoryTheory.Limits.biprod.inlCokernelCofork_π

/-- The cofork `biprod.inlCokernelFork` is indeed a colimit.  -/
def biprod.isCokernelInlCokernelFork : IsColimit (biprod.inlCokernelCofork X Y) :=
  BinaryBicone.isColimitInlCokernelCofork (BinaryBiproduct.isColimit _ _)
#align category_theory.limits.biprod.is_cokernel_inl_cokernel_fork CategoryTheory.Limits.biprod.isCokernelInlCokernelFork

/-- A cokernel cofork for the cokernel of `biprod.inr`. It consists of the
morphism `biprod.fst`. -/
def biprod.inrCokernelCofork : CokernelCofork (biprod.inr : Y ⟶ X ⊞ Y) :=
  BinaryBicone.inrCokernelCofork _
#align category_theory.limits.biprod.inr_cokernel_cofork CategoryTheory.Limits.biprod.inrCokernelCofork

@[simp]
theorem biprod.inrCokernelCofork_π : Cofork.π (biprod.inrCokernelCofork X Y) = biprod.fst :=
  rfl
#align category_theory.limits.biprod.inr_cokernel_cofork_π CategoryTheory.Limits.biprod.inrCokernelCofork_π

/-- The cofork `biprod.inrCokernelFork` is indeed a colimit.  -/
def biprod.isCokernelInrCokernelFork : IsColimit (biprod.inrCokernelCofork X Y) :=
  BinaryBicone.isColimitInrCokernelCofork (BinaryBiproduct.isColimit _ _)
#align category_theory.limits.biprod.is_cokernel_inr_cokernel_fork CategoryTheory.Limits.biprod.isCokernelInrCokernelFork

end HasBinaryBiproduct

variable {X Y : C} [HasBinaryBiproduct X Y]

instance : HasKernel (biprod.fst : X ⊞ Y ⟶ X) :=
  HasLimit.mk ⟨_, biprod.isKernelFstKernelFork X Y⟩

/-- The kernel of `biprod.fst : X ⊞ Y ⟶ X` is `Y`. -/
@[simps!]
def kernelBiprodFstIso : kernel (biprod.fst : X ⊞ Y ⟶ X) ≅ Y :=
  limit.isoLimitCone ⟨_, biprod.isKernelFstKernelFork X Y⟩
#align category_theory.limits.kernel_biprod_fst_iso CategoryTheory.Limits.kernelBiprodFstIso

instance : HasKernel (biprod.snd : X ⊞ Y ⟶ Y) :=
  HasLimit.mk ⟨_, biprod.isKernelSndKernelFork X Y⟩

/-- The kernel of `biprod.snd : X ⊞ Y ⟶ Y` is `X`. -/
@[simps!]
def kernelBiprodSndIso : kernel (biprod.snd : X ⊞ Y ⟶ Y) ≅ X :=
  limit.isoLimitCone ⟨_, biprod.isKernelSndKernelFork X Y⟩
#align category_theory.limits.kernel_biprod_snd_iso CategoryTheory.Limits.kernelBiprodSndIso

instance : HasCokernel (biprod.inl : X ⟶ X ⊞ Y) :=
  HasColimit.mk ⟨_, biprod.isCokernelInlCokernelFork X Y⟩

/-- The cokernel of `biprod.inl : X ⟶ X ⊞ Y` is `Y`. -/
@[simps!]
def cokernelBiprodInlIso : cokernel (biprod.inl : X ⟶ X ⊞ Y) ≅ Y :=
  colimit.isoColimitCocone ⟨_, biprod.isCokernelInlCokernelFork X Y⟩
#align category_theory.limits.cokernel_biprod_inl_iso CategoryTheory.Limits.cokernelBiprodInlIso

instance : HasCokernel (biprod.inr : Y ⟶ X ⊞ Y) :=
  HasColimit.mk ⟨_, biprod.isCokernelInrCokernelFork X Y⟩

/-- The cokernel of `biprod.inr : Y ⟶ X ⊞ Y` is `X`. -/
@[simps!]
def cokernelBiprodInrIso : cokernel (biprod.inr : Y ⟶ X ⊞ Y) ≅ X :=
  colimit.isoColimitCocone ⟨_, biprod.isCokernelInrCokernelFork X Y⟩
#align category_theory.limits.cokernel_biprod_inr_iso CategoryTheory.Limits.cokernelBiprodInrIso

end BiprodKernel

section IsZero

/-- If `Y` is a zero object, `X ≅ X ⊞ Y` for any `X`. -/
@[simps!]
def isoBiprodZero {X Y : C} [HasBinaryBiproduct X Y] (hY : IsZero Y) : X ≅ X ⊞ Y where
  hom := biprod.inl
  inv := biprod.fst
  inv_hom_id := by
    apply CategoryTheory.Limits.biprod.hom_ext <;>
      simp only [Category.assoc, biprod.inl_fst, Category.comp_id, Category.id_comp, biprod.inl_snd,
        comp_zero]
    apply hY.eq_of_tgt
#align category_theory.limits.iso_biprod_zero CategoryTheory.Limits.isoBiprodZero

/-- If `X` is a zero object, `Y ≅ X ⊞ Y` for any `Y`. -/
@[simps]
def isoZeroBiprod {X Y : C} [HasBinaryBiproduct X Y] (hY : IsZero X) : Y ≅ X ⊞ Y
    where
  hom := biprod.inr
  inv := biprod.snd
  inv_hom_id := by
    apply CategoryTheory.Limits.biprod.hom_ext <;>
      simp only [Category.assoc, biprod.inr_snd, Category.comp_id, Category.id_comp, biprod.inr_fst,
        comp_zero]
    apply hY.eq_of_tgt
#align category_theory.limits.iso_zero_biprod CategoryTheory.Limits.isoZeroBiprod

end IsZero

section

variable [HasBinaryBiproducts C]

/-- The braiding isomorphism which swaps a binary biproduct. -/
@[simps]
def biprod.braiding (P Q : C) : P ⊞ Q ≅ Q ⊞ P where
  hom := biprod.lift biprod.snd biprod.fst
  inv := biprod.lift biprod.snd biprod.fst
#align category_theory.limits.biprod.braiding CategoryTheory.Limits.biprod.braiding

/-- An alternative formula for the braiding isomorphism which swaps a binary biproduct,
using the fact that the biproduct is a coproduct.
-/
@[simps]
def biprod.braiding' (P Q : C) : P ⊞ Q ≅ Q ⊞ P where
  hom := biprod.desc biprod.inr biprod.inl
  inv := biprod.desc biprod.inr biprod.inl
#align category_theory.limits.biprod.braiding' CategoryTheory.Limits.biprod.braiding'

theorem biprod.braiding'_eq_braiding {P Q : C} : biprod.braiding' P Q = biprod.braiding P Q := by
  aesop_cat
#align category_theory.limits.biprod.braiding'_eq_braiding CategoryTheory.Limits.biprod.braiding'_eq_braiding

/-- The braiding isomorphism can be passed through a map by swapping the order. -/
@[reassoc]
theorem biprod.braid_natural {W X Y Z : C} (f : X ⟶ Y) (g : Z ⟶ W) :
    biprod.map f g ≫ (biprod.braiding _ _).hom = (biprod.braiding _ _).hom ≫ biprod.map g f := by
  aesop_cat
#align category_theory.limits.biprod.braid_natural CategoryTheory.Limits.biprod.braid_natural

@[reassoc]
theorem biprod.braiding_map_braiding {W X Y Z : C} (f : W ⟶ Y) (g : X ⟶ Z) :
    (biprod.braiding X W).hom ≫ biprod.map f g ≫ (biprod.braiding Y Z).hom = biprod.map g f := by
  aesop_cat
#align category_theory.limits.biprod.braiding_map_braiding CategoryTheory.Limits.biprod.braiding_map_braiding

@[reassoc (attr := simp)]
theorem biprod.symmetry' (P Q : C) :
    biprod.lift biprod.snd biprod.fst ≫ biprod.lift biprod.snd biprod.fst = 𝟙 (P ⊞ Q) := by
  aesop_cat
#align category_theory.limits.biprod.symmetry' CategoryTheory.Limits.biprod.symmetry'

/-- The braiding isomorphism is symmetric. -/
@[reassoc]
theorem biprod.symmetry (P Q : C) : (biprod.braiding P Q).hom ≫ (biprod.braiding Q P).hom = 𝟙 _ :=
  by simp
#align category_theory.limits.biprod.symmetry CategoryTheory.Limits.biprod.symmetry

end

end Limits

open CategoryTheory.Limits

-- TODO:
-- If someone is interested, they could provide the constructions:
--   HasBinaryBiproducts ↔ HasFiniteBiproducts
variable {C : Type u} [Category.{v} C] [HasZeroMorphisms C] [HasBinaryBiproducts C]

/-- An object is indecomposable if it cannot be written as the biproduct of two nonzero objects. -/
def Indecomposable (X : C) : Prop :=
  ¬IsZero X ∧ ∀ Y Z, (X ≅ Y ⊞ Z) → IsZero Y ∨ IsZero Z
#align category_theory.indecomposable CategoryTheory.Indecomposable

/-- If
```
(f 0)
(0 g)
```
is invertible, then `f` is invertible.
-/
theorem isIso_left_of_isIso_biprod_map {W X Y Z : C} (f : W ⟶ Y) (g : X ⟶ Z)
    [IsIso (biprod.map f g)] : IsIso f :=
  ⟨⟨biprod.inl ≫ inv (biprod.map f g) ≫ biprod.fst,
      ⟨by
        have t := congrArg (fun p : W ⊞ X ⟶ W ⊞ X => biprod.inl ≫ p ≫ biprod.fst)
          (IsIso.hom_inv_id (biprod.map f g))
        simp only [Category.id_comp, Category.assoc, biprod.inl_map_assoc] at t
        simp [t], by
        have t := congrArg (fun p : Y ⊞ Z ⟶ Y ⊞ Z => biprod.inl ≫ p ≫ biprod.fst)
          (IsIso.inv_hom_id (biprod.map f g))
        simp only [Category.id_comp, Category.assoc, biprod.map_fst] at t
        simp only [Category.assoc]
        simp [t]⟩⟩⟩
#align category_theory.is_iso_left_of_is_iso_biprod_map CategoryTheory.isIso_left_of_isIso_biprod_map

/-- If
```
(f 0)
(0 g)
```
is invertible, then `g` is invertible.
-/
theorem isIso_right_of_isIso_biprod_map {W X Y Z : C} (f : W ⟶ Y) (g : X ⟶ Z)
    [IsIso (biprod.map f g)] : IsIso g :=
  letI : IsIso (biprod.map g f) := by
    rw [← biprod.braiding_map_braiding]
    infer_instance
  isIso_left_of_isIso_biprod_map g f
#align category_theory.is_iso_right_of_is_iso_biprod_map CategoryTheory.isIso_right_of_isIso_biprod_map

end CategoryTheory<|MERGE_RESOLUTION|>--- conflicted
+++ resolved
@@ -430,28 +430,18 @@
 #align category_theory.limits.biproduct.ι_π_ne CategoryTheory.Limits.biproduct.ι_π_ne
 
 -- The `simpNF` linter incorrectly identifies these as simp lemmas that could never apply.
-<<<<<<< HEAD
--- They are used by `simp` in `biproduct.whisker_equiv` below.
-@[nolint simpNF, reassoc (attr := simp)]
-=======
 -- https://github.com/leanprover-community/mathlib4/issues/5049
 -- They are used by `simp` in `biproduct.whisker_equiv` below.
 @[reassoc (attr := simp, nolint simpNF)]
->>>>>>> 358bd33b
 theorem biproduct.eqToHom_comp_ι (f : J → C) [HasBiproduct f] {j j' : J} (w : j = j') :
     eqToHom (by simp [w]) ≫ biproduct.ι f j' = biproduct.ι f j := by
   cases w
   simp
 
 -- The `simpNF` linter incorrectly identifies these as simp lemmas that could never apply.
-<<<<<<< HEAD
--- They are used by `simp` in `biproduct.whisker_equiv` below.
-@[nolint simpNF, reassoc (attr := simp)]
-=======
 -- https://github.com/leanprover-community/mathlib4/issues/5049
 -- They are used by `simp` in `biproduct.whisker_equiv` below.
 @[reassoc (attr := simp, nolint simpNF)]
->>>>>>> 358bd33b
 theorem biproduct.π_comp_eqToHom (f : J → C) [HasBiproduct f] {j j' : J} (w : j = j') :
     biproduct.π f j ≫ eqToHom (by simp [w]) = biproduct.π f j' := by
   cases w
@@ -593,13 +583,6 @@
   inv := biproduct.map fun b => (p b).inv
 #align category_theory.limits.biproduct.map_iso CategoryTheory.Limits.biproduct.mapIso
 
-<<<<<<< HEAD
-/-- An iterated biroduct is a biproduct over a sigma type. -/
-@[simps]
-def biproductBiproductIso (f : ι → Type _) (g : (i : ι) → (f i) → C)
-    [∀ i, HasBiproduct (g i)] [HasBiproduct fun i => ⨁ g i]
-    [HasBiproduct fun p : Σ i, f i => g p.1 p.2] :
-=======
 instance (f : ι → Type _) (g : (i : ι) → (f i) → C)
     [∀ i, HasBiproduct (g i)] [HasBiproduct fun i => ⨁ g i] :
     HasBiproduct fun p : Σ i, f i => g p.1 p.2 where
@@ -628,12 +611,10 @@
 @[simps]
 def biproductBiproductIso (f : ι → Type _) (g : (i : ι) → (f i) → C)
     [∀ i, HasBiproduct (g i)] [HasBiproduct fun i => ⨁ g i] :
->>>>>>> 358bd33b
     (⨁ fun i => ⨁ g i) ≅ (⨁ fun p : Σ i, f i => g p.1 p.2) where
   hom := biproduct.lift fun ⟨i, x⟩ => biproduct.π _ i ≫ biproduct.π _ x
   inv := biproduct.lift fun i => biproduct.lift fun x => biproduct.π _ (⟨i, x⟩ : Σ i, f i)
 
-<<<<<<< HEAD
 /-- Two biproducts which differ by an equivalence in the indexing type,
 and up to isomorphism in the factors, are isomorphic.
 
@@ -684,8 +665,6 @@
     · rintro rfl
       simp at h
 
-=======
->>>>>>> 358bd33b
 section πKernel
 
 section
